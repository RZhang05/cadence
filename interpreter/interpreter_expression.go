/*
 * Cadence - The resource-oriented smart contract programming language
 *
 * Copyright Flow Foundation
 *
 * Licensed under the Apache License, Version 2.0 (the "License");
 * you may not use this file except in compliance with the License.
 * You may obtain a copy of the License at
 *
 *   http://www.apache.org/licenses/LICENSE-2.0
 *
 * Unless required by applicable law or agreed to in writing, software
 * distributed under the License is distributed on an "AS IS" BASIS,
 * WITHOUT WARRANTIES OR CONDITIONS OF ANY KIND, either express or implied.
 * See the License for the specific language governing permissions and
 * limitations under the License.
 */

package interpreter

import (
	"math/big"
	"strings"
	"time"

	"github.com/onflow/atree"

	"github.com/onflow/cadence/ast"
	"github.com/onflow/cadence/common"
	"github.com/onflow/cadence/errors"
	"github.com/onflow/cadence/fixedpoint"
	"github.com/onflow/cadence/sema"
)

// assignmentGetterSetter returns a getter/setter function pair
// for the target expression
func (interpreter *Interpreter) assignmentGetterSetter(expression ast.Expression, locationRange LocationRange) getterSetter {
	switch expression := expression.(type) {
	case *ast.IdentifierExpression:
		return interpreter.identifierExpressionGetterSetter(expression, locationRange)

	case *ast.IndexExpression:
		if attachmentType, ok := interpreter.Program.Elaboration.AttachmentAccessTypes(expression); ok {
			return interpreter.typeIndexExpressionGetterSetter(expression, attachmentType, locationRange)
		}
		return interpreter.valueIndexExpressionGetterSetter(expression, locationRange)

	case *ast.MemberExpression:
		return interpreter.memberExpressionGetterSetter(expression, locationRange)

	default:
		return getterSetter{
			get: func(_ bool) Value {
				return interpreter.evalExpression(expression)
			},
			set: func(_ Value) {
				panic(errors.NewUnreachableError())
			},
		}
	}
}

// identifierExpressionGetterSetter returns a getter/setter function pair
// for the target identifier expression
func (interpreter *Interpreter) identifierExpressionGetterSetter(
	identifierExpression *ast.IdentifierExpression,
	locationRange LocationRange,
) getterSetter {
	identifier := identifierExpression.Identifier.Identifier
	variable := interpreter.FindVariable(identifier)

	return getterSetter{
		get: func(_ bool) Value {
			value := variable.GetValue(interpreter)
			interpreter.checkInvalidatedResourceUse(value, variable, identifier, identifierExpression)
			return value
		},
		set: func(value Value) {
			interpreter.startResourceTracking(value, variable, identifier, identifierExpression)
			variable.SetValue(
				interpreter,
				locationRange,
				value,
			)
		},
	}
}

func (interpreter *Interpreter) typeIndexExpressionGetterSetter(
	indexExpression *ast.IndexExpression,
	attachmentType sema.Type,
	locationRange LocationRange,
) getterSetter {
	target, ok := interpreter.evalExpression(indexExpression.TargetExpression).(TypeIndexableValue)
	if !ok {
		panic(errors.NewUnreachableError())
	}

	return getterSetter{
		target: target,
		get: func(_ bool) Value {
			checkInvalidatedResourceOrResourceReference(target, locationRange, interpreter)
			return target.GetTypeKey(interpreter, locationRange, attachmentType)
		},
		set: func(_ Value) {
			checkInvalidatedResourceOrResourceReference(target, locationRange, interpreter)
			// writing to composites with indexing syntax is not supported
			panic(errors.NewUnreachableError())
		},
	}
}

// valueIndexExpressionGetterSetter returns a getter/setter function pair
// for the target index expression
func (interpreter *Interpreter) valueIndexExpressionGetterSetter(
	indexExpression *ast.IndexExpression,
	locationRange LocationRange,
) getterSetter {

	// Use getter/setter functions to evaluate the target expression,
	// instead of evaluating it directly.
	//
	// In a swap statement, the left or right side may be an index expression,
	// and the indexed type (type of the target expression) may be a resource type.
	// In that case, the target expression must be considered as a nested resource move expression,
	// i.e. needs to be temporarily moved out (get)
	// and back in (set) after the index expression got evaluated.
	//
	// This is because the evaluation of the index expression
	// should not be able to access/move the target resource.
	//
	// For example, if a side is `a.b[c()]`, then `a.b` is the target expression.
	// If `a.b` is a resource, then `c()` should not be able to access/move it.

	targetExpression := indexExpression.TargetExpression
	targetGetterSetter := interpreter.assignmentGetterSetter(targetExpression, locationRange)
	const allowMissing = false
	target, ok := targetGetterSetter.get(allowMissing).(ValueIndexableValue)
	if !ok {
		panic(errors.NewUnreachableError())
	}

	// Evaluate, transfer, and convert the indexing value,
	// as it is essentially an "argument" of the get/set operation

	elaboration := interpreter.Program.Elaboration

	indexExpressionTypes, ok := elaboration.IndexExpressionTypes(indexExpression)
	if !ok {
		panic(errors.NewUnreachableError())
	}

	indexedType := indexExpressionTypes.IndexedType
	indexingType := indexExpressionTypes.IndexingType

	transferredIndexingValue := transferAndConvert(
		interpreter,
		interpreter.evalExpression(indexExpression.IndexingExpression),
		indexingType,
		indexedType.IndexingType(),
		LocationRange{
			Location:    interpreter.Location,
			HasPosition: indexExpression.IndexingExpression,
		},
	)

	isTargetNestedResourceMove := elaboration.IsNestedResourceMoveExpression(targetExpression)
	if isTargetNestedResourceMove {
		targetGetterSetter.set(target)
	}

	// Normally, moves of nested resources (e.g `let r <- rs[0]`) are statically rejected.
	//
	// However, there are cases in which we do allow moves of nested resources:
	//
	// - In a swap statement (e.g. `rs[0] <-> rs[1]`)
	// - In a variable declaration with two values/assignments (e.g. `let r <- rs["foo"] <- nil`)
	//
	// In both cases we know that a move of the nested resource is immediately followed by a replacement.
	// This notion of an expression that moves a nested resource is tracked in the elaboration.
	//
	// When indexing is a move of a nested resource, we need to remove the key/value from the container.
	// However, for some containers, like arrays, the removal influences other values in the container.
	// In case of an array, the removal of an element shifts all following elements.
	//
	// A removal alone would thus result in subsequent code being executed incorrectly.
	// For example, in the case where a swap operation through indexing is performed on the same array,
	// e.g. `rs[0] <-> rs[1]`, once the first removal was performed, the second operates on a modified container.
	//
	// Prevent this problem by temporarily writing a placeholder value after the removal.
	// Only perform the replacement with a placeholder in the case of a nested resource move.
	// We know that in that case the get operation will be followed by a set operation,
	// which will replace the temporary placeholder.

	isNestedResourceMove := elaboration.IsNestedResourceMoveExpression(indexExpression)

	var get func(allowMissing bool) Value

	if isNestedResourceMove {
		get = func(_ bool) Value {
			checkInvalidatedResourceOrResourceReference(target, locationRange, interpreter)
			value := target.RemoveKey(interpreter, locationRange, transferredIndexingValue)
			target.InsertKey(interpreter, locationRange, transferredIndexingValue, placeholder)
			return value
		}
	} else {
		get = func(_ bool) Value {
			checkInvalidatedResourceOrResourceReference(target, locationRange, interpreter)
			value := target.GetKey(interpreter, locationRange, transferredIndexingValue)

			// If the indexing value is a reference, then return a reference for the resulting value.
			return interpreter.maybeGetReference(indexExpression, value)
		}
	}

	return getterSetter{
		target: target,
		get:    get,
		set: func(value Value) {
			checkInvalidatedResourceOrResourceReference(target, locationRange, interpreter)
			target.SetKey(interpreter, locationRange, transferredIndexingValue, value)
		},
	}
}

// memberExpressionGetterSetter returns a getter/setter function pair
// for the target member expression
func (interpreter *Interpreter) memberExpressionGetterSetter(
	memberExpression *ast.MemberExpression,
	locationRange LocationRange,
) getterSetter {

	target := interpreter.evalExpression(memberExpression.Expression)
	identifier := memberExpression.Identifier.Identifier

	isNestedResourceMove := interpreter.Program.Elaboration.IsNestedResourceMoveExpression(memberExpression)

	memberAccessInfo, ok := interpreter.Program.Elaboration.MemberExpressionMemberAccessInfo(memberExpression)
	if !ok {
		panic(errors.NewUnreachableError())
	}

	return getterSetter{
		target: target,
		get: func(allowMissing bool) Value {

			interpreter.checkMemberAccess(memberExpression, target, locationRange)

			isOptional := memberExpression.Optional

			if isOptional {
				switch typedTarget := target.(type) {
				case NilValue:
					return typedTarget

				case *SomeValue:
					target = typedTarget.InnerValue()

				default:
					panic(errors.NewUnreachableError())
				}
			}

			var resultValue Value
			if isNestedResourceMove {
				resultValue = target.(MemberAccessibleValue).RemoveMember(interpreter, locationRange, identifier)
			} else {
				resultValue = interpreter.getMember(target, locationRange, identifier)
			}

			if resultValue == nil && !allowMissing {
				panic(UseBeforeInitializationError{
					Name:          identifier,
					LocationRange: locationRange,
				})
			}

			// If the member access is optional chaining, only wrap the result value
			// in an optional, if it is not already an optional value

			if isOptional {
				if _, ok := resultValue.(OptionalValue); !ok {
					resultValue = NewSomeValueNonCopying(interpreter, resultValue)
				}
			}

			// Return a reference, if the member is accessed via a reference.
			// This is pre-computed at the checker.
			if memberAccessInfo.ReturnReference {
				// Get a reference to the value
				resultValue = getReferenceValue(
					interpreter,
					resultValue,
					memberAccessInfo.ResultingType,
					locationRange,
				)
			}

			return resultValue
		},
		set: func(value Value) {
			interpreter.checkMemberAccess(memberExpression, target, locationRange)
			setMember(interpreter, target, locationRange, identifier, value)
		},
	}
}

// getReferenceValue Returns a reference to a given value.
// Reference to an optional should return an optional reference.
// This has to be done recursively for nested optionals.
// e.g.1: Given type T, this method returns &T.
// e.g.2: Given T?, this returns (&T)?
<<<<<<< HEAD
func getReferenceValue(
	context GetReferenceContext,
	value Value,
	resultType sema.Type,
	locationRange LocationRange,
) Value {

	// `resultType` is always an [optional] reference.
	// This is guaranteed by the checker.
	referenceType, ok := sema.UnwrapOptionalType(resultType).(*sema.ReferenceType)
	if !ok {
		panic(errors.NewUnreachableError())
	}

	switch value := value.(type) {
	case NilValue, ReferenceValue:
		// Reference to a nil, should return a nil.
		// If the value is already a reference then return the same reference.
		// However, we need to make sure that this reference is actually a subtype of the resultType,
		// since the checker may not be aware that we are "short-circuiting" in this case
		// Additionally, it is only safe to "compress" reference types like this when the desired
		// result reference type is unauthorized

		staticType := value.StaticType(context)
		if referenceType.Authorization != sema.UnauthorizedAccess || !IsSubTypeOfSemaType(context, staticType, resultType) {
			panic(InvalidMemberReferenceError{
				ExpectedType:  resultType,
				ActualType:    MustConvertStaticToSemaType(staticType, context),
				LocationRange: locationRange,
			})
		}

		return value
	case *SomeValue:
		innerValue := getReferenceValue(
			context,
			value.value,
			resultType,
			locationRange,
		)
		return NewSomeValueNonCopying(context, innerValue)
	}

	auth := getEffectiveAuthorization(context, referenceType)

	return NewEphemeralReferenceValue(context, auth, value, referenceType.Type, locationRange)
}

func getEffectiveAuthorization(
	handler EntitlementMappingsSubstitutionHandler,
	referenceType *sema.ReferenceType,
) Authorization {
	_, isMapped := referenceType.Authorization.(*sema.EntitlementMapAccess)

	if isMapped {
		currentMappedValue := handler.CurrentEntitlementMappedValue()
		if currentMappedValue != nil {
			return currentMappedValue
		}
	}

	return ConvertSemaAccessToStaticAuthorization(handler, referenceType.Authorization)
=======
func (interpreter *Interpreter) getReferenceValue(value Value, resultType sema.Type, locationRange LocationRange) Value {
	return interpreter.createReference(resultType, value, locationRange, true)
>>>>>>> b445ba92
}

func (interpreter *Interpreter) checkMemberAccess(
	memberExpression *ast.MemberExpression,
	target Value,
	locationRange LocationRange,
) {

	checkInvalidatedResourceOrResourceReference(target, locationRange, interpreter)

	memberInfo, _ := interpreter.Program.Elaboration.MemberExpressionMemberAccessInfo(memberExpression)
	expectedType := memberInfo.AccessedType

	switch expectedType := expectedType.(type) {
	case *sema.TransactionType:
		// TODO: maybe also check transactions.
		//   they are composites with a type ID which has an empty qualified ID, i.e. no type is available

		return

	case *sema.CompositeType:
		// TODO: also check built-in values.
		//   blocked by standard library values (RLP, BLS, etc.),
		//   which are implemented as contracts, but currently do not have their type registered

		if expectedType.Location == nil {
			return
		}
	}

	// NOTE: accesses of (optional) storage reference values
	// are already checked in StorageReferenceValue.dereference
	_, isStorageReference := target.(*StorageReferenceValue)
	if !isStorageReference {
		if optional, ok := target.(*SomeValue); ok {
			_, isStorageReference = optional.value.(*StorageReferenceValue)
		}
	}
	if isStorageReference {
		return
	}

	targetStaticType := target.StaticType(interpreter)

	if _, ok := expectedType.(*sema.OptionalType); ok {
		if _, ok := targetStaticType.(*OptionalStaticType); !ok {
			targetSemaType := MustConvertStaticToSemaType(targetStaticType, interpreter)

			panic(MemberAccessTypeError{
				ExpectedType:  expectedType,
				ActualType:    targetSemaType,
				LocationRange: locationRange,
			})
		}
	}

	if !IsSubTypeOfSemaType(interpreter, targetStaticType, expectedType) {
		targetSemaType := MustConvertStaticToSemaType(targetStaticType, interpreter)

		panic(MemberAccessTypeError{
			ExpectedType:  expectedType,
			ActualType:    targetSemaType,
			LocationRange: locationRange,
		})
	}
}

func (interpreter *Interpreter) VisitIdentifierExpression(expression *ast.IdentifierExpression) Value {
	name := expression.Identifier.Identifier
	variable := interpreter.FindVariable(name)
	value := variable.GetValue(interpreter)

	interpreter.checkInvalidatedResourceUse(value, variable, name, expression)

	return value
}

func (interpreter *Interpreter) evalExpression(expression ast.Expression) Value {
	result := ast.AcceptExpression[Value](expression, interpreter)
	locationRange := LocationRange{
		Location:    interpreter.Location,
		HasPosition: expression,
	}
	checkInvalidatedResourceOrResourceReference(
		result,
		locationRange,
		interpreter,
	)
	return result
}

func checkInvalidatedResourceOrResourceReference(
	value Value,
	locationRange LocationRange,
	context ValueStaticTypeContext,
) {
	// Unwrap SomeValue, to access references wrapped inside optionals.
	someValue, isSomeValue := value.(*SomeValue)
	for isSomeValue && someValue.value != nil {
		value = someValue.value
		someValue, isSomeValue = value.(*SomeValue)
	}

	switch value := value.(type) {
	case ResourceKindedValue:
		if value.isInvalidatedResource(context) {
			panic(InvalidatedResourceError{
				LocationRange: locationRange,
			})
		}
	case *EphemeralReferenceValue:
		if value.Value == nil {
			panic(InvalidatedResourceReferenceError{
				LocationRange: locationRange,
			})
		} else {
			// If the value is there, check whether the referenced value is an invalidated one.
			// This step is not really needed, since reference tracking is supposed to clear the
			// `value.Value` if the referenced-value was moved/deleted.
			// However, have this as a second layer of defensive.
			checkInvalidatedResourceOrResourceReference(
				value.Value,
				locationRange,
				context,
			)
		}
	}
}

func (interpreter *Interpreter) VisitBinaryExpression(expression *ast.BinaryExpression) Value {

	leftValue := interpreter.evalExpression(expression.Left)

	// We make this a thunk so that we can skip computing it for certain short-circuiting operations
	rightValue := func() Value {
		return interpreter.evalExpression(expression.Right)
	}

	locationRange := LocationRange{
		Location:    interpreter.Location,
		HasPosition: expression,
	}

	error := func(right Value) {
		panic(InvalidOperandsError{
			Operation:     expression.Operation,
			LeftType:      leftValue.StaticType(interpreter),
			RightType:     right.StaticType(interpreter),
			LocationRange: locationRange,
		})
	}

	switch expression.Operation {
	case ast.OperationPlus:
		left, leftOk := leftValue.(NumberValue)
		right, rightOk := rightValue().(NumberValue)
		if !leftOk || !rightOk {
			error(right)
		}
		return left.Plus(interpreter, right, locationRange)

	case ast.OperationMinus:
		left, leftOk := leftValue.(NumberValue)
		right, rightOk := rightValue().(NumberValue)
		if !leftOk || !rightOk {
			error(right)
		}
		return left.Minus(interpreter, right, locationRange)

	case ast.OperationMod:
		left, leftOk := leftValue.(NumberValue)
		right, rightOk := rightValue().(NumberValue)
		if !leftOk || !rightOk {
			error(right)
		}
		return left.Mod(interpreter, right, locationRange)

	case ast.OperationMul:
		left, leftOk := leftValue.(NumberValue)
		right, rightOk := rightValue().(NumberValue)
		if !leftOk || !rightOk {
			error(right)
		}
		return left.Mul(interpreter, right, locationRange)

	case ast.OperationDiv:
		left, leftOk := leftValue.(NumberValue)
		right, rightOk := rightValue().(NumberValue)
		if !leftOk || !rightOk {
			error(right)
		}
		return left.Div(interpreter, right, locationRange)

	case ast.OperationBitwiseOr:
		left, leftOk := leftValue.(IntegerValue)
		right, rightOk := rightValue().(IntegerValue)
		if !leftOk || !rightOk {
			error(right)
		}
		return left.BitwiseOr(interpreter, right, locationRange)

	case ast.OperationBitwiseXor:
		left, leftOk := leftValue.(IntegerValue)
		right, rightOk := rightValue().(IntegerValue)
		if !leftOk || !rightOk {
			error(right)
		}
		return left.BitwiseXor(interpreter, right, locationRange)

	case ast.OperationBitwiseAnd:
		left, leftOk := leftValue.(IntegerValue)
		right, rightOk := rightValue().(IntegerValue)
		if !leftOk || !rightOk {
			error(right)
		}
		return left.BitwiseAnd(interpreter, right, locationRange)

	case ast.OperationBitwiseLeftShift:
		left, leftOk := leftValue.(IntegerValue)
		right, rightOk := rightValue().(IntegerValue)
		if !leftOk || !rightOk {
			error(right)
		}
		return left.BitwiseLeftShift(interpreter, right, locationRange)

	case ast.OperationBitwiseRightShift:
		left, leftOk := leftValue.(IntegerValue)
		right, rightOk := rightValue().(IntegerValue)
		if !leftOk || !rightOk {
			error(right)
		}
		return left.BitwiseRightShift(interpreter, right, locationRange)

	case ast.OperationLess,
		ast.OperationLessEqual,
		ast.OperationGreater,
		ast.OperationGreaterEqual:
		return interpreter.testComparison(leftValue, rightValue(), expression)

	case ast.OperationEqual:
		return interpreter.testEqual(leftValue, rightValue(), expression)

	case ast.OperationNotEqual:
		return !interpreter.testEqual(leftValue, rightValue(), expression)

	case ast.OperationOr:
		// interpret the left-hand side
		left, leftOk := leftValue.(BoolValue)
		if !leftOk {
			// ok to evaluate the right value here because we will abort afterwards
			error(rightValue())
		}
		// only interpret right-hand side if left-hand side is false
		if left {
			return left
		}

		// after interpreting the left-hand side,
		// interpret the right-hand side
		right, rightOk := rightValue().(BoolValue)
		if !rightOk {
			error(right)
		}
		return right

	case ast.OperationAnd:
		// interpret the left-hand side
		left, leftOk := leftValue.(BoolValue)
		if !leftOk {
			// ok to evaluate the right value here because we will abort afterwards
			error(rightValue())
		}
		// only interpret right-hand side if left-hand side is true
		if !left {
			return left
		}

		// after interpreting the left-hand side,
		// interpret the right-hand side
		right, rightOk := rightValue().(BoolValue)
		if !rightOk {
			error(right)
		}
		return right

	case ast.OperationNilCoalesce:
		locationRange := LocationRange{
			Location:    interpreter.Location,
			HasPosition: expression,
		}

		// only evaluate right-hand side if left-hand side is nil
		if some, ok := leftValue.(*SomeValue); ok {
			return some.InnerValue()
		}

		value := rightValue()

		binaryExpressionTypes := interpreter.Program.Elaboration.BinaryExpressionTypes(expression)
		rightType := binaryExpressionTypes.RightType
		resultType := binaryExpressionTypes.ResultType

		// NOTE: important to convert both any and optional
		return ConvertAndBox(interpreter, locationRange, value, rightType, resultType)
	}

	panic(&unsupportedOperation{
		kind:      common.OperationKindBinary,
		operation: expression.Operation,
		Range:     ast.NewUnmeteredRangeFromPositioned(expression),
	})
}

func (interpreter *Interpreter) testEqual(left, right Value, expression *ast.BinaryExpression) BoolValue {
	left = Unbox(left)

	right = Unbox(right)

	leftEquatable, ok := left.(EquatableValue)
	if !ok {
		return FalseValue
	}

	return BoolValue(
		leftEquatable.Equal(
			interpreter,
			LocationRange{
				Location:    interpreter.Location,
				HasPosition: expression,
			},
			right,
		),
	)
}

func (interpreter *Interpreter) testComparison(left, right Value, expression *ast.BinaryExpression) BoolValue {
	locationRange := LocationRange{
		Location:    interpreter.Location,
		HasPosition: expression,
	}

	leftComparable, leftOk := left.(ComparableValue)
	rightComparable, rightOk := right.(ComparableValue)

	if !leftOk || !rightOk {
		panic(InvalidOperandsError{
			Operation:     expression.Operation,
			LeftType:      left.StaticType(interpreter),
			RightType:     right.StaticType(interpreter),
			LocationRange: locationRange,
		})
	}

	switch expression.Operation {
	case ast.OperationLess:
		return leftComparable.Less(
			interpreter,
			rightComparable,
			locationRange,
		)

	case ast.OperationLessEqual:
		return leftComparable.LessEqual(
			interpreter,
			rightComparable,
			locationRange,
		)

	case ast.OperationGreater:
		return leftComparable.Greater(
			interpreter,
			rightComparable,
			locationRange,
		)

	case ast.OperationGreaterEqual:
		return leftComparable.GreaterEqual(
			interpreter,
			rightComparable,
			locationRange,
		)

	default:
		panic(&unsupportedOperation{
			kind:      common.OperationKindBinary,
			operation: expression.Operation,
			Range:     ast.NewUnmeteredRangeFromPositioned(expression),
		})
	}
}

func (interpreter *Interpreter) VisitUnaryExpression(expression *ast.UnaryExpression) Value {
	value := interpreter.evalExpression(expression.Expression)

	switch expression.Operation {
	case ast.OperationNegate:
		boolValue, ok := value.(BoolValue)
		if !ok {
			panic(errors.NewUnreachableError())
		}
		return boolValue.Negate(interpreter)

	case ast.OperationMinus:
		integerValue, ok := value.(NumberValue)
		if !ok {
			panic(errors.NewUnreachableError())
		}
		return integerValue.Negate(
			interpreter,
			LocationRange{
				Location:    interpreter.Location,
				HasPosition: expression,
			},
		)

	case ast.OperationMul:

		if _, ok := value.(NilValue); ok {
			return Nil
		}

		locationRange := LocationRange{
			Location:    interpreter.Location,
			HasPosition: expression,
		}
		var isOptional bool

		if someValue, ok := value.(*SomeValue); ok {
			isOptional = true
			value = someValue.InnerValue()
		}

		referenceValue, ok := value.(ReferenceValue)
		if !ok {
			panic(errors.NewUnreachableError())
		}

		dereferencedValue := DereferenceValue(interpreter, locationRange, referenceValue)
		if isOptional {
			return NewSomeValueNonCopying(interpreter, dereferencedValue)
		} else {
			return dereferencedValue
		}

	case ast.OperationMove:
		interpreter.invalidateResource(value)
		return value
	}

	panic(&unsupportedOperation{
		kind:      common.OperationKindUnary,
		operation: expression.Operation,
		Range:     ast.NewUnmeteredRangeFromPositioned(expression),
	})
}

func (interpreter *Interpreter) VisitVoidExpression(_ *ast.VoidExpression) Value {
	return Void
}

func (interpreter *Interpreter) VisitBoolExpression(expression *ast.BoolExpression) Value {
	return BoolValue(expression.Value)
}

func (interpreter *Interpreter) VisitNilExpression(_ *ast.NilExpression) Value {
	return Nil
}

func (interpreter *Interpreter) VisitIntegerExpression(expression *ast.IntegerExpression) Value {
	typ := interpreter.Program.Elaboration.IntegerExpressionType(expression)

	value := expression.Value

	if _, ok := typ.(*sema.AddressType); ok {
		return NewAddressValueFromBytes(interpreter, value.Bytes)
	}

	// The ranges are checked at the checker level.
	// Hence, it is safe to create the value without validation.
	return interpreter.NewIntegerValueFromBigInt(value, typ)

}

// NewIntegerValueFromBigInt creates a Cadence interpreter value of a given subtype.
// This method assumes the range validations are done prior to calling this method. (i.e: at semantic level)
func (interpreter *Interpreter) NewIntegerValueFromBigInt(value *big.Int, integerSubType sema.Type) Value {
	config := interpreter.SharedState.Config
	memoryGauge := config.MemoryGauge

	// NOTE: cases meter manually and call the unmetered constructors to avoid allocating closures

	switch integerSubType {
	case sema.IntType, sema.IntegerType, sema.SignedIntegerType:
		// BigInt value is already metered at parser.
		return NewUnmeteredIntValueFromBigInt(value)
	case sema.UIntType:
		// BigInt value is already metered at parser.
		return NewUnmeteredUIntValueFromBigInt(value)

	// Int*
	case sema.Int8Type:
		common.UseMemory(memoryGauge, Int8MemoryUsage)
		return NewUnmeteredInt8Value(int8(value.Int64()))
	case sema.Int16Type:
		common.UseMemory(memoryGauge, Int16MemoryUsage)
		return NewUnmeteredInt16Value(int16(value.Int64()))
	case sema.Int32Type:
		common.UseMemory(memoryGauge, Int32MemoryUsage)
		return NewUnmeteredInt32Value(int32(value.Int64()))
	case sema.Int64Type:
		common.UseMemory(memoryGauge, Int64MemoryUsage)
		return NewUnmeteredInt64Value(value.Int64())
	case sema.Int128Type:
		// BigInt value is already metered at parser.
		return NewUnmeteredInt128ValueFromBigInt(value)
	case sema.Int256Type:
		// BigInt value is already metered at parser.
		return NewUnmeteredInt256ValueFromBigInt(value)

	// UInt*
	case sema.UInt8Type:
		common.UseMemory(memoryGauge, UInt8MemoryUsage)
		return NewUnmeteredUInt8Value(uint8(value.Uint64()))
	case sema.UInt16Type:
		common.UseMemory(memoryGauge, UInt16MemoryUsage)
		return NewUnmeteredUInt16Value(uint16(value.Uint64()))
	case sema.UInt32Type:
		common.UseMemory(memoryGauge, UInt32MemoryUsage)
		return NewUnmeteredUInt32Value(uint32(value.Uint64()))
	case sema.UInt64Type:
		common.UseMemory(memoryGauge, UInt64MemoryUsage)
		return NewUnmeteredUInt64Value(value.Uint64())
	case sema.UInt128Type:
		// BigInt value is already metered at parser.
		return NewUnmeteredUInt128ValueFromBigInt(value)
	case sema.UInt256Type, sema.FixedSizeUnsignedIntegerType:
		// BigInt value is already metered at parser.
		return NewUnmeteredUInt256ValueFromBigInt(value)

	// Word*
	case sema.Word8Type:
		common.UseMemory(memoryGauge, word8MemoryUsage)
		return NewUnmeteredWord8Value(uint8(value.Int64()))
	case sema.Word16Type:
		common.UseMemory(memoryGauge, word16MemoryUsage)
		return NewUnmeteredWord16Value(uint16(value.Int64()))
	case sema.Word32Type:
		common.UseMemory(memoryGauge, word32MemoryUsage)
		return NewUnmeteredWord32Value(uint32(value.Int64()))
	case sema.Word64Type:
		common.UseMemory(memoryGauge, word64MemoryUsage)
		return NewUnmeteredWord64Value(uint64(value.Int64()))
	case sema.Word128Type:
		// BigInt value is already metered at parser.
		return NewUnmeteredWord128ValueFromBigInt(value)
	case sema.Word256Type:
		// BigInt value is already metered at parser.
		return NewUnmeteredWord256ValueFromBigInt(value)

	default:
		panic(errors.NewUnreachableError())
	}
}

func (interpreter *Interpreter) VisitFixedPointExpression(expression *ast.FixedPointExpression) Value {
	// TODO: adjust once/if we support more fixed point types

	fixedPointSubType := interpreter.Program.Elaboration.FixedPointExpression(expression)

	value := fixedpoint.ConvertToFixedPointBigInt(
		expression.Negative,
		expression.UnsignedInteger,
		expression.Fractional,
		expression.Scale,
		sema.Fix64Scale,
	)
	switch fixedPointSubType {
	case sema.Fix64Type, sema.SignedFixedPointType:
		return NewFix64Value(interpreter, value.Int64)
	case sema.UFix64Type:
		return NewUFix64Value(interpreter, value.Uint64)
	case sema.FixedPointType:
		if expression.Negative {
			return NewFix64Value(interpreter, value.Int64)
		} else {
			return NewUFix64Value(interpreter, value.Uint64)
		}
	default:
		panic(errors.NewUnreachableError())
	}
}

func (interpreter *Interpreter) VisitStringExpression(expression *ast.StringExpression) Value {
	stringType := interpreter.Program.Elaboration.StringExpressionType(expression)

	switch stringType {
	case sema.CharacterType:
		return NewUnmeteredCharacterValue(expression.Value)
	}

	// Optimization: If the string is empty, return the empty string singleton
	// to avoid allocating a new string value.
	if len(expression.Value) == 0 {
		return EmptyString
	}

	// NOTE: already metered in lexer/parser
	return NewUnmeteredStringValue(expression.Value)
}

func (interpreter *Interpreter) VisitStringTemplateExpression(expression *ast.StringTemplateExpression) Value {
	values := interpreter.visitExpressionsNonCopying(expression.Expressions)

	var builder strings.Builder
	for i, str := range expression.Values {
		builder.WriteString(str)
		if i < len(values) {
			// switch on value instead of type
			switch value := values[i].(type) {
			case *StringValue:
				builder.WriteString(value.Str)
			case CharacterValue:
				builder.WriteString(value.Str)
			default:
				builder.WriteString(value.String())
			}
		}
	}

	return NewUnmeteredStringValue(builder.String())
}

func (interpreter *Interpreter) VisitArrayExpression(expression *ast.ArrayExpression) Value {
	values := interpreter.visitExpressionsNonCopying(expression.Values)

	arrayExpressionTypes := interpreter.Program.Elaboration.ArrayExpressionTypes(expression)
	argumentTypes := arrayExpressionTypes.ArgumentTypes
	arrayType := arrayExpressionTypes.ArrayType
	elementType := arrayType.ElementType(false)

	var copies []Value

	count := len(values)
	if count > 0 {
		copies = make([]Value, count)
		for i, argument := range values {
			argumentType := argumentTypes[i]
			argumentExpression := expression.Values[i]
			locationRange := LocationRange{
				Location:    interpreter.Location,
				HasPosition: argumentExpression,
			}
			copies[i] = transferAndConvert(interpreter, argument, argumentType, elementType, locationRange)
		}
	}

	// TODO: cache
	arrayStaticType := ConvertSemaArrayTypeToStaticArrayType(interpreter, arrayType)

	locationRange := LocationRange{
		Location:    interpreter.Location,
		HasPosition: expression,
	}

	return NewArrayValue(
		interpreter,
		locationRange,
		arrayStaticType,
		common.ZeroAddress,
		copies...,
	)
}

func (interpreter *Interpreter) VisitDictionaryExpression(expression *ast.DictionaryExpression) Value {
	values := interpreter.visitEntries(expression.Entries)

	dictionaryExpressionTypes := interpreter.Program.Elaboration.DictionaryExpressionTypes(expression)
	entryTypes := dictionaryExpressionTypes.EntryTypes
	dictionaryType := dictionaryExpressionTypes.DictionaryType

	var keyValuePairs []Value

	for i, dictionaryEntryValues := range values {
		entryType := entryTypes[i]
		entry := expression.Entries[i]

		key := transferAndConvert(
			interpreter,
			dictionaryEntryValues.Key,
			entryType.KeyType,
			dictionaryType.KeyType,
			LocationRange{
				Location:    interpreter.Location,
				HasPosition: entry.Key,
			},
		)

		value := transferAndConvert(
			interpreter,
			dictionaryEntryValues.Value,
			entryType.ValueType,
			dictionaryType.ValueType,
			LocationRange{
				Location:    interpreter.Location,
				HasPosition: entry.Value,
			},
		)

		keyValuePairs = append(
			keyValuePairs,
			key,
			value,
		)
	}

	dictionaryStaticType := ConvertSemaDictionaryTypeToStaticDictionaryType(interpreter, dictionaryType)

	locationRange := LocationRange{
		Location:    interpreter.Location,
		HasPosition: expression,
	}

	return NewDictionaryValue(
		interpreter,
		locationRange,
		dictionaryStaticType,
		keyValuePairs...,
	)
}

func (interpreter *Interpreter) VisitMemberExpression(expression *ast.MemberExpression) Value {
	const allowMissing = false

	locationRange := LocationRange{
		Location:    interpreter.Location,
		HasPosition: expression,
	}

	return interpreter.memberExpressionGetterSetter(expression, locationRange).get(allowMissing)
}

func (interpreter *Interpreter) VisitIndexExpression(expression *ast.IndexExpression) Value {
	// note that this check in `AttachmentAccessTypes` must proceed the casting to the `TypeIndexableValue`
	// or `ValueIndexableValue` interfaces. A `*EphemeralReferenceValue` value is both a `TypeIndexableValue`
	// and a `ValueIndexableValue` statically, but at runtime can only be used as one or the other. Whether
	// or not an expression is present in this map allows us to disambiguate between these two cases.
	if attachmentType, ok := interpreter.Program.Elaboration.AttachmentAccessTypes(expression); ok {
		typedResult, ok := interpreter.evalExpression(expression.TargetExpression).(TypeIndexableValue)
		if !ok {
			panic(errors.NewUnreachableError())
		}
		locationRange := LocationRange{
			Location:    interpreter.Location,
			HasPosition: expression,
		}
		return typedResult.GetTypeKey(interpreter, locationRange, attachmentType)
	} else {
		typedResult, ok := interpreter.evalExpression(expression.TargetExpression).(ValueIndexableValue)
		if !ok {
			panic(errors.NewUnreachableError())
		}
		indexingValue := interpreter.evalExpression(expression.IndexingExpression)
		locationRange := LocationRange{
			Location:    interpreter.Location,
			HasPosition: expression,
		}
		value := typedResult.GetKey(interpreter, locationRange, indexingValue)

		// If the indexing value is a reference, then return a reference for the resulting value.
		return interpreter.maybeGetReference(expression, value)
	}
}

func (interpreter *Interpreter) maybeGetReference(
	expression *ast.IndexExpression,
	memberValue Value,
) Value {
	indexExpressionTypes, _ := interpreter.Program.Elaboration.IndexExpressionTypes(expression)

	if indexExpressionTypes.ReturnReference {
		expectedType := indexExpressionTypes.ResultType

		locationRange := LocationRange{
			Location:    interpreter.Location,
			HasPosition: expression,
		}

		// Get a reference to the value
		memberValue = getReferenceValue(
			interpreter,
			memberValue,
			expectedType,
			locationRange,
		)
	}

	return memberValue
}

func (interpreter *Interpreter) VisitConditionalExpression(expression *ast.ConditionalExpression) Value {
	value, ok := interpreter.evalExpression(expression.Test).(BoolValue)
	if !ok {
		panic(errors.NewUnreachableError())
	}
	if value {
		return interpreter.evalExpression(expression.Then)
	} else {
		return interpreter.evalExpression(expression.Else)
	}
}

func (interpreter *Interpreter) VisitInvocationExpression(invocationExpression *ast.InvocationExpression) Value {
	return interpreter.visitInvocationExpressionWithImplicitArgument(invocationExpression, nil)
}

func (interpreter *Interpreter) visitInvocationExpressionWithImplicitArgument(invocationExpression *ast.InvocationExpression, implicitArg *Value) Value {
	config := interpreter.SharedState.Config

	// tracing
	if config.TracingEnabled {
		startTime := time.Now()
		invokedExpression := invocationExpression.InvokedExpression.String()
		defer func() {
			interpreter.reportFunctionTrace(
				invokedExpression,
				time.Since(startTime),
			)
		}()
	}

	// interpret the invoked expression
	result := interpreter.evalExpression(invocationExpression.InvokedExpression)

	// Handle optional chaining on member expression, if any:
	// - If the member expression is nil, finish execution
	// - If the member expression is some value, the wrapped value
	//   is the function value that should be invoked

	isOptionalChaining := false

	if invokedMemberExpression, ok :=
		invocationExpression.InvokedExpression.(*ast.MemberExpression); ok && invokedMemberExpression.Optional {

		isOptionalChaining = true

		switch typedResult := result.(type) {
		case NilValue:
			return typedResult

		case *SomeValue:
			result = typedResult.InnerValue()

		default:
			panic(errors.NewUnreachableError())
		}
	}

	function, ok := result.(FunctionValue)
	if !ok {
		panic(errors.NewUnreachableError())
	}

	// NOTE: evaluate all argument expressions in call-site scope, not in function body

	var argumentExpressions []ast.Expression

	argumentCount := len(invocationExpression.Arguments)
	if argumentCount > 0 {
		argumentExpressions = make([]ast.Expression, argumentCount)
		for i, argument := range invocationExpression.Arguments {
			argumentExpressions[i] = argument.Expression
		}
	}

	arguments := interpreter.visitExpressionsNonCopying(argumentExpressions)

	elaboration := interpreter.Program.Elaboration

	invocationExpressionTypes := elaboration.InvocationExpressionTypes(invocationExpression)

	typeParameterTypes := invocationExpressionTypes.TypeArguments
	argumentTypes := invocationExpressionTypes.ArgumentTypes
	parameterTypes := invocationExpressionTypes.TypeParameterTypes
	returnType := invocationExpressionTypes.ReturnType

	// add the implicit argument to the end of the argument list, if it exists
	if implicitArg != nil {
		arguments = append(arguments, *implicitArg)
		argumentType := MustSemaTypeOfValue(*implicitArg, interpreter)
		argumentTypes = append(argumentTypes, argumentType)
	}

	interpreter.reportFunctionInvocation()

	resultValue := invokeFunctionValue(
		interpreter,
		function,
		arguments,
		argumentExpressions,
		argumentTypes,
		parameterTypes,
		returnType,
		typeParameterTypes,
		invocationExpression,
	)

	interpreter.reportInvokedFunctionReturn()

	// If this is invocation is optional chaining, wrap the result
	// as an optional, as the result is expected to be an optional
	if isOptionalChaining {
		resultValue = NewSomeValueNonCopying(interpreter, resultValue)
	}

	return resultValue
}

func (interpreter *Interpreter) visitExpressionsNonCopying(expressions []ast.Expression) []Value {
	var values []Value

	count := len(expressions)
	if count > 0 {
		values = make([]Value, 0, count)
		for _, expression := range expressions {
			value := interpreter.evalExpression(expression)
			values = append(values, value)
		}
	}

	return values
}

func (interpreter *Interpreter) visitEntries(entries []ast.DictionaryEntry) []DictionaryEntryValues {
	var values []DictionaryEntryValues

	count := len(entries)
	if count > 0 {
		values = make([]DictionaryEntryValues, 0, count)

		for _, entry := range entries {
			key := interpreter.evalExpression(entry.Key)
			value := interpreter.evalExpression(entry.Value)

			values = append(
				values,
				DictionaryEntryValues{
					Key:   key,
					Value: value,
				},
			)
		}
	}

	return values
}

func (interpreter *Interpreter) VisitFunctionExpression(expression *ast.FunctionExpression) Value {

	// lexical scope: variables in functions are bound to what is visible at declaration time.
	lexicalScope := interpreter.activations.CurrentOrNew()

	// Variables which are declared after this function declaration
	// should not be visible or even overwrite the variables captured by the closure
	/// (e.g. through shadowing).
	//
	// For example:
	//
	//     fun foo(a: Int): Int {
	//         let bar = fun(): Int {
	//             return a
	//             //     ^ should refer to the `a` parameter of `foo`,
	//             //     not to the `a` variable declared after `bar`
	//         }
	//         let a = 2
	//         return bar()
	//     }
	//
	// As variable declarations mutate the current activation in place, capture a clone of the current activation,
	// so that the mutations are not performed on the captured activation.

	lexicalScope = lexicalScope.Clone()

	functionType := interpreter.Program.Elaboration.FunctionExpressionFunctionType(expression)

	var preConditions []ast.Condition
	if expression.FunctionBlock.PreConditions != nil {
		preConditions = expression.FunctionBlock.PreConditions.Conditions
	}

	var beforeStatements []ast.Statement
	var rewrittenPostConditions []ast.Condition

	if expression.FunctionBlock.PostConditions != nil {
		postConditionsRewrite :=
			interpreter.Program.Elaboration.PostConditionsRewrite(expression.FunctionBlock.PostConditions)

		rewrittenPostConditions = postConditionsRewrite.RewrittenPostConditions
		beforeStatements = postConditionsRewrite.BeforeStatements
	}

	statements := expression.FunctionBlock.Block.Statements

	return NewInterpretedFunctionValue(
		interpreter,
		expression.ParameterList,
		functionType,
		lexicalScope,
		beforeStatements,
		preConditions,
		statements,
		rewrittenPostConditions,
	)
}

func (interpreter *Interpreter) VisitCastingExpression(expression *ast.CastingExpression) Value {
	value := interpreter.evalExpression(expression.Expression)

	locationRange := LocationRange{
		Location:    interpreter.Location,
		HasPosition: expression.Expression,
	}

	castingExpressionTypes := interpreter.Program.Elaboration.CastingExpressionTypes(expression)
<<<<<<< HEAD
	expectedType := SubstituteMappedEntitlements(interpreter, castingExpressionTypes.TargetType)
=======
	expectedType := castingExpressionTypes.TargetType
>>>>>>> b445ba92

	switch expression.Operation {
	case ast.OperationFailableCast, ast.OperationForceCast:
		// if the value itself has a mapped entitlement type in its authorization
		// (e.g. if it is a reference to `self` or `base`  in an attachment function with mapped access)
		// substitution must also be performed on its entitlements
		//
		// we do this here (as opposed to in `IsSubTypeOfSemaType`) because casting is the only way that
		// an entitlement can "traverse the boundary", so to speak, between runtime and static types, and
		// thus this is the only place where it becomes necessary to "instantiate" the result of a map to its
		// concrete outputs. In other places (e.g. interface conformance checks) we want to leave maps generic,
		// so we don't substitute them.

		// if the target is anystruct or anyresource we want to preserve optionals
		unboxedExpectedType := sema.UnwrapOptionalType(expectedType)
		if !(unboxedExpectedType == sema.AnyStructType || unboxedExpectedType == sema.AnyResourceType) {
			// otherwise dynamic cast now always unboxes optionals
			value = Unbox(value)
		}
<<<<<<< HEAD
		valueSemaType := SubstituteMappedEntitlements(interpreter, MustSemaTypeOfValue(value, interpreter))
=======
		valueSemaType := interpreter.MustSemaTypeOfValue(value)
>>>>>>> b445ba92
		valueStaticType := ConvertSemaToStaticType(interpreter, valueSemaType)
		isSubType := IsSubTypeOfSemaType(interpreter, valueStaticType, expectedType)

		switch expression.Operation {
		case ast.OperationFailableCast:
			if !isSubType {
				return Nil
			}

		case ast.OperationForceCast:
			if !isSubType {
				locationRange := LocationRange{
					Location:    interpreter.Location,
					HasPosition: expression.Expression,
				}

				panic(ForceCastTypeMismatchError{
					ExpectedType:  expectedType,
					ActualType:    valueSemaType,
					LocationRange: locationRange,
				})
			}

		default:
			panic(errors.NewUnreachableError())
		}

		// The failable cast may upcast to an optional type, e.g. `1 as? Int?`, so box
		value = ConvertAndBox(interpreter, locationRange, value, valueSemaType, expectedType)

		if expression.Operation == ast.OperationFailableCast {
			// Failable casting is a resource invalidation
			interpreter.invalidateResource(value)

			value = NewSomeValueNonCopying(interpreter, value)
		}

		return value

	case ast.OperationCast:
		staticValueType := castingExpressionTypes.StaticValueType
		// The cast may upcast to an optional type, e.g. `1 as Int?`, so box
		return ConvertAndBox(interpreter, locationRange, value, staticValueType, expectedType)

	default:
		panic(errors.NewUnreachableError())
	}
}

func (interpreter *Interpreter) VisitCreateExpression(expression *ast.CreateExpression) Value {
	return interpreter.evalExpression(expression.InvocationExpression)
}

func (interpreter *Interpreter) VisitDestroyExpression(expression *ast.DestroyExpression) Value {
	value := interpreter.evalExpression(expression.Expression)

	interpreter.invalidateResource(value)

	locationRange := LocationRange{
		Location:    interpreter.Location,
		HasPosition: expression,
	}

	value.(ResourceKindedValue).Destroy(interpreter, locationRange)

	return Void
}

func (interpreter *Interpreter) VisitReferenceExpression(referenceExpression *ast.ReferenceExpression) Value {

	borrowType := interpreter.Program.Elaboration.ReferenceExpressionBorrowType(referenceExpression)

	result := interpreter.evalExpression(referenceExpression.Expression)

	locationRange := LocationRange{
		Location:    interpreter.Location,
		HasPosition: referenceExpression,
	}

	return interpreter.createReference(borrowType, result, locationRange, false)
}

func (interpreter *Interpreter) createReference(
	borrowType sema.Type,
	value Value,
	locationRange LocationRange,
	isImplicit bool,
) Value {

	// There are four potential cases:
	// (1) Target type is optional, actual value is also optional
	//     (1.a) value is SomeValue
	//     (1.b) value is nil
	// (2) Target type is optional, actual value is non-optional
	// (3) Target type is non-optional, actual value is optional
	//     (3.a) value is SomeValue
	//     (3.b) value is nil
	// (4) Target type is non-optional, actual value is non-optional

	switch typ := borrowType.(type) {
	case *sema.OptionalType:

		innerType := typ.Type

		switch value := value.(type) {
		case *SomeValue:
			// Case (1):
			// References to optionals are transformed into optional references.

<<<<<<< HEAD
			innerValue := value.InnerValue()
=======
			// (1.a) value is SomeValue
			// Move the *SomeValue out to the reference itself.

			innerValue := value.InnerValue(interpreter, locationRange)
>>>>>>> b445ba92

			referenceValue := interpreter.createReference(innerType, innerValue, locationRange, false)

			// Wrap the reference with an optional (since an optional is expected).
			return NewSomeValueNonCopying(interpreter, referenceValue)

		case NilValue:
			// Case (1.b) value is nil.
			// Since the resulting type can accommodate a nil (optional-reference), return nil,
			return Nil

		default:
			// Case (2):
			// If the referenced value is non-optional,
			// but the target type is optional.
			referenceValue := interpreter.createReference(innerType, value, locationRange, false)

			// Wrap the reference with an optional (since an optional is expected).
			return NewSomeValueNonCopying(interpreter, referenceValue)
		}

	case *sema.ReferenceType:
<<<<<<< HEAD
		// Case (3): target type is non-optional, actual value is optional.
		if someValue, ok := value.(*SomeValue); ok {
			innerValue := someValue.InnerValue()
=======

		switch value := value.(type) {
		case *SomeValue:
			// Case (3.a): target type is non-optional, actual value is optional.
			innerValue := value.InnerValue(interpreter, locationRange)

			return interpreter.createReference(typ, innerValue, locationRange, false)

		case NilValue:
			// Case (3.b) value is nil.
			// Since the resulting type can NOT accommodate a nil (non-optional reference), error-out.
			panic(NonOptionalReferenceToNilError{
				ReferenceType: typ,
				LocationRange: locationRange,
			})

		case ReferenceValue:
			if isImplicit {
				// During implicit reference creation (e.g: member/index access on a reference),
				// if the value is already a reference then return the same reference.
				// However, we need to make sure that this reference is actually a subtype of the resultType,
				// since the checker may not be aware that we are "short-circuiting" in this case.
				// Additionally, it is only safe to "compress" reference types like this when the desired
				// result reference type is unauthorized
				staticType := value.StaticType(interpreter)
				if typ.Authorization != sema.UnauthorizedAccess || !interpreter.IsSubTypeOfSemaType(staticType, typ) {
					panic(InvalidMemberReferenceError{
						ExpectedType:  typ,
						ActualType:    interpreter.MustConvertStaticToSemaType(staticType),
						LocationRange: locationRange,
					})
				}

				return value
			}
>>>>>>> b445ba92

			// break
		}

		// Case (4): target type is non-optional, actual value is also non-optional.
		return interpreter.newEphemeralReference(value, typ, locationRange)

	default:
		panic(errors.NewUnreachableError())
	}
}

func (interpreter *Interpreter) newEphemeralReference(
	value Value,
	typ *sema.ReferenceType,
	locationRange LocationRange,
) *EphemeralReferenceValue {
	// If we are currently interpreting a function that was declared with mapped entitlement access, any appearances
	// of that mapped access in the body of the function should be replaced with the computed output of the map
<<<<<<< HEAD
	auth := getEffectiveAuthorization(interpreter, typ)

	locationRange := LocationRange{
		Location:    interpreter.Location,
		HasPosition: hasPosition,
	}
=======
	auth := ConvertSemaAccessToStaticAuthorization(interpreter, typ.Authorization)
>>>>>>> b445ba92

	return NewEphemeralReferenceValue(
		interpreter,
		auth,
		value,
		typ.Type,
		locationRange,
	)
}

func (interpreter *Interpreter) VisitForceExpression(expression *ast.ForceExpression) Value {
	result := interpreter.evalExpression(expression.Expression)

	switch result := result.(type) {
	case *SomeValue:
		return result.InnerValue()

	case NilValue:
		panic(
			ForceNilError{
				LocationRange: LocationRange{
					Location:    interpreter.Location,
					HasPosition: expression,
				},
			},
		)

	default:
		return result
	}
}

func (interpreter *Interpreter) VisitPathExpression(expression *ast.PathExpression) Value {
	domain := common.PathDomainFromIdentifier(expression.Domain.Identifier)

	// meter the Path's Identifier since path is just a container
	common.UseMemory(interpreter, common.NewRawStringMemoryUsage(len(expression.Identifier.Identifier)))

	return NewPathValue(
		interpreter,
		domain,
		expression.Identifier.Identifier,
	)
}

func (interpreter *Interpreter) VisitAttachExpression(attachExpression *ast.AttachExpression) Value {

	locationRange := LocationRange{
		Location:    interpreter.Location,
		HasPosition: attachExpression,
	}

	attachTarget := interpreter.evalExpression(attachExpression.Base)
	base, ok := attachTarget.(*CompositeValue)

	// we enforce this in the checker, but check defensively anyway
	if !ok || !base.Kind.SupportsAttachments() {
		panic(InvalidAttachmentOperationTargetError{
			Value:         attachTarget,
			LocationRange: locationRange,
		})
	}

	if inIteration := interpreter.SharedState.inAttachmentIteration(base); inIteration {
		panic(AttachmentIterationMutationError{
			Value:         base,
			LocationRange: locationRange,
		})
	}

	// the `base` value must be accessible during the attachment's constructor, but we cannot
	// set it on the attachment's `CompositeValue` yet, because the value does not exist.
	// Instead, we create an implicit constructor argument containing a reference to the base.

	// within the constructor, the attachment's base and self references should be fully entitled,
	// as the constructor of the attachment is only callable by the owner of the base
	baseType := MustSemaTypeOfValue(base, interpreter).(sema.EntitlementSupportingType)
	baseAccess := baseType.SupportedEntitlements().Access()
	auth := ConvertSemaAccessToStaticAuthorization(interpreter, baseAccess)

	attachmentType := interpreter.Program.Elaboration.AttachTypes(attachExpression)

	var baseValue Value = NewEphemeralReferenceValue(
		interpreter,
		auth,
		base,
		MustSemaTypeOfValue(base, interpreter).(*sema.CompositeType),
		locationRange,
	)

	attachment, ok := interpreter.visitInvocationExpressionWithImplicitArgument(
		attachExpression.Attachment,
		&baseValue,
	).(*CompositeValue)
	// attached expressions must be composite constructors, as enforced in the checker
	if !ok {
		panic(errors.NewUnreachableError())
	}

	base = base.Transfer(
		interpreter,
		locationRange,
		atree.Address{},
		false,
		nil,
		nil,
		true, // base is standalone.
	).(*CompositeValue)

	attachment.setBaseValue(base)

	// we enforce this in the checker
	if !ok {
		panic(errors.NewUnreachableError())
	}

	base.SetTypeKey(
		interpreter,
		locationRange,
		attachmentType,
		attachment,
	)

	return base
}<|MERGE_RESOLUTION|>--- conflicted
+++ resolved
@@ -265,7 +265,7 @@
 			if isNestedResourceMove {
 				resultValue = target.(MemberAccessibleValue).RemoveMember(interpreter, locationRange, identifier)
 			} else {
-				resultValue = interpreter.getMember(target, locationRange, identifier)
+				resultValue = getMember(interpreter, target, locationRange, identifier)
 			}
 
 			if resultValue == nil && !allowMissing {
@@ -310,73 +310,13 @@
 // This has to be done recursively for nested optionals.
 // e.g.1: Given type T, this method returns &T.
 // e.g.2: Given T?, this returns (&T)?
-<<<<<<< HEAD
 func getReferenceValue(
 	context GetReferenceContext,
 	value Value,
 	resultType sema.Type,
 	locationRange LocationRange,
 ) Value {
-
-	// `resultType` is always an [optional] reference.
-	// This is guaranteed by the checker.
-	referenceType, ok := sema.UnwrapOptionalType(resultType).(*sema.ReferenceType)
-	if !ok {
-		panic(errors.NewUnreachableError())
-	}
-
-	switch value := value.(type) {
-	case NilValue, ReferenceValue:
-		// Reference to a nil, should return a nil.
-		// If the value is already a reference then return the same reference.
-		// However, we need to make sure that this reference is actually a subtype of the resultType,
-		// since the checker may not be aware that we are "short-circuiting" in this case
-		// Additionally, it is only safe to "compress" reference types like this when the desired
-		// result reference type is unauthorized
-
-		staticType := value.StaticType(context)
-		if referenceType.Authorization != sema.UnauthorizedAccess || !IsSubTypeOfSemaType(context, staticType, resultType) {
-			panic(InvalidMemberReferenceError{
-				ExpectedType:  resultType,
-				ActualType:    MustConvertStaticToSemaType(staticType, context),
-				LocationRange: locationRange,
-			})
-		}
-
-		return value
-	case *SomeValue:
-		innerValue := getReferenceValue(
-			context,
-			value.value,
-			resultType,
-			locationRange,
-		)
-		return NewSomeValueNonCopying(context, innerValue)
-	}
-
-	auth := getEffectiveAuthorization(context, referenceType)
-
-	return NewEphemeralReferenceValue(context, auth, value, referenceType.Type, locationRange)
-}
-
-func getEffectiveAuthorization(
-	handler EntitlementMappingsSubstitutionHandler,
-	referenceType *sema.ReferenceType,
-) Authorization {
-	_, isMapped := referenceType.Authorization.(*sema.EntitlementMapAccess)
-
-	if isMapped {
-		currentMappedValue := handler.CurrentEntitlementMappedValue()
-		if currentMappedValue != nil {
-			return currentMappedValue
-		}
-	}
-
-	return ConvertSemaAccessToStaticAuthorization(handler, referenceType.Authorization)
-=======
-func (interpreter *Interpreter) getReferenceValue(value Value, resultType sema.Type, locationRange LocationRange) Value {
-	return interpreter.createReference(resultType, value, locationRange, true)
->>>>>>> b445ba92
+	return createReference(context, resultType, value, locationRange, true)
 }
 
 func (interpreter *Interpreter) checkMemberAccess(
@@ -1400,11 +1340,7 @@
 	}
 
 	castingExpressionTypes := interpreter.Program.Elaboration.CastingExpressionTypes(expression)
-<<<<<<< HEAD
-	expectedType := SubstituteMappedEntitlements(interpreter, castingExpressionTypes.TargetType)
-=======
 	expectedType := castingExpressionTypes.TargetType
->>>>>>> b445ba92
 
 	switch expression.Operation {
 	case ast.OperationFailableCast, ast.OperationForceCast:
@@ -1424,11 +1360,7 @@
 			// otherwise dynamic cast now always unboxes optionals
 			value = Unbox(value)
 		}
-<<<<<<< HEAD
-		valueSemaType := SubstituteMappedEntitlements(interpreter, MustSemaTypeOfValue(value, interpreter))
-=======
-		valueSemaType := interpreter.MustSemaTypeOfValue(value)
->>>>>>> b445ba92
+		valueSemaType := MustSemaTypeOfValue(value, interpreter)
 		valueStaticType := ConvertSemaToStaticType(interpreter, valueSemaType)
 		isSubType := IsSubTypeOfSemaType(interpreter, valueStaticType, expectedType)
 
@@ -1508,10 +1440,11 @@
 		HasPosition: referenceExpression,
 	}
 
-	return interpreter.createReference(borrowType, result, locationRange, false)
-}
-
-func (interpreter *Interpreter) createReference(
+	return createReference(interpreter, borrowType, result, locationRange, false)
+}
+
+func createReference(
+	context ReferenceCreationContext,
 	borrowType sema.Type,
 	value Value,
 	locationRange LocationRange,
@@ -1538,19 +1471,15 @@
 			// Case (1):
 			// References to optionals are transformed into optional references.
 
-<<<<<<< HEAD
-			innerValue := value.InnerValue()
-=======
 			// (1.a) value is SomeValue
 			// Move the *SomeValue out to the reference itself.
 
-			innerValue := value.InnerValue(interpreter, locationRange)
->>>>>>> b445ba92
-
-			referenceValue := interpreter.createReference(innerType, innerValue, locationRange, false)
+			innerValue := value.InnerValue()
+
+			referenceValue := createReference(context, innerType, innerValue, locationRange, false)
 
 			// Wrap the reference with an optional (since an optional is expected).
-			return NewSomeValueNonCopying(interpreter, referenceValue)
+			return NewSomeValueNonCopying(context, referenceValue)
 
 		case NilValue:
 			// Case (1.b) value is nil.
@@ -1561,25 +1490,20 @@
 			// Case (2):
 			// If the referenced value is non-optional,
 			// but the target type is optional.
-			referenceValue := interpreter.createReference(innerType, value, locationRange, false)
+			referenceValue := createReference(context, innerType, value, locationRange, false)
 
 			// Wrap the reference with an optional (since an optional is expected).
-			return NewSomeValueNonCopying(interpreter, referenceValue)
+			return NewSomeValueNonCopying(context, referenceValue)
 		}
 
 	case *sema.ReferenceType:
-<<<<<<< HEAD
-		// Case (3): target type is non-optional, actual value is optional.
-		if someValue, ok := value.(*SomeValue); ok {
-			innerValue := someValue.InnerValue()
-=======
 
 		switch value := value.(type) {
 		case *SomeValue:
 			// Case (3.a): target type is non-optional, actual value is optional.
-			innerValue := value.InnerValue(interpreter, locationRange)
-
-			return interpreter.createReference(typ, innerValue, locationRange, false)
+			innerValue := value.InnerValue()
+
+			return createReference(context, typ, innerValue, locationRange, false)
 
 		case NilValue:
 			// Case (3.b) value is nil.
@@ -1597,50 +1521,40 @@
 				// since the checker may not be aware that we are "short-circuiting" in this case.
 				// Additionally, it is only safe to "compress" reference types like this when the desired
 				// result reference type is unauthorized
-				staticType := value.StaticType(interpreter)
-				if typ.Authorization != sema.UnauthorizedAccess || !interpreter.IsSubTypeOfSemaType(staticType, typ) {
+				staticType := value.StaticType(context)
+				if typ.Authorization != sema.UnauthorizedAccess || !IsSubTypeOfSemaType(context, staticType, typ) {
 					panic(InvalidMemberReferenceError{
 						ExpectedType:  typ,
-						ActualType:    interpreter.MustConvertStaticToSemaType(staticType),
+						ActualType:    MustConvertStaticToSemaType(staticType, context),
 						LocationRange: locationRange,
 					})
 				}
 
 				return value
 			}
->>>>>>> b445ba92
 
 			// break
 		}
 
 		// Case (4): target type is non-optional, actual value is also non-optional.
-		return interpreter.newEphemeralReference(value, typ, locationRange)
+		return newEphemeralReference(context, value, typ, locationRange)
 
 	default:
 		panic(errors.NewUnreachableError())
 	}
 }
 
-func (interpreter *Interpreter) newEphemeralReference(
+func newEphemeralReference(
+	context ReferenceCreationContext,
 	value Value,
 	typ *sema.ReferenceType,
 	locationRange LocationRange,
 ) *EphemeralReferenceValue {
-	// If we are currently interpreting a function that was declared with mapped entitlement access, any appearances
-	// of that mapped access in the body of the function should be replaced with the computed output of the map
-<<<<<<< HEAD
-	auth := getEffectiveAuthorization(interpreter, typ)
-
-	locationRange := LocationRange{
-		Location:    interpreter.Location,
-		HasPosition: hasPosition,
-	}
-=======
-	auth := ConvertSemaAccessToStaticAuthorization(interpreter, typ.Authorization)
->>>>>>> b445ba92
+
+	auth := ConvertSemaAccessToStaticAuthorization(context, typ.Authorization)
 
 	return NewEphemeralReferenceValue(
-		interpreter,
+		context,
 		auth,
 		value,
 		typ.Type,
