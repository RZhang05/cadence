--- conflicted
+++ resolved
@@ -147,13 +147,8 @@
 // InMemoryStorage
 type InMemoryStorage struct {
 	*atree.BasicSlabStorage
-<<<<<<< HEAD
-	DomainStorageMaps map[StorageKey]*DomainStorageMap
+	DomainStorageMaps map[StorageDomainKey]*DomainStorageMap
 	memoryGauge       common.MemoryGauge
-=======
-	StorageMaps map[StorageDomainKey]*DomainStorageMap
-	memoryGauge common.MemoryGauge
->>>>>>> 0abfa9ac
 }
 
 var _ Storage = InMemoryStorage{}
@@ -179,15 +174,9 @@
 	)
 
 	return InMemoryStorage{
-<<<<<<< HEAD
 		BasicSlabStorage:  slabStorage,
-		DomainStorageMaps: make(map[StorageKey]*DomainStorageMap),
+		DomainStorageMaps: make(map[StorageDomainKey]*DomainStorageMap),
 		memoryGauge:       memoryGauge,
-=======
-		BasicSlabStorage: slabStorage,
-		StorageMaps:      make(map[StorageDomainKey]*DomainStorageMap),
-		memoryGauge:      memoryGauge,
->>>>>>> 0abfa9ac
 	}
 }
 
@@ -199,19 +188,11 @@
 ) (
 	domainStorageMap *DomainStorageMap,
 ) {
-<<<<<<< HEAD
-	key := NewStorageKey(i.memoryGauge, address, domain)
+	key := NewStorageDomainKey(i.memoryGauge, address, domain)
 	domainStorageMap = i.DomainStorageMaps[key]
 	if domainStorageMap == nil && createIfNotExists {
 		domainStorageMap = NewDomainStorageMap(i.memoryGauge, i, atree.Address(address))
 		i.DomainStorageMaps[key] = domainStorageMap
-=======
-	key := NewStorageDomainKey(i.memoryGauge, address, domain)
-	storageMap = i.StorageMaps[key]
-	if storageMap == nil && createIfNotExists {
-		storageMap = NewDomainStorageMap(i.memoryGauge, i, atree.Address(address))
-		i.StorageMaps[key] = storageMap
->>>>>>> 0abfa9ac
 	}
 	return domainStorageMap
 }
