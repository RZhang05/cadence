/*
 * Cadence - The resource-oriented smart contract programming language
 *
 * Copyright Flow Foundation
 *
 * Licensed under the Apache License, Version 2.0 (the "License");
 * you may not use this file except in compliance with the License.
 * You may obtain a copy of the License at
 *
 *   http://www.apache.org/licenses/LICENSE-2.0
 *
 * Unless required by applicable law or agreed to in writing, software
 * distributed under the License is distributed on an "AS IS" BASIS,
 * WITHOUT WARRANTIES OR CONDITIONS OF ANY KIND, either express or implied.
 * See the License for the specific language governing permissions and
 * limitations under the License.
 */

package interpreter_test

import (
	"fmt"
	"math/big"
	"strings"
	"testing"

	"github.com/onflow/atree"

	"github.com/stretchr/testify/assert"
	"github.com/stretchr/testify/require"

	"github.com/onflow/cadence/activations"
	"github.com/onflow/cadence/ast"
	"github.com/onflow/cadence/common"
	"github.com/onflow/cadence/common/orderedmap"
	"github.com/onflow/cadence/interpreter"
	"github.com/onflow/cadence/parser"
	"github.com/onflow/cadence/pretty"
	"github.com/onflow/cadence/runtime"
	"github.com/onflow/cadence/sema"
	"github.com/onflow/cadence/stdlib"
	. "github.com/onflow/cadence/test_utils/common_utils"
	. "github.com/onflow/cadence/test_utils/interpreter_utils"
	. "github.com/onflow/cadence/test_utils/sema_utils"
)

type ParseCheckAndInterpretOptions struct {
	Config             *interpreter.Config
	CheckerConfig      *sema.Config
	HandleCheckerError func(error)
}

func parseCheckAndInterpret(t testing.TB, code string) *interpreter.Interpreter {
	inter, err := parseCheckAndInterpretWithOptions(t, code, ParseCheckAndInterpretOptions{})
	require.NoError(t, err)
	return inter
}

func parseCheckAndInterpretWithOptions(
	t testing.TB,
	code string,
	options ParseCheckAndInterpretOptions,
) (
	inter *interpreter.Interpreter,
	err error,
) {
	return parseCheckAndInterpretWithOptionsAndMemoryMetering(t, code, options, nil)
}

func parseCheckAndInterpretWithLogs(
	tb testing.TB,
	code string,
) (
	inter *interpreter.Interpreter,
	getLogs func() []string,
	err error,
) {
	var logs []string

	logFunction := stdlib.NewStandardLibraryStaticFunction(
		"log",
		&sema.FunctionType{
			Parameters: []sema.Parameter{
				{
					Label:          sema.ArgumentLabelNotRequired,
					Identifier:     "value",
					TypeAnnotation: sema.NewTypeAnnotation(sema.AnyStructType),
				},
			},
			ReturnTypeAnnotation: sema.NewTypeAnnotation(
				sema.VoidType,
			),
		},
		``,
		func(invocation interpreter.Invocation) interpreter.Value {
			message := invocation.Arguments[0].MeteredString(
				invocation.Interpreter,
				interpreter.SeenReferences{},
				invocation.LocationRange,
			)
			logs = append(logs, message)
			return interpreter.Void
		},
	)

	baseValueActivation := sema.NewVariableActivation(sema.BaseValueActivation)
	baseValueActivation.DeclareValue(logFunction)

	baseActivation := activations.NewActivation(nil, interpreter.BaseActivation)
	interpreter.Declare(baseActivation, logFunction)

	result, err := parseCheckAndInterpretWithOptions(
		tb,
		code,
		ParseCheckAndInterpretOptions{
			Config: &interpreter.Config{
				BaseActivationHandler: func(_ common.Location) *interpreter.VariableActivation {
					return baseActivation
				},
			},
			CheckerConfig: &sema.Config{
				BaseValueActivationHandler: func(_ common.Location) *sema.VariableActivation {
					return baseValueActivation
				},
			},
			HandleCheckerError: nil,
		},
	)

	getLogs = func() []string {
		return logs
	}

	return result, getLogs, err
}

func parseCheckAndInterpretWithMemoryMetering(
	t testing.TB,
	code string,
	memoryGauge common.MemoryGauge,
) *interpreter.Interpreter {

	baseValueActivation := sema.NewVariableActivation(sema.BaseValueActivation)
	baseValueActivation.DeclareValue(stdlib.PanicFunction)

	inter, err := parseCheckAndInterpretWithOptionsAndMemoryMetering(
		t,
		code,
		ParseCheckAndInterpretOptions{
			CheckerConfig: &sema.Config{
				BaseValueActivationHandler: func(_ common.Location) *sema.VariableActivation {
					return baseValueActivation
				},
			},
		},
		memoryGauge,
	)
	require.NoError(t, err)
	return inter
}

func parseCheckAndInterpretWithOptionsAndMemoryMetering(
	t testing.TB,
	code string,
	options ParseCheckAndInterpretOptions,
	memoryGauge common.MemoryGauge,
) (
	inter *interpreter.Interpreter,
	err error,
) {

	checker, err := ParseAndCheckWithOptionsAndMemoryMetering(t,
		code,
		ParseAndCheckOptions{
			Config: options.CheckerConfig,
		},
		memoryGauge,
	)

	if options.HandleCheckerError != nil {
		options.HandleCheckerError(err)
	} else if !assert.NoError(t, err) {
		var sb strings.Builder
		location := checker.Location
		printErr := pretty.NewErrorPrettyPrinter(&sb, true).
			PrettyPrintError(err, location, map[common.Location][]byte{location: []byte(code)})
		if printErr != nil {
			panic(printErr)
		}
		assert.Fail(t, sb.String())
		return nil, err
	}

	var uuid uint64 = 0

	var config interpreter.Config
	if options.Config != nil {
		config = *options.Config
	}
	if memoryGauge == nil {
		config.AtreeValueValidationEnabled = true
		config.AtreeStorageValidationEnabled = true
	}
	if config.UUIDHandler == nil {
		config.UUIDHandler = func() (uint64, error) {
			uuid++
			return uuid, nil
		}
	}
	if config.Storage == nil {
		config.Storage = interpreter.NewInMemoryStorage(memoryGauge)
	}

	if memoryGauge != nil && config.MemoryGauge == nil {
		config.MemoryGauge = memoryGauge
	}

	inter, err = interpreter.NewInterpreter(
		interpreter.ProgramFromChecker(checker),
		checker.Location,
		&config,
	)

	require.NoError(t, err)

	err = inter.Interpret()

	if err == nil {

		// recover internal panics and return them as an error
		defer inter.RecoverErrors(func(internalErr error) {
			err = internalErr
		})

		// Contract declarations are evaluated lazily,
		// so force the contract value handler to be called

		for _, compositeDeclaration := range checker.Program.CompositeDeclarations() {
			if compositeDeclaration.CompositeKind != common.CompositeKindContract {
				continue
			}

			contractVariable := inter.Globals.Get(compositeDeclaration.Identifier.Identifier)

			_ = contractVariable.GetValue(inter)
		}
	}

	return inter, err
}

type testEvent struct {
	event     *interpreter.CompositeValue
	eventType *sema.CompositeType
}

func parseCheckAndInterpretWithEvents(t *testing.T, code string) (
	inter *interpreter.Interpreter,
	getEvents func() []testEvent,
	err error,
) {
	var events []testEvent

	inter, err = parseCheckAndInterpretWithOptions(t,
		code,
		ParseCheckAndInterpretOptions{
			Config: &interpreter.Config{
				OnEventEmitted: func(
					_ *interpreter.Interpreter,
					_ interpreter.LocationRange,
					event *interpreter.CompositeValue,
					eventType *sema.CompositeType,
				) error {
					events = append(events, testEvent{
						event:     event,
						eventType: eventType,
					})
					return nil
				},
			},
		},
	)
	if err != nil {
		return nil, nil, err
	}

	getEvents = func() []testEvent {
		return events
	}
	return inter, getEvents, nil
}

func newUnmeteredInMemoryStorage() interpreter.InMemoryStorage {
	return interpreter.NewInMemoryStorage(nil)
}

func constructorArguments(compositeKind common.CompositeKind, arguments string) string {
	switch compositeKind {
	case common.CompositeKindContract:
		return ""
	case common.CompositeKindEnum:
		return ".a"
	default:
		return fmt.Sprintf("(%s)", arguments)
	}
}

// makeContractValueHandler creates an interpreter option which
// sets the ContractValueHandler.
// The handler immediately invokes the constructor with the given arguments.
func makeContractValueHandler(
	arguments []interpreter.Value,
	argumentTypes []sema.Type,
	parameterTypes []sema.Type,
) interpreter.ContractValueHandlerFunc {
	return func(
		inter *interpreter.Interpreter,
		compositeType *sema.CompositeType,
		constructorGenerator func(common.Address) *interpreter.HostFunctionValue,
		invocationRange ast.Range,
	) interpreter.ContractValue {

		constructor := constructorGenerator(common.ZeroAddress)

		value, err := inter.InvokeFunctionValue(
			constructor,
			arguments,
			argumentTypes,
			parameterTypes,
			compositeType,
			ast.Range{},
		)
		if err != nil {
			panic(err)
		}

		return value.(*interpreter.CompositeValue)
	}
}

func TestInterpretConstantAndVariableDeclarations(t *testing.T) {

	t.Parallel()

	inter := parseCheckAndInterpret(t, `
        let x = 1
        let y = true
        let z = 1 + 2
        var a = 3 == 3
        var b = [1, 2]
        let s = "123"
    `)

	AssertValuesEqual(
		t,
		inter,
		interpreter.NewUnmeteredIntValueFromInt64(1),
		inter.Globals.Get("x").GetValue(inter),
	)

	AssertValuesEqual(
		t,
		inter,
		interpreter.TrueValue,
		inter.Globals.Get("y").GetValue(inter),
	)

	AssertValuesEqual(
		t,
		inter,
		interpreter.NewUnmeteredIntValueFromInt64(3),
		inter.Globals.Get("z").GetValue(inter),
	)

	AssertValuesEqual(
		t,
		inter,
		interpreter.TrueValue,
		inter.Globals.Get("a").GetValue(inter),
	)

	AssertValuesEqual(
		t,
		inter,
		interpreter.NewArrayValue(
			inter,
			interpreter.EmptyLocationRange,
			&interpreter.VariableSizedStaticType{
				Type: interpreter.PrimitiveStaticTypeInt,
			},
			common.ZeroAddress,
			interpreter.NewUnmeteredIntValueFromInt64(1),
			interpreter.NewUnmeteredIntValueFromInt64(2),
		),
		inter.Globals.Get("b").GetValue(inter),
	)

	AssertValuesEqual(
		t,
		inter,
		interpreter.NewUnmeteredStringValue("123"),
		inter.Globals.Get("s").GetValue(inter),
	)
}

func TestInterpretDeclarations(t *testing.T) {

	t.Parallel()

	inter := parseCheckAndInterpret(t, `
        fun test(): Int {
            return 42
        }
    `)

	value, err := inter.Invoke("test")
	require.NoError(t, err)

	AssertValuesEqual(
		t,
		inter,
		interpreter.NewUnmeteredIntValueFromInt64(42),
		value,
	)
}

func TestInterpretInvalidUnknownDeclarationInvocation(t *testing.T) {

	t.Parallel()

	inter := parseCheckAndInterpret(t, ``)

	_, err := inter.Invoke("test")
	assert.IsType(t, interpreter.NotDeclaredError{}, err)
}

func TestInterpretInvalidNonFunctionDeclarationInvocation(t *testing.T) {

	t.Parallel()

	inter := parseCheckAndInterpret(t, `
       let test = 1
   `)

	_, err := inter.Invoke("test")
	assert.IsType(t, interpreter.NotInvokableError{}, err)
}

func TestInterpretLexicalScope(t *testing.T) {

	t.Parallel()

	inter := parseCheckAndInterpret(t, `
       let x = 10

       fun f(): Int {
          // check resolution
          return x
       }

       fun g(): Int {
          // check scope is lexical, not dynamic
          let x = 20
          return f()
       }
    `)

	AssertValuesEqual(
		t,
		inter,
		interpreter.NewUnmeteredIntValueFromInt64(10),
		inter.Globals.Get("x").GetValue(inter),
	)

	value, err := inter.Invoke("f")
	require.NoError(t, err)

	AssertValuesEqual(
		t,
		inter,
		interpreter.NewUnmeteredIntValueFromInt64(10),
		value,
	)

	value, err = inter.Invoke("g")
	require.NoError(t, err)

	AssertValuesEqual(
		t,
		inter,
		interpreter.NewUnmeteredIntValueFromInt64(10),
		value,
	)
}

func TestInterpretFunctionSideEffects(t *testing.T) {

	t.Parallel()

	inter := parseCheckAndInterpret(t, `
       var value = 0

       fun test(_ newValue: Int) {
           value = newValue
       }
    `)

	newValue := interpreter.NewUnmeteredIntValueFromInt64(42)

	value, err := inter.Invoke("test", newValue)
	require.NoError(t, err)

	AssertValuesEqual(
		t,
		inter,
		interpreter.Void,
		value,
	)

	AssertValuesEqual(
		t,
		inter,
		newValue,
		inter.Globals.Get("value").GetValue(inter),
	)
}

func TestInterpretNoHoisting(t *testing.T) {

	t.Parallel()

	inter := parseCheckAndInterpret(t, `
       let x = 2

       fun test(): Int {
          if x == 0 {
              let x = 3
              return x
          }
          return x
       }
    `)

	value, err := inter.Invoke("test")
	require.NoError(t, err)

	AssertValuesEqual(
		t,
		inter,
		interpreter.NewUnmeteredIntValueFromInt64(2),
		value,
	)

	AssertValuesEqual(
		t,
		inter,
		interpreter.NewUnmeteredIntValueFromInt64(2),
		inter.Globals.Get("x").GetValue(inter),
	)
}

func TestInterpretFunctionExpressionsAndScope(t *testing.T) {

	t.Parallel()

	inter := parseCheckAndInterpret(t, `
       let x = 10

       // check first-class functions and scope inside them
       let y = (fun (x: Int): Int { return x })(42)
    `)

	AssertValuesEqual(
		t,
		inter,
		interpreter.NewUnmeteredIntValueFromInt64(10),
		inter.Globals.Get("x").GetValue(inter),
	)

	AssertValuesEqual(
		t,
		inter,
		interpreter.NewUnmeteredIntValueFromInt64(42),
		inter.Globals.Get("y").GetValue(inter),
	)
}

func TestInterpretVariableAssignment(t *testing.T) {

	t.Parallel()

	inter := parseCheckAndInterpret(t, `
       fun test(): Int {
           var x = 2
           x = 3
           return x
       }
    `)

	value, err := inter.Invoke("test")
	require.NoError(t, err)

	AssertValuesEqual(
		t,
		inter,
		interpreter.NewUnmeteredIntValueFromInt64(3),
		value,
	)
}

func TestInterpretGlobalVariableAssignment(t *testing.T) {

	t.Parallel()

	inter := parseCheckAndInterpret(t, `
       var x = 2

       fun test(): Int {
           x = 3
           return x
       }
    `)

	AssertValuesEqual(
		t,
		inter,
		interpreter.NewUnmeteredIntValueFromInt64(2),
		inter.Globals.Get("x").GetValue(inter),
	)

	value, err := inter.Invoke("test")
	require.NoError(t, err)

	AssertValuesEqual(
		t,
		inter,
		interpreter.NewUnmeteredIntValueFromInt64(3),
		value,
	)

	AssertValuesEqual(
		t,
		inter,
		interpreter.NewUnmeteredIntValueFromInt64(3),
		inter.Globals.Get("x").GetValue(inter),
	)
}

func TestInterpretConstantRedeclaration(t *testing.T) {

	t.Parallel()

	inter := parseCheckAndInterpret(t, `
       let x = 2

       fun test(): Int {
           let x = 3
           return x
       }
    `)

	AssertValuesEqual(
		t,
		inter,
		interpreter.NewUnmeteredIntValueFromInt64(2),
		inter.Globals.Get("x").GetValue(inter),
	)

	value, err := inter.Invoke("test")
	require.NoError(t, err)

	AssertValuesEqual(
		t,
		inter,
		interpreter.NewUnmeteredIntValueFromInt64(3),
		value,
	)
}

func TestInterpretParameters(t *testing.T) {

	t.Parallel()

	inter := parseCheckAndInterpret(t, `
       fun returnA(a: Int, b: Int): Int {
           return a
       }

       fun returnB(a: Int, b: Int): Int {
           return b
       }
    `)

	a := interpreter.NewUnmeteredIntValueFromInt64(24)
	b := interpreter.NewUnmeteredIntValueFromInt64(42)

	value, err := inter.Invoke("returnA", a, b)
	require.NoError(t, err)

	AssertValuesEqual(
		t,
		inter, a, value)

	value, err = inter.Invoke("returnB", a, b)
	require.NoError(t, err)

	AssertValuesEqual(
		t,
		inter, b, value)
}

func TestInterpretArrayEquality(t *testing.T) {
	t.Parallel()

	testBooleanFunction := func(t *testing.T, name string, expected bool, innerCode string) {
		t.Run(name, func(t *testing.T) {
			t.Parallel()

			code := fmt.Sprintf("fun test(): Bool { \n %s \n }", innerCode)

			inter := parseCheckAndInterpret(t, code)
			res, err := inter.Invoke("test")

			require.NoError(t, err)

			boolVal, ok := res.(interpreter.BoolValue)
			require.True(t, ok)

			require.Equal(t, bool(boolVal), expected)
		})

	}

	// variable sized arrays
	nestingLimit := 4

	for i := 0; i < nestingLimit; i++ {
		nestingLevel := i
		array := fmt.Sprintf("%s 42 %s", strings.Repeat("[", nestingLevel), strings.Repeat("]", nestingLevel))

		for _, opStr := range []string{"==", "!="} {
			op := opStr
			testname := fmt.Sprintf("test variable size array %s at nesting level %d", op, nestingLevel)
			code := fmt.Sprintf(`
					let xs = %s
					return xs %s xs
				`,
				array,
				op,
			)

			testBooleanFunction(t, testname, op == "==", code)
		}
	}

	// fixed size arrays

	testBooleanFunction(t, "fixed array [Int; 3] should not equal a different array", false, `
		let xs: [Int; 3] = [1, 2, 3]
		let ys: [Int; 3] = [4, 5, 6]
		return xs == ys
	`)

	testBooleanFunction(t, "fixed array [Int; 3] should be unequal to a different array", true, `
		let xs: [Int; 3] = [1, 2, 3]
		let ys: [Int; 3] = [4, 5, 6]
		return xs != ys
	`)

	testBooleanFunction(t, "fixed array [[Int; 2]; 1] should equal itself", true, `
		let xs: [[Int; 2]; 1] = [[42, 1337]]
		return xs == xs
	`)
}

func TestInterpretArrayIndexing(t *testing.T) {

	t.Parallel()

	inter := parseCheckAndInterpret(t, `
       fun test(): Int {
           let z = [0, 3]
           return z[1]
       }
    `)

	value, err := inter.Invoke("test")
	require.NoError(t, err)

	AssertValuesEqual(
		t,
		inter,
		interpreter.NewUnmeteredIntValueFromInt64(3),
		value,
	)
}

func TestInterpretInvalidArrayIndexing(t *testing.T) {

	t.Parallel()

	for name, index := range map[string]int{
		"negative":          -1,
		"larger than count": 2,
	} {

		t.Run(name, func(t *testing.T) {

			inter := parseCheckAndInterpret(t, `
               fun test(_ index: Int): Int {
                   let z = [0, 3]
                   return z[index]
               }
            `)

			indexValue := interpreter.NewUnmeteredIntValueFromInt64(int64(index))
			_, err := inter.Invoke("test", indexValue)
			RequireError(t, err)

			var indexErr interpreter.ArrayIndexOutOfBoundsError
			require.ErrorAs(t, err, &indexErr)

			assert.Equal(t, index, indexErr.Index)
			assert.Equal(t, 2, indexErr.Size)
			assert.Equal(t,
				ast.Position{Offset: 106, Line: 4, Column: 26},
				indexErr.HasPosition.StartPosition(),
			)
			assert.Equal(t,
				ast.Position{Offset: 113, Line: 4, Column: 33},
				indexErr.HasPosition.EndPosition(nil),
			)
		})
	}
}

func TestInterpretArrayIndexingAssignment(t *testing.T) {

	t.Parallel()

	inter := parseCheckAndInterpret(t, `
       let z = [0, 3]

       fun test() {
           z[1] = 2
       }
    `)

	_, err := inter.Invoke("test")
	require.NoError(t, err)

	actualArray := inter.Globals.Get("z").GetValue(inter)

	expectedArray := interpreter.NewArrayValue(
		inter,
		interpreter.EmptyLocationRange,
		&interpreter.VariableSizedStaticType{
			Type: interpreter.PrimitiveStaticTypeInt,
		},
		common.ZeroAddress,
		interpreter.NewUnmeteredIntValueFromInt64(0),
		interpreter.NewUnmeteredIntValueFromInt64(2),
	)

	RequireValuesEqual(
		t,
		inter,
		expectedArray,
		actualArray,
	)
}

func TestInterpretInvalidArrayIndexingAssignment(t *testing.T) {

	t.Parallel()

	for name, index := range map[string]int{
		"negative":          -1,
		"larger than count": 2,
	} {

		t.Run(name, func(t *testing.T) {

			inter := parseCheckAndInterpret(t, `
               fun test(_ index: Int) {
                   let z = [0, 3]
                   z[index] = 1
               }
            `)

			indexValue := interpreter.NewUnmeteredIntValueFromInt64(int64(index))
			_, err := inter.Invoke("test", indexValue)
			RequireError(t, err)

			var indexErr interpreter.ArrayIndexOutOfBoundsError
			require.ErrorAs(t, err, &indexErr)

			assert.Equal(t, index, indexErr.Index)
			assert.Equal(t, 2, indexErr.Size)
			assert.Equal(t,
				ast.Position{Offset: 94, Line: 4, Column: 19},
				indexErr.HasPosition.StartPosition(),
			)
			assert.Equal(t,
				ast.Position{Offset: 101, Line: 4, Column: 26},
				indexErr.HasPosition.EndPosition(nil),
			)
		})
	}
}

func TestInterpretStringIndexing(t *testing.T) {

	t.Parallel()

	inter := parseCheckAndInterpret(t, `
      let a = "abc"
      let x = a[0]
      let y = a[1]
      let z = a[2]
    `)

	AssertValuesEqual(
		t,
		inter,
		interpreter.NewUnmeteredCharacterValue("a"),
		inter.Globals.Get("x").GetValue(inter),
	)
	AssertValuesEqual(
		t,
		inter,
		interpreter.NewUnmeteredCharacterValue("b"),
		inter.Globals.Get("y").GetValue(inter),
	)
	AssertValuesEqual(
		t,
		inter,
		interpreter.NewUnmeteredCharacterValue("c"),
		inter.Globals.Get("z").GetValue(inter),
	)
}

func TestInterpretInvalidStringIndexing(t *testing.T) {

	t.Parallel()

	for name, index := range map[string]int{
		"negative":          -1,
		"larger than count": 2,
	} {

		t.Run(name, func(t *testing.T) {

			inter := parseCheckAndInterpret(t, `
               fun test(_ index: Int) {
                   let x = "ab"
                   x[index]
               }
            `)

			indexValue := interpreter.NewUnmeteredIntValueFromInt64(int64(index))
			_, err := inter.Invoke("test", indexValue)
			RequireError(t, err)

			var indexErr interpreter.StringIndexOutOfBoundsError
			require.ErrorAs(t, err, &indexErr)

			assert.Equal(t, index, indexErr.Index)
			assert.Equal(t, 2, indexErr.Length)
			assert.Equal(t,
				ast.Position{Offset: 92, Line: 4, Column: 19},
				indexErr.HasPosition.StartPosition(),
			)
			assert.Equal(t,
				ast.Position{Offset: 99, Line: 4, Column: 26},
				indexErr.HasPosition.EndPosition(nil),
			)
		})
	}
}

func TestInterpretStringIndexingUnicode(t *testing.T) {

	t.Parallel()

	inter := parseCheckAndInterpret(t, `
      fun testUnicodeA(): Character {
          let a = "caf\u{E9}"
          return a[3]
      }

      fun testUnicodeB(): Character {
        let b = "cafe\u{301}"
        return b[3]
      }
    `)

	value, err := inter.Invoke("testUnicodeA")
	require.NoError(t, err)

	AssertValuesEqual(
		t,
		inter,
		interpreter.NewUnmeteredCharacterValue("\u00e9"),
		value,
	)

	value, err = inter.Invoke("testUnicodeB")
	require.NoError(t, err)

	AssertValuesEqual(
		t,
		inter,
		interpreter.NewUnmeteredCharacterValue("e\u0301"),
		value,
	)
}

func TestInterpretStringSlicing(t *testing.T) {

	t.Parallel()

	range1 := ast.Range{
		StartPos: ast.Position{Offset: 116, Line: 4, Column: 31},
		EndPos:   ast.Position{Offset: 140, Line: 4, Column: 55},
	}

	range2 := ast.Range{
		StartPos: ast.Position{Offset: 116, Line: 4, Column: 31},
		EndPos:   ast.Position{Offset: 141, Line: 4, Column: 56},
	}

	type test struct {
		str        string
		from       int
		to         int
		result     string
		checkError func(t *testing.T, err error)
	}

	tests := []test{
		{"abcdef", 0, 6, "abcdef", nil},
		{"abcdef", 0, 0, "", nil},
		{"abcdef", 0, 1, "a", nil},
		{"abcdef", 0, 2, "ab", nil},
		{"abcdef", 1, 2, "b", nil},
		{"abcdef", 2, 3, "c", nil},
		{"abcdef", 5, 6, "f", nil},
		{"abcdef", 1, 6, "bcdef", nil},
		// Invalid indices
		{"abcdef", -1, 0, "", func(t *testing.T, err error) {
			var sliceErr interpreter.StringSliceIndicesError
			require.ErrorAs(t, err, &sliceErr)

			assert.Equal(t, -1, sliceErr.FromIndex)
			assert.Equal(t, 0, sliceErr.UpToIndex)
			assert.Equal(t, 6, sliceErr.Length)
			assert.Equal(t,
				range2.StartPos,
				sliceErr.LocationRange.StartPosition(),
			)
			assert.Equal(t,
				range2.EndPos,
				sliceErr.LocationRange.EndPosition(nil),
			)
		}},
		{"abcdef", 0, -1, "", func(t *testing.T, err error) {
			var sliceErr interpreter.StringSliceIndicesError
			require.ErrorAs(t, err, &sliceErr)

			assert.Equal(t, 0, sliceErr.FromIndex)
			assert.Equal(t, -1, sliceErr.UpToIndex)
			assert.Equal(t, 6, sliceErr.Length)
			assert.Equal(t,
				range2.StartPos,
				sliceErr.LocationRange.StartPosition(),
			)
			assert.Equal(t,
				range2.EndPos,
				sliceErr.LocationRange.EndPosition(nil),
			)
		}},
		{"abcdef", 0, 10, "", func(t *testing.T, err error) {
			var sliceErr interpreter.StringSliceIndicesError
			require.ErrorAs(t, err, &sliceErr)

			assert.Equal(t, 0, sliceErr.FromIndex)
			assert.Equal(t, 10, sliceErr.UpToIndex)
			assert.Equal(t, 6, sliceErr.Length)
			assert.Equal(t,
				range2.StartPos,
				sliceErr.LocationRange.StartPosition(),
			)
			assert.Equal(t,
				range2.EndPos,
				sliceErr.LocationRange.EndPosition(nil),
			)
		}},
		{"abcdef", 2, 1, "", func(t *testing.T, err error) {
			var indexErr interpreter.InvalidSliceIndexError
			require.ErrorAs(t, err, &indexErr)

			assert.Equal(t, 2, indexErr.FromIndex)
			assert.Equal(t, 1, indexErr.UpToIndex)
			assert.Equal(t,
				range1.StartPos,
				indexErr.LocationRange.StartPosition(),
			)
			assert.Equal(t,
				range1.EndPos,
				indexErr.LocationRange.EndPosition(nil),
			)
		}},
		// Unicode: indices are based on characters = grapheme clusters
		{"cafe\\u{301}b", 0, 5, "cafe\u0301b", nil},
		{"cafe\\u{301}ba\\u{308}", 0, 6, "cafe\u0301ba\u0308", nil},
		{"cafe\\u{301}ba\\u{308}be", 0, 8, "cafe\u0301ba\u0308be", nil},
		{"cafe\\u{301}b", 3, 5, "e\u0301b", nil},
		{"cafe\\u{301}ba\\u{308}", 3, 6, "e\u0301ba\u0308", nil},
		{"cafe\\u{301}ba\\u{308}be", 3, 8, "e\u0301ba\u0308be", nil},
		{"cafe\\u{301}b", 4, 5, "b", nil},
		{"cafe\\u{301}ba\\u{308}", 4, 6, "ba\u0308", nil},
		{"cafe\\u{301}ba\\u{308}be", 4, 8, "ba\u0308be", nil},
		{"cafe\\u{301}ba\\u{308}be", 3, 4, "e\u0301", nil},
		{"cafe\\u{301}ba\\u{308}be", 5, 6, "a\u0308", nil},
		{"tamil \\u{BA8}\\u{BBF} (ni)", 0, 7, "tamil \u0BA8\u0BBF", nil},
		{"tamil \\u{BA8}\\u{BBF} (ni)", 7, 12, " (ni)", nil},
	}

	runTest := func(test test) {

		name := fmt.Sprintf("%s, %d, %d", test.str, test.from, test.to)

		t.Run(name, func(t *testing.T) {

			t.Parallel()

			inter := parseCheckAndInterpret(t,
				fmt.Sprintf(
					`
                      fun test(): String {
                        let s = "%s"
                        return s.slice(from: %d, upTo: %d)
                      }
                    `,
					test.str,
					test.from,
					test.to,
				),
			)

			value, err := inter.Invoke("test")
			if test.checkError == nil {
				require.NoError(t, err)

				AssertValuesEqual(
					t,
					inter,
					interpreter.NewUnmeteredStringValue(test.result),
					value,
				)
			} else {
				require.IsType(t,
					interpreter.Error{},
					err,
				)

				test.checkError(t, err)
			}
		})
	}

	for _, test := range tests {
		runTest(test)
	}
}

func TestInterpretReturnWithoutExpression(t *testing.T) {

	t.Parallel()

	inter := parseCheckAndInterpret(t, `
       fun returnNothing() {
           return
       }
    `)

	value, err := inter.Invoke("returnNothing")
	require.NoError(t, err)

	AssertValuesEqual(
		t,
		inter,
		interpreter.Void,
		value,
	)
}

func TestInterpretReturns(t *testing.T) {

	t.Parallel()

	inter, err := parseCheckAndInterpretWithOptions(t,
		`
           access(all) fun returnEarly(): Int {
               return 2
               return 1
           }
        `,
		ParseCheckAndInterpretOptions{
			HandleCheckerError: func(err error) {
				errs := RequireCheckerErrors(t, err, 1)

				assert.IsType(t, &sema.UnreachableStatementError{}, errs[0])
			},
		},
	)
	require.NoError(t, err)

	value, err := inter.Invoke("returnEarly")
	require.NoError(t, err)

	AssertValuesEqual(
		t,
		inter,
		interpreter.NewUnmeteredIntValueFromInt64(2),
		value,
	)
}

func TestInterpretEqualOperator(t *testing.T) {

	t.Parallel()

	inter := parseCheckAndInterpret(t, `
      fun testIntegersUnequal(): Bool {
          return 5 == 3
      }

      fun testIntegersEqual(): Bool {
          return 3 == 3
      }

      fun testTrueAndTrue(): Bool {
          return true == true
      }

      fun testTrueAndFalse(): Bool {
          return true == false
      }

      fun testFalseAndTrue(): Bool {
          return false == true
      }

      fun testFalseAndFalse(): Bool {
          return false == false
      }

      fun testEqualStrings(): Bool {
          return "123" == "123"
      }

      fun testUnequalStrings(): Bool {
          return "123" == "abc"
      }

      fun testUnicodeStrings(): Bool {
          return "caf\u{E9}" == "cafe\u{301}"
      }

      fun testEqualPaths(): Bool {
          // different domains
          return /public/foo == /public/foo &&
                 /private/bar == /private/bar &&
                 /storage/baz == /storage/baz
       }

       fun testUnequalPaths(): Bool {
          return /public/foo == /public/foofoo ||
                 /private/bar == /private/barbar ||
                 /storage/baz == /storage/bazbaz
       }

       fun testCastedPaths(): Bool {
          let foo: StoragePath = /storage/foo
          let bar: PublicPath = /public/foo
          return (foo as Path) == (bar as Path)
       }
    `)

	for name, expected := range map[string]bool{
		"testIntegersUnequal": false,
		"testIntegersEqual":   true,
		"testTrueAndTrue":     true,
		"testTrueAndFalse":    false,
		"testFalseAndTrue":    false,
		"testFalseAndFalse":   true,
		"testEqualStrings":    true,
		"testUnequalStrings":  false,
		"testUnicodeStrings":  true,
		"testEqualPaths":      true,
		"testUnequalPaths":    false,
		"testCastedPaths":     false,
	} {
		t.Run(name, func(t *testing.T) {
			value, err := inter.Invoke(name)
			require.NoError(t, err)

			AssertValuesEqual(
				t,
				inter,
				interpreter.BoolValue(expected),
				value,
			)
		})
	}
}

func TestInterpretUnequalOperator(t *testing.T) {

	t.Parallel()

	inter := parseCheckAndInterpret(t, `
      fun testIntegersUnequal(): Bool {
          return 5 != 3
      }

      fun testIntegersEqual(): Bool {
          return 3 != 3
      }

      fun testTrueAndTrue(): Bool {
          return true != true
      }

      fun testTrueAndFalse(): Bool {
          return true != false
      }

      fun testFalseAndTrue(): Bool {
          return false != true
      }

      fun testFalseAndFalse(): Bool {
          return false != false
      }
    `)

	for name, expected := range map[string]bool{
		"testIntegersUnequal": true,
		"testIntegersEqual":   false,
		"testTrueAndTrue":     false,
		"testTrueAndFalse":    true,
		"testFalseAndTrue":    true,
		"testFalseAndFalse":   false,
	} {
		t.Run(name, func(t *testing.T) {
			value, err := inter.Invoke(name)
			require.NoError(t, err)

			AssertValuesEqual(
				t,
				inter,
				interpreter.BoolValue(expected),
				value,
			)
		})
	}
}

func TestInterpretLessOperator(t *testing.T) {

	t.Parallel()

	inter := parseCheckAndInterpret(t, `
      fun testIntegersGreater(): Bool {
          return 5 < 3
      }

      fun testIntegersEqual(): Bool {
          return 3 < 3
      }

      fun testIntegersLess(): Bool {
          return 3 < 5
      }
    `)

	for name, expected := range map[string]bool{
		"testIntegersGreater": false,
		"testIntegersEqual":   false,
		"testIntegersLess":    true,
	} {
		t.Run(name, func(t *testing.T) {
			value, err := inter.Invoke(name)
			require.NoError(t, err)

			AssertValuesEqual(
				t,
				inter,
				interpreter.BoolValue(expected),
				value,
			)
		})
	}
}

func TestInterpretLessEqualOperator(t *testing.T) {

	t.Parallel()

	inter := parseCheckAndInterpret(t, `
      fun testIntegersGreater(): Bool {
          return 5 <= 3
      }

      fun testIntegersEqual(): Bool {
          return 3 <= 3
      }

      fun testIntegersLess(): Bool {
          return 3 <= 5
      }
    `)

	for name, expected := range map[string]bool{
		"testIntegersGreater": false,
		"testIntegersEqual":   true,
		"testIntegersLess":    true,
	} {
		t.Run(name, func(t *testing.T) {
			value, err := inter.Invoke(name)
			require.NoError(t, err)

			AssertValuesEqual(
				t,
				inter,
				interpreter.BoolValue(expected),
				value,
			)
		})
	}
}

func TestInterpretGreaterOperator(t *testing.T) {

	t.Parallel()

	inter := parseCheckAndInterpret(t, `
      fun testIntegersGreater(): Bool {
          return 5 > 3
      }

      fun testIntegersEqual(): Bool {
          return 3 > 3
      }

      fun testIntegersLess(): Bool {
          return 3 > 5
      }
    `)

	for name, expected := range map[string]bool{
		"testIntegersGreater": true,
		"testIntegersEqual":   false,
		"testIntegersLess":    false,
	} {
		t.Run(name, func(t *testing.T) {
			value, err := inter.Invoke(name)
			require.NoError(t, err)

			AssertValuesEqual(
				t,
				inter,
				interpreter.BoolValue(expected),
				value,
			)
		})
	}
}

func TestInterpretGreaterEqualOperator(t *testing.T) {

	t.Parallel()

	inter := parseCheckAndInterpret(t, `
      fun testIntegersGreater(): Bool {
          return 5 >= 3
      }

      fun testIntegersEqual(): Bool {
          return 3 >= 3
      }

      fun testIntegersLess(): Bool {
          return 3 >= 5
      }
    `)

	for name, expected := range map[string]bool{
		"testIntegersGreater": true,
		"testIntegersEqual":   true,
		"testIntegersLess":    false,
	} {
		t.Run(name, func(t *testing.T) {
			value, err := inter.Invoke(name)
			require.NoError(t, err)

			AssertValuesEqual(
				t,
				inter,
				interpreter.BoolValue(expected),
				value,
			)
		})
	}
}

func TestInterpretOrOperator(t *testing.T) {

	t.Parallel()

	inter := parseCheckAndInterpret(t, `
      fun testTrueTrue(): Bool {
          return true || true
      }

      fun testTrueFalse(): Bool {
          return true || false
      }

      fun testFalseTrue(): Bool {
          return false || true
      }

      fun testFalseFalse(): Bool {
          return false || false
      }
    `)

	for name, expected := range map[string]bool{
		"testTrueTrue":   true,
		"testTrueFalse":  true,
		"testFalseTrue":  true,
		"testFalseFalse": false,
	} {
		t.Run(name, func(t *testing.T) {
			value, err := inter.Invoke(name)
			require.NoError(t, err)

			AssertValuesEqual(
				t,
				inter,
				interpreter.BoolValue(expected),
				value,
			)
		})
	}
}

func TestInterpretOrOperatorShortCircuitLeftSuccess(t *testing.T) {

	t.Parallel()

	inter := parseCheckAndInterpret(t, `
      var x = false
      var y = false

      fun changeX(): Bool {
          x = true
          return true
      }

      fun changeY(): Bool {
          y = true
          return true
      }

      let test = changeX() || changeY()
    `)

	AssertValuesEqual(
		t,
		inter,
		interpreter.TrueValue,
		inter.Globals.Get("test").GetValue(inter),
	)

	AssertValuesEqual(
		t,
		inter,
		interpreter.TrueValue,
		inter.Globals.Get("x").GetValue(inter),
	)

	AssertValuesEqual(
		t,
		inter,
		interpreter.FalseValue,
		inter.Globals.Get("y").GetValue(inter),
	)
}

func TestInterpretOrOperatorShortCircuitLeftFailure(t *testing.T) {

	t.Parallel()

	inter := parseCheckAndInterpret(t, `
      var x = false
      var y = false

      fun changeX(): Bool {
          x = true
          return false
      }

      fun changeY(): Bool {
          y = true
          return true
      }

      let test = changeX() || changeY()
    `)

	AssertValuesEqual(
		t,
		inter,
		interpreter.TrueValue,
		inter.Globals.Get("test").GetValue(inter),
	)

	AssertValuesEqual(
		t,
		inter,
		interpreter.TrueValue,
		inter.Globals.Get("x").GetValue(inter),
	)

	AssertValuesEqual(
		t,
		inter,
		interpreter.TrueValue,
		inter.Globals.Get("y").GetValue(inter),
	)
}

func TestInterpretAndOperator(t *testing.T) {

	t.Parallel()

	inter := parseCheckAndInterpret(t, `
      fun testTrueTrue(): Bool {
          return true && true
      }

      fun testTrueFalse(): Bool {
          return true && false
      }

      fun testFalseTrue(): Bool {
          return false && true
      }

      fun testFalseFalse(): Bool {
          return false && false
      }
    `)

	for name, expected := range map[string]bool{
		"testTrueTrue":   true,
		"testTrueFalse":  false,
		"testFalseTrue":  false,
		"testFalseFalse": false,
	} {
		t.Run(name, func(t *testing.T) {
			value, err := inter.Invoke(name)
			require.NoError(t, err)

			AssertValuesEqual(
				t,
				inter,
				interpreter.BoolValue(expected),
				value,
			)
		})
	}
}

func TestInterpretAndOperatorShortCircuitLeftSuccess(t *testing.T) {

	t.Parallel()

	inter := parseCheckAndInterpret(t, `
      var x = false
      var y = false

      fun changeX(): Bool {
          x = true
          return true
      }

      fun changeY(): Bool {
          y = true
          return true
      }

      let test = changeX() && changeY()
    `)

	AssertValuesEqual(
		t,
		inter,
		interpreter.TrueValue,
		inter.Globals.Get("test").GetValue(inter),
	)

	AssertValuesEqual(
		t,
		inter,
		interpreter.TrueValue,
		inter.Globals.Get("x").GetValue(inter),
	)

	AssertValuesEqual(
		t,
		inter,
		interpreter.TrueValue,
		inter.Globals.Get("y").GetValue(inter),
	)
}

func TestInterpretAndOperatorShortCircuitLeftFailure(t *testing.T) {

	t.Parallel()

	inter := parseCheckAndInterpret(t, `
      var x = false
      var y = false

      fun changeX(): Bool {
          x = true
          return false
      }

      fun changeY(): Bool {
          y = true
          return true
      }

      let test = changeX() && changeY()
    `)

	AssertValuesEqual(
		t,
		inter,
		interpreter.FalseValue,
		inter.Globals.Get("test").GetValue(inter),
	)

	AssertValuesEqual(
		t,
		inter,
		interpreter.TrueValue,
		inter.Globals.Get("x").GetValue(inter),
	)

	AssertValuesEqual(
		t,
		inter,
		interpreter.FalseValue,
		inter.Globals.Get("y").GetValue(inter),
	)
}

func TestInterpretExpressionStatement(t *testing.T) {

	t.Parallel()

	inter := parseCheckAndInterpret(t, `
       var x = 0

       fun incX() {
           x = x + 2
       }

       fun test(): Int {
           incX()
           return x
       }
    `)

	AssertValuesEqual(
		t,
		inter,
		interpreter.NewUnmeteredIntValueFromInt64(0),
		inter.Globals.Get("x").GetValue(inter),
	)

	value, err := inter.Invoke("test")
	require.NoError(t, err)

	AssertValuesEqual(
		t,
		inter,
		interpreter.NewUnmeteredIntValueFromInt64(2),
		value,
	)

	AssertValuesEqual(
		t,
		inter,
		interpreter.NewUnmeteredIntValueFromInt64(2),
		inter.Globals.Get("x").GetValue(inter),
	)
}

func TestInterpretConditionalOperator(t *testing.T) {

	t.Parallel()

	inter := parseCheckAndInterpret(t, `
       fun testTrue(): Int {
           return true ? 2 : 3
       }

       fun testFalse(): Int {
            return false ? 2 : 3
       }
    `)

	value, err := inter.Invoke("testTrue")
	require.NoError(t, err)

	AssertValuesEqual(
		t,
		inter,
		interpreter.NewUnmeteredIntValueFromInt64(2),
		value,
	)

	value, err = inter.Invoke("testFalse")
	require.NoError(t, err)

	AssertValuesEqual(
		t,
		inter,
		interpreter.NewUnmeteredIntValueFromInt64(3),
		value,
	)
}

func TestInterpretFunctionBindingInFunction(t *testing.T) {

	t.Parallel()

	inter := parseCheckAndInterpret(t, `
      fun foo(): AnyStruct {
          return foo
      }
  `)

	_, err := inter.Invoke("foo")
	require.NoError(t, err)
}

func TestInterpretRecursionFib(t *testing.T) {

	t.Parallel()

	// mainly tests that the function declaration identifier is bound
	// to the function inside the function and that the arguments
	// of the function calls are evaluated in the call-site scope

	inter := parseCheckAndInterpret(t, `
       fun fib(_ n: Int): Int {
           if n < 2 {
              return n
           }
           return fib(n - 1) + fib(n - 2)
       }
   `)

	value, err := inter.Invoke(
		"fib",
		interpreter.NewUnmeteredIntValueFromInt64(14),
	)
	require.NoError(t, err)

	AssertValuesEqual(
		t,
		inter,
		interpreter.NewUnmeteredIntValueFromInt64(377),
		value,
	)
}

func TestInterpretRecursionFactorial(t *testing.T) {

	t.Parallel()

	inter := parseCheckAndInterpret(t, `
        fun factorial(_ n: Int): Int {
            if n < 1 {
               return 1
            }

            return n * factorial(n - 1)
        }
   `)

	value, err := inter.Invoke(
		"factorial",
		interpreter.NewUnmeteredIntValueFromInt64(5),
	)
	require.NoError(t, err)

	AssertValuesEqual(
		t,
		inter,
		interpreter.NewUnmeteredIntValueFromInt64(120),
		value,
	)
}

func TestInterpretUnaryIntegerNegation(t *testing.T) {

	t.Parallel()

	inter := parseCheckAndInterpret(t, `
      let x = -2
      let y = -(-2)
    `)

	AssertValuesEqual(
		t,
		inter,
		interpreter.NewUnmeteredIntValueFromInt64(-2),
		inter.Globals.Get("x").GetValue(inter),
	)

	AssertValuesEqual(
		t,
		inter,
		interpreter.NewUnmeteredIntValueFromInt64(2),
		inter.Globals.Get("y").GetValue(inter),
	)
}

func TestInterpretUnaryBooleanNegation(t *testing.T) {

	t.Parallel()

	inter := parseCheckAndInterpret(t, `
      let a = !true
      let b = !(!true)
      let c = !false
      let d = !(!false)
    `)

	AssertValuesEqual(
		t,
		inter,
		interpreter.FalseValue,
		inter.Globals.Get("a").GetValue(inter),
	)

	AssertValuesEqual(
		t,
		inter,
		interpreter.TrueValue,
		inter.Globals.Get("b").GetValue(inter),
	)

	AssertValuesEqual(
		t,
		inter,
		interpreter.TrueValue,
		inter.Globals.Get("c").GetValue(inter),
	)

	AssertValuesEqual(
		t,
		inter,
		interpreter.FalseValue,
		inter.Globals.Get("d").GetValue(inter),
	)
}

func TestInterpretHostFunction(t *testing.T) {

	t.Parallel()

	const code = `
      access(all) let a = test(1, 2)
    `
	program, err := parser.ParseProgram(nil, []byte(code), parser.Config{})

	require.NoError(t, err)

	testFunction := stdlib.NewStandardLibraryStaticFunction(
		"test",
		&sema.FunctionType{
			Parameters: []sema.Parameter{
				{
					Label:          sema.ArgumentLabelNotRequired,
					Identifier:     "a",
					TypeAnnotation: sema.IntTypeAnnotation,
				},
				{
					Label:          sema.ArgumentLabelNotRequired,
					Identifier:     "b",
					TypeAnnotation: sema.IntTypeAnnotation,
				},
			},
			ReturnTypeAnnotation: sema.IntTypeAnnotation,
		},
		``,
		func(invocation interpreter.Invocation) interpreter.Value {
			a := invocation.Arguments[0].(interpreter.IntValue).ToBigInt(nil)
			b := invocation.Arguments[1].(interpreter.IntValue).ToBigInt(nil)
			value := new(big.Int).Add(a, b)
			return interpreter.NewUnmeteredIntValueFromBigInt(value)
		},
	)

	baseValueActivation := sema.NewVariableActivation(sema.BaseValueActivation)
	baseValueActivation.DeclareValue(testFunction)

	checker, err := sema.NewChecker(
		program,
		TestLocation,
		nil,
		&sema.Config{
			BaseValueActivationHandler: func(_ common.Location) *sema.VariableActivation {
				return baseValueActivation
			},
			AccessCheckMode: sema.AccessCheckModeStrict,
		},
	)
	require.NoError(t, err)

	err = checker.Check()
	require.NoError(t, err)

	storage := newUnmeteredInMemoryStorage()

	baseActivation := activations.NewActivation(nil, interpreter.BaseActivation)
	interpreter.Declare(baseActivation, testFunction)

	inter, err := interpreter.NewInterpreter(
		interpreter.ProgramFromChecker(checker),
		checker.Location,
		&interpreter.Config{
			Storage: storage,
			BaseActivationHandler: func(_ common.Location) *interpreter.VariableActivation {
				return baseActivation
			},
		},
	)
	require.NoError(t, err)

	err = inter.Interpret()
	require.NoError(t, err)

	AssertValuesEqual(
		t,
		inter,
		interpreter.NewUnmeteredIntValueFromInt64(3),
		inter.Globals.Get("a").GetValue(inter),
	)
}

func TestInterpretHostFunctionWithVariableArguments(t *testing.T) {

	t.Parallel()

	const code = `
      access(all) let nothing = test(1, true, "test")
    `
	program, err := parser.ParseProgram(nil, []byte(code), parser.Config{})

	require.NoError(t, err)

	called := false

	testFunction := stdlib.NewStandardLibraryStaticFunction(
		"test",
		&sema.FunctionType{
			Parameters: []sema.Parameter{
				{
					Label:          sema.ArgumentLabelNotRequired,
					Identifier:     "value",
					TypeAnnotation: sema.IntTypeAnnotation,
				},
			},
			ReturnTypeAnnotation: sema.VoidTypeAnnotation,
			Arity:                &sema.Arity{Min: 1},
		},
		``,
		func(invocation interpreter.Invocation) interpreter.Value {
			called = true

			require.Len(t, invocation.ArgumentTypes, 3)
			assert.IsType(t, sema.IntType, invocation.ArgumentTypes[0])
			assert.IsType(t, sema.BoolType, invocation.ArgumentTypes[1])
			assert.IsType(t, sema.StringType, invocation.ArgumentTypes[2])

			require.Len(t, invocation.Arguments, 3)

			inter := invocation.Interpreter

			AssertValuesEqual(
				t,
				inter,
				interpreter.NewUnmeteredIntValueFromInt64(1),
				invocation.Arguments[0],
			)

			AssertValuesEqual(
				t,
				inter,
				interpreter.TrueValue,
				invocation.Arguments[1],
			)

			AssertValuesEqual(
				t,
				inter,
				interpreter.NewUnmeteredStringValue("test"),
				invocation.Arguments[2],
			)

			return interpreter.Void
		},
	)

	baseValueActivation := sema.NewVariableActivation(sema.BaseValueActivation)
	baseValueActivation.DeclareValue(testFunction)

	checker, err := sema.NewChecker(
		program,
		TestLocation,
		nil,
		&sema.Config{
			BaseValueActivationHandler: func(_ common.Location) *sema.VariableActivation {
				return baseValueActivation
			},
			AccessCheckMode: sema.AccessCheckModeStrict,
		},
	)
	require.NoError(t, err)

	err = checker.Check()
	require.NoError(t, err)

	storage := newUnmeteredInMemoryStorage()

	baseActivation := activations.NewActivation(nil, interpreter.BaseActivation)
	interpreter.Declare(baseActivation, testFunction)

	inter, err := interpreter.NewInterpreter(
		interpreter.ProgramFromChecker(checker),
		checker.Location,
		&interpreter.Config{
			Storage: storage,
			BaseActivationHandler: func(_ common.Location) *interpreter.VariableActivation {
				return baseActivation
			},
		},
	)
	require.NoError(t, err)

	err = inter.Interpret()
	require.NoError(t, err)

	assert.True(t, called)
}

func TestInterpretHostFunctionWithOptionalArguments(t *testing.T) {

	t.Parallel()

	const code = `
      access(all) let nothing = test(1, true, "test")
    `
	program, err := parser.ParseProgram(nil, []byte(code), parser.Config{})

	require.NoError(t, err)

	called := false

	testFunction := stdlib.NewStandardLibraryStaticFunction(
		"test",
		&sema.FunctionType{
			Parameters: []sema.Parameter{
				{
					Label:          sema.ArgumentLabelNotRequired,
					Identifier:     "value",
					TypeAnnotation: sema.NewTypeAnnotation(sema.IntType),
				},
			},
			ReturnTypeAnnotation: sema.NewTypeAnnotation(
				sema.VoidType,
			),
			Arity: &sema.Arity{Min: 1, Max: 3},
		},
		``,
		func(invocation interpreter.Invocation) interpreter.Value {
			called = true

			require.Len(t, invocation.ArgumentTypes, 3)
			assert.IsType(t, sema.IntType, invocation.ArgumentTypes[0])
			assert.IsType(t, sema.BoolType, invocation.ArgumentTypes[1])
			assert.IsType(t, sema.StringType, invocation.ArgumentTypes[2])

			require.Len(t, invocation.Arguments, 3)

			inter := invocation.Interpreter

			AssertValuesEqual(
				t,
				inter,
				interpreter.NewUnmeteredIntValueFromInt64(1),
				invocation.Arguments[0],
			)

			AssertValuesEqual(
				t,
				inter,
				interpreter.TrueValue,
				invocation.Arguments[1],
			)

			AssertValuesEqual(
				t,
				inter,
				interpreter.NewUnmeteredStringValue("test"),
				invocation.Arguments[2],
			)

			return interpreter.Void
		},
	)

	baseValueActivation := sema.NewVariableActivation(sema.BaseValueActivation)
	baseValueActivation.DeclareValue(testFunction)

	checker, err := sema.NewChecker(
		program,
		TestLocation,
		nil,
		&sema.Config{
			BaseValueActivationHandler: func(_ common.Location) *sema.VariableActivation {
				return baseValueActivation
			},
			AccessCheckMode: sema.AccessCheckModeStrict,
		},
	)
	require.NoError(t, err)

	err = checker.Check()
	require.NoError(t, err)

	storage := newUnmeteredInMemoryStorage()

	baseActivation := activations.NewActivation(nil, interpreter.BaseActivation)
	interpreter.Declare(baseActivation, testFunction)

	inter, err := interpreter.NewInterpreter(
		interpreter.ProgramFromChecker(checker),
		checker.Location,
		&interpreter.Config{
			Storage: storage,
			BaseActivationHandler: func(_ common.Location) *interpreter.VariableActivation {
				return baseActivation
			},
		},
	)
	require.NoError(t, err)

	err = inter.Interpret()
	require.NoError(t, err)

	assert.True(t, called)
}

func TestInterpretCompositeDeclaration(t *testing.T) {

	t.Parallel()

	test := func(compositeKind common.CompositeKind) {

		t.Run(compositeKind.Name(), func(t *testing.T) {

			t.Parallel()

			inter, err := parseCheckAndInterpretWithOptions(t,
				fmt.Sprintf(
					`
                       access(all) %[1]s Test {}

                       access(all) fun test(): %[2]sTest {
                           return %[3]s %[4]s Test%[5]s
                       }
                    `,
					compositeKind.Keyword(),
					compositeKind.Annotation(),
					compositeKind.MoveOperator(),
					compositeKind.ConstructionKeyword(),
					constructorArguments(compositeKind, ""),
				),
				ParseCheckAndInterpretOptions{
					Config: &interpreter.Config{
						ContractValueHandler: makeContractValueHandler(nil, nil, nil),
					},
				},
			)
			require.NoError(t, err)

			value, err := inter.Invoke("test")
			require.NoError(t, err)

			assert.IsType(t,
				&interpreter.CompositeValue{},
				value,
			)
		})
	}

	for _, compositeKind := range common.AllCompositeKinds {

		switch compositeKind {
		case common.CompositeKindContract,
			common.CompositeKindEvent,
			common.CompositeKindEnum,
			common.CompositeKindAttachment:

			continue
		}

		test(compositeKind)
	}
}

func TestInterpretStructureSelfUseInInitializer(t *testing.T) {

	t.Parallel()

	inter := parseCheckAndInterpret(t, `

      struct Test {

          init() {
              self
          }
      }

      fun test() {
          Test()
      }
    `)

	value, err := inter.Invoke("test")
	require.NoError(t, err)

	AssertValuesEqual(
		t,
		inter,
		interpreter.Void,
		value,
	)
}

func TestInterpretStructureConstructorUseInInitializerAndFunction(t *testing.T) {

	t.Parallel()

	inter := parseCheckAndInterpret(t, `

      struct Test {

          init() {
              Test
          }

          fun test(): Test {
              return Test()
          }
      }

      fun test(): Test {
          return Test()
      }

      fun test2(): Test {
          return Test().test()
      }
    `)

	value, err := inter.Invoke("test")
	require.NoError(t, err)

	assert.IsType(t,
		&interpreter.CompositeValue{},
		value,
	)

	value, err = inter.Invoke("test2")
	require.NoError(t, err)

	assert.IsType(t,
		&interpreter.CompositeValue{},
		value,
	)
}

func TestInterpretStructureSelfUseInFunction(t *testing.T) {

	t.Parallel()

	inter := parseCheckAndInterpret(t, `

      struct Test {

          fun test() {
              self
          }
      }

      fun test() {
          Test().test()
      }
    `)

	value, err := inter.Invoke("test")
	require.NoError(t, err)

	AssertValuesEqual(
		t,
		inter,
		interpreter.Void,
		value,
	)
}

func TestInterpretStructureConstructorUseInFunction(t *testing.T) {

	t.Parallel()

	inter := parseCheckAndInterpret(t, `
      struct Test {

          fun test() {
              Test
          }
      }

      fun test() {
          Test().test()
      }
    `)

	value, err := inter.Invoke("test")
	require.NoError(t, err)

	AssertValuesEqual(
		t,
		inter,
		interpreter.Void,
		value,
	)
}

func TestInterpretStructureDeclarationWithField(t *testing.T) {

	t.Parallel()

	inter := parseCheckAndInterpret(t, `

      struct Test {
          var test: Int

          init(_ test: Int) {
              self.test = test
          }
      }

      fun test(test: Int): Int {
          let test = Test(test)
          return test.test
      }
    `)

	newValue := interpreter.NewUnmeteredIntValueFromInt64(42)

	value, err := inter.Invoke("test", newValue)
	require.NoError(t, err)

	AssertValuesEqual(
		t,
		inter, newValue, value)
}

func TestInterpretStructureDeclarationWithFunction(t *testing.T) {

	t.Parallel()

	inter := parseCheckAndInterpret(t, `
      var value = 0

      struct Test {
          fun test(_ newValue: Int) {
              value = newValue
          }
      }

      fun test(newValue: Int) {
          let test = Test()
          test.test(newValue)
      }
    `)

	newValue := interpreter.NewUnmeteredIntValueFromInt64(42)

	value, err := inter.Invoke("test", newValue)
	require.NoError(t, err)

	AssertValuesEqual(
		t,
		inter,
		interpreter.Void,
		value,
	)

	AssertValuesEqual(
		t,
		inter, newValue, inter.Globals.Get("value").GetValue(inter))
}

func TestInterpretStructureFunctionCall(t *testing.T) {

	t.Parallel()

	inter := parseCheckAndInterpret(t, `
      struct Test {
          fun foo(): Int {
              return 42
          }

          fun bar(): Int {
              return self.foo()
          }
      }

      let value = Test().bar()
    `)

	AssertValuesEqual(
		t,
		inter,
		interpreter.NewUnmeteredIntValueFromInt64(42),
		inter.Globals.Get("value").GetValue(inter),
	)
}

func TestInterpretStructureFieldAssignment(t *testing.T) {

	t.Parallel()

	inter := parseCheckAndInterpret(t, `
      struct Test {
          var foo: Int

          init() {
              self.foo = 1
              let alsoSelf = self
              alsoSelf.foo = 2
          }

          fun test() {
              self.foo = 3
              let alsoSelf = self
              alsoSelf.foo = 4
          }
      }

      let test = Test()

      fun callTest() {
          test.test()
      }
    `)

	test := inter.Globals.Get("test").GetValue(inter).(*interpreter.CompositeValue)

	AssertValuesEqual(
		t,
		inter,
		interpreter.NewUnmeteredIntValueFromInt64(1),
		test.GetField(inter, interpreter.EmptyLocationRange, "foo"),
	)

	value, err := inter.Invoke("callTest")
	require.NoError(t, err)

	AssertValuesEqual(
		t,
		inter,
		interpreter.Void,
		value,
	)

	AssertValuesEqual(
		t,
		inter,
		interpreter.NewUnmeteredIntValueFromInt64(3),
		test.GetField(inter, interpreter.EmptyLocationRange, "foo"),
	)
}

func TestInterpretStructureInitializesConstant(t *testing.T) {

	t.Parallel()

	inter := parseCheckAndInterpret(t, `
      struct Test {
          let foo: Int

          init() {
              self.foo = 42
          }
      }

      let test = Test()
    `)

	actual := inter.Globals.Get("test").GetValue(inter).(*interpreter.CompositeValue).
		GetMember(inter, interpreter.EmptyLocationRange, "foo")
	AssertValuesEqual(
		t,
		inter,
		interpreter.NewUnmeteredIntValueFromInt64(42),
		actual,
	)
}

func TestInterpretStructureFunctionMutatesSelf(t *testing.T) {

	t.Parallel()

	inter := parseCheckAndInterpret(t, `
      struct Test {
          var foo: Int

          init() {
              self.foo = 0
          }

          fun inc() {
              self.foo = self.foo + 1
          }
      }

      fun test(): Int {
          let test = Test()
          test.inc()
          test.inc()
          return test.foo
      }
    `)

	value, err := inter.Invoke("test")
	require.NoError(t, err)

	AssertValuesEqual(
		t,
		inter,
		interpreter.NewUnmeteredIntValueFromInt64(2),
		value,
	)
}

func TestInterpretStructCopyOnDeclaration(t *testing.T) {

	t.Parallel()

	inter := parseCheckAndInterpret(t, `
      struct Cat {
          var wasFed: Bool

          init() {
              self.wasFed = false
          }
      }

      fun test(): [Bool] {
          let cat = Cat()
          let kitty = cat
          kitty.wasFed = true
          return [cat.wasFed, kitty.wasFed]
      }
    `)

	value, err := inter.Invoke("test")
	require.NoError(t, err)

	AssertValuesEqual(
		t,
		inter,
		interpreter.NewArrayValue(
			inter,
			interpreter.EmptyLocationRange,
			&interpreter.VariableSizedStaticType{
				Type: interpreter.PrimitiveStaticTypeBool,
			},
			common.ZeroAddress,
			interpreter.FalseValue,
			interpreter.TrueValue,
		),
		value,
	)
}

func TestInterpretStructCopyOnDeclarationModifiedWithStructFunction(t *testing.T) {

	t.Parallel()

	inter := parseCheckAndInterpret(t, `
      struct Cat {
          var wasFed: Bool

          init() {
              self.wasFed = false
          }

          fun feed() {
              self.wasFed = true
          }
      }

      fun test(): [Bool] {
          let cat = Cat()
          let kitty = cat
          kitty.feed()
          return [cat.wasFed, kitty.wasFed]
      }
    `)

	value, err := inter.Invoke("test")
	require.NoError(t, err)

	AssertValuesEqual(
		t,
		inter,
		interpreter.NewArrayValue(
			inter,
			interpreter.EmptyLocationRange,
			&interpreter.VariableSizedStaticType{
				Type: interpreter.PrimitiveStaticTypeBool,
			},
			common.ZeroAddress,
			interpreter.FalseValue,
			interpreter.TrueValue,
		),
		value,
	)
}

func TestInterpretStructCopyOnIdentifierAssignment(t *testing.T) {

	t.Parallel()

	inter := parseCheckAndInterpret(t, `
      struct Cat {
          var wasFed: Bool

          init() {
              self.wasFed = false
          }
      }

      fun test(): [Bool] {
          var cat = Cat()
          let kitty = Cat()
          cat = kitty
          kitty.wasFed = true
          return [cat.wasFed, kitty.wasFed]
      }
    `)

	value, err := inter.Invoke("test")
	require.NoError(t, err)

	AssertValuesEqual(
		t,
		inter,
		interpreter.NewArrayValue(
			inter,
			interpreter.EmptyLocationRange,
			&interpreter.VariableSizedStaticType{
				Type: interpreter.PrimitiveStaticTypeBool,
			},
			common.ZeroAddress,
			interpreter.FalseValue,
			interpreter.TrueValue,
		),
		value,
	)
}

func TestInterpretStructCopyOnIndexingAssignment(t *testing.T) {

	t.Parallel()

	inter := parseCheckAndInterpret(t, `
      struct Cat {
          var wasFed: Bool

          init() {
              self.wasFed = false
          }
      }

      fun test(): [Bool] {
          let cats = [Cat()]
          let kitty = Cat()
          cats[0] = kitty
          kitty.wasFed = true
          return [cats[0].wasFed, kitty.wasFed]
      }
    `)

	value, err := inter.Invoke("test")
	require.NoError(t, err)

	AssertValuesEqual(
		t,
		inter,
		interpreter.NewArrayValue(
			inter,
			interpreter.EmptyLocationRange,
			&interpreter.VariableSizedStaticType{
				Type: interpreter.PrimitiveStaticTypeBool,
			},
			common.ZeroAddress,
			interpreter.FalseValue,
			interpreter.TrueValue,
		),
		value,
	)
}

func TestInterpretStructCopyOnMemberAssignment(t *testing.T) {

	t.Parallel()

	inter := parseCheckAndInterpret(t, `
      struct Cat {
          var wasFed: Bool

          init() {
              self.wasFed = false
          }
      }

      struct Carrier {
          var cat: Cat
          init(cat: Cat) {
              self.cat = cat
          }
      }

      fun test(): [Bool] {
          let carrier = Carrier(cat: Cat())
          let kitty = Cat()
          carrier.cat = kitty
          kitty.wasFed = true
          return [carrier.cat.wasFed, kitty.wasFed]
      }
    `)

	value, err := inter.Invoke("test")
	require.NoError(t, err)

	AssertValuesEqual(
		t,
		inter,
		interpreter.NewArrayValue(
			inter,
			interpreter.EmptyLocationRange,
			&interpreter.VariableSizedStaticType{
				Type: interpreter.PrimitiveStaticTypeBool,
			},
			common.ZeroAddress,
			interpreter.FalseValue,
			interpreter.TrueValue,
		),
		value,
	)
}

func TestInterpretStructCopyOnPassing(t *testing.T) {

	t.Parallel()

	inter := parseCheckAndInterpret(t, `
      struct Cat {
          var wasFed: Bool

          init() {
              self.wasFed = false
          }
      }

      fun feed(cat: Cat) {
          cat.wasFed = true
      }

      fun test(): Bool {
          let kitty = Cat()
          feed(cat: kitty)
          return kitty.wasFed
      }
    `)

	value, err := inter.Invoke("test")
	require.NoError(t, err)

	AssertValuesEqual(
		t,
		inter,
		interpreter.FalseValue,
		value,
	)
}

func TestInterpretArrayCopy(t *testing.T) {

	t.Parallel()

	inter := parseCheckAndInterpret(t, `

      fun change(_ numbers: [Int]): [Int] {
          numbers[0] = 1
          return numbers
      }

      fun test(): [Int] {
          let numbers = [0]
          let numbers2 = change(numbers)
          return [
              numbers[0],
              numbers2[0]
          ]
      }
    `)

	value, err := inter.Invoke("test")
	require.NoError(t, err)

	AssertValuesEqual(
		t,
		inter,
		interpreter.NewArrayValue(
			inter,
			interpreter.EmptyLocationRange,
			&interpreter.VariableSizedStaticType{
				Type: interpreter.PrimitiveStaticTypeInt,
			},
			common.ZeroAddress,
			interpreter.NewUnmeteredIntValueFromInt64(0),
			interpreter.NewUnmeteredIntValueFromInt64(1),
		),
		value,
	)
}

func TestInterpretStructCopyInArray(t *testing.T) {

	t.Parallel()

	inter := parseCheckAndInterpret(t, `
      struct Foo {
          var bar: Int
          init(bar: Int) {
              self.bar = bar
          }
      }

      fun test(): [Int] {
        let foo = Foo(bar: 1)
        let foos = [foo, foo]
        foo.bar = 2
        foos[0].bar = 3
        return [foo.bar, foos[0].bar, foos[1].bar]
      }
    `)

	value, err := inter.Invoke("test")
	require.NoError(t, err)

	AssertValuesEqual(
		t,
		inter,
		interpreter.NewArrayValue(
			inter,
			interpreter.EmptyLocationRange,
			&interpreter.VariableSizedStaticType{
				Type: interpreter.PrimitiveStaticTypeInt,
			},
			common.ZeroAddress,
			interpreter.NewUnmeteredIntValueFromInt64(2),
			interpreter.NewUnmeteredIntValueFromInt64(3),
			interpreter.NewUnmeteredIntValueFromInt64(1),
		),
		value,
	)
}

func TestInterpretMutuallyRecursiveFunctions(t *testing.T) {

	t.Parallel()

	inter := parseCheckAndInterpret(t, `
      fun isEven(_ n: Int): Bool {
          if n == 0 {
              return true
          }
          return isOdd(n - 1)
      }

      fun isOdd(_ n: Int): Bool {
          if n == 0 {
              return false
          }
          return isEven(n - 1)
      }
    `)

	four := interpreter.NewUnmeteredIntValueFromInt64(4)

	value, err := inter.Invoke("isEven", four)
	require.NoError(t, err)

	AssertValuesEqual(
		t,
		inter,
		interpreter.TrueValue,
		value,
	)

	value, err = inter.Invoke("isOdd", four)
	require.NoError(t, err)

	AssertValuesEqual(
		t,
		inter,
		interpreter.FalseValue,
		value,
	)
}

func TestInterpretUseBeforeDeclaration(t *testing.T) {

	t.Parallel()

	inter := parseCheckAndInterpret(t, `
      var tests = 0

      fun test(): Test {
          return Test()
      }

      struct Test {
         init() {
             tests = tests + 1
         }
      }
    `)

	AssertValuesEqual(
		t,
		inter,
		interpreter.NewUnmeteredIntValueFromInt64(0),
		inter.Globals.Get("tests").GetValue(inter),
	)

	value, err := inter.Invoke("test")
	require.NoError(t, err)

	assert.IsType(t,
		&interpreter.CompositeValue{},
		value,
	)

	AssertValuesEqual(
		t,
		inter,
		interpreter.NewUnmeteredIntValueFromInt64(1),
		inter.Globals.Get("tests").GetValue(inter),
	)

	value, err = inter.Invoke("test")
	require.NoError(t, err)

	assert.IsType(t,
		&interpreter.CompositeValue{},
		value,
	)

	AssertValuesEqual(
		t,
		inter,
		interpreter.NewUnmeteredIntValueFromInt64(2),
		inter.Globals.Get("tests").GetValue(inter),
	)
}

func TestInterpretOptionalVariableDeclaration(t *testing.T) {

	t.Parallel()

	inter := parseCheckAndInterpret(t, `
      let x: Int?? = 2
    `)

	AssertValuesEqual(
		t,
		inter,
		interpreter.NewUnmeteredSomeValueNonCopying(
			interpreter.NewUnmeteredSomeValueNonCopying(
				interpreter.NewUnmeteredIntValueFromInt64(2),
			),
		),
		inter.Globals.Get("x").GetValue(inter),
	)
}

func TestInterpretOptionalParameterInvokedExternal(t *testing.T) {

	t.Parallel()

	inter := parseCheckAndInterpret(t, `
      fun test(x: Int??): Int?? {
          return x
      }
    `)

	value, err := inter.Invoke(
		"test",
		interpreter.NewUnmeteredIntValueFromInt64(2),
	)
	require.NoError(t, err)

	AssertValuesEqual(
		t,
		inter,
		interpreter.NewUnmeteredSomeValueNonCopying(
			interpreter.NewUnmeteredSomeValueNonCopying(
				interpreter.NewUnmeteredIntValueFromInt64(2),
			),
		),
		value,
	)
}

func TestInterpretOptionalParameterInvokedInternal(t *testing.T) {

	t.Parallel()

	inter := parseCheckAndInterpret(t, `
      fun testActual(x: Int??): Int?? {
          return x
      }

      fun test(): Int?? {
          return testActual(x: 2)
      }
    `)

	value, err := inter.Invoke("test")
	require.NoError(t, err)

	AssertValuesEqual(
		t,
		inter,
		interpreter.NewUnmeteredSomeValueNonCopying(
			interpreter.NewUnmeteredSomeValueNonCopying(
				interpreter.NewUnmeteredIntValueFromInt64(2),
			),
		),
		value,
	)
}

func TestInterpretOptionalReturn(t *testing.T) {

	t.Parallel()

	inter := parseCheckAndInterpret(t, `
      fun test(x: Int): Int?? {
          return x
      }
    `)

	value, err := inter.Invoke("test", interpreter.NewUnmeteredIntValueFromInt64(2))
	require.NoError(t, err)

	AssertValuesEqual(
		t,
		inter,
		interpreter.NewUnmeteredSomeValueNonCopying(
			interpreter.NewUnmeteredSomeValueNonCopying(
				interpreter.NewUnmeteredIntValueFromInt64(2),
			),
		),
		value,
	)
}

func TestInterpretOptionalAssignment(t *testing.T) {

	t.Parallel()

	inter := parseCheckAndInterpret(t, `
      var x: Int?? = 1

      fun test() {
          x = 2
      }
    `)

	value, err := inter.Invoke("test")
	require.NoError(t, err)

	AssertValuesEqual(
		t,
		inter,
		interpreter.Void,
		value,
	)

	AssertValuesEqual(
		t,
		inter,
		interpreter.NewUnmeteredSomeValueNonCopying(
			interpreter.NewUnmeteredSomeValueNonCopying(
				interpreter.NewUnmeteredIntValueFromInt64(2),
			),
		),
		inter.Globals.Get("x").GetValue(inter),
	)
}

func TestInterpretNil(t *testing.T) {

	t.Parallel()

	inter := parseCheckAndInterpret(t, `
     let x: Int? = nil
   `)

	AssertValuesEqual(
		t,
		inter,
		interpreter.Nil,
		inter.Globals.Get("x").GetValue(inter),
	)
}

func TestInterpretOptionalNestingNil(t *testing.T) {

	t.Parallel()

	inter := parseCheckAndInterpret(t, `
     let x: Int?? = nil
   `)

	AssertValuesEqual(
		t,
		inter,
		interpreter.Nil,
		inter.Globals.Get("x").GetValue(inter),
	)
}

func TestInterpretNilReturnValue(t *testing.T) {

	t.Parallel()

	inter := parseCheckAndInterpret(t, `
     fun test(): Int?? {
         return nil
     }
   `)

	value, err := inter.Invoke("test")
	require.NoError(t, err)

	AssertValuesEqual(
		t,
		inter,
		interpreter.Nil,
		value,
	)
}

func TestInterpretSomeReturnValue(t *testing.T) {

	t.Parallel()

	inter := parseCheckAndInterpret(t, `
     fun test(): Int? {
         let x: Int? = 1
         return x
     }
   `)

	value, err := inter.Invoke("test")
	require.NoError(t, err)

	AssertValuesEqual(
		t,
		inter,
		interpreter.NewUnmeteredSomeValueNonCopying(
			interpreter.NewUnmeteredIntValueFromInt64(1),
		),
		value,
	)
}

func TestInterpretSomeReturnValueFromDictionary(t *testing.T) {

	t.Parallel()

	inter := parseCheckAndInterpret(t, `
     fun test(): Int? {
         let foo: {String: Int} = {"a": 1}
         return foo["a"]
     }
   `)

	value, err := inter.Invoke("test")
	require.NoError(t, err)

	AssertValuesEqual(
		t,
		inter,
		interpreter.NewUnmeteredSomeValueNonCopying(
			interpreter.NewUnmeteredIntValueFromInt64(1),
		),
		value,
	)
}

func TestInterpretNilCoalescingNilIntToOptional(t *testing.T) {

	t.Parallel()

	inter := parseCheckAndInterpret(t, `
      let one = 1
      let none: Int? = nil
      let x: Int? = none ?? one
    `)

	AssertValuesEqual(
		t,
		inter,
		interpreter.NewUnmeteredSomeValueNonCopying(
			interpreter.NewUnmeteredIntValueFromInt64(1),
		),
		inter.Globals.Get("x").GetValue(inter),
	)
}

func TestInterpretNilCoalescingNilIntToOptionals(t *testing.T) {

	t.Parallel()

	inter := parseCheckAndInterpret(t, `
      let one = 1
      let none: Int?? = nil
      let x: Int? = none ?? one
    `)

	AssertValuesEqual(
		t,
		inter,
		interpreter.NewUnmeteredSomeValueNonCopying(
			interpreter.NewUnmeteredIntValueFromInt64(1),
		),
		inter.Globals.Get("x").GetValue(inter),
	)
}

func TestInterpretNilCoalescingNilIntToOptionalNilLiteral(t *testing.T) {

	t.Parallel()

	inter := parseCheckAndInterpret(t, `
      let one = 1
      let x: Int? = nil ?? one
    `)

	AssertValuesEqual(
		t,
		inter,
		interpreter.NewUnmeteredSomeValueNonCopying(
			interpreter.NewUnmeteredIntValueFromInt64(1),
		),
		inter.Globals.Get("x").GetValue(inter),
	)
}

func TestInterpretNilCoalescingRightSubtype(t *testing.T) {

	t.Parallel()

	inter := parseCheckAndInterpret(t, `
      let x: Int? = nil ?? nil
    `)

	AssertValuesEqual(
		t,
		inter,
		interpreter.Nil,
		inter.Globals.Get("x").GetValue(inter),
	)
}

func TestInterpretNilCoalescingNilInt(t *testing.T) {

	t.Parallel()

	inter := parseCheckAndInterpret(t, `
      let one = 1
      let none: Int? = nil
      let x: Int = none ?? one
    `)

	AssertValuesEqual(
		t,
		inter,
		interpreter.NewUnmeteredIntValueFromInt64(1),
		inter.Globals.Get("x").GetValue(inter),
	)
}

func TestInterpretNilCoalescingNilLiteralInt(t *testing.T) {

	t.Parallel()

	inter := parseCheckAndInterpret(t, `
      let one = 1
      let x: Int = nil ?? one
    `)

	AssertValuesEqual(
		t,
		inter,
		interpreter.NewUnmeteredIntValueFromInt64(1),
		inter.Globals.Get("x").GetValue(inter),
	)
}

func TestInterpretNilCoalescingShortCircuitLeftSuccess(t *testing.T) {

	t.Parallel()

	inter := parseCheckAndInterpret(t, `
      var x = false
      var y = false

      fun changeX(): Int? {
          x = true
          return 1
      }

      fun changeY(): Int {
          y = true
          return 2
      }

      let test = changeX() ?? changeY()
    `)

	AssertValuesEqual(
		t,
		inter,
		interpreter.NewUnmeteredIntValueFromInt64(1),
		inter.Globals.Get("test").GetValue(inter),
	)

	AssertValuesEqual(
		t,
		inter,
		interpreter.TrueValue,
		inter.Globals.Get("x").GetValue(inter),
	)

	AssertValuesEqual(
		t,
		inter,
		interpreter.FalseValue,
		inter.Globals.Get("y").GetValue(inter),
	)
}

func TestInterpretNilCoalescingShortCircuitLeftFailure(t *testing.T) {

	t.Parallel()

	inter := parseCheckAndInterpret(t, `
      var x = false
      var y = false

      fun changeX(): Int? {
          x = true
          return nil
      }

      fun changeY(): Int {
          y = true
          return 2
      }

      let test = changeX() ?? changeY()
    `)

	AssertValuesEqual(
		t,
		inter,
		interpreter.NewUnmeteredIntValueFromInt64(2),
		inter.Globals.Get("test").GetValue(inter),
	)

	AssertValuesEqual(
		t,
		inter,
		interpreter.TrueValue,
		inter.Globals.Get("x").GetValue(inter),
	)

	AssertValuesEqual(
		t,
		inter,
		interpreter.TrueValue,
		inter.Globals.Get("y").GetValue(inter),
	)
}

func TestInterpretNilCoalescingOptionalAnyStructNil(t *testing.T) {

	t.Parallel()

	inter := parseCheckAndInterpret(t, `
      let x: AnyStruct? = nil
      let y = x ?? true
    `)

	AssertValuesEqual(
		t,
		inter,
		interpreter.TrueValue,
		inter.Globals.Get("y").GetValue(inter),
	)
}

func TestInterpretNilCoalescingOptionalAnyStructSome(t *testing.T) {

	t.Parallel()

	inter := parseCheckAndInterpret(t, `
      let x: AnyStruct? = 2
      let y = x ?? true
    `)

	AssertValuesEqual(
		t,
		inter,
		interpreter.NewUnmeteredIntValueFromInt64(2),
		inter.Globals.Get("y").GetValue(inter),
	)
}

func TestInterpretNilCoalescingOptionalRightHandSide(t *testing.T) {

	t.Parallel()

	inter := parseCheckAndInterpret(t, `
      let x: Int? = 1
      let y: Int? = 2
      let z = x ?? y
    `)

	AssertValuesEqual(
		t,
		inter,
		interpreter.NewUnmeteredSomeValueNonCopying(
			interpreter.NewUnmeteredIntValueFromInt64(1),
		),
		inter.Globals.Get("z").GetValue(inter),
	)
}

func TestInterpretNilCoalescingBothOptional(t *testing.T) {

	t.Parallel()

	inter := parseCheckAndInterpret(t, `
     let x: Int?? = 1
     let y: Int? = 2
     let z = x ?? y
   `)

	AssertValuesEqual(
		t,
		inter,
		interpreter.NewUnmeteredSomeValueNonCopying(
			interpreter.NewUnmeteredIntValueFromInt64(1),
		),
		inter.Globals.Get("z").GetValue(inter),
	)
}

func TestInterpretNilCoalescingBothOptionalLeftNil(t *testing.T) {

	t.Parallel()

	inter := parseCheckAndInterpret(t, `
     let x: Int?? = nil
     let y: Int? = 2
     let z = x ?? y
   `)

	AssertValuesEqual(
		t,
		inter,
		interpreter.NewUnmeteredSomeValueNonCopying(
			interpreter.NewUnmeteredIntValueFromInt64(2),
		),
		inter.Globals.Get("z").GetValue(inter),
	)
}

func TestInterpretNilsComparison(t *testing.T) {

	t.Parallel()

	inter := parseCheckAndInterpret(t, `
      let x = nil == nil
   `)

	AssertValuesEqual(
		t,
		inter,
		interpreter.TrueValue,
		inter.Globals.Get("x").GetValue(inter),
	)
}

func TestInterpretNonOptionalNilComparison(t *testing.T) {

	t.Parallel()

	inter := parseCheckAndInterpret(t, `
      let x: Int = 1
      let y = x == nil
      let z = nil == x
   `)

	AssertValuesEqual(
		t,
		inter,
		interpreter.FalseValue,
		inter.Globals.Get("y").GetValue(inter),
	)

	AssertValuesEqual(
		t,
		inter,
		interpreter.FalseValue,
		inter.Globals.Get("z").GetValue(inter),
	)
}

func TestInterpretOptionalNilComparison(t *testing.T) {

	t.Parallel()

	inter := parseCheckAndInterpret(t, `
     let x: Int? = 1
     let y = x == nil
   `)

	AssertValuesEqual(
		t,
		inter,
		interpreter.FalseValue,
		inter.Globals.Get("y").GetValue(inter),
	)
}

func TestInterpretNestedOptionalNilComparison(t *testing.T) {

	t.Parallel()

	inter := parseCheckAndInterpret(t, `
      let x: Int?? = 1
      let y = x == nil
    `)

	AssertValuesEqual(
		t,
		inter,
		interpreter.FalseValue,
		inter.Globals.Get("y").GetValue(inter),
	)
}

func TestInterpretOptionalNilComparisonSwapped(t *testing.T) {

	t.Parallel()

	inter := parseCheckAndInterpret(t, `
      let x: Int? = 1
      let y = nil == x
    `)

	AssertValuesEqual(
		t,
		inter,
		interpreter.FalseValue,
		inter.Globals.Get("y").GetValue(inter),
	)
}

func TestInterpretNestedOptionalNilComparisonSwapped(t *testing.T) {

	t.Parallel()

	inter := parseCheckAndInterpret(t, `
      let x: Int?? = 1
      let y = nil == x
    `)

	AssertValuesEqual(
		t,
		inter,
		interpreter.FalseValue,
		inter.Globals.Get("y").GetValue(inter),
	)
}

func TestInterpretNestedOptionalComparisonNils(t *testing.T) {

	t.Parallel()

	inter := parseCheckAndInterpret(t, `
      let x: Int? = nil
      let y: Int?? = nil
      let z = x == y
    `)

	AssertValuesEqual(
		t,
		inter,
		interpreter.TrueValue,
		inter.Globals.Get("z").GetValue(inter),
	)
}

func TestInterpretNestedOptionalComparisonValues(t *testing.T) {

	t.Parallel()

	inter := parseCheckAndInterpret(t, `
      let x: Int? = 2
      let y: Int?? = 2
      let z = x == y
    `)

	AssertValuesEqual(
		t,
		inter,
		interpreter.TrueValue,
		inter.Globals.Get("z").GetValue(inter),
	)
}

func TestInterpretNestedOptionalComparisonMixed(t *testing.T) {

	t.Parallel()

	inter := parseCheckAndInterpret(t, `
      let x: Int? = 2
      let y: Int?? = nil
      let z = x == y
    `)

	AssertValuesEqual(
		t,
		inter,
		interpreter.FalseValue,
		inter.Globals.Get("z").GetValue(inter),
	)
}

func TestInterpretOptionalSomeValueComparison(t *testing.T) {

	t.Parallel()

	inter := parseCheckAndInterpret(t, `
     let x: Int? = 1
     let y = x == 1
   `)

	AssertValuesEqual(
		t,
		inter,
		interpreter.TrueValue,
		inter.Globals.Get("y").GetValue(inter),
	)
}

func TestInterpretOptionalNilValueComparison(t *testing.T) {

	t.Parallel()

	inter := parseCheckAndInterpret(t, `
     let x: Int? = nil
     let y = x == 1
   `)

	AssertValuesEqual(
		t,
		inter,
		interpreter.FalseValue,
		inter.Globals.Get("y").GetValue(inter),
	)
}

func TestInterpretOptionalMap(t *testing.T) {

	t.Parallel()

	t.Run("some", func(t *testing.T) {

		t.Parallel()

		inter := parseCheckAndInterpret(t, `
          let one: Int? = 42
          let result = one.map(fun (v: Int): String {
              return v.toString()
          })
        `)

		AssertValuesEqual(
			t,
			inter,
			interpreter.NewUnmeteredSomeValueNonCopying(
				interpreter.NewUnmeteredStringValue("42"),
			),
			inter.Globals.Get("result").GetValue(inter),
		)
	})

	t.Run("nil", func(t *testing.T) {

		t.Parallel()

		inter := parseCheckAndInterpret(t, `
          let none: Int? = nil
          let result = none.map(fun (v: Int): String {
              return v.toString()
          })
        `)

		AssertValuesEqual(
			t,
			inter,
			interpreter.Nil,
			inter.Globals.Get("result").GetValue(inter),
		)
	})

	t.Run("box and convert argument", func(t *testing.T) {

		t.Parallel()

		inter := parseCheckAndInterpret(t, `
          struct S {
              fun map(f: fun(AnyStruct): String): String {
                  return "S.map"
              }
          }

          fun test(): String?? {
              let s: S? = S()
              // NOTE: The outer map has a parameter of type S? instead of just S
              return s.map(fun(s2: S?): String? {
                  // The inner map should call Optional.map, not S.map,
                  // because s2 is S?, not S
                  return s2.map(fun(s3: AnyStruct): String {
                      return "Optional.map"
                  })
              })
          }
        `)

		value, err := inter.Invoke("test")
		require.NoError(t, err)

		AssertValuesEqual(t,
			inter,
			interpreter.NewSomeValueNonCopying(
				nil,
				interpreter.NewSomeValueNonCopying(
					nil,
					interpreter.NewUnmeteredStringValue("Optional.map"),
				),
			),
			value,
		)
	})
}

func TestInterpretCompositeNilEquality(t *testing.T) {

	t.Parallel()

	test := func(compositeKind common.CompositeKind) {

		t.Run(compositeKind.Name(), func(t *testing.T) {

			t.Parallel()

			var setupCode, identifier string
			if compositeKind == common.CompositeKindContract {
				identifier = "X"
			} else {
				setupCode = fmt.Sprintf(
					`access(all) let x: %[1]sX? %[2]s %[3]s X%[4]s`,
					compositeKind.Annotation(),
					compositeKind.TransferOperator(),
					compositeKind.ConstructionKeyword(),
					constructorArguments(compositeKind, ""),
				)
				identifier = "x"
			}

			body := "{}"
			if compositeKind == common.CompositeKindEnum {
				body = "{ case a }"
			}

			conformances := ""
			if compositeKind == common.CompositeKindEnum {
				conformances = ": Int"
			}

			inter, err := parseCheckAndInterpretWithOptions(t,
				fmt.Sprintf(
					`
                      access(all) %[1]s X%[2]s %[3]s

                      %[4]s

                      access(all) let y = %[5]s == nil
                      access(all) let z = nil == %[5]s
                    `,
					compositeKind.Keyword(),
					conformances,
					body,
					setupCode,
					identifier,
				),
				ParseCheckAndInterpretOptions{
					Config: &interpreter.Config{
						ContractValueHandler: makeContractValueHandler(nil, nil, nil),
					},
				},
			)
			require.NoError(t, err)

			AssertValuesEqual(
				t,
				inter,
				interpreter.FalseValue,
				inter.Globals.Get("y").GetValue(inter),
			)

			AssertValuesEqual(
				t,
				inter,
				interpreter.FalseValue,
				inter.Globals.Get("z").GetValue(inter),
			)
		})
	}

	for _, compositeKind := range common.AllCompositeKinds {

		if compositeKind == common.CompositeKindEvent ||
			compositeKind == common.CompositeKindAttachment ||
			compositeKind == common.CompositeKindContract {
			continue
		}

		test(compositeKind)
	}
}

func TestInterpretInterfaceConformanceNoRequirements(t *testing.T) {

	t.Parallel()

	for _, compositeKind := range common.AllCompositeKinds {

		if compositeKind == common.CompositeKindContract {
			continue
		}

		if !compositeKind.SupportsInterfaces() {
			continue
		}

		interfaceType := "{Test}"

		t.Run(compositeKind.Keyword(), func(t *testing.T) {

			inter := parseCheckAndInterpret(t,
				fmt.Sprintf(
					`
                      access(all) %[1]s interface Test {}

                      access(all) %[1]s TestImpl: Test {}

                      access(all) let test: %[2]s%[3]s %[4]s %[5]s TestImpl%[6]s
                    `,
					compositeKind.Keyword(),
					compositeKind.Annotation(),
					interfaceType,
					compositeKind.TransferOperator(),
					compositeKind.ConstructionKeyword(),
					constructorArguments(compositeKind, ""),
				),
			)

			assert.IsType(t,
				&interpreter.CompositeValue{},
				inter.Globals.Get("test").GetValue(inter),
			)
		})
	}
}

func TestInterpretInterfaceFieldUse(t *testing.T) {

	t.Parallel()

	for _, compositeKind := range common.CompositeKindsWithFieldsAndFunctions {

		if !compositeKind.SupportsInterfaces() {
			continue
		}

		var setupCode, identifier string
		if compositeKind == common.CompositeKindContract {
			identifier = "TestImpl"
		} else {
			interfaceType := "{Test}"

			setupCode = fmt.Sprintf(
				`access(all) let test: %[1]s%[2]s %[3]s %[4]s TestImpl%[5]s`,
				compositeKind.Annotation(),
				interfaceType,
				compositeKind.TransferOperator(),
				compositeKind.ConstructionKeyword(),
				constructorArguments(compositeKind, "x: 1"),
			)
			identifier = "test"
		}

		t.Run(compositeKind.Keyword(), func(t *testing.T) {

			inter, err := parseCheckAndInterpretWithOptions(t,
				fmt.Sprintf(
					`
                      access(all) %[1]s interface Test {
                          access(all) x: Int
                      }

                      access(all) %[1]s TestImpl: Test {
                          access(all) var x: Int

                          init(x: Int) {
                              self.x = x
                          }
                      }

                      %[2]s

                      access(all) let x = %[3]s.x
                    `,
					compositeKind.Keyword(),
					setupCode,
					identifier,
				),
				ParseCheckAndInterpretOptions{
					Config: &interpreter.Config{
						ContractValueHandler: makeContractValueHandler(
							[]interpreter.Value{
								interpreter.NewUnmeteredIntValueFromInt64(1),
							},
							[]sema.Type{
								sema.IntType,
							},
							[]sema.Type{
								sema.IntType,
							},
						),
					},
				},
			)
			require.NoError(t, err)

			AssertValuesEqual(
				t,
				inter,
				interpreter.NewUnmeteredIntValueFromInt64(1),
				inter.Globals.Get("x").GetValue(inter),
			)
		})
	}
}

func TestInterpretInterfaceFunctionUse(t *testing.T) {

	t.Parallel()

	for _, compositeKind := range common.CompositeKindsWithFieldsAndFunctions {

		if !compositeKind.SupportsInterfaces() {
			continue
		}

		var setupCode, identifier string
		if compositeKind == common.CompositeKindContract {
			identifier = "TestImpl"
		} else {
			interfaceType := "{Test}"

			setupCode = fmt.Sprintf(
				`access(all) let test: %[1]s %[2]s %[3]s %[4]s TestImpl%[5]s`,
				compositeKind.Annotation(),
				interfaceType,
				compositeKind.TransferOperator(),
				compositeKind.ConstructionKeyword(),
				constructorArguments(compositeKind, ""),
			)
			identifier = "test"
		}

		t.Run(compositeKind.Keyword(), func(t *testing.T) {

			inter, err := parseCheckAndInterpretWithOptions(t,
				fmt.Sprintf(
					`
                      access(all) %[1]s interface Test {
                          access(all) fun test(): Int
                      }

                      access(all) %[1]s TestImpl: Test {
                          access(all) fun test(): Int {
                              return 2
                          }
                      }

                      %[2]s

                      access(all) let val = %[3]s.test()
                    `,
					compositeKind.Keyword(),
					setupCode,
					identifier,
				),
				ParseCheckAndInterpretOptions{
					Config: &interpreter.Config{
						ContractValueHandler: makeContractValueHandler(nil, nil, nil),
					},
				},
			)
			require.NoError(t, err)

			AssertValuesEqual(
				t,
				inter,
				interpreter.NewUnmeteredIntValueFromInt64(2),
				inter.Globals.Get("val").GetValue(inter),
			)
		})
	}
}

func TestInterpretImport(t *testing.T) {

	t.Parallel()

	importedChecker, err := ParseAndCheckWithOptions(t,
		`
          access(all) fun answer(): Int {
              return 42
          }
        `,
		ParseAndCheckOptions{
			Location: ImportedLocation,
		},
	)
	require.NoError(t, err)

	importingChecker, err := ParseAndCheckWithOptions(t,
		`
          import answer from "imported"

          access(all) fun test(): Int {
              return answer()
          }
        `,
		ParseAndCheckOptions{
			Config: &sema.Config{
				ImportHandler: func(_ *sema.Checker, importedLocation common.Location, _ ast.Range) (sema.Import, error) {
					assert.Equal(t,
						ImportedLocation,
						importedLocation,
					)

					return sema.ElaborationImport{
						Elaboration: importedChecker.Elaboration,
					}, nil
				},
			},
		},
	)
	require.NoError(t, err)

	storage := newUnmeteredInMemoryStorage()

	inter, err := interpreter.NewInterpreter(
		interpreter.ProgramFromChecker(importingChecker),
		importingChecker.Location,
		&interpreter.Config{
			Storage: storage,
			ImportLocationHandler: func(inter *interpreter.Interpreter, location common.Location) interpreter.Import {
				assert.Equal(t,
					ImportedLocation,
					location,
				)

				program := interpreter.ProgramFromChecker(importedChecker)
				subInterpreter, err := inter.NewSubInterpreter(program, location)
				if err != nil {
					panic(err)
				}

				return interpreter.InterpreterImport{
					Interpreter: subInterpreter,
				}
			},
		},
	)
	require.NoError(t, err)

	err = inter.Interpret()
	require.NoError(t, err)

	value, err := inter.Invoke("test")
	require.NoError(t, err)

	AssertValuesEqual(
		t,
		inter,
		interpreter.NewUnmeteredIntValueFromInt64(42),
		value,
	)
}

func TestInterpretImportError(t *testing.T) {

	t.Parallel()

	const importedLocation1 = common.StringLocation("imported1")
	const importedLocation2 = common.StringLocation("imported2")

	var importedChecker1, importedChecker2 *sema.Checker

	baseValueActivation := sema.NewVariableActivation(sema.BaseValueActivation)
	baseValueActivation.DeclareValue(stdlib.PanicFunction)

	parseAndCheck := func(code string, location common.Location) *sema.Checker {
		checker, err := ParseAndCheckWithOptions(t,
			code,
			ParseAndCheckOptions{
				Location: location,
				Config: &sema.Config{
					BaseValueActivationHandler: func(_ common.Location) *sema.VariableActivation {
						return baseValueActivation
					},
					ImportHandler: func(_ *sema.Checker, importedLocation common.Location, _ ast.Range) (sema.Import, error) {
						switch importedLocation {
						case importedLocation1:
							return sema.ElaborationImport{
								Elaboration: importedChecker1.Elaboration,
							}, nil
						case importedLocation2:
							return sema.ElaborationImport{
								Elaboration: importedChecker2.Elaboration,
							}, nil
						default:
							assert.FailNow(t, "invalid location")
							return nil, nil
						}
					},
				},
			},
		)
		require.NoError(t, err)
		return checker
	}

	const importedCode1 = `
      access(all) fun realAnswer(): Int {
          return panic("?!")
      }
    `

	importedChecker1 = parseAndCheck(importedCode1, importedLocation1)

	const importedCode2 = `
       import realAnswer from "imported1"

      access(all) fun answer(): Int {
          return realAnswer()
      }
    `

	importedChecker2 = parseAndCheck(importedCode2, importedLocation2)

	const code = `
      import answer from "imported2"

      access(all) fun test(): Int {
          return answer()
      }
    `

	mainChecker := parseAndCheck(code, TestLocation)

	baseActivation := activations.NewActivation(nil, interpreter.BaseActivation)
	interpreter.Declare(baseActivation, stdlib.PanicFunction)

	storage := newUnmeteredInMemoryStorage()

	inter, err := interpreter.NewInterpreter(
		interpreter.ProgramFromChecker(mainChecker),
		mainChecker.Location,
		&interpreter.Config{
			Storage: storage,
			BaseActivationHandler: func(_ common.Location) *interpreter.VariableActivation {
				return baseActivation
			},
			ImportLocationHandler: func(inter *interpreter.Interpreter, location common.Location) interpreter.Import {
				var importedChecker *sema.Checker
				switch location {
				case importedLocation1:
					importedChecker = importedChecker1
				case importedLocation2:
					importedChecker = importedChecker2
				default:
					assert.FailNow(t, "invalid location")
				}

				program := interpreter.ProgramFromChecker(importedChecker)
				subInterpreter, err := inter.NewSubInterpreter(program, location)
				if err != nil {
					panic(err)
				}

				return interpreter.InterpreterImport{
					Interpreter: subInterpreter,
				}
			},
		},
	)
	require.NoError(t, err)

	err = inter.Interpret()
	require.NoError(t, err)

	_, err = inter.Invoke("test")

	var sb strings.Builder
	printErr := pretty.NewErrorPrettyPrinter(&sb, false).
		PrettyPrintError(
			err,
			mainChecker.Location,
			map[common.Location][]byte{
				TestLocation:      []byte(code),
				importedLocation1: []byte(importedCode1),
				importedLocation2: []byte(importedCode2),
			},
		)
	require.NoError(t, printErr)
	assert.Equal(t,
		" --> test:5:17\n"+
			"  |\n"+
			"5 |           return answer()\n"+
			"  |                  ^^^^^^^^\n"+
			"\n"+
			" --> imported2:5:17\n"+
			"  |\n"+
			"5 |           return realAnswer()\n"+
			"  |                  ^^^^^^^^^^^^\n"+
			"\n"+
			"error: panic: ?!\n"+
			" --> imported1:3:17\n"+
			"  |\n"+
			"3 |           return panic(\"?!\")\n"+
			"  |                  ^^^^^^^^^^^\n",
		sb.String(),
	)
	RequireError(t, err)

	var panicErr stdlib.PanicError
	require.ErrorAs(t, err, &panicErr)

	assert.Equal(t,
		"?!",
		panicErr.Message,
	)
}

func TestInterpretDictionary(t *testing.T) {

	t.Parallel()

	inter := parseCheckAndInterpret(t, `
      let x = {"a": 1, "b": 2}
    `)

	expectedDict := interpreter.NewDictionaryValue(
		inter,
		interpreter.EmptyLocationRange,
		&interpreter.DictionaryStaticType{
			KeyType:   interpreter.PrimitiveStaticTypeString,
			ValueType: interpreter.PrimitiveStaticTypeInt,
		},
		interpreter.NewUnmeteredStringValue("a"), interpreter.NewUnmeteredIntValueFromInt64(1),
		interpreter.NewUnmeteredStringValue("b"), interpreter.NewUnmeteredIntValueFromInt64(2),
	)

	actualDict := inter.Globals.Get("x").GetValue(inter)

	AssertValuesEqual(
		t,
		inter,
		expectedDict,
		actualDict,
	)
}

func TestInterpretDictionaryInsertionOrder(t *testing.T) {

	t.Parallel()

	inter := parseCheckAndInterpret(t, `
      let x = {"c": 3, "a": 1, "b": 2}
    `)

	expectedDict := interpreter.NewDictionaryValue(
		inter,
		interpreter.EmptyLocationRange,
		&interpreter.DictionaryStaticType{
			KeyType:   interpreter.PrimitiveStaticTypeString,
			ValueType: interpreter.PrimitiveStaticTypeInt,
		},
		interpreter.NewUnmeteredStringValue("c"), interpreter.NewUnmeteredIntValueFromInt64(3),
		interpreter.NewUnmeteredStringValue("a"), interpreter.NewUnmeteredIntValueFromInt64(1),
		interpreter.NewUnmeteredStringValue("b"), interpreter.NewUnmeteredIntValueFromInt64(2),
	)

	actualDict := inter.Globals.Get("x").GetValue(inter)

	AssertValuesEqual(
		t,
		inter,
		expectedDict,
		actualDict,
	)
}

func TestInterpretDictionaryIndexingString(t *testing.T) {

	t.Parallel()

	inter := parseCheckAndInterpret(t, `
      let x = {"abc": 1, "def": 2}
      let a = x["abc"]
      let b = x["def"]
      let c = x["ghi"]
    `)

	AssertValuesEqual(
		t,
		inter,
		interpreter.NewUnmeteredSomeValueNonCopying(
			interpreter.NewUnmeteredIntValueFromInt64(1),
		),
		inter.Globals.Get("a").GetValue(inter),
	)

	AssertValuesEqual(
		t,
		inter,
		interpreter.NewUnmeteredSomeValueNonCopying(
			interpreter.NewUnmeteredIntValueFromInt64(2),
		),
		inter.Globals.Get("b").GetValue(inter),
	)

	AssertValuesEqual(
		t,
		inter,
		interpreter.Nil,
		inter.Globals.Get("c").GetValue(inter),
	)
}

func TestInterpretDictionaryIndexingBool(t *testing.T) {

	t.Parallel()

	inter := parseCheckAndInterpret(t, `
      let x = {true: 1, false: 2}
      let a = x[true]
      let b = x[false]
    `)

	AssertValuesEqual(
		t,
		inter,
		interpreter.NewUnmeteredSomeValueNonCopying(
			interpreter.NewUnmeteredIntValueFromInt64(1),
		),
		inter.Globals.Get("a").GetValue(inter),
	)

	AssertValuesEqual(
		t,
		inter,
		interpreter.NewUnmeteredSomeValueNonCopying(
			interpreter.NewUnmeteredIntValueFromInt64(2),
		),
		inter.Globals.Get("b").GetValue(inter),
	)
}

func TestInterpretDictionaryIndexingInt(t *testing.T) {

	t.Parallel()

	inter := parseCheckAndInterpret(t, `
      let x = {23: "a", 42: "b"}
      let a = x[23]
      let b = x[42]
      let c = x[100]
    `)

	AssertValuesEqual(
		t,
		inter,
		interpreter.NewUnmeteredSomeValueNonCopying(
			interpreter.NewUnmeteredStringValue("a"),
		),
		inter.Globals.Get("a").GetValue(inter),
	)

	AssertValuesEqual(
		t,
		inter,
		interpreter.NewUnmeteredSomeValueNonCopying(
			interpreter.NewUnmeteredStringValue("b"),
		),
		inter.Globals.Get("b").GetValue(inter),
	)

	AssertValuesEqual(
		t,
		inter,
		interpreter.Nil,
		inter.Globals.Get("c").GetValue(inter),
	)
}

func TestInterpretDictionaryIndexingType(t *testing.T) {

	t.Parallel()

	inter := parseCheckAndInterpret(t, `
      struct TestStruct {}
      resource TestResource {}

      let x: {Type: String} = {
        Type<Int16>(): "a",
        Type<String>(): "b",
        Type<AnyStruct>(): "c",
        Type<@TestResource>(): "f"
      }

      let a = x[Type<Int16>()]
      let b = x[Type<String>()]
      let c = x[Type<AnyStruct>()]
      let d = x[Type<Int>()]
      let e = x[Type<TestStruct>()]
      let f = x[Type<@TestResource>()]
    `)

	assert.Equal(t,
		interpreter.NewUnmeteredSomeValueNonCopying(
			interpreter.NewUnmeteredStringValue("a"),
		),
		inter.Globals.Get("a").GetValue(inter),
	)

	assert.Equal(t,
		interpreter.NewUnmeteredSomeValueNonCopying(
			interpreter.NewUnmeteredStringValue("b"),
		),
		inter.Globals.Get("b").GetValue(inter),
	)

	assert.Equal(t,
		interpreter.NewUnmeteredSomeValueNonCopying(
			interpreter.NewUnmeteredStringValue("c"),
		),
		inter.Globals.Get("c").GetValue(inter),
	)

	assert.Equal(t,
		interpreter.Nil,
		inter.Globals.Get("d").GetValue(inter),
	)

	// types need to match exactly, subtypes won't cut it
	assert.Equal(t,
		interpreter.Nil,
		inter.Globals.Get("e").GetValue(inter),
	)

	assert.Equal(t,
		interpreter.NewUnmeteredSomeValueNonCopying(
			interpreter.NewUnmeteredStringValue("f"),
		),
		inter.Globals.Get("f").GetValue(inter),
	)
}

func TestInterpretDictionaryIndexingAssignmentExisting(t *testing.T) {

	t.Parallel()

	inter := parseCheckAndInterpret(t, `
      let x = {"abc": 42}
      fun test() {
          x["abc"] = 23
      }
    `)

	value, err := inter.Invoke("test")
	require.NoError(t, err)

	AssertValuesEqual(
		t,
		inter,
		interpreter.Void,
		value,
	)

	actualValue := inter.Globals.Get("x").GetValue(inter)
	actualDict := actualValue.(*interpreter.DictionaryValue)

	newValue := actualDict.GetKey(
		inter,
		interpreter.EmptyLocationRange,
		interpreter.NewUnmeteredStringValue("abc"),
	)

	AssertValuesEqual(
		t,
		inter,
		interpreter.NewUnmeteredSomeValueNonCopying(interpreter.NewUnmeteredIntValueFromInt64(23)),
		newValue,
	)

	AssertValueSlicesEqual(
		t,
		inter,
		[]interpreter.Value{
			interpreter.NewUnmeteredStringValue("abc"),
			interpreter.NewUnmeteredIntValueFromInt64(23),
		},
		DictionaryKeyValues(inter, actualDict),
	)
}

func TestInterpretDictionaryIndexingAssignmentNew(t *testing.T) {

	t.Parallel()

	inter := parseCheckAndInterpret(t, `
      let x = {"def": 42}
      fun test() {
          x["abc"] = 23
      }
    `)

	value, err := inter.Invoke("test")
	require.NoError(t, err)

	AssertValuesEqual(
		t,
		inter,
		interpreter.Void,
		value,
	)

	expectedDict := interpreter.NewDictionaryValue(
		inter,
		interpreter.EmptyLocationRange,
		&interpreter.DictionaryStaticType{
			KeyType:   interpreter.PrimitiveStaticTypeString,
			ValueType: interpreter.PrimitiveStaticTypeInt,
		},
		interpreter.NewUnmeteredStringValue("def"), interpreter.NewUnmeteredIntValueFromInt64(42),
		interpreter.NewUnmeteredStringValue("abc"), interpreter.NewUnmeteredIntValueFromInt64(23),
	)

	actualDict := inter.Globals.Get("x").GetValue(inter).(*interpreter.DictionaryValue)

	AssertValuesEqual(
		t,
		inter,
		expectedDict,
		actualDict,
	)

	newValue := actualDict.GetKey(
		inter,
		interpreter.EmptyLocationRange,
		interpreter.NewUnmeteredStringValue("abc"),
	)

	AssertValuesEqual(
		t,
		inter,
		interpreter.NewUnmeteredSomeValueNonCopying(interpreter.NewUnmeteredIntValueFromInt64(23)),
		newValue,
	)

	AssertValueSlicesEqual(
		t,
		inter,
		[]interpreter.Value{
			interpreter.NewUnmeteredStringValue("abc"),
			interpreter.NewUnmeteredIntValueFromInt64(23),
			interpreter.NewUnmeteredStringValue("def"),
			interpreter.NewUnmeteredIntValueFromInt64(42),
		},
		DictionaryKeyValues(inter, actualDict),
	)
}

func TestInterpretDictionaryIndexingAssignmentNil(t *testing.T) {

	t.Parallel()

	inter := parseCheckAndInterpret(t, `
      let x = {"def": 42, "abc": 23}
      fun test() {
          x["def"] = nil
      }
    `)

	value, err := inter.Invoke("test")
	require.NoError(t, err)

	AssertValuesEqual(
		t,
		inter,
		interpreter.Void,
		value,
	)

	expectedDict := interpreter.NewDictionaryValue(
		inter,
		interpreter.EmptyLocationRange,
		&interpreter.DictionaryStaticType{
			KeyType:   interpreter.PrimitiveStaticTypeString,
			ValueType: interpreter.PrimitiveStaticTypeInt,
		},
		interpreter.NewUnmeteredStringValue("abc"), interpreter.NewUnmeteredIntValueFromInt64(23),
	)

	actualDict := inter.Globals.Get("x").GetValue(inter).(*interpreter.DictionaryValue)

	RequireValuesEqual(
		t,
		inter,
		expectedDict,
		actualDict,
	)

	newValue := actualDict.GetKey(
		inter,
		interpreter.EmptyLocationRange,
		interpreter.NewUnmeteredStringValue("def"),
	)

	AssertValuesEqual(
		t,
		inter,
		interpreter.Nil,
		newValue,
	)

	AssertValueSlicesEqual(
		t,
		inter,
		[]interpreter.Value{
			interpreter.NewUnmeteredStringValue("abc"),
			interpreter.NewUnmeteredIntValueFromInt64(23),
		},
		DictionaryKeyValues(inter, actualDict),
	)
}

func TestInterpretDictionaryEquality(t *testing.T) {
	t.Parallel()

	testBooleanFunction := func(t *testing.T, name string, expected bool, innerCode string) {
		t.Run(name, func(t *testing.T) {
			t.Parallel()

			code := fmt.Sprintf("fun test(): Bool { \n %s \n }", innerCode)

			inter := parseCheckAndInterpret(t, code)
			res, err := inter.Invoke("test")

			require.NoError(t, err)

			boolVal, ok := res.(interpreter.BoolValue)
			require.True(t, ok)

			require.Equal(t, bool(boolVal), expected)
		})

	}

	for _, opStr := range []string{"==", "!="} {
		testBooleanFunction(
			t,
			"dictionary should be equal to itself",
			opStr == "==",
			fmt.Sprintf(
				`
					let d = {"abc": 1, "def": 2}
					return d %s d
				`,
				opStr,
			),
		)

		testBooleanFunction(
			t,
			"nested dictionary should be equal to itself",
			opStr == "==",
			fmt.Sprintf(
				`
					let d = {"abc": {1: {"a": 1000}, 2: {"b": 2000}}, "def": {4: {"c": 1000}, 5: {"d": 2000}}}
					return d %s d
				`,
				opStr,
			),
		)

		testBooleanFunction(
			t,
			"simple dictionary equality",
			opStr == "==",
			fmt.Sprintf(
				`
					let d = {"abc": 1, "def": 2}
					let d2 = {"abc": 1, "def": 2}
					return d %s d2
				`,
				opStr,
			),
		)

		testBooleanFunction(
			t,
			"nested dictionary equality check",
			opStr == "==",
			fmt.Sprintf(
				`
				let d = {"abc": {1: {"a": 1000}, 2: {"b": 2000}}, "def": {4: {"c": 1000}, 5: {"d": 2000}}}
				let d2 = {"abc": {1: {"a": 1000}, 2: {"b": 2000}}, "def": {4: {"c": 1000}, 5: {"d": 2000}}}
				return d %s d2
				`,
				opStr,
			),
		)

		testBooleanFunction(
			t,
			"simple dictionary unequal",
			opStr == "!=",
			fmt.Sprintf(
				`
				let d = {"abc": 1, "def": 2}
				let d2 = {"abc": 1, "def": 2, "xyz": 4}
				return d %s d2
				`,
				opStr,
			),
		)

		testBooleanFunction(
			t,
			"nested dictionary unequal",
			opStr == "!=",
			fmt.Sprintf(
				`
					let d = {"abc": {1: {"a": 1000}, 2: {"b": 2000}}, "def": {4: {"c": 1000}, 5: {"d": 2000}}}
					let d2 = {"abc": {1: {"a": 1000}, 2: {"c": 1000}}, "def": {4: {"c": 1000}, 5: {"d": 2000}}}
					return d %s d2
				`,
				opStr,
			),
		)
	}
}

func TestInterpretComparison(t *testing.T) {
	t.Parallel()

	runBooleanTest := func(t *testing.T, name string, expected bool, innerCode string) {
		t.Run(name, func(t *testing.T) {
			t.Parallel()

			code := fmt.Sprintf("fun test(): Bool { \n %s \n }", innerCode)

			inter := parseCheckAndInterpret(t, code)
			res, err := inter.Invoke("test")

			require.NoError(t, err)

			boolVal, ok := res.(interpreter.BoolValue)
			require.True(t, ok)

			require.Equal(t, expected, bool(boolVal))
		})
	}

	tests := []struct {
		name     string
		expected bool
		inner    string
	}{
		{"true < true", false, "return true < true"},
		{"true <= true", true, "return true <= true"},
		{"true > true", false, "return true > true"},
		{"true >= true", true, "return true >= true"},
		{"false < false", false, "return false < false"},
		{"false <= false", true, "return false <= false"},
		{"false > false", false, "return false > false"},
		{"false >= false", true, "return false >= false"},
		{"true < false", false, "return true < false"},
		{"true <= false", false, "return true <= false"},
		{"true > false", true, "return true > false"},
		{"true >= false", true, "return true >= false"},
		{"false < true", true, "return false < true"},
		{"false <= true", true, "return false <= true"},
		{"false > true", false, "return false > true"},
		{"false >= true", false, "return false >= true"},
		{"a < b", true, "let left: Character = \"a\";\nlet right: Character = \"b\"; return left < right"},
		{"b < a", false, "let left: Character = \"b\";\nlet right: Character = \"a\"; return left < right"},
		{"a < A", false, "let left: Character = \"a\";\nlet right: Character = \"A\"; return left < right"},
		{"A < a", true, "let left: Character = \"A\";\nlet right: Character = \"a\"; return left < right"},
		{"A < Z", true, "let left: Character = \"A\";\nlet right: Character = \"Z\"; return left < right"},
		{"a <= b", true, "let left: Character = \"a\";\nlet right: Character = \"b\"; return left <= right"},
		{"a <= a", true, "let left: Character = \"a\";\nlet right: Character = \"a\"; return left <= right"},
		{"A <= a", true, "let left: Character = \"A\";\nlet right: Character = \"a\"; return left <= right"},
		{"a > b", false, "let left: Character = \"a\";\nlet right: Character = \"b\"; return left > right"},
		{"b > a", true, "let left: Character = \"b\";\nlet right: Character = \"a\"; return left > right"},
		{"A > a", false, "let left: Character = \"A\";\nlet right: Character = \"a\"; return left > right"},
		{"a >= b", false, "let left: Character = \"a\";\nlet right: Character = \"b\"; return left >= right"},
		{"a >= a", true, "let left: Character = \"a\";\nlet right: Character = \"a\"; return left >= right"},
		{"A >= a", false, "let left: Character = \"A\";\nlet right: Character = \"a\"; return left >= right"},
		{"\"\" < \"\"", false, "let left: String = \"\";\nlet right: String = \"\"; return left < right"},
		{"\"\" <= \"\"", true, "let left: String = \"\";\nlet right: String = \"\"; return left <= right"},
		{"\"\" > \"\"", false, "let left: String = \"\";\nlet right: String = \"\"; return left > right"},
		{"\"\" >= \"\"", true, "let left: String = \"\";\nlet right: String = \"\"; return left >= right"},
		{"\"\" < \"a\"", true, "let left: String = \"\";\nlet right: String = \"a\"; return left < right"},
		{"\"\" <= \"a\"", true, "let left: String = \"\";\nlet right: String = \"a\"; return left <= right"},
		{"\"\" > \"a\"", false, "let left: String = \"\";\nlet right: String = \"a\"; return left > right"},
		{"\"\" >= \"a\"", false, "let left: String = \"\";\nlet right: String = \"a\"; return left >= right"},
		{"\"az\" < \"b\"", true, "let left: String = \"az\";\nlet right: String = \"b\"; return left < right"},
		{"\"az\" <= \"b\"", true, "let left: String = \"az\";\nlet right: String = \"b\"; return left <= right"},
		{"\"az\" > \"b\"", false, "let left: String = \"az\";\nlet right: String = \"b\"; return left > right"},
		{"\"az\" >= \"b\"", false, "let left: String = \"az\";\nlet right: String = \"b\"; return left >= right"},
		{"\"xAB\" < \"Xab\"", false, "let left: String = \"xAB\";\nlet right: String = \"Xab\"; return left < right"},
		{"\"xAB\" <= \"Xab\"", false, "let left: String = \"xAB\";\nlet right: String = \"Xab\"; return left <= right"},
		{"\"xAB\" > \"Xab\"", true, "let left: String = \"xAB\";\nlet right: String = \"Xab\"; return left > right"},
		{"\"xAB\" >= \"Xab\"", true, "let left: String = \"xAB\";\nlet right: String = \"Xab\"; return left >= right"},
	}

	for _, test := range tests {
		runBooleanTest(t, test.name, test.expected, test.inner)
	}
}

func TestInterpretOptionalAnyStruct(t *testing.T) {

	t.Parallel()

	inter := parseCheckAndInterpret(t, `
      let x: AnyStruct? = 42
    `)

	AssertValuesEqual(
		t,
		inter,
		interpreter.NewUnmeteredSomeValueNonCopying(
			interpreter.NewUnmeteredIntValueFromInt64(42),
		),
		inter.Globals.Get("x").GetValue(inter),
	)
}

func TestInterpretOptionalAnyStructFailableCasting(t *testing.T) {

	t.Parallel()

	inter := parseCheckAndInterpret(t, `
      let x: AnyStruct? = 42
      let y = (x ?? 23) as? Int
    `)

	AssertValuesEqual(
		t,
		inter,
		interpreter.NewUnmeteredSomeValueNonCopying(
			interpreter.NewUnmeteredIntValueFromInt64(42),
		),
		inter.Globals.Get("x").GetValue(inter),
	)

	AssertValuesEqual(
		t,
		inter,
		interpreter.NewUnmeteredSomeValueNonCopying(
			interpreter.NewUnmeteredIntValueFromInt64(42),
		),
		inter.Globals.Get("y").GetValue(inter),
	)
}

func TestInterpretOptionalAnyStructFailableCastingInt(t *testing.T) {

	t.Parallel()

	inter := parseCheckAndInterpret(t, `
      let x: AnyStruct? = 23
      let y = x ?? 42
      let z = y as? Int
    `)

	AssertValuesEqual(
		t,
		inter,
		interpreter.NewUnmeteredSomeValueNonCopying(
			interpreter.NewUnmeteredIntValueFromInt64(23),
		),
		inter.Globals.Get("x").GetValue(inter),
	)

	AssertValuesEqual(
		t,
		inter,
		interpreter.NewUnmeteredIntValueFromInt64(23),
		inter.Globals.Get("y").GetValue(inter),
	)

	AssertValuesEqual(
		t,
		inter,
		interpreter.NewUnmeteredSomeValueNonCopying(
			interpreter.NewUnmeteredIntValueFromInt64(23),
		),
		inter.Globals.Get("z").GetValue(inter),
	)
}

func TestInterpretOptionalAnyStructFailableCastingNil(t *testing.T) {

	t.Parallel()

	inter := parseCheckAndInterpret(t, `
      let x: AnyStruct? = nil
      let y = x ?? 42
      let z = y as? Int
    `)

	AssertValuesEqual(
		t,
		inter,
		interpreter.Nil,
		inter.Globals.Get("x").GetValue(inter),
	)

	AssertValuesEqual(
		t,
		inter,
		interpreter.NewUnmeteredIntValueFromInt64(42),
		inter.Globals.Get("y").GetValue(inter),
	)

	AssertValuesEqual(
		t,
		inter,
		interpreter.NewUnmeteredSomeValueNonCopying(
			interpreter.NewUnmeteredIntValueFromInt64(42),
		),
		inter.Globals.Get("z").GetValue(inter),
	)
}

func TestInterpretReferenceFailableDowncasting(t *testing.T) {

	t.Parallel()

	t.Run("ephemeral", func(t *testing.T) {

		t.Parallel()

		inter := parseCheckAndInterpret(t, `
          resource interface RI {}

          resource R: RI {}

		  entitlement E

          fun testValidUnauthorized(): Bool {
              let r  <- create R()
              let ref: AnyStruct = &r as &{RI}
              let ref2 = ref as? &R
              let isNil = ref2 == nil
              destroy r
              return isNil
          }

          fun testValidAuthorized(): Bool {
              let r  <- create R()
              let ref: AnyStruct = &r as auth(E) &{RI}
              let ref2 = ref as? &R
              let isNil = ref2 == nil
              destroy r
              return isNil
          }

          fun testValidIntersection(): Bool {
              let r  <- create R()
              let ref: AnyStruct = &r as &{RI}
              let ref2 = ref as? &{RI}
              let isNil = ref2 == nil
              destroy r
              return isNil
          }
        `)

		result, err := inter.Invoke("testValidUnauthorized")
		require.NoError(t, err)

		AssertValuesEqual(
			t,
			inter,
			interpreter.FalseValue,
			result,
		)

		result, err = inter.Invoke("testValidAuthorized")
		require.NoError(t, err)

		assert.IsType(t,
			interpreter.BoolValue(false),
			result,
		)

		result, err = inter.Invoke("testValidIntersection")
		require.NoError(t, err)

		assert.IsType(t,
			interpreter.BoolValue(false),
			result,
		)
	})

	t.Run("storage", func(t *testing.T) {

		t.Parallel()

		var inter *interpreter.Interpreter

		getType := func(name string) sema.Type {
			variable, ok := inter.Program.Elaboration.GetGlobalType(name)
			require.True(t, ok, "missing global type %s", name)
			return variable.Type
		}

		// Inject a function that returns a storage reference value,
		// which is borrowed as:
		// - `&{RI}` (unauthorized, if argument for parameter `authorized` == false)
		// - `auth(E) &{RI}` (authorized, if argument for parameter `authorized` == true)

		storageAddress := common.MustBytesToAddress([]byte{0x42})
		storagePath := interpreter.PathValue{
			Domain:     common.PathDomainStorage,
			Identifier: "test",
		}

		getStorageReferenceFunctionType := &sema.FunctionType{
			Parameters: []sema.Parameter{
				{
					Label:          "authorized",
					Identifier:     "authorized",
					TypeAnnotation: sema.BoolTypeAnnotation,
				},
			},
			ReturnTypeAnnotation: sema.AnyStructTypeAnnotation,
		}

		valueDeclaration := stdlib.NewStandardLibraryStaticFunction(
			"getStorageReference",
			getStorageReferenceFunctionType,
			"",
			func(invocation interpreter.Invocation) interpreter.Value {
				authorized := bool(invocation.Arguments[0].(interpreter.BoolValue))

				var auth = interpreter.UnauthorizedAccess
				if authorized {
					auth = interpreter.ConvertSemaAccessToStaticAuthorization(
						invocation.Interpreter,
						sema.NewEntitlementSetAccess(
							[]*sema.EntitlementType{getType("E").(*sema.EntitlementType)},
							sema.Conjunction,
						),
					)
				}

				riType := getType("RI").(*sema.InterfaceType)

				return &interpreter.StorageReferenceValue{
					Authorization:        auth,
					TargetStorageAddress: storageAddress,
					TargetPath:           storagePath,
					BorrowedType: &sema.IntersectionType{
						Types: []*sema.InterfaceType{
							riType,
						},
					},
				}
			},
		)

		baseValueActivation := sema.NewVariableActivation(sema.BaseValueActivation)
		baseValueActivation.DeclareValue(valueDeclaration)

		baseActivation := activations.NewActivation(nil, interpreter.BaseActivation)
		interpreter.Declare(baseActivation, valueDeclaration)

		storage := newUnmeteredInMemoryStorage()

		var err error
		inter, err = parseCheckAndInterpretWithOptions(t,
			`
	              resource interface RI {}

	              resource R: RI {}

				  entitlement E

	              fun createR(): @R {
	                  return <- create R()
	              }

	              fun testValidUnauthorized(): &R? {
	                  let ref: AnyStruct = getStorageReference(authorized: false)
	                  return ref as? &R
	              }

	              fun testValidAuthorized(): &R? {
	                  let ref: AnyStruct = getStorageReference(authorized: true)
	                  return ref as? &R
	              }

	              fun testValidIntersection(): &{RI}? {
	                  let ref: AnyStruct = getStorageReference(authorized: false)
	                  return ref as? &{RI}
	              }
	            `,
			ParseCheckAndInterpretOptions{
				CheckerConfig: &sema.Config{
					BaseValueActivationHandler: func(_ common.Location) *sema.VariableActivation {
						return baseValueActivation
					},
				},
				Config: &interpreter.Config{
					Storage: storage,
					BaseActivationHandler: func(_ common.Location) *interpreter.VariableActivation {
						return baseActivation
					},
				},
			},
		)
		require.NoError(t, err)

		r, err := inter.Invoke("createR")
		require.NoError(t, err)

		r = r.Transfer(
			inter,
			interpreter.EmptyLocationRange,
			atree.Address(storageAddress),
			true,
			nil,
			nil,
			true, // r is standalone.
		)

<<<<<<< HEAD
		domain := storagePath.Domain.Identifier()
		storageMap := storage.GetStorageMap(inter, storageAddress, domain, true)
=======
		domain := storagePath.Domain.StorageDomain()
		storageMap := storage.GetStorageMap(storageAddress, domain, true)
>>>>>>> 33c0dede
		storageMapKey := interpreter.StringStorageMapKey(storagePath.Identifier)
		storageMap.WriteValue(inter, storageMapKey, r)

		result, err := inter.Invoke("testValidUnauthorized")
		require.NoError(t, err)

		assert.IsType(t,
			&interpreter.SomeValue{},
			result,
		)

		result, err = inter.Invoke("testValidAuthorized")
		require.NoError(t, err)

		assert.IsType(t,
			&interpreter.SomeValue{},
			result,
		)

		result, err = inter.Invoke("testValidIntersection")
		require.NoError(t, err)

		assert.IsType(t,
			&interpreter.SomeValue{},
			result,
		)
	})
}

func TestInterpretArrayLength(t *testing.T) {

	t.Parallel()

	inter := parseCheckAndInterpret(t, `
      let y = [1, 2, 3].length
    `)

	AssertValuesEqual(
		t,
		inter,
		interpreter.NewUnmeteredIntValueFromInt64(3),
		inter.Globals.Get("y").GetValue(inter),
	)
}

func TestInterpretStringLength(t *testing.T) {

	t.Parallel()

	inter := parseCheckAndInterpret(t, `
      let x = "cafe\u{301}".length
      let y = x
      let z = "\u{1F3F3}\u{FE0F}\u{200D}\u{1F308}".length
    `)

	AssertValuesEqual(
		t,
		inter,
		interpreter.NewUnmeteredIntValueFromInt64(4),
		inter.Globals.Get("x").GetValue(inter),
	)
	AssertValuesEqual(
		t,
		inter,
		interpreter.NewUnmeteredIntValueFromInt64(4),
		inter.Globals.Get("y").GetValue(inter),
	)
	AssertValuesEqual(
		t,
		inter,
		interpreter.NewUnmeteredIntValueFromInt64(1),
		inter.Globals.Get("z").GetValue(inter),
	)
}

func TestInterpretStructureFunctionBindingInside(t *testing.T) {

	t.Parallel()

	// TODO: replace AnyStruct return types with (X#(): X),
	//   and test case once bound function types are supported:
	//
	//   fun test(): X {
	//        let x = X()
	//        let bar = x.foo()
	//        return bar()
	//   }

	inter := parseCheckAndInterpret(t, `
        struct X {
            fun foo(): AnyStruct {
                return self.bar
            }

            fun bar(): X {
                return self
            }
        }

        fun test(): AnyStruct {
            let x = X()
            return x.foo()
        }
    `)

	functionValue, err := inter.Invoke("test")
	require.NoError(t, err)

	value, err := inter.InvokeFunctionValue(
		functionValue.(interpreter.FunctionValue),
		nil,
		nil,
		nil,
		nil,
		nil,
	)
	require.NoError(t, err)

	assert.IsType(t,
		&interpreter.CompositeValue{},
		value,
	)
}

func TestInterpretStructureFunctionBindingOutside(t *testing.T) {

	t.Parallel()

	inter := parseCheckAndInterpret(t, `
        struct X {
            fun foo(): X {
                return self
            }
        }

        fun test(): X {
            let x = X()
            let bar = x.foo
            return bar()
        }
    `)

	value, err := inter.Invoke("test")
	require.NoError(t, err)

	assert.IsType(t,
		&interpreter.CompositeValue{},
		value,
	)
}

func TestInterpretArrayAppend(t *testing.T) {

	t.Parallel()

	inter := parseCheckAndInterpret(t, `
      let xs = [1, 2, 3]

      fun test() {
          xs.append(4)
      }
    `)

	_, err := inter.Invoke("test")
	require.NoError(t, err)

	actualArray := inter.Globals.Get("xs").GetValue(inter)

	arrayValue := actualArray.(*interpreter.ArrayValue)
	AssertValueSlicesEqual(
		t,
		inter,
		[]interpreter.Value{
			interpreter.NewUnmeteredIntValueFromInt64(1),
			interpreter.NewUnmeteredIntValueFromInt64(2),
			interpreter.NewUnmeteredIntValueFromInt64(3),
			interpreter.NewUnmeteredIntValueFromInt64(4),
		},
		ArrayElements(inter, arrayValue),
	)
}

func TestInterpretArrayAppendBound(t *testing.T) {

	t.Parallel()

	inter := parseCheckAndInterpret(t, `
      fun test(): [Int] {
          let x = [1, 2, 3]
          let y = x.append
          y(4)
          return x
      }
    `)

	value, err := inter.Invoke("test")
	require.NoError(t, err)

	arrayValue := value.(*interpreter.ArrayValue)
	AssertValueSlicesEqual(
		t,
		inter,
		[]interpreter.Value{
			interpreter.NewUnmeteredIntValueFromInt64(1),
			interpreter.NewUnmeteredIntValueFromInt64(2),
			interpreter.NewUnmeteredIntValueFromInt64(3),
			interpreter.NewUnmeteredIntValueFromInt64(4),
		},
		ArrayElements(inter, arrayValue),
	)
}

func TestInterpretArrayAppendAll(t *testing.T) {

	t.Parallel()

	inter := parseCheckAndInterpret(t, `
      fun test(): [Int] {
          let a = [1, 2]
          a.appendAll([3, 4])
          return a
      }
    `)

	value, err := inter.Invoke("test")
	require.NoError(t, err)

	arrayValue := value.(*interpreter.ArrayValue)
	AssertValueSlicesEqual(
		t,
		inter,
		[]interpreter.Value{
			interpreter.NewUnmeteredIntValueFromInt64(1),
			interpreter.NewUnmeteredIntValueFromInt64(2),
			interpreter.NewUnmeteredIntValueFromInt64(3),
			interpreter.NewUnmeteredIntValueFromInt64(4),
		},
		ArrayElements(inter, arrayValue),
	)
}

func TestInterpretArrayAppendAllBound(t *testing.T) {

	t.Parallel()

	inter := parseCheckAndInterpret(t, `
      fun test(): [Int] {
          let a = [1, 2]
          let b = a.appendAll
          b([3, 4])
          return a
      }
    `)

	value, err := inter.Invoke("test")
	require.NoError(t, err)

	arrayValue := value.(*interpreter.ArrayValue)
	AssertValueSlicesEqual(
		t,
		inter,
		[]interpreter.Value{
			interpreter.NewUnmeteredIntValueFromInt64(1),
			interpreter.NewUnmeteredIntValueFromInt64(2),
			interpreter.NewUnmeteredIntValueFromInt64(3),
			interpreter.NewUnmeteredIntValueFromInt64(4),
		},
		ArrayElements(inter, arrayValue),
	)
}

func TestInterpretArrayConcat(t *testing.T) {

	t.Parallel()

	inter := parseCheckAndInterpret(t, `
      fun test(): [Int] {
          let a = [1, 2]
          return a.concat([3, 4])
      }
    `)

	value, err := inter.Invoke("test")
	require.NoError(t, err)

	arrayValue := value.(*interpreter.ArrayValue)
	AssertValueSlicesEqual(
		t,
		inter,
		[]interpreter.Value{
			interpreter.NewUnmeteredIntValueFromInt64(1),
			interpreter.NewUnmeteredIntValueFromInt64(2),
			interpreter.NewUnmeteredIntValueFromInt64(3),
			interpreter.NewUnmeteredIntValueFromInt64(4),
		},
		ArrayElements(inter, arrayValue),
	)
}

func TestInterpretArrayConcatBound(t *testing.T) {

	t.Parallel()

	inter := parseCheckAndInterpret(t, `
      fun test(): [Int] {
          let a = [1, 2]
          let b = a.concat
          return b([3, 4])
      }
    `)

	value, err := inter.Invoke("test")
	require.NoError(t, err)

	arrayValue := value.(*interpreter.ArrayValue)
	AssertValueSlicesEqual(
		t,
		inter,
		[]interpreter.Value{
			interpreter.NewUnmeteredIntValueFromInt64(1),
			interpreter.NewUnmeteredIntValueFromInt64(2),
			interpreter.NewUnmeteredIntValueFromInt64(3),
			interpreter.NewUnmeteredIntValueFromInt64(4),
		},
		ArrayElements(inter, arrayValue),
	)
}

func TestInterpretArrayConcatDoesNotModifyOriginalArray(t *testing.T) {

	t.Parallel()

	inter := parseCheckAndInterpret(t, `
      fun test(): [Int] {
          let a = [1, 2]
          a.concat([3, 4])
          return a
      }
    `)

	value, err := inter.Invoke("test")
	require.NoError(t, err)

	arrayValue := value.(*interpreter.ArrayValue)
	AssertValueSlicesEqual(
		t,
		inter,
		[]interpreter.Value{
			interpreter.NewUnmeteredIntValueFromInt64(1),
			interpreter.NewUnmeteredIntValueFromInt64(2),
		},
		ArrayElements(inter, arrayValue),
	)
}

func TestInterpretArrayInsert(t *testing.T) {

	t.Parallel()

	type testCase struct {
		name           string
		index          int
		expectedValues []interpreter.Value
	}

	for _, testCase := range []testCase{
		{
			name:  "start",
			index: 0,
			expectedValues: []interpreter.Value{
				interpreter.NewUnmeteredIntValueFromInt64(100),
				interpreter.NewUnmeteredIntValueFromInt64(1),
				interpreter.NewUnmeteredIntValueFromInt64(2),
				interpreter.NewUnmeteredIntValueFromInt64(3),
			},
		},
		{
			name:  "middle",
			index: 1,
			expectedValues: []interpreter.Value{
				interpreter.NewUnmeteredIntValueFromInt64(1),
				interpreter.NewUnmeteredIntValueFromInt64(100),
				interpreter.NewUnmeteredIntValueFromInt64(2),
				interpreter.NewUnmeteredIntValueFromInt64(3),
			},
		},
		{
			name:  "end",
			index: 3,
			expectedValues: []interpreter.Value{
				interpreter.NewUnmeteredIntValueFromInt64(1),
				interpreter.NewUnmeteredIntValueFromInt64(2),
				interpreter.NewUnmeteredIntValueFromInt64(3),
				interpreter.NewUnmeteredIntValueFromInt64(100),
			},
		},
	} {

		t.Run(testCase.name, func(t *testing.T) {

			inter := parseCheckAndInterpret(t, `
              let x = [1, 2, 3]

              fun test(_ index: Int) {
                  x.insert(at: index, 100)
              }
            `)

			_, err := inter.Invoke("test", interpreter.NewUnmeteredIntValueFromInt64(int64(testCase.index)))
			require.NoError(t, err)

			actualArray := inter.Globals.Get("x").GetValue(inter)

			require.IsType(t, &interpreter.ArrayValue{}, actualArray)

			AssertValueSlicesEqual(
				t,
				inter,
				testCase.expectedValues,
				ArrayElements(inter, actualArray.(*interpreter.ArrayValue)),
			)
		})
	}
}

func TestInterpretInvalidArrayInsert(t *testing.T) {

	t.Parallel()

	for name, index := range map[string]int{
		"negative":          -1,
		"larger than count": 4,
	} {

		t.Run(name, func(t *testing.T) {

			inter := parseCheckAndInterpret(t, `
               let x = [1, 2, 3]

               fun test(_ index: Int) {
                   x.insert(at: index, 4)
               }
            `)

			indexValue := interpreter.NewUnmeteredIntValueFromInt64(int64(index))
			_, err := inter.Invoke("test", indexValue)
			RequireError(t, err)

			var indexErr interpreter.ArrayIndexOutOfBoundsError
			require.ErrorAs(t, err, &indexErr)

			assert.Equal(t, index, indexErr.Index)
			assert.Equal(t, 3, indexErr.Size)
			assert.Equal(t,
				ast.Position{Offset: 94, Line: 5, Column: 19},
				indexErr.HasPosition.StartPosition(),
			)
			assert.Equal(t,
				ast.Position{Offset: 115, Line: 5, Column: 40},
				indexErr.HasPosition.EndPosition(nil),
			)
		})
	}
}

func TestInterpretArrayRemove(t *testing.T) {

	t.Parallel()

	inter := parseCheckAndInterpret(t, `
      let x = [1, 2, 3]
      let y = x.remove(at: 1)
    `)

	value := inter.Globals.Get("x").GetValue(inter)

	arrayValue := value.(*interpreter.ArrayValue)
	AssertValueSlicesEqual(
		t,
		inter,
		[]interpreter.Value{
			interpreter.NewUnmeteredIntValueFromInt64(1),
			interpreter.NewUnmeteredIntValueFromInt64(3),
		},
		ArrayElements(inter, arrayValue),
	)

	AssertValuesEqual(
		t,
		inter,
		interpreter.NewUnmeteredIntValueFromInt64(2),
		inter.Globals.Get("y").GetValue(inter),
	)
}

func TestInterpretInvalidArrayRemove(t *testing.T) {

	t.Parallel()

	for name, index := range map[string]int{
		"negative":          -1,
		"larger than count": 3,
	} {

		t.Run(name, func(t *testing.T) {

			inter := parseCheckAndInterpret(t, `
               let x = [1, 2, 3]

               fun test(_ index: Int) {
                   x.remove(at: index)
               }
            `)

			indexValue := interpreter.NewUnmeteredIntValueFromInt64(int64(index))
			_, err := inter.Invoke("test", indexValue)
			RequireError(t, err)

			var indexErr interpreter.ArrayIndexOutOfBoundsError
			require.ErrorAs(t, err, &indexErr)

			assert.Equal(t, index, indexErr.Index)
			assert.Equal(t, 3, indexErr.Size)
			assert.Equal(t,
				ast.Position{Offset: 94, Line: 5, Column: 19},
				indexErr.HasPosition.StartPosition(),
			)
			assert.Equal(t,
				ast.Position{Offset: 112, Line: 5, Column: 37},
				indexErr.HasPosition.EndPosition(nil),
			)
		})
	}
}

func TestInterpretArrayRemoveFirst(t *testing.T) {

	t.Parallel()

	inter := parseCheckAndInterpret(t, `
      let x = [1, 2, 3]
      let y = x.removeFirst()
    `)

	value := inter.Globals.Get("x").GetValue(inter)

	arrayValue := value.(*interpreter.ArrayValue)
	AssertValueSlicesEqual(
		t,
		inter,
		[]interpreter.Value{
			interpreter.NewUnmeteredIntValueFromInt64(2),
			interpreter.NewUnmeteredIntValueFromInt64(3),
		},
		ArrayElements(inter, arrayValue),
	)

	AssertValuesEqual(
		t,
		inter,
		interpreter.NewUnmeteredIntValueFromInt64(1),
		inter.Globals.Get("y").GetValue(inter),
	)
}

func TestInterpretInvalidArrayRemoveFirst(t *testing.T) {

	t.Parallel()

	inter := parseCheckAndInterpret(t, `
       let x: [Int] = []

       fun test() {
           x.removeFirst()
       }
    `)

	_, err := inter.Invoke("test")
	RequireError(t, err)

	var indexErr interpreter.ArrayIndexOutOfBoundsError
	require.ErrorAs(t, err, &indexErr)

	assert.Equal(t, 0, indexErr.Index)
	assert.Equal(t, 0, indexErr.Size)
	assert.Equal(t,
		ast.Position{Offset: 58, Line: 5, Column: 11},
		indexErr.HasPosition.StartPosition(),
	)
	assert.Equal(t,
		ast.Position{Offset: 72, Line: 5, Column: 25},
		indexErr.HasPosition.EndPosition(nil),
	)
}

func TestInterpretArrayRemoveLast(t *testing.T) {

	t.Parallel()

	inter := parseCheckAndInterpret(t, `
          let x = [1, 2, 3]
          let y = x.removeLast()
    `)

	value := inter.Globals.Get("x").GetValue(inter)

	arrayValue := value.(*interpreter.ArrayValue)

	AssertValueSlicesEqual(
		t,
		inter,
		[]interpreter.Value{
			interpreter.NewUnmeteredIntValueFromInt64(1),
			interpreter.NewUnmeteredIntValueFromInt64(2),
		},
		ArrayElements(inter, arrayValue),
	)

	AssertValuesEqual(
		t,
		inter,
		interpreter.NewUnmeteredIntValueFromInt64(3),
		inter.Globals.Get("y").GetValue(inter),
	)
}

func TestInterpretInvalidArrayRemoveLast(t *testing.T) {

	t.Parallel()

	inter := parseCheckAndInterpret(t, `
       let x: [Int] = []

       fun test() {
           x.removeLast()
       }
    `)

	_, err := inter.Invoke("test")
	RequireError(t, err)

	var indexErr interpreter.ArrayIndexOutOfBoundsError
	require.ErrorAs(t, err, &indexErr)

	assert.Equal(t, -1, indexErr.Index)
	assert.Equal(t, 0, indexErr.Size)
	assert.Equal(t,
		ast.Position{Offset: 58, Line: 5, Column: 11},
		indexErr.HasPosition.StartPosition(),
	)
	assert.Equal(t,
		ast.Position{Offset: 71, Line: 5, Column: 24},
		indexErr.HasPosition.EndPosition(nil),
	)
}

func TestInterpretArraySlicing(t *testing.T) {

	t.Parallel()

	range1 := ast.Range{
		StartPos: ast.Position{Offset: 125, Line: 4, Column: 31},
		EndPos:   ast.Position{Offset: 149, Line: 4, Column: 55},
	}

	range2 := ast.Range{
		StartPos: ast.Position{Offset: 125, Line: 4, Column: 31},
		EndPos:   ast.Position{Offset: 150, Line: 4, Column: 56},
	}

	type test struct {
		literal    string
		from       int
		to         int
		result     string
		checkError func(t *testing.T, err error)
	}

	tests := []test{
		{"[1, 2, 3, 4, 5, 6]", 0, 6, "[1, 2, 3, 4, 5, 6]", nil},
		{"[1, 2, 3, 4, 5, 6]", 0, 0, "[]", nil},
		{"[1, 2, 3, 4, 5, 6]", 0, 1, "[1]", nil},
		{"[1, 2, 3, 4, 5, 6]", 0, 2, "[1, 2]", nil},
		{"[1, 2, 3, 4, 5, 6]", 1, 2, "[2]", nil},
		{"[1, 2, 3, 4, 5, 6]", 2, 3, "[3]", nil},
		{"[1, 2, 3, 4, 5, 6]", 5, 6, "[6]", nil},
		{"[1, 2, 3, 4, 5, 6]", 1, 6, "[2, 3, 4, 5, 6]", nil},
		// Invalid indices
		{"[1, 2, 3, 4, 5, 6]", -1, 0, "", func(t *testing.T, err error) {
			var sliceErr interpreter.ArraySliceIndicesError
			require.ErrorAs(t, err, &sliceErr)

			assert.Equal(t, -1, sliceErr.FromIndex)
			assert.Equal(t, 0, sliceErr.UpToIndex)
			assert.Equal(t, 6, sliceErr.Size)
			assert.Equal(t,
				range2.StartPos,
				sliceErr.LocationRange.StartPosition(),
			)
			assert.Equal(t,
				range2.EndPos,
				sliceErr.LocationRange.EndPosition(nil),
			)
		}},
		{"[1, 2, 3, 4, 5, 6]", 0, -1, "", func(t *testing.T, err error) {
			var sliceErr interpreter.ArraySliceIndicesError
			require.ErrorAs(t, err, &sliceErr)

			assert.Equal(t, 0, sliceErr.FromIndex)
			assert.Equal(t, -1, sliceErr.UpToIndex)
			assert.Equal(t, 6, sliceErr.Size)
			assert.Equal(t,
				range2.StartPos,
				sliceErr.LocationRange.StartPosition(),
			)
			assert.Equal(t,
				range2.EndPos,
				sliceErr.LocationRange.EndPosition(nil),
			)
		}},
		{"[1, 2, 3, 4, 5, 6]", 0, 10, "", func(t *testing.T, err error) {
			var sliceErr interpreter.ArraySliceIndicesError
			require.ErrorAs(t, err, &sliceErr)

			assert.Equal(t, 0, sliceErr.FromIndex)
			assert.Equal(t, 10, sliceErr.UpToIndex)
			assert.Equal(t, 6, sliceErr.Size)
			assert.Equal(t,
				range2.StartPos,
				sliceErr.LocationRange.StartPosition(),
			)
			assert.Equal(t,
				range2.EndPos,
				sliceErr.LocationRange.EndPosition(nil),
			)
		}},
		{"[1, 2, 3, 4, 5, 6]", 2, 1, "", func(t *testing.T, err error) {
			var indexErr interpreter.InvalidSliceIndexError
			require.ErrorAs(t, err, &indexErr)

			assert.Equal(t, 2, indexErr.FromIndex)
			assert.Equal(t, 1, indexErr.UpToIndex)
			assert.Equal(t,
				range1.StartPos,
				indexErr.LocationRange.StartPosition(),
			)
			assert.Equal(t,
				range1.EndPos,
				indexErr.LocationRange.EndPosition(nil),
			)
		}},
	}

	runTest := func(test test) {
		t.Run("", func(t *testing.T) {

			t.Parallel()

			inter := parseCheckAndInterpret(t,
				fmt.Sprintf(
					`
                      fun test(): [Int] {
                        let s = %s
                        return s.slice(from: %d, upTo: %d)
                      }
                    `,
					test.literal,
					test.from,
					test.to,
				),
			)

			value, err := inter.Invoke("test")
			if test.checkError == nil {
				require.NoError(t, err)

				assert.Equal(
					t,
					test.result,
					fmt.Sprint(value),
				)
			} else {
				require.IsType(t,
					interpreter.Error{},
					err,
				)

				test.checkError(t, err)
			}
		})
	}

	for _, test := range tests {
		runTest(test)
	}
}

func TestInterpretArrayContains(t *testing.T) {

	t.Parallel()

	inter := parseCheckAndInterpret(t, `
      fun doesContain(): Bool {
          let a = [1, 2]
          return a.contains(1)
      }

      fun doesNotContain(): Bool {
          let a = [1, 2]
          return a.contains(3)
      }
    `)

	value, err := inter.Invoke("doesContain")
	require.NoError(t, err)

	AssertValuesEqual(
		t,
		inter,
		interpreter.TrueValue,
		value,
	)

	value, err = inter.Invoke("doesNotContain")
	require.NoError(t, err)

	AssertValuesEqual(
		t,
		inter,
		interpreter.FalseValue,
		value,
	)
}

func TestInterpretDictionaryContainsKey(t *testing.T) {

	t.Parallel()

	inter := parseCheckAndInterpret(t, `
      fun doesContainKey(): Bool {
          let x = {
              1: "one",
              2: "two"
          }
          return x.containsKey(1)
      }

      fun doesNotContainKey(): Bool {
          let x = {
              1: "one",
              2: "two"
          }
          return x.containsKey(3)
      }
    `)

	value, err := inter.Invoke("doesContainKey")
	require.NoError(t, err)

	AssertValuesEqual(
		t,
		inter,
		interpreter.TrueValue,
		value,
	)

	value, err = inter.Invoke("doesNotContainKey")
	require.NoError(t, err)

	AssertValuesEqual(
		t,
		inter,
		interpreter.FalseValue,
		value,
	)
}

func TestInterpretStringConcat(t *testing.T) {

	t.Parallel()

	inter := parseCheckAndInterpret(t, `
      fun test(): String {
          let a = "abc"
          return a.concat("def")
      }
    `)

	value, err := inter.Invoke("test")
	require.NoError(t, err)

	AssertValuesEqual(
		t,
		inter,
		interpreter.NewUnmeteredStringValue("abcdef"),
		value,
	)
}

func TestInterpretStringConcatBound(t *testing.T) {

	t.Parallel()

	inter := parseCheckAndInterpret(t, `
      fun test(): String {
          let a = "abc"
          let b = a.concat
          return b("def")
      }
    `)

	value, err := inter.Invoke("test")
	require.NoError(t, err)

	AssertValuesEqual(
		t,
		inter,
		interpreter.NewUnmeteredStringValue("abcdef"),
		value,
	)
}

func TestInterpretDictionaryRemove(t *testing.T) {

	t.Parallel()

	inter := parseCheckAndInterpret(t, `
      let xs = {"abc": 1, "def": 2}
      let removed = xs.remove(key: "abc")
    `)

	actualValue := inter.Globals.Get("xs").GetValue(inter)

	require.IsType(t, actualValue, &interpreter.DictionaryValue{})
	actualDict := actualValue.(*interpreter.DictionaryValue)

	AssertValueSlicesEqual(
		t,
		inter,
		[]interpreter.Value{
			interpreter.NewUnmeteredStringValue("def"),
			interpreter.NewUnmeteredIntValueFromInt64(2),
		},
		DictionaryKeyValues(inter, actualDict),
	)

	AssertValuesEqual(
		t,
		inter,
		interpreter.NewUnmeteredSomeValueNonCopying(
			interpreter.NewUnmeteredIntValueFromInt64(1),
		),
		inter.Globals.Get("removed").GetValue(inter),
	)
}

func TestInterpretDictionaryInsert(t *testing.T) {

	t.Parallel()

	inter := parseCheckAndInterpret(t, `
      let xs = {"abc": 1, "def": 2}
      let inserted = xs.insert(key: "abc", 3)
    `)

	actualValue := inter.Globals.Get("xs").GetValue(inter)

	require.IsType(t, actualValue, &interpreter.DictionaryValue{})
	actualDict := actualValue.(*interpreter.DictionaryValue)

	AssertValueSlicesEqual(
		t,
		inter,
		[]interpreter.Value{
			interpreter.NewUnmeteredStringValue("abc"),
			interpreter.NewUnmeteredIntValueFromInt64(3),
			interpreter.NewUnmeteredStringValue("def"),
			interpreter.NewUnmeteredIntValueFromInt64(2),
		},
		DictionaryKeyValues(inter, actualDict),
	)

	AssertValuesEqual(
		t,
		inter,
		interpreter.NewUnmeteredSomeValueNonCopying(
			interpreter.NewUnmeteredIntValueFromInt64(1),
		),
		inter.Globals.Get("inserted").GetValue(inter),
	)
}

func TestInterpretDictionaryKeys(t *testing.T) {

	t.Parallel()

	inter := parseCheckAndInterpret(t, `
      fun test(): [String] {
          let dict = {"def": 2, "abc": 1}
          dict.insert(key: "a", 3)
          return dict.keys
      }
    `)

	value, err := inter.Invoke("test")
	require.NoError(t, err)

	arrayValue := value.(*interpreter.ArrayValue)

	AssertValueSlicesEqual(
		t,
		inter,
		[]interpreter.Value{
			interpreter.NewUnmeteredStringValue("abc"),
			interpreter.NewUnmeteredStringValue("def"),
			interpreter.NewUnmeteredStringValue("a"),
		},
		ArrayElements(inter, arrayValue),
	)
}

func TestInterpretDictionaryForEachKey(t *testing.T) {
	t.Parallel()

	t.Run("iter", func(t *testing.T) {

		type testcase struct {
			n        int64
			endPoint int64
		}
		testcases := []testcase{
			{10, 1},
			{20, 5},
			{100, 10},
			{100, 0},
		}
		inter := parseCheckAndInterpret(t, `
			fun testForEachKey(n: Int, stopIter: Int): {Int: Int} {
				var dict: {Int:Int} = {}
				var counts: {Int:Int} = {}
				var i = 0
				while i < n {
					dict[i] = i
					counts[i] = 0
					i = i + 1
				}
				dict.forEachKey(fun(k: Int): Bool {
					if k == stopIter {
						return false
					}
					let curVal = counts[k]!
					counts[k] = curVal + 1
					return true
				})

				return counts
			}
		`)

		for _, test := range testcases {
			name := fmt.Sprintf("n = %d", test.n)
			t.Run(name, func(t *testing.T) {
				n := test.n
				endPoint := test.endPoint

				nVal := interpreter.NewUnmeteredIntValueFromInt64(n)
				stopIter := interpreter.NewUnmeteredIntValueFromInt64(endPoint)
				res, err := inter.Invoke("testForEachKey", nVal, stopIter)

				require.NoError(t, err)

				dict, ok := res.(*interpreter.DictionaryValue)
				assert.True(t, ok)

				toInt := func(val interpreter.Value) (int, bool) {
					intVal, ok := val.(interpreter.IntValue)
					if !ok {
						return 0, ok
					}
					return intVal.ToInt(interpreter.EmptyLocationRange), true
				}

				entries, ok := DictionaryEntries(inter, dict, toInt, toInt)

				assert.True(t, ok)

				for _, entry := range entries {
					// iteration order is undefined, so the only thing we can deterministically test is
					// whether visited keys exist in the dict
					// and whether iteration is affine

					key := int64(entry.Key)
					require.True(t,
						0 <= key && key < n,
						"Visited key not present in the original dictionary: %d",
						key,
					)
					// assert that we exited early
					if int64(entry.Key) == endPoint {
						AssertEqualWithDiff(t, 0, entry.Value)
					} else {
						// make sure no key was visited twice
						require.LessOrEqual(t,
							entry.Value,
							1,
							"Dictionary entry visited twice during iteration",
						)
					}

				}

			})
		}
	})

	t.Run("box and convert argument", func(t *testing.T) {
		t.Parallel()

		inter := parseCheckAndInterpret(t, `
          fun test(): String? {
              let dict = {"answer": 42}
              var res: String? = nil
              // NOTE: The function has a parameter of type String? instead of just String
              dict.forEachKey(fun(key: String?): Bool {
                  // The map should call Optional.map, not fail,
                  // because key is String?, not String
                  res = key.map(fun(string: AnyStruct): String {
                      return "Optional.map"
                  })
                  return true
              })
              return res
          }
        `)

		value, err := inter.Invoke("test")
		require.NoError(t, err)

		AssertValuesEqual(t,
			inter,
			interpreter.NewSomeValueNonCopying(
				nil,
				interpreter.NewUnmeteredStringValue("Optional.map"),
			),
			value,
		)
	})

}

func TestInterpretDictionaryValues(t *testing.T) {

	t.Parallel()

	inter := parseCheckAndInterpret(t, `
      fun test(): [Int] {
          let dict = {"def": 2, "abc": 1}
          dict.insert(key: "a", 3)
          return dict.values
      }
    `)

	value, err := inter.Invoke("test")
	require.NoError(t, err)

	arrayValue := value.(*interpreter.ArrayValue)

	AssertValueSlicesEqual(
		t,
		inter,
		[]interpreter.Value{
			interpreter.NewUnmeteredIntValueFromInt64(1),
			interpreter.NewUnmeteredIntValueFromInt64(2),
			interpreter.NewUnmeteredIntValueFromInt64(3),
		},
		ArrayElements(inter, arrayValue),
	)
}

func TestInterpretDictionaryKeyTypes(t *testing.T) {

	t.Parallel()

	tests := map[string]string{
		"String":         `"abc"`,
		"Character":      `"X"`,
		"Address":        `0x1`,
		"Bool":           `true`,
		"Path":           `/storage/a`,
		"StoragePath":    `/storage/a`,
		"PublicPath":     `/public/a`,
		"PrivatePath":    `/private/a`,
		"CapabilityPath": `/private/a`,
	}

	for _, integerType := range sema.AllIntegerTypes {
		tests[integerType.String()] = `42`
	}

	for _, fixedPointType := range sema.AllFixedPointTypes {

		var literal string

		if sema.IsSubType(fixedPointType, sema.SignedFixedPointType) {
			literal = "-1.23"
		} else {
			literal = "1.23"
		}

		tests[fixedPointType.String()] = literal
	}

	for ty, code := range tests {
		t.Run(ty, func(t *testing.T) {

			inter := parseCheckAndInterpret(t,
				fmt.Sprintf(
					`
                      let k: %s = %s
                      let xs = {k: "test"}
                      let v = xs[k]
                    `,
					ty,
					code,
				),
			)

			AssertValuesEqual(
				t,
				inter,
				interpreter.NewUnmeteredSomeValueNonCopying(
					interpreter.NewUnmeteredStringValue("test"),
				),
				inter.Globals.Get("v").GetValue(inter),
			)
		})
	}
}

func TestInterpretPathToString(t *testing.T) {

	t.Parallel()

	tests := map[string]string{
		"Path":           `/storage/a`,
		"StoragePath":    `/storage/a`,
		"PublicPath":     `/public/a`,
		"PrivatePath":    `/private/a`,
		"CapabilityPath": `/private/a`,
	}

	for ty, val := range tests {
		t.Run(ty, func(t *testing.T) {
			inter := parseCheckAndInterpret(t,
				fmt.Sprintf(
					`
                           let x: %s = %s
                           let y: String = x.toString()
                         `,
					ty,
					val,
				))

			assert.Equal(t,
				interpreter.NewUnmeteredStringValue(val),
				inter.Globals.Get("y").GetValue(inter),
			)
		})
	}
}

func TestInterpretIndirectDestroy(t *testing.T) {

	t.Parallel()

	inter := parseCheckAndInterpret(t, `
      resource X {}

      fun test() {
          let x <- create X()
          destroy x
      }
    `)

	value, err := inter.Invoke("test")
	require.NoError(t, err)

	AssertValuesEqual(
		t,
		inter,
		interpreter.Void,
		value,
	)
}

func TestInterpretUnaryMove(t *testing.T) {

	t.Parallel()

	inter := parseCheckAndInterpret(t, `
      resource X {}

      fun foo(x: @X): @X {
          return <-x
      }

      fun bar() {
          let x <- foo(x: <-create X())
          destroy x
      }
    `)

	value, err := inter.Invoke("bar")
	require.NoError(t, err)

	AssertValuesEqual(
		t,
		inter,
		interpreter.Void,
		value,
	)
}

func TestInterpretResourceMoveInArrayAndDestroy(t *testing.T) {

	t.Parallel()

	var events []*interpreter.CompositeValue

	inter, err := parseCheckAndInterpretWithOptions(t, `
      resource Foo {
		  event ResourceDestroyed(bar: Int = self.bar)
          var bar: Int

          init(bar: Int) {
              self.bar = bar
          }
      }

      fun test(): Int {
          let foo1 <- create Foo(bar: 1)
          let foo2 <- create Foo(bar: 2)
          let foos <- [<-foo1, <-foo2]
          let bar = foos[1].bar
          destroy foos
          return bar
      }
    `, ParseCheckAndInterpretOptions{
		Config: &interpreter.Config{
			OnEventEmitted: func(_ *interpreter.Interpreter, _ interpreter.LocationRange, event *interpreter.CompositeValue, eventType *sema.CompositeType) error {
				events = append(events, event)
				return nil
			},
		},
	})
	require.NoError(t, err)

	value, err := inter.Invoke("test")
	require.NoError(t, err)

	AssertValuesEqual(
		t,
		inter,
		interpreter.NewUnmeteredIntValueFromInt64(2),
		value,
	)

	require.Len(t, events, 2)
	require.Equal(t, "Foo.ResourceDestroyed", events[0].QualifiedIdentifier)
	require.Equal(t, interpreter.NewIntValueFromInt64(nil, 1), events[0].GetField(inter, interpreter.EmptyLocationRange, "bar"))
	require.Equal(t, "Foo.ResourceDestroyed", events[1].QualifiedIdentifier)
	require.Equal(t, interpreter.NewIntValueFromInt64(nil, 2), events[1].GetField(inter, interpreter.EmptyLocationRange, "bar"))
}

func TestInterpretResourceMoveInDictionaryAndDestroy(t *testing.T) {

	t.Parallel()

	var events []*interpreter.CompositeValue

	inter, err := parseCheckAndInterpretWithOptions(t, `
      resource Foo {
		  event ResourceDestroyed(bar: Int = self.bar)
          var bar: Int

          init(bar: Int) {
              self.bar = bar
          }
      }

      fun test() {
          let foo1 <- create Foo(bar: 1)
          let foo2 <- create Foo(bar: 2)
          let foos <- {"foo1": <-foo1, "foo2": <-foo2}
          destroy foos
      }
    `, ParseCheckAndInterpretOptions{
		Config: &interpreter.Config{
			OnEventEmitted: func(_ *interpreter.Interpreter, _ interpreter.LocationRange, event *interpreter.CompositeValue, eventType *sema.CompositeType) error {
				events = append(events, event)
				return nil
			},
		},
	})
	require.NoError(t, err)

	_, err = inter.Invoke("test")
	require.NoError(t, err)

	require.Len(t, events, 2)
	require.Equal(t, "Foo.ResourceDestroyed", events[0].QualifiedIdentifier)
	require.Equal(t, interpreter.NewIntValueFromInt64(nil, 1), events[0].GetField(inter, interpreter.EmptyLocationRange, "bar"))
	require.Equal(t, "Foo.ResourceDestroyed", events[1].QualifiedIdentifier)
	require.Equal(t, interpreter.NewIntValueFromInt64(nil, 2), events[1].GetField(inter, interpreter.EmptyLocationRange, "bar"))
}

func TestInterpretClosure(t *testing.T) {

	t.Parallel()

	// Create a closure that increments and returns
	// a variable each time it is invoked.

	inter := parseCheckAndInterpret(t, `
        fun makeCounter(): fun(): Int {
            var count = 0
            return fun (): Int {
                count = count + 1
                return count
            }
        }

        let test = makeCounter()
    `)

	value, err := inter.Invoke("test")
	require.NoError(t, err)

	AssertValuesEqual(
		t,
		inter,
		interpreter.NewUnmeteredIntValueFromInt64(1),
		value,
	)

	value, err = inter.Invoke("test")
	require.NoError(t, err)

	AssertValuesEqual(
		t,
		inter,
		interpreter.NewUnmeteredIntValueFromInt64(2),
		value,
	)

	value, err = inter.Invoke("test")
	require.NoError(t, err)

	AssertValuesEqual(
		t,
		inter,
		interpreter.NewUnmeteredIntValueFromInt64(3),
		value,
	)
}

// TestInterpretCompositeFunctionInvocationFromImportingProgram checks
// that member functions of imported composites can be invoked from an importing program.
// See https://github.com/dapperlabs/flow-go/issues/838
func TestInterpretCompositeFunctionInvocationFromImportingProgram(t *testing.T) {

	t.Parallel()

	importedChecker, err := ParseAndCheckWithOptions(t,
		`
          // function must have arguments
          access(all) fun x(x: Int) {}

          // invocation must be in composite
          access(all) struct Y {

              access(all) fun x() {
                  x(x: 1)
              }
          }
        `,
		ParseAndCheckOptions{
			Location: ImportedLocation,
		},
	)
	require.NoError(t, err)

	importingChecker, err := ParseAndCheckWithOptions(t,
		`
          import Y from "imported"

          access(all) fun test() {
              // get member must bind using imported interpreter
              Y().x()
          }
        `,
		ParseAndCheckOptions{
			Config: &sema.Config{
				ImportHandler: func(_ *sema.Checker, importedLocation common.Location, _ ast.Range) (sema.Import, error) {
					assert.Equal(t,
						ImportedLocation,
						importedLocation,
					)

					return sema.ElaborationImport{
						Elaboration: importedChecker.Elaboration,
					}, nil
				},
			},
		},
	)
	require.NoError(t, err)

	storage := newUnmeteredInMemoryStorage()

	inter, err := interpreter.NewInterpreter(
		interpreter.ProgramFromChecker(importingChecker),
		importingChecker.Location,
		&interpreter.Config{
			Storage: storage,
			ImportLocationHandler: func(inter *interpreter.Interpreter, location common.Location) interpreter.Import {
				assert.Equal(t,
					ImportedLocation,
					location,
				)

				program := interpreter.ProgramFromChecker(importedChecker)
				subInterpreter, err := inter.NewSubInterpreter(program, location)
				if err != nil {
					panic(err)
				}

				return interpreter.InterpreterImport{
					Interpreter: subInterpreter,
				}
			},
		},
	)
	require.NoError(t, err)

	err = inter.Interpret()
	require.NoError(t, err)

	_, err = inter.Invoke("test")
	require.NoError(t, err)
}

func TestInterpretSwapVariables(t *testing.T) {

	t.Parallel()

	inter := parseCheckAndInterpret(t, `
       fun test(): [Int] {
           var x = 2
           var y = 3
           x <-> y
           return [x, y]
       }
    `)

	value, err := inter.Invoke("test")
	require.NoError(t, err)

	AssertValuesEqual(
		t,
		inter,
		interpreter.NewArrayValue(
			inter,
			interpreter.EmptyLocationRange,
			&interpreter.VariableSizedStaticType{
				Type: interpreter.PrimitiveStaticTypeInt,
			},
			common.ZeroAddress,
			interpreter.NewUnmeteredIntValueFromInt64(3),
			interpreter.NewUnmeteredIntValueFromInt64(2),
		),
		value,
	)
}

func TestInterpretSwapArrayAndField(t *testing.T) {

	t.Parallel()

	inter := parseCheckAndInterpret(t, `
       struct Foo {
           var bar: Int

           init(bar: Int) {
               self.bar = bar
           }
       }

       fun test(): [Int] {
           let foo = Foo(bar: 1)
           let nums = [2]
           foo.bar <-> nums[0]
           return [foo.bar, nums[0]]
       }
    `)

	value, err := inter.Invoke("test")
	require.NoError(t, err)

	AssertValuesEqual(
		t,
		inter,
		interpreter.NewArrayValue(
			inter,
			interpreter.EmptyLocationRange,
			&interpreter.VariableSizedStaticType{
				Type: interpreter.PrimitiveStaticTypeInt,
			},
			common.ZeroAddress,
			interpreter.NewUnmeteredIntValueFromInt64(2),
			interpreter.NewUnmeteredIntValueFromInt64(1),
		),
		value,
	)
}

func TestInterpretResourceDestroyExpressionNoDestructor(t *testing.T) {

	t.Parallel()

	inter := parseCheckAndInterpret(t, `
       resource R {}

       fun test() {
           let r <- create R()
           destroy r
       }
    `)

	_, err := inter.Invoke("test")
	require.NoError(t, err)
}

func TestInterpretResourceDestroyExpressionDestructor(t *testing.T) {

	t.Parallel()

	var events []*interpreter.CompositeValue

	inter, err := parseCheckAndInterpretWithOptions(t, `
        resource R {
			event ResourceDestroyed()
	    }

       fun test() {
           let r <- create R()
           destroy r
       }
    `, ParseCheckAndInterpretOptions{
		Config: &interpreter.Config{
			OnEventEmitted: func(_ *interpreter.Interpreter, _ interpreter.LocationRange, event *interpreter.CompositeValue, eventType *sema.CompositeType) error {
				events = append(events, event)
				return nil
			},
		},
	})

	require.NoError(t, err)

	_, err = inter.Invoke("test")
	require.NoError(t, err)

	require.Len(t, events, 1)
	require.Equal(t, "R.ResourceDestroyed", events[0].QualifiedIdentifier)
}

func TestInterpretResourceDestroyExpressionNestedResources(t *testing.T) {

	t.Parallel()

	var events []*interpreter.CompositeValue

	inter, err := parseCheckAndInterpretWithOptions(t, `
      resource B {
		var foo: Int
		event ResourceDestroyed(foo: Int = self.foo)

		init() {
			self.foo = 5
		}
	  }

      resource A {
		  event ResourceDestroyed(foo: Int = self.b.foo)

          let b: @B

          init(b: @B) {
              self.b <- b
          }
      }

      fun test() {
          let b <- create B()
          let a <- create A(b: <-b)
          destroy a
      }
    `, ParseCheckAndInterpretOptions{
		Config: &interpreter.Config{
			OnEventEmitted: func(_ *interpreter.Interpreter, _ interpreter.LocationRange, event *interpreter.CompositeValue, eventType *sema.CompositeType) error {
				events = append(events, event)
				return nil
			},
		},
	})
	require.NoError(t, err)

	_, err = inter.Invoke("test")
	require.NoError(t, err)

	require.Len(t, events, 2)
	require.Equal(t, "B.ResourceDestroyed", events[0].QualifiedIdentifier)
	require.Equal(t, interpreter.NewIntValueFromInt64(nil, 5), events[0].GetField(inter, interpreter.EmptyLocationRange, "foo"))
	require.Equal(t, "A.ResourceDestroyed", events[1].QualifiedIdentifier)
	require.Equal(t, interpreter.NewIntValueFromInt64(nil, 5), events[1].GetField(inter, interpreter.EmptyLocationRange, "foo"))
}

func TestInterpretResourceDestroyArray(t *testing.T) {

	t.Parallel()

	var events []*interpreter.CompositeValue

	inter, err := parseCheckAndInterpretWithOptions(t, `
      resource R {
		event ResourceDestroyed()
	  }

      fun test() {
          let rs <- [<-create R(), <-create R()]
          destroy rs
      }
    `, ParseCheckAndInterpretOptions{
		Config: &interpreter.Config{
			OnEventEmitted: func(_ *interpreter.Interpreter, _ interpreter.LocationRange, event *interpreter.CompositeValue, eventType *sema.CompositeType) error {
				events = append(events, event)
				return nil
			},
		},
	})
	require.NoError(t, err)

	_, err = inter.Invoke("test")
	require.NoError(t, err)

	require.Len(t, events, 2)
	require.Equal(t, "R.ResourceDestroyed", events[0].QualifiedIdentifier)
	require.Equal(t, "R.ResourceDestroyed", events[1].QualifiedIdentifier)
}

func TestInterpretResourceDestroyDictionary(t *testing.T) {

	t.Parallel()

	var events []*interpreter.CompositeValue

	inter, err := parseCheckAndInterpretWithOptions(t, `
	  resource R {
		event ResourceDestroyed()
	  }

      fun test() {
          let rs <- {"r1": <-create R(), "r2": <-create R()}
          destroy rs
      }
    `, ParseCheckAndInterpretOptions{
		Config: &interpreter.Config{
			OnEventEmitted: func(_ *interpreter.Interpreter, _ interpreter.LocationRange, event *interpreter.CompositeValue, eventType *sema.CompositeType) error {
				events = append(events, event)
				return nil
			},
		},
	})
	require.NoError(t, err)

	_, err = inter.Invoke("test")
	require.NoError(t, err)

	require.Len(t, events, 2)
	require.Equal(t, "R.ResourceDestroyed", events[0].QualifiedIdentifier)
	require.Equal(t, "R.ResourceDestroyed", events[1].QualifiedIdentifier)
}

func TestInterpretResourceDestroyOptionalSome(t *testing.T) {

	t.Parallel()

	var events []*interpreter.CompositeValue

	inter, err := parseCheckAndInterpretWithOptions(t, `
      resource R { 
		event ResourceDestroyed()
	  }

      fun test() {
          let maybeR: @R? <- create R()
          destroy maybeR
      }
    `, ParseCheckAndInterpretOptions{
		Config: &interpreter.Config{
			OnEventEmitted: func(_ *interpreter.Interpreter, _ interpreter.LocationRange, event *interpreter.CompositeValue, eventType *sema.CompositeType) error {
				events = append(events, event)
				return nil
			},
		},
	})
	require.NoError(t, err)

	_, err = inter.Invoke("test")
	require.NoError(t, err)

	require.Len(t, events, 1)
	require.Equal(t, "R.ResourceDestroyed", events[0].QualifiedIdentifier)
}

func TestInterpretResourceDestroyOptionalNil(t *testing.T) {

	t.Parallel()

	var events []*interpreter.CompositeValue

	inter, err := parseCheckAndInterpretWithOptions(t, `
      resource R {
		event ResourceDestroyed()
	  }

      fun test() {
          let maybeR: @R? <- nil
          destroy maybeR
      }
    `, ParseCheckAndInterpretOptions{
		Config: &interpreter.Config{
			OnEventEmitted: func(_ *interpreter.Interpreter, _ interpreter.LocationRange, event *interpreter.CompositeValue, eventType *sema.CompositeType) error {
				events = append(events, event)
				return nil
			},
		},
	})
	require.NoError(t, err)

	_, err = inter.Invoke("test")
	require.NoError(t, err)

	require.Len(t, events, 0)
}

// TestInterpretInterfaceInitializer tests that the interface's initializer
// is called, even if the conforming composite does not have an initializer
func TestInterpretInterfaceInitializer(t *testing.T) {

	t.Parallel()

	inter := parseCheckAndInterpret(t, `
      struct interface I {
          init(a a1: Bool) {
              pre { a1 }
          }
      }

      struct S: I {
          init(a a2: Bool) {}
      }

      fun test() {
          S(a: false)
      }
    `)

	_, err := inter.Invoke("test")
	require.IsType(t,
		interpreter.Error{},
		err,
	)
	interpreterErr := err.(interpreter.Error)

	require.IsType(t,
		interpreter.ConditionError{},
		interpreterErr.Err,
	)
}

func TestInterpretEmitEvent(t *testing.T) {

	t.Parallel()

	var actualEvents []interpreter.Value

	inter, err := parseCheckAndInterpretWithOptions(t,
		`
          event Transfer(to: Int, from: Int)
          event TransferAmount(to: Int, from: Int, amount: Int)

          fun test() {
              emit Transfer(to: 1, from: 2)
              emit Transfer(to: 3, from: 4)
              emit TransferAmount(to: 1, from: 2, amount: 100)
          }
        `,
		ParseCheckAndInterpretOptions{
			Config: &interpreter.Config{
				OnEventEmitted: func(
					_ *interpreter.Interpreter,
					_ interpreter.LocationRange,
					event *interpreter.CompositeValue,
					eventType *sema.CompositeType,
				) error {
					actualEvents = append(actualEvents, event)
					return nil
				},
			},
		},
	)
	require.NoError(t, err)

	_, err = inter.Invoke("test")
	require.NoError(t, err)

	transferEventType := RequireGlobalType(t, inter.Program.Elaboration, "Transfer")
	transferAmountEventType := RequireGlobalType(t, inter.Program.Elaboration, "TransferAmount")

	fields1 := []interpreter.CompositeField{
		{
			Name:  "to",
			Value: interpreter.NewUnmeteredIntValueFromInt64(1),
		},
		{
			Name:  "from",
			Value: interpreter.NewUnmeteredIntValueFromInt64(2),
		},
	}

	fields2 := []interpreter.CompositeField{
		{
			Name:  "to",
			Value: interpreter.NewUnmeteredIntValueFromInt64(3),
		},
		{
			Name:  "from",
			Value: interpreter.NewUnmeteredIntValueFromInt64(4),
		},
	}

	fields3 := []interpreter.CompositeField{
		{
			Name:  "to",
			Value: interpreter.NewUnmeteredIntValueFromInt64(1),
		},
		{
			Name:  "from",
			Value: interpreter.NewUnmeteredIntValueFromInt64(2),
		},
		{
			Name:  "amount",
			Value: interpreter.NewUnmeteredIntValueFromInt64(100),
		},
	}

	expectedEvents := []interpreter.Value{
		interpreter.NewCompositeValue(
			inter,
			interpreter.EmptyLocationRange,
			TestLocation,
			TestLocation.QualifiedIdentifier(transferEventType.ID()),
			common.CompositeKindEvent,
			fields1,
			common.ZeroAddress,
		),
		interpreter.NewCompositeValue(
			inter,
			interpreter.EmptyLocationRange,
			TestLocation,
			TestLocation.QualifiedIdentifier(transferEventType.ID()),
			common.CompositeKindEvent,
			fields2,
			common.ZeroAddress,
		),
		interpreter.NewCompositeValue(
			inter,
			interpreter.EmptyLocationRange,
			TestLocation,
			TestLocation.QualifiedIdentifier(transferAmountEventType.ID()),
			common.CompositeKindEvent,
			fields3,
			common.ZeroAddress,
		),
	}

	AssertValueSlicesEqual(
		t,
		inter,
		expectedEvents,
		actualEvents,
	)
}

func TestInterpretReferenceEventParameter(t *testing.T) {

	t.Parallel()

	var actualEvents []interpreter.Value

	inter, err := parseCheckAndInterpretWithOptions(t,
		`
          event TestEvent(ref: &[{Int: String}])

          fun test(ref: &[{Int: String}]) {
              emit TestEvent(ref: ref)
          }
        `,
		ParseCheckAndInterpretOptions{
			Config: &interpreter.Config{
				OnEventEmitted: func(
					_ *interpreter.Interpreter,
					_ interpreter.LocationRange,
					event *interpreter.CompositeValue,
					eventType *sema.CompositeType,
				) error {
					actualEvents = append(actualEvents, event)
					return nil
				},
			},
		},
	)
	require.NoError(t, err)

	dictionaryStaticType := interpreter.NewDictionaryStaticType(
		nil,
		interpreter.PrimitiveStaticTypeInt,
		interpreter.PrimitiveStaticTypeString,
	)

	dictionaryValue := interpreter.NewDictionaryValue(
		inter,
		interpreter.EmptyLocationRange,
		dictionaryStaticType,
		interpreter.NewUnmeteredIntValueFromInt64(42),
		interpreter.NewUnmeteredStringValue("answer"),
	)

	arrayStaticType := interpreter.NewVariableSizedStaticType(nil, dictionaryStaticType)

	arrayValue := interpreter.NewArrayValue(
		inter,
		interpreter.EmptyLocationRange,
		arrayStaticType,
		common.ZeroAddress,
		dictionaryValue,
	)

	ref := interpreter.NewUnmeteredEphemeralReferenceValue(
		inter,
		interpreter.UnauthorizedAccess,
		arrayValue,
		inter.MustConvertStaticToSemaType(arrayStaticType),
		interpreter.EmptyLocationRange,
	)

	_, err = inter.Invoke("test", ref)
	require.NoError(t, err)

	eventType := RequireGlobalType(t, inter.Program.Elaboration, "TestEvent")

	expectedEvents := []interpreter.Value{
		interpreter.NewCompositeValue(
			inter,
			interpreter.EmptyLocationRange,
			TestLocation,
			TestLocation.QualifiedIdentifier(eventType.ID()),
			common.CompositeKindEvent,
			[]interpreter.CompositeField{
				{
					Name:  "ref",
					Value: ref,
				},
			},
			common.ZeroAddress,
		),
	}

	AssertValueSlicesEqual(
		t,
		inter,
		expectedEvents,
		actualEvents,
	)
}

type testValue struct {
	value              interpreter.Value
	ty                 sema.Type
	literal            string
	notAsDictionaryKey bool
}

func (v testValue) String() string {
	if v.literal == "" {
		return v.value.String()
	}
	return v.literal
}

func TestInterpretEmitEventParameterTypes(t *testing.T) {

	t.Parallel()

	sType := &sema.CompositeType{
		Location:   TestLocation,
		Identifier: "S",
		Kind:       common.CompositeKindStructure,
		Members:    &sema.StringMemberOrderedMap{},
	}

	storage := newUnmeteredInMemoryStorage()

	inter, err := interpreter.NewInterpreter(
		nil,
		TestLocation,
		&interpreter.Config{Storage: storage},
	)
	require.NoError(t, err)

	sValue := interpreter.NewCompositeValue(
		inter,
		interpreter.EmptyLocationRange,
		TestLocation,
		"S",
		common.CompositeKindStructure,
		nil,
		common.ZeroAddress,
	)
	sValue.Functions = orderedmap.New[interpreter.FunctionOrderedMap](0)

	validTypes := map[string]testValue{
		"String": {
			value: interpreter.NewUnmeteredStringValue("test"),
			ty:    sema.StringType,
		},
		"Character": {
			value: interpreter.NewUnmeteredCharacterValue("X"),
			ty:    sema.CharacterType,
		},
		"Bool": {
			value: interpreter.TrueValue,
			ty:    sema.BoolType,
		},
		"Address": {
			literal: `0x1`,
			value:   interpreter.NewUnmeteredAddressValueFromBytes([]byte{0x1}),
			ty:      sema.TheAddressType,
		},
		// Int*
		"Int": {
			value: interpreter.NewUnmeteredIntValueFromInt64(42),
			ty:    sema.IntType,
		},
		"Int8": {
			value: interpreter.NewUnmeteredInt8Value(42),
			ty:    sema.Int8Type,
		},
		"Int16": {
			value: interpreter.NewUnmeteredInt16Value(42),
			ty:    sema.Int16Type,
		},
		"Int32": {
			value: interpreter.NewUnmeteredInt32Value(42),
			ty:    sema.Int32Type,
		},
		"Int64": {
			value: interpreter.NewUnmeteredInt64Value(42),
			ty:    sema.Int64Type,
		},
		"Int128": {
			value: interpreter.NewUnmeteredInt128ValueFromInt64(42),
			ty:    sema.Int128Type,
		},
		"Int256": {
			value: interpreter.NewUnmeteredInt256ValueFromInt64(42),
			ty:    sema.Int256Type,
		},
		// UInt*
		"UInt": {
			value: interpreter.NewUnmeteredUIntValueFromUint64(42),
			ty:    sema.UIntType,
		},
		"UInt8": {
			value: interpreter.NewUnmeteredUInt8Value(42),
			ty:    sema.UInt8Type,
		},
		"UInt16": {
			value: interpreter.NewUnmeteredUInt16Value(42),
			ty:    sema.UInt16Type,
		},
		"UInt32": {
			value: interpreter.NewUnmeteredUInt32Value(42),
			ty:    sema.UInt32Type,
		},
		"UInt64": {
			value: interpreter.NewUnmeteredUInt64Value(42),
			ty:    sema.UInt64Type,
		},
		"UInt128": {
			value: interpreter.NewUnmeteredUInt128ValueFromUint64(42),
			ty:    sema.UInt128Type,
		},
		"UInt256": {
			value: interpreter.NewUnmeteredUInt256ValueFromUint64(42),
			ty:    sema.UInt256Type,
		},
		// Word*
		"Word8": {
			value: interpreter.NewUnmeteredWord8Value(42),
			ty:    sema.Word8Type,
		},
		"Word16": {
			value: interpreter.NewUnmeteredWord16Value(42),
			ty:    sema.Word16Type,
		},
		"Word32": {
			value: interpreter.NewUnmeteredWord32Value(42),
			ty:    sema.Word32Type,
		},
		"Word64": {
			value: interpreter.NewUnmeteredWord64Value(42),
			ty:    sema.Word64Type,
		},
		"Word128": {
			value: interpreter.NewUnmeteredWord128ValueFromUint64(42),
			ty:    sema.Word128Type,
		},
		"Word256": {
			value: interpreter.NewUnmeteredWord256ValueFromUint64(42),
			ty:    sema.Word256Type,
		},
		// Fix*
		"Fix64": {
			value: interpreter.NewUnmeteredFix64Value(123000000),
			ty:    sema.Fix64Type,
		},
		// UFix*
		"UFix64": {
			value: interpreter.NewUnmeteredUFix64Value(123000000),
			ty:    sema.UFix64Type,
		},
		// TODO:
		//// Struct
		//"S": {
		//     literal:            `s`,
		//     ty:                 sType,
		//     notAsDictionaryKey: true,
		//},
	}

	for _, integerType := range sema.AllIntegerTypes {

		switch integerType {
		case sema.IntegerType, sema.SignedIntegerType, sema.FixedSizeUnsignedIntegerType:
			continue
		}

		if _, ok := validTypes[integerType.String()]; !ok {
			panic(fmt.Sprintf("broken test: missing %s", integerType))
		}
	}

	for _, fixedPointType := range sema.AllFixedPointTypes {

		switch fixedPointType {
		case sema.FixedPointType, sema.SignedFixedPointType:
			continue
		}

		if _, ok := validTypes[fixedPointType.String()]; !ok {
			panic(fmt.Sprintf("broken test: missing %s", fixedPointType))
		}
	}

	tests := map[string]testValue{}

	for validType, testCase := range validTypes {
		tests[validType] = testCase

		tests[fmt.Sprintf("%s?", validType)] =
			testValue{
				value:   interpreter.NewUnmeteredSomeValueNonCopying(testCase.value),
				literal: testCase.literal,
			}

		tests[fmt.Sprintf("[%s]", validType)] =
			testValue{
				value: interpreter.NewArrayValue(
					inter,
					interpreter.EmptyLocationRange,
					&interpreter.VariableSizedStaticType{
						Type: interpreter.ConvertSemaToStaticType(nil, testCase.ty),
					},
					common.ZeroAddress,
					testCase.value,
				),
				literal: fmt.Sprintf("[%s as %s]", testCase, validType),
			}

		tests[fmt.Sprintf("[%s; 1]", validType)] =
			testValue{
				value: interpreter.NewArrayValue(
					inter,
					interpreter.EmptyLocationRange,
					&interpreter.ConstantSizedStaticType{
						Type: interpreter.ConvertSemaToStaticType(nil, testCase.ty),
						Size: 1,
					},
					common.ZeroAddress,
					testCase.value,
				),
				literal: fmt.Sprintf("[%s as %s]", testCase, validType),
			}

		if !testCase.notAsDictionaryKey {

			value := interpreter.NewDictionaryValue(
				inter,
				interpreter.EmptyLocationRange,
				&interpreter.DictionaryStaticType{
					KeyType:   interpreter.ConvertSemaToStaticType(nil, testCase.ty),
					ValueType: interpreter.ConvertSemaToStaticType(nil, testCase.ty),
				},
				testCase.value, testCase.value,
			)

			tests[fmt.Sprintf("{%[1]s: %[1]s}", validType)] =
				testValue{
					value:   value,
					literal: fmt.Sprintf("{%[1]s as %[2]s: %[1]s as %[2]s}", testCase, validType),
				}
		}
	}

	for ty, testCase := range tests {

		t.Run(ty, func(t *testing.T) {

			code := fmt.Sprintf(
				`
                  event Test(_ value: %[1]s)

                  fun test() {
                      emit Test(%[2]s as %[1]s)
                  }
                `,
				ty,
				testCase.String(),
			)

			baseValueActivation := sema.NewVariableActivation(sema.BaseValueActivation)
			baseValueActivation.DeclareValue(stdlib.StandardLibraryValue{
				Name:  "s",
				Type:  sType,
				Value: sValue,
				Kind:  common.DeclarationKindConstant,
			})

			baseTypeActivation := sema.NewVariableActivation(sema.BaseTypeActivation)
			baseTypeActivation.DeclareType(stdlib.StandardLibraryType{
				Name: "S",
				Type: sType,
				Kind: common.DeclarationKindStructure,
			})

			var actualEvents []interpreter.Value

			inter, err := parseCheckAndInterpretWithOptions(
				t, code, ParseCheckAndInterpretOptions{
					CheckerConfig: &sema.Config{
						BaseValueActivationHandler: func(_ common.Location) *sema.VariableActivation {
							return baseValueActivation
						},
						BaseTypeActivationHandler: func(_ common.Location) *sema.VariableActivation {
							return baseTypeActivation
						},
					},
					Config: &interpreter.Config{
						Storage: storage,
						OnEventEmitted: func(
							_ *interpreter.Interpreter,
							_ interpreter.LocationRange,
							event *interpreter.CompositeValue,
							eventType *sema.CompositeType,
						) error {
							actualEvents = append(actualEvents, event)
							return nil
						},
					},
				},
			)
			require.NoError(t, err)

			_, err = inter.Invoke("test")
			require.NoError(t, err)

			testType := RequireGlobalType(t, inter.Program.Elaboration, "Test")

			fields := []interpreter.CompositeField{
				{
					Name:  "value",
					Value: testCase.value,
				},
			}

			expectedEvents := []interpreter.Value{
				interpreter.NewCompositeValue(
					inter,
					interpreter.EmptyLocationRange,
					TestLocation,
					TestLocation.QualifiedIdentifier(testType.ID()),
					common.CompositeKindEvent,
					fields,
					common.ZeroAddress,
				),
			}

			AssertValueSlicesEqual(
				t,
				inter,
				expectedEvents,
				actualEvents,
			)
		})
	}
}

func TestInterpretSwapResourceDictionaryElementReturnSwapped(t *testing.T) {

	t.Parallel()

	inter := parseCheckAndInterpret(t, `
      resource X {}

      fun test(): @X? {
          let xs: @{String: X} <- {}
          var x: @X? <- create X()
          xs["foo"] <-> x
          destroy xs
          return <-x
      }
    `)

	value, err := inter.Invoke("test")
	require.NoError(t, err)

	AssertValuesEqual(
		t,
		inter,
		interpreter.Nil,
		value,
	)
}

func TestInterpretSwapResourceDictionaryElementReturnDictionary(t *testing.T) {

	t.Parallel()

	inter := parseCheckAndInterpret(t, `
      resource X {}

      fun test(): @{String: X} {
          let xs: @{String: X} <- {}
          var x: @X? <- create X()
          xs["foo"] <-> x
          destroy x
          return <-xs
      }
    `)

	value, err := inter.Invoke("test")
	require.NoError(t, err)

	require.IsType(t,
		&interpreter.DictionaryValue{},
		value,
	)

	foo := value.(*interpreter.DictionaryValue).
		GetKey(inter, interpreter.EmptyLocationRange, interpreter.NewUnmeteredStringValue("foo"))

	require.IsType(t,
		&interpreter.SomeValue{},
		foo,
	)

	assert.IsType(t,
		&interpreter.CompositeValue{},
		foo.(*interpreter.SomeValue).
			InnerValue(inter, interpreter.EmptyLocationRange),
	)
}

func TestInterpretSwapResourceDictionaryElementRemoveUsingNil(t *testing.T) {

	t.Parallel()

	inter := parseCheckAndInterpret(t, `
      resource X {}

      fun test(): @X? {
          let xs: @{String: X} <- {"foo": <-create X()}
          var x: @X? <- nil
          xs["foo"] <-> x
          destroy xs
          return <-x
      }
    `)

	value, err := inter.Invoke("test")
	require.NoError(t, err)

	require.IsType(t,
		&interpreter.SomeValue{},
		value,
	)

	assert.IsType(t,
		&interpreter.CompositeValue{},
		value.(*interpreter.SomeValue).
			InnerValue(inter, interpreter.EmptyLocationRange),
	)
}

func TestInterpretReferenceExpression(t *testing.T) {

	t.Parallel()

	inter := parseCheckAndInterpret(t, `
      resource R {
          access(all) let x: Int

          init(_ x: Int) {
              self.x = x
          }
      }

      fun test(): Int {
          let r <- create R(4)
          let ref = &r as &R
          let x = ref.x
          destroy r
          return x
      }
    `)

	value, err := inter.Invoke("test")
	require.NoError(t, err)

	AssertValuesEqual(
		t,
		inter,
		interpreter.NewUnmeteredIntValueFromInt64(4),
		value,
	)
}

func TestInterpretReferenceUse(t *testing.T) {

	t.Parallel()

	inter := parseCheckAndInterpret(t, `
      access(all) resource R {
          access(all) var x: Int

          init() {
              self.x = 0
          }

          access(all) fun setX(_ newX: Int) {
              self.x = newX
          }
      }

      access(all) fun test(): [Int] {
          let r <- create R()

          let ref1 = &r as &R
          let ref2 = &r as &R

          ref1.setX(1)
          let x1 = ref1.x
          ref1.setX(2)
          let x2 = ref1.x

          let x3 = ref2.x
          let res = [x1, x2, x3]
          destroy r
          return res
      }
    `)

	value, err := inter.Invoke("test")
	require.NoError(t, err)

	AssertValuesEqual(
		t,
		inter,
		interpreter.NewArrayValue(
			inter,
			interpreter.EmptyLocationRange,
			&interpreter.VariableSizedStaticType{
				Type: interpreter.PrimitiveStaticTypeInt,
			},
			common.ZeroAddress,
			interpreter.NewUnmeteredIntValueFromInt64(1),
			interpreter.NewUnmeteredIntValueFromInt64(2),
			interpreter.NewUnmeteredIntValueFromInt64(2),
		),
		value,
	)
}

func TestInterpretReferenceUseAccess(t *testing.T) {

	t.Parallel()

	inter := parseCheckAndInterpret(t, `
      access(all) resource R {
          access(all) var x: Int

          init() {
              self.x = 0
          }

          access(all) fun setX(_ newX: Int) {
              self.x = newX
          }
      }

      access(all) fun test(): [Int] {
          let rs <- [<-create R()]
          let ref = &rs as &[R]
          let x0 = ref[0].x
          ref[0].setX(1)
          let x1 = ref[0].x
          ref[0].setX(2)
          let x2 = ref[0].x
          let res = [x0, x1, x2]
          destroy rs
          return res
      }
    `)

	value, err := inter.Invoke("test")
	require.NoError(t, err)

	AssertValuesEqual(
		t,
		inter,
		interpreter.NewArrayValue(
			inter,
			interpreter.EmptyLocationRange,
			&interpreter.VariableSizedStaticType{
				Type: interpreter.PrimitiveStaticTypeInt,
			},
			common.ZeroAddress,
			interpreter.NewUnmeteredIntValueFromInt64(0),
			interpreter.NewUnmeteredIntValueFromInt64(1),
			interpreter.NewUnmeteredIntValueFromInt64(2),
		),
		value,
	)
}

func TestInterpretVariableDeclarationSecondValue(t *testing.T) {

	t.Parallel()

	inter := parseCheckAndInterpret(t, `
      resource R {
          let id: Int
          init(id: Int) {
              self.id = id
          }
      }

      fun test(): @[R?] {
          let x <- create R(id: 1)
          var ys <- {"r": <-create R(id: 2)}
          // NOTE: nested move is valid here
          let z <- ys["r"] <- x

          // NOTE: nested move is invalid here
          let r <- ys.remove(key: "r")

          destroy ys

          return <-[<-z, <-r]
      }
    `)

	value, err := inter.Invoke("test")
	require.NoError(t, err)

	require.IsType(t,
		&interpreter.ArrayValue{},
		value,
	)

	values := ArrayElements(inter, value.(*interpreter.ArrayValue))

	require.IsType(t,
		&interpreter.SomeValue{},
		values[0],
	)

	firstValue := values[0].(*interpreter.SomeValue).
		InnerValue(inter, interpreter.EmptyLocationRange)

	require.IsType(t,
		&interpreter.CompositeValue{},
		firstValue,
	)

	firstResource := firstValue.(*interpreter.CompositeValue)

	AssertValuesEqual(
		t,
		inter,
		interpreter.NewUnmeteredIntValueFromInt64(2),
		firstResource.GetField(inter, interpreter.EmptyLocationRange, "id"),
	)

	require.IsType(t,
		&interpreter.SomeValue{},
		values[1],
	)

	secondValue := values[1].(*interpreter.SomeValue).
		InnerValue(inter, interpreter.EmptyLocationRange)

	require.IsType(t,
		&interpreter.CompositeValue{},
		secondValue,
	)

	secondResource := secondValue.(*interpreter.CompositeValue)

	AssertValuesEqual(
		t,
		inter,
		interpreter.NewUnmeteredIntValueFromInt64(1),
		secondResource.GetField(inter, interpreter.EmptyLocationRange, "id"),
	)
}

func TestInterpretCastingIntLiteralToInt8(t *testing.T) {

	t.Parallel()

	inter := parseCheckAndInterpret(t, `
      let x = 42 as Int8
    `)

	AssertValuesEqual(
		t,
		inter,
		interpreter.NewUnmeteredInt8Value(42),
		inter.Globals.Get("x").GetValue(inter),
	)
}

func TestInterpretCastingIntLiteralToAnyStruct(t *testing.T) {

	t.Parallel()

	inter := parseCheckAndInterpret(t, `
      let x = 42 as AnyStruct
    `)

	AssertValuesEqual(
		t,
		inter,
		interpreter.NewUnmeteredIntValueFromInt64(42),
		inter.Globals.Get("x").GetValue(inter),
	)
}

func TestInterpretCastingIntLiteralToOptional(t *testing.T) {

	t.Parallel()

	inter := parseCheckAndInterpret(t, `
      let x = 42 as Int?
    `)

	AssertValuesEqual(
		t,
		inter,
		interpreter.NewUnmeteredSomeValueNonCopying(interpreter.NewUnmeteredIntValueFromInt64(42)),
		inter.Globals.Get("x").GetValue(inter),
	)
}

func TestInterpretCastingResourceToAnyResource(t *testing.T) {

	t.Parallel()

	inter := parseCheckAndInterpret(t, `
      resource R {}

      fun test(): @AnyResource {
          let r <- create R()
          let x <- r as @AnyResource
          return <-x
      }
    `)

	value, err := inter.Invoke("test")
	require.NoError(t, err)

	assert.IsType(t,
		&interpreter.CompositeValue{},
		value,
	)
}

func TestInterpretOptionalChainingFieldRead(t *testing.T) {

	t.Parallel()

	inter := parseCheckAndInterpret(t,
		`
          struct Test {
              let x: Int

              init(x: Int) {
                  self.x = x
              }
          }

          let test1: Test? = nil
          let x1 = test1?.x

          let test2: Test? = Test(x: 42)
          let x2 = test2?.x
        `,
	)

	AssertValuesEqual(
		t,
		inter,
		interpreter.Nil,
		inter.Globals.Get("x1").GetValue(inter),
	)

	AssertValuesEqual(
		t,
		inter,
		interpreter.NewUnmeteredSomeValueNonCopying(
			interpreter.NewUnmeteredIntValueFromInt64(42),
		),
		inter.Globals.Get("x2").GetValue(inter),
	)
}

func TestInterpretOptionalChainingFunctionRead(t *testing.T) {

	t.Parallel()

	inter := parseCheckAndInterpret(t,
		`
          struct Test {
              fun x(): Int {
                  return 42
              }
          }

          let test1: Test? = nil
          let x1 = test1?.x

          let test2: Test? = Test()
          let x2 = test2?.x
        `,
	)

	AssertValuesEqual(
		t,
		inter,
		interpreter.Nil,
		inter.Globals.Get("x1").GetValue(inter),
	)

	require.IsType(t,
		&interpreter.SomeValue{},
		inter.Globals.Get("x2").GetValue(inter),
	)

	assert.IsType(t,
		interpreter.BoundFunctionValue{},
		inter.Globals.Get("x2").GetValue(inter).(*interpreter.SomeValue).
			InnerValue(inter, interpreter.EmptyLocationRange),
	)
}

func TestInterpretOptionalChainingFunctionCall(t *testing.T) {

	t.Parallel()

	inter := parseCheckAndInterpret(t,
		`
         struct Test {
             fun x(): Int {
                 return 42
             }
         }

         let test1: Test? = nil
         let x1 = test1?.x()

         let test2: Test? = Test()
         let x2 = test2?.x()
       `,
	)

	AssertValuesEqual(
		t,
		inter,
		interpreter.Nil,
		inter.Globals.Get("x1").GetValue(inter),
	)

	AssertValuesEqual(
		t,
		inter,
		interpreter.NewUnmeteredSomeValueNonCopying(
			interpreter.NewUnmeteredIntValueFromInt64(42),
		),
		inter.Globals.Get("x2").GetValue(inter),
	)
}

func TestInterpretOptionalChainingFieldReadAndNilCoalescing(t *testing.T) {

	t.Parallel()

	baseValueActivation := sema.NewVariableActivation(sema.BaseValueActivation)
	baseValueActivation.DeclareValue(stdlib.PanicFunction)

	baseActivation := activations.NewActivation(nil, interpreter.BaseActivation)
	interpreter.Declare(baseActivation, stdlib.PanicFunction)

	inter, err := parseCheckAndInterpretWithOptions(t,
		`
          struct Test {
              let x: Int

              init(x: Int) {
                  self.x = x
              }
          }

          let test: Test? = Test(x: 42)
          let x = test?.x ?? panic("nil")
        `,
		ParseCheckAndInterpretOptions{
			CheckerConfig: &sema.Config{
				BaseValueActivationHandler: func(_ common.Location) *sema.VariableActivation {
					return baseValueActivation
				},
			},
			Config: &interpreter.Config{
				BaseActivationHandler: func(_ common.Location) *interpreter.VariableActivation {
					return baseActivation
				},
			},
		},
	)
	require.NoError(t, err)

	AssertValuesEqual(
		t,
		inter,
		interpreter.NewUnmeteredIntValueFromInt64(42),
		inter.Globals.Get("x").GetValue(inter),
	)
}

func TestInterpretOptionalChainingFunctionCallAndNilCoalescing(t *testing.T) {

	t.Parallel()

	baseValueActivation := sema.NewVariableActivation(sema.BaseValueActivation)
	baseValueActivation.DeclareValue(stdlib.PanicFunction)

	baseActivation := activations.NewActivation(nil, interpreter.BaseActivation)
	interpreter.Declare(baseActivation, stdlib.PanicFunction)

	inter, err := parseCheckAndInterpretWithOptions(t,
		`
          struct Test {
              fun x(): Int {
                  return 42
              }
          }

          let test: Test? = Test()
          let x = test?.x() ?? panic("nil")
        `,
		ParseCheckAndInterpretOptions{
			CheckerConfig: &sema.Config{
				BaseValueActivationHandler: func(_ common.Location) *sema.VariableActivation {
					return baseValueActivation
				},
			},
			Config: &interpreter.Config{
				BaseActivationHandler: func(_ common.Location) *interpreter.VariableActivation {
					return baseActivation
				},
			},
		},
	)
	require.NoError(t, err)

	AssertValuesEqual(
		t,
		inter,
		interpreter.NewUnmeteredIntValueFromInt64(42),
		inter.Globals.Get("x").GetValue(inter),
	)
}

func TestInterpretOptionalChainingArgumentEvaluation(t *testing.T) {

	t.Parallel()

	inter := parseCheckAndInterpret(t,
		`
          var a = 1
          var b = 1

          fun incA(): Int {
              a = a + 1
              return a
          }

          fun incB(): Int {
              b = b + 1
              return b
          }

          struct Test {
              fun test(_ int: Int) {}
          }

          fun test() {
              let test1: Test? = Test()
              test1?.test(incA())

              let test2: Test? = nil
              test2?.test(incB())
          }
        `,
	)

	_, err := inter.Invoke("test")
	require.NoError(t, err)

	AssertValuesEqual(
		t,
		inter,
		interpreter.NewIntValueFromInt64(nil, 2),
		inter.Globals.Get("a").GetValue(inter),
	)

	AssertValuesEqual(
		t,
		inter,
		interpreter.NewIntValueFromInt64(nil, 1),
		inter.Globals.Get("b").GetValue(inter),
	)
}

func TestInterpretCompositeDeclarationNestedTypeScopingOuterInner(t *testing.T) {

	t.Parallel()

	inter, err := parseCheckAndInterpretWithOptions(t,
		`
          access(all) contract Test {

              access(all) struct X {

                  access(all) fun test(): X {
                     return Test.x()
                  }
              }

              access(all) fun x(): X {
                 return X()
              }
          }

          access(all) let x1 = Test.x()
          access(all) let x2 = x1.test()
        `,
		ParseCheckAndInterpretOptions{
			Config: &interpreter.Config{
				ContractValueHandler: makeContractValueHandler(nil, nil, nil),
			},
		},
	)
	require.NoError(t, err)

	x1 := inter.Globals.Get("x1").GetValue(inter)
	x2 := inter.Globals.Get("x2").GetValue(inter)

	require.IsType(t,
		&interpreter.CompositeValue{},
		x1,
	)

	assert.Equal(t,
		sema.TypeID("S.test.Test.X"),
		x1.(*interpreter.CompositeValue).TypeID(),
	)

	require.IsType(t,
		&interpreter.CompositeValue{},
		x2,
	)

	assert.Equal(t,
		sema.TypeID("S.test.Test.X"),
		x2.(*interpreter.CompositeValue).TypeID(),
	)
}

func TestInterpretCompositeDeclarationNestedConstructor(t *testing.T) {

	t.Parallel()

	inter, err := parseCheckAndInterpretWithOptions(t,
		`
          access(all) contract Test {

              access(all) struct X {}
          }

          access(all) let x = Test.X()
        `,
		ParseCheckAndInterpretOptions{
			Config: &interpreter.Config{
				ContractValueHandler: makeContractValueHandler(nil, nil, nil),
			},
		},
	)
	require.NoError(t, err)

	x := inter.Globals.Get("x").GetValue(inter)

	require.IsType(t,
		&interpreter.CompositeValue{},
		x,
	)

	assert.Equal(t,
		sema.TypeID("S.test.Test.X"),
		x.(*interpreter.CompositeValue).TypeID(),
	)
}

func TestInterpretContractAccountFieldUse(t *testing.T) {

	t.Parallel()

	code := `
      access(all) contract Test {
          access(all) let address: Address

          init() {
              // field 'account' can be used, as it is considered initialized
              self.address = self.account.address
          }

          access(all) fun test(): Address {
              return self.account.address
          }
      }

      access(all) let address1 = Test.address
      access(all) let address2 = Test.test()
    `

	t.Run("with custom handler", func(t *testing.T) {
		addressValue := interpreter.AddressValue(common.MustBytesToAddress([]byte{0x1}))

		inter, err := parseCheckAndInterpretWithOptions(t,
			code,
			ParseCheckAndInterpretOptions{
				Config: &interpreter.Config{
					ContractValueHandler: makeContractValueHandler(nil, nil, nil),
					InjectedCompositeFieldsHandler: func(
						inter *interpreter.Interpreter,
						_ common.Location,
						_ string,
						_ common.CompositeKind,
					) map[string]interpreter.Value {

						accountRef := stdlib.NewAccountReferenceValue(
							nil,
							nil,
							addressValue,
							interpreter.FullyEntitledAccountAccess,
							interpreter.EmptyLocationRange,
						)

						return map[string]interpreter.Value{
							sema.ContractAccountFieldName: accountRef,
						}
					},
				},
			},
		)
		require.NoError(t, err)

		AssertValuesEqual(
			t,
			inter,
			addressValue,
			inter.Globals.Get("address1").GetValue(inter),
		)

		AssertValuesEqual(
			t,
			inter,
			addressValue,
			inter.Globals.Get("address2").GetValue(inter),
		)
	})

	t.Run("with default handler", func(t *testing.T) {
		env := runtime.NewBaseInterpreterEnvironment(runtime.Config{})
		_, err := parseCheckAndInterpretWithOptions(t, code,
			ParseCheckAndInterpretOptions{
				Config: &interpreter.Config{
					ContractValueHandler:           makeContractValueHandler(nil, nil, nil),
					InjectedCompositeFieldsHandler: env.InterpreterConfig.InjectedCompositeFieldsHandler,
				},
			},
		)
		require.Error(t, err)
		assert.ErrorContains(t, err, "error: member `account` is used before it has been initialized")
	})
}

func TestInterpretConformToImportedInterface(t *testing.T) {

	t.Parallel()

	importedChecker, err := ParseAndCheckWithOptions(t,
		`
          struct interface Foo {
              fun check(answer: Int) {
                  pre {
                      answer == 42
                  }
              }
          }
        `,
		ParseAndCheckOptions{
			Location: ImportedLocation,
		},
	)
	require.NoError(t, err)

	importingChecker, err := ParseAndCheckWithOptions(t,
		`
          import Foo from "imported"

          struct Bar: Foo {
              fun check(answer: Int) {}
          }

          fun test() {
              let bar = Bar()
              bar.check(answer: 1)
          }
        `,
		ParseAndCheckOptions{
			Config: &sema.Config{
				ImportHandler: func(_ *sema.Checker, importedLocation common.Location, _ ast.Range) (sema.Import, error) {
					assert.Equal(t,
						ImportedLocation,
						importedLocation,
					)

					return sema.ElaborationImport{
						Elaboration: importedChecker.Elaboration,
					}, nil
				},
			},
		},
	)
	require.NoError(t, err)

	storage := newUnmeteredInMemoryStorage()

	inter, err := interpreter.NewInterpreter(
		interpreter.ProgramFromChecker(importingChecker),
		importingChecker.Location,
		&interpreter.Config{
			Storage: storage,
			ImportLocationHandler: func(inter *interpreter.Interpreter, location common.Location) interpreter.Import {
				assert.Equal(t,
					ImportedLocation,
					location,
				)

				program := interpreter.ProgramFromChecker(importedChecker)
				subInterpreter, err := inter.NewSubInterpreter(program, location)
				if err != nil {
					panic(err)
				}

				return interpreter.InterpreterImport{
					Interpreter: subInterpreter,
				}
			},
		},
	)
	require.NoError(t, err)

	err = inter.Interpret()
	require.NoError(t, err)

	_, err = inter.Invoke("test")
	require.IsType(t,
		interpreter.Error{},
		err,
	)
	interpreterErr := err.(interpreter.Error)

	require.IsType(t,
		interpreter.ConditionError{},
		interpreterErr.Err,
	)
}

func TestInterpretContractUseInNestedDeclaration(t *testing.T) {

	t.Parallel()

	inter, err := parseCheckAndInterpretWithOptions(t, `
          access(all) contract C {

              access(all) var i: Int

              access(all) struct S {

                  init() {
                      C.i = C.i + 1
                  }
              }

              init () {
                  self.i = 0
                  S()
                  S()
              }
          }
        `,
		ParseCheckAndInterpretOptions{
			Config: &interpreter.Config{
				ContractValueHandler: makeContractValueHandler(nil, nil, nil),
			},
		},
	)
	require.NoError(t, err)

	i := inter.Globals.Get("C").GetValue(inter).(interpreter.MemberAccessibleValue).
		GetMember(inter, interpreter.EmptyLocationRange, "i")

	require.IsType(t,
		interpreter.NewUnmeteredIntValueFromInt64(2),
		i,
	)
}

func TestInterpretNonStorageReference(t *testing.T) {

	t.Parallel()

	inter := parseCheckAndInterpret(t,
		`
          resource NFT {
              var id: Int

              init(id: Int) {
                  self.id = id
              }
          }

          fun test(): Int {
              let resources <- [
                  <-create NFT(id: 1),
                  <-create NFT(id: 2)
              ]

              let nftRef = &resources[1] as &NFT
              let nftRef2 = nftRef
              nftRef2.id = 3

              let nft <- resources.remove(at: 1)
              destroy resources
              let newID = nft.id
              destroy nft

              return newID
          }
        `,
	)

	value, err := inter.Invoke("test")
	require.NoError(t, err)

	AssertValuesEqual(
		t,
		inter, interpreter.NewUnmeteredIntValueFromInt64(3), value)
}

func TestInterpretNonStorageReferenceToOptional(t *testing.T) {

	t.Parallel()

	inter := parseCheckAndInterpret(t,
		`
          resource Foo {
              let name: String

              init(name: String) {
                  self.name = name
              }
          }

          fun testSome(): String {
              let xs: @{String: Foo} <- {"yes": <-create Foo(name: "YES")}
              let ref = (&xs["yes"] as &Foo?)!
              let name = ref.name
              destroy xs
              return name
          }

          fun testNil(): String {
              let xs: @{String: Foo} <- {}
              let ref = (&xs["no"] as &Foo?)!
              let name = ref.name
              destroy xs
              return name
          }
        `,
	)
	t.Run("some", func(t *testing.T) {
		value, err := inter.Invoke("testSome")
		require.NoError(t, err)

		AssertValuesEqual(
			t,
			inter, interpreter.NewUnmeteredStringValue("YES"), value)
	})

	t.Run("nil", func(t *testing.T) {
		_, err := inter.Invoke("testNil")
		RequireError(t, err)

		require.ErrorAs(t, err, &interpreter.ForceNilError{})
	})
}

func TestInterpretFix64(t *testing.T) {

	t.Parallel()

	inter := parseCheckAndInterpret(t,
		`
          let a = 789.00123010
          let b = 1234.056
          let c = -12345.006789
        `,
	)

	AssertValuesEqual(
		t,
		inter,
		interpreter.NewUnmeteredUFix64Value(78_900_123_010),
		inter.Globals.Get("a").GetValue(inter),
	)

	AssertValuesEqual(
		t,
		inter,
		interpreter.NewUnmeteredUFix64Value(123_405_600_000),
		inter.Globals.Get("b").GetValue(inter),
	)

	AssertValuesEqual(
		t,
		inter,
		interpreter.NewUnmeteredFix64Value(-1_234_500_678_900),
		inter.Globals.Get("c").GetValue(inter),
	)
}

func TestInterpretFix64Mul(t *testing.T) {

	t.Parallel()

	inter := parseCheckAndInterpret(t,
		`
          let a = Fix64(1.1) * -1.1
        `,
	)

	AssertValuesEqual(
		t,
		inter,
		interpreter.NewUnmeteredFix64Value(-121000000),
		inter.Globals.Get("a").GetValue(inter),
	)
}

func TestInterpretHexDecode(t *testing.T) {

	t.Parallel()

	expected := []interpreter.Value{
		interpreter.NewUnmeteredUInt8Value(71),
		interpreter.NewUnmeteredUInt8Value(111),
		interpreter.NewUnmeteredUInt8Value(32),
		interpreter.NewUnmeteredUInt8Value(87),
		interpreter.NewUnmeteredUInt8Value(105),
		interpreter.NewUnmeteredUInt8Value(116),
		interpreter.NewUnmeteredUInt8Value(104),
		interpreter.NewUnmeteredUInt8Value(32),
		interpreter.NewUnmeteredUInt8Value(116),
		interpreter.NewUnmeteredUInt8Value(104),
		interpreter.NewUnmeteredUInt8Value(101),
		interpreter.NewUnmeteredUInt8Value(32),
		interpreter.NewUnmeteredUInt8Value(70),
		interpreter.NewUnmeteredUInt8Value(108),
		interpreter.NewUnmeteredUInt8Value(111),
		interpreter.NewUnmeteredUInt8Value(119),
	}

	t.Run("in Cadence", func(t *testing.T) {

		baseValueActivation := sema.NewVariableActivation(sema.BaseValueActivation)
		baseValueActivation.DeclareValue(stdlib.PanicFunction)

		baseActivation := activations.NewActivation(nil, interpreter.BaseActivation)
		interpreter.Declare(baseActivation, stdlib.PanicFunction)

		inter, err := parseCheckAndInterpretWithOptions(t,
			`
              fun hexDecode(_ s: String): [UInt8] {
                  if s.length % 2 != 0 {
                      panic("Input must have even number of characters")
                  }
                  let table: {String: UInt8} = {
                          "0" : 0,
                          "1" : 1,
                          "2" : 2,
                          "3" : 3,
                          "4" : 4,
                          "5" : 5,
                          "6" : 6,
                          "7" : 7,
                          "8" : 8,
                          "9" : 9,
                          "a" : 10,
                          "A" : 10,
                          "b" : 11,
                          "B" : 11,
                          "c" : 12,
                          "C" : 12,
                          "d" : 13,
                          "D" : 13,
                          "e" : 14,
                          "E" : 14,
                          "f" : 15,
                          "F" : 15
                      }
                  let length = s.length / 2
                  var i = 0
                  var res: [UInt8] = []
                  while i < length {
                      let c = s.slice(from: i * 2, upTo: i * 2 + 1)
                      let in1 = table[c] ?? panic("Invalid character ".concat(c))
                      let c2 = s.slice(from: i * 2 + 1, upTo: i * 2 + 2)
                      let in2 = table[c2] ?? panic("Invalid character ".concat(c2))
                      res.append((16 as UInt8) * in1 + in2)
                      i = i + 1
                  }
                  return res
              }

              fun test(): [UInt8] {
                  return hexDecode("476F20576974682074686520466C6F77")
              }
            `,
			ParseCheckAndInterpretOptions{
				CheckerConfig: &sema.Config{
					BaseValueActivationHandler: func(_ common.Location) *sema.VariableActivation {
						return baseValueActivation
					},
				},
				Config: &interpreter.Config{
					BaseActivationHandler: func(_ common.Location) *interpreter.VariableActivation {
						return baseActivation
					},
				},
			},
		)
		require.NoError(t, err)

		result, err := inter.Invoke("test")
		require.NoError(t, err)

		require.IsType(t, result, &interpreter.ArrayValue{})
		arrayValue := result.(*interpreter.ArrayValue)

		AssertValueSlicesEqual(
			t,
			inter,
			expected,
			ArrayElements(inter, arrayValue),
		)
	})

	t.Run("native", func(t *testing.T) {

		inter := parseCheckAndInterpret(t,
			`
              fun test(): [UInt8] {
                  return "476F20576974682074686520466C6F77".decodeHex()
              }
            `,
		)

		result, err := inter.Invoke("test")
		require.NoError(t, err)

		require.IsType(t, result, &interpreter.ArrayValue{})
		arrayValue := result.(*interpreter.ArrayValue)

		AssertValueSlicesEqual(
			t,
			inter,
			expected,
			ArrayElements(inter, arrayValue),
		)
	})

}

func TestInterpretOptionalChainingOptionalFieldRead(t *testing.T) {

	t.Parallel()

	inter := parseCheckAndInterpret(t, `
      struct Test {
          let x: Int?

          init(x: Int?) {
              self.x = x
          }
      }

      let test: Test? = Test(x: 1)
      let x = test?.x
    `)

	AssertValuesEqual(
		t,
		inter,
		interpreter.NewUnmeteredSomeValueNonCopying(
			interpreter.NewUnmeteredIntValueFromInt64(1),
		),
		inter.Globals.Get("x").GetValue(inter),
	)
}

func TestInterpretReferenceUseAfterCopy(t *testing.T) {

	t.Parallel()

	t.Run("struct, field write and read", func(t *testing.T) {

		t.Parallel()

		inter := parseCheckAndInterpret(t, `
          struct S {
              var name: String
              init(name: String) {
                  self.name = name
              }
          }

          fun test(): [String] {
              let s = S(name: "1")
              let ref = &s as &S
              let container = [s]
              ref.name = "2"
              container[0].name = "3"
              let s2 = container.remove(at: 0)
              return [s.name, s2.name]
          }
        `)

		result, err := inter.Invoke("test")
		require.NoError(t, err)

		AssertValuesEqual(
			t,
			inter,
			interpreter.NewArrayValue(
				inter,
				interpreter.EmptyLocationRange,
				&interpreter.VariableSizedStaticType{
					Type: interpreter.PrimitiveStaticTypeString,
				},
				common.ZeroAddress,
				interpreter.NewUnmeteredStringValue("2"),
				interpreter.NewUnmeteredStringValue("3"),
			),
			result,
		)
	})
}

func TestInterpretResourceOwnerFieldUse(t *testing.T) {

	t.Parallel()

	code := `
      access(all) resource R {}

      access(all) fun test(): [Address?] {
          let addresses: [Address?] = []

          let r <- create R()
          addresses.append(r.owner?.address)

          account.storage.save(<-r, to: /storage/r)

          let ref = account.storage.borrow<&R>(from: /storage/r)
          addresses.append(ref?.owner?.address)

          return addresses
      }
    `
	// `authAccount`

	address := common.MustBytesToAddress([]byte{0x1})

	valueDeclaration := stdlib.StandardLibraryValue{
		Name: "account",
		Type: sema.FullyEntitledAccountReferenceType,
		Value: stdlib.NewAccountReferenceValue(
			nil,
			nil,
			interpreter.AddressValue(address),
			interpreter.FullyEntitledAccountAccess,
			interpreter.EmptyLocationRange,
		),
		Kind: common.DeclarationKindConstant,
	}

	baseValueActivation := sema.NewVariableActivation(sema.BaseValueActivation)
	baseValueActivation.DeclareValue(valueDeclaration)

	baseActivation := activations.NewActivation(nil, interpreter.BaseActivation)
	interpreter.Declare(baseActivation, valueDeclaration)

	inter, err := parseCheckAndInterpretWithOptions(t,
		code,
		ParseCheckAndInterpretOptions{
			CheckerConfig: &sema.Config{
				BaseValueActivationHandler: func(_ common.Location) *sema.VariableActivation {
					return baseValueActivation
				},
			},
			Config: &interpreter.Config{
				BaseActivationHandler: func(_ common.Location) *interpreter.VariableActivation {
					return baseActivation
				},
				AccountHandler: func(inter *interpreter.Interpreter, address interpreter.AddressValue) interpreter.Value {
					return stdlib.NewAccountValue(inter, nil, address)
				},
			},
		},
	)
	require.NoError(t, err)

	result, err := inter.Invoke("test")
	require.NoError(t, err)

	AssertValueSlicesEqual(
		t,
		inter,
		[]interpreter.Value{
			interpreter.Nil,
			interpreter.NewUnmeteredSomeValueNonCopying(interpreter.AddressValue(address)),
		},
		ArrayElements(inter, result.(*interpreter.ArrayValue)),
	)
}

func TestInterpretResourceAssignmentForceTransfer(t *testing.T) {

	t.Parallel()

	t.Run("new to nil", func(t *testing.T) {

		inter := parseCheckAndInterpret(t, `
          resource X {}

          fun test() {
              var x: @X? <- nil
              x <-! create X()
              destroy x
          }
        `)

		_, err := inter.Invoke("test")
		require.NoError(t, err)
	})

	t.Run("new to non-nil", func(t *testing.T) {

		inter := parseCheckAndInterpret(t, `
         resource X {}

         fun test() {
             var x: @X? <- create X()
             x <-! create X()
             destroy x
         }
       `)

		_, err := inter.Invoke("test")
		RequireError(t, err)

		require.ErrorAs(t, err, &interpreter.ResourceLossError{})
	})

	t.Run("existing to nil", func(t *testing.T) {

		inter := parseCheckAndInterpret(t, `
         resource X {}

         fun test() {
             let x <- create X()
             var x2: @X? <- nil
             x2 <-! x
             destroy x2
         }
       `)

		_, err := inter.Invoke("test")
		require.NoError(t, err)
	})

	t.Run("existing to non-nil", func(t *testing.T) {

		inter := parseCheckAndInterpret(t, `
         resource X {}

         fun test() {
             let x <- create X()
             var x2: @X? <- create X()
             x2 <-! x
             destroy x2
         }
       `)

		_, err := inter.Invoke("test")
		RequireError(t, err)

		require.ErrorAs(t, err, &interpreter.ResourceLossError{})
	})

	t.Run("force-assignment initialization", func(t *testing.T) {

		inter := parseCheckAndInterpret(t, `
         resource X {}

         resource Y {

             var x: @X?

             init() {
                 self.x <-! create X()
             }
         }

         fun test() {
             let y <- create Y()
             destroy y
         }
       `)

		_, err := inter.Invoke("test")
		require.NoError(t, err)
	})

}

func TestInterpretForce(t *testing.T) {

	t.Parallel()

	t.Run("non-nil", func(t *testing.T) {

		t.Parallel()

		inter := parseCheckAndInterpret(t, `
          let x: Int? = 1
          let y = x!
        `)

		AssertValuesEqual(
			t,
			inter,
			interpreter.NewUnmeteredSomeValueNonCopying(
				interpreter.NewUnmeteredIntValueFromInt64(1),
			),
			inter.Globals.Get("x").GetValue(inter),
		)

		AssertValuesEqual(
			t,
			inter,
			interpreter.NewUnmeteredIntValueFromInt64(1),
			inter.Globals.Get("y").GetValue(inter),
		)
	})

	t.Run("nil", func(t *testing.T) {

		t.Parallel()

		inter := parseCheckAndInterpret(t, `
          let x: Int? = nil

          fun test(): Int {
              return x!
          }
        `)

		_, err := inter.Invoke("test")
		RequireError(t, err)

		require.ErrorAs(t, err, &interpreter.ForceNilError{})
	})

	t.Run("non-optional", func(t *testing.T) {

		t.Parallel()

		inter := parseCheckAndInterpret(t, `
          let x: Int = 1
          let y = x!
        `)

		AssertValuesEqual(
			t,
			inter,
			interpreter.NewUnmeteredIntValueFromInt64(1),
			inter.Globals.Get("y").GetValue(inter),
		)
	})
}

func TestInterpretEphemeralReferenceToOptional(t *testing.T) {

	t.Parallel()

	_, err := parseCheckAndInterpretWithOptions(t,
		`
          contract C {

              var rs: @{Int: R}

              resource R {
                  access(all) let id: Int

                  init(id: Int) {
                      self.id = id
                  }
              }

              fun borrow(id: Int): &R? {
                  return &C.rs[id] as &R?
              }

              init() {
                  self.rs <- {}
                  self.rs[1] <-! create R(id: 1)
                  let ref = self.borrow(id: 1)!
                  ref.id
              }
          }
        `,
		ParseCheckAndInterpretOptions{
			Config: &interpreter.Config{
				ContractValueHandler: makeContractValueHandler(nil, nil, nil),
			},
		},
	)
	require.NoError(t, err)
}

func TestInterpretNestedDeclarationOrder(t *testing.T) {

	t.Parallel()

	t.Run("A, B", func(t *testing.T) {

		t.Parallel()

		_, err := parseCheckAndInterpretWithOptions(t,
			`
              access(all) contract Test {

                  access(all) resource A {

                      access(all) fun b(): @B {
                          return <-create B()
                      }
                  }

                  access(all) resource B {}

                  init() {
                      let a <- create A()
                      let b <- a.b()
                      destroy a
                      destroy b
                  }
              }
            `,
			ParseCheckAndInterpretOptions{
				Config: &interpreter.Config{
					ContractValueHandler: makeContractValueHandler(nil, nil, nil),
				},
			},
		)
		require.NoError(t, err)
	})

	t.Run("B, A", func(t *testing.T) {

		t.Parallel()

		_, err := parseCheckAndInterpretWithOptions(t,
			`
              access(all) contract Test {

                  access(all) resource B {}

                  access(all) resource A {

                      access(all) fun b(): @B {
                          return <-create B()
                      }
                  }

                  init() {
                      let a <- create A()
                      let b <- a.b()
                      destroy a
                      destroy b
                  }
              }
            `,
			ParseCheckAndInterpretOptions{
				Config: &interpreter.Config{
					ContractValueHandler: makeContractValueHandler(nil, nil, nil),
				},
			},
		)
		require.NoError(t, err)
	})
}

func TestInterpretCountDigits256(t *testing.T) {

	t.Parallel()

	type test struct {
		Type    sema.Type
		Literal string
		Count   int
	}

	for _, test := range []test{
		{
			Type:    sema.Int256Type,
			Literal: "676983016644359394637212096269997871684197836659065544033845082275068334",
			Count:   72,
		},
		{
			Type:    sema.UInt256Type,
			Literal: "676983016644359394637212096269997871684197836659065544033845082275068334",
			Count:   72,
		},
		{
			Type:    sema.Int128Type,
			Literal: "676983016644359394637212096269997871",
			Count:   36,
		},
		{
			Type:    sema.UInt128Type,
			Literal: "676983016644359394637212096269997871",
			Count:   36,
		},
	} {

		t.Run(test.Type.String(), func(t *testing.T) {

			inter := parseCheckAndInterpret(t,
				fmt.Sprintf(
					`
                      fun countDigits(_ x: %[2]s): UInt8 {
                          var count: UInt8 = UInt8(0)
                          var input = x
                          while input != %[2]s(0) {
                              count = count + UInt8(1)
                              input = input / %[2]s(10)
                          }
                          return count
                      }

                      let number: %[2]s = %[1]s
                      let result1 = countDigits(%[1]s)
                      let result2 = countDigits(%[2]s(%[1]s))
                      let result3 = countDigits(number)
                    `,
					test.Literal,
					test.Type,
				),
			)

			bigInt, ok := new(big.Int).SetString(test.Literal, 10)
			require.True(t, ok)

			assert.Equal(t,
				bigInt,
				inter.Globals.Get("number").GetValue(inter).(interpreter.BigNumberValue).ToBigInt(nil),
			)

			expected := interpreter.NewUnmeteredUInt8Value(uint8(test.Count))

			for i := 1; i <= 3; i++ {
				variableName := fmt.Sprintf("result%d", i)
				AssertValuesEqual(
					t,
					inter,
					expected,
					inter.Globals.Get(variableName).GetValue(inter),
				)
			}
		})
	}
}

func TestInterpretFailableCastingCompositeTypeConfusion(t *testing.T) {

	t.Parallel()

	inter, err := parseCheckAndInterpretWithOptions(t,
		`
          contract A {
              struct S {}
          }

          contract B {
              struct S {}
          }

          let s = A.S() as? B.S
        `,
		ParseCheckAndInterpretOptions{
			Config: &interpreter.Config{
				ContractValueHandler: makeContractValueHandler(nil, nil, nil),
			},
		},
	)
	require.NoError(t, err)

	AssertValuesEqual(
		t,
		inter,
		interpreter.Nil,
		inter.Globals.Get("s").GetValue(inter),
	)
}

func TestInterpretNestedDestroy(t *testing.T) {

	t.Parallel()

	var events []*interpreter.CompositeValue

	inter, err := parseCheckAndInterpretWithOptions(t, `
      resource B {
            let id: Int
			init(_ id: Int){
				self.id = id
			}

			event ResourceDestroyed(id: Int = self.id)
		}

		resource A {
			let id: Int
			let bs: @[B]

			event ResourceDestroyed(id: Int = self.id, bCount: Int = self.bs.length)

			init(_ id: Int){
				self.id = id
				self.bs <- []
			}

			fun add(_ b: @B){
				self.bs.append(<-b)
			}
		}

      fun test() {
          let a <- create A(1)
          a.add(<- create B(2))
          a.add(<- create B(3))
          a.add(<- create B(4))

              destroy a
          }
        `, ParseCheckAndInterpretOptions{
		Config: &interpreter.Config{
			OnEventEmitted: func(_ *interpreter.Interpreter, _ interpreter.LocationRange, event *interpreter.CompositeValue, eventType *sema.CompositeType) error {
				events = append(events, event)
				return nil
			},
		},
	})
	require.NoError(t, err)

	value, err := inter.Invoke("test")
	require.NoError(t, err)

	require.Len(t, events, 4)
	require.Equal(t, "B.ResourceDestroyed", events[0].QualifiedIdentifier)
	require.Equal(t, interpreter.NewIntValueFromInt64(nil, 2), events[0].GetField(inter, interpreter.EmptyLocationRange, "id"))
	require.Equal(t, "B.ResourceDestroyed", events[1].QualifiedIdentifier)
	require.Equal(t, interpreter.NewIntValueFromInt64(nil, 3), events[1].GetField(inter, interpreter.EmptyLocationRange, "id"))
	require.Equal(t, "B.ResourceDestroyed", events[2].QualifiedIdentifier)
	require.Equal(t, interpreter.NewIntValueFromInt64(nil, 4), events[2].GetField(inter, interpreter.EmptyLocationRange, "id"))
	require.Equal(t, "A.ResourceDestroyed", events[3].QualifiedIdentifier)
	require.Equal(t, interpreter.NewIntValueFromInt64(nil, 1), events[3].GetField(inter, interpreter.EmptyLocationRange, "id"))
	require.Equal(t, interpreter.NewIntValueFromInt64(nil, 3), events[3].GetField(inter, interpreter.EmptyLocationRange, "bCount"))

	AssertValuesEqual(
		t,
		inter,
		interpreter.Void,
		value,
	)
}

// TestInterpretInternalAssignment ensures that a modification of an "internal" value
// is not possible, because the value that is assigned into is a copy
func TestInterpretInternalAssignment(t *testing.T) {

	t.Parallel()

	inter := parseCheckAndInterpret(t, `
       struct S {
           access(self) let xs: {String: Int}

           init() {
               self.xs = {"a": 1}
           }

           fun getXS(): {String: Int} {
               return self.xs
           }
       }

       fun test(): [{String: Int}] {
           let s = S()
           let xs = s.getXS()
           xs["b"] = 2
           return [xs, s.getXS()]
       }
    `)

	value, err := inter.Invoke("test")
	require.NoError(t, err)

	stringIntDictionaryStaticType := &interpreter.DictionaryStaticType{
		KeyType:   interpreter.PrimitiveStaticTypeString,
		ValueType: interpreter.PrimitiveStaticTypeInt,
	}

	AssertValuesEqual(
		t,
		inter,
		interpreter.NewArrayValue(
			inter,
			interpreter.EmptyLocationRange,
			&interpreter.VariableSizedStaticType{
				Type: stringIntDictionaryStaticType,
			},
			common.ZeroAddress,
			interpreter.NewDictionaryValue(
				inter,
				interpreter.EmptyLocationRange,
				stringIntDictionaryStaticType,
				interpreter.NewUnmeteredStringValue("a"),
				interpreter.NewUnmeteredIntValueFromInt64(1),
				interpreter.NewUnmeteredStringValue("b"),
				interpreter.NewUnmeteredIntValueFromInt64(2),
			),
			interpreter.NewDictionaryValue(
				inter,
				interpreter.EmptyLocationRange,
				stringIntDictionaryStaticType,
				interpreter.NewUnmeteredStringValue("a"),
				interpreter.NewUnmeteredIntValueFromInt64(1),
			),
		),
		value,
	)
}

func TestInterpretVoidReturn_(t *testing.T) {
	t.Parallel()

	labelNamed := func(s string) string {
		if s == "" {
			return "unnamed"
		}
		return "named"
	}

	test := func(testName, returnType, returnValue string) {
		var returnSnippet string

		if returnType != "" {
			returnSnippet = ": " + returnType
		}

		var name string
		if testName == "" {
			name = fmt.Sprintf("%s type, %s value", labelNamed(returnType), labelNamed(returnValue))
		} else {
			name = testName
		}

		code := fmt.Sprintf(
			`fun test() %s { return %s }`,
			returnSnippet,
			returnValue,
		)

		t.Run(name, func(t *testing.T) {
			t.Parallel()
			inter := parseCheckAndInterpret(t, code)

			value, err := inter.Invoke("test")
			require.NoError(t, err)

			AssertValuesEqual(t, inter, &interpreter.VoidValue{}, value)
		})
	}

	typeNames := []string{"", "Void"}
	valueNames := []string{"", "()"}

	for _, typ := range typeNames {
		for _, val := range valueNames {
			test("", typ, val)
		}
	}

	test("inline lambda expression", "", "fun(){}()")
	test(
		"inline inline lambda expression",
		"Void",
		`(fun(v: Void): Void {
			let w = fun() { };
			let x: Void = w();
			let y: Void = ();
			let z = v;
			return z;
		 })( () )`,
	)
}

func TestInterpretCopyOnReturn(t *testing.T) {

	t.Parallel()

	inter := parseCheckAndInterpret(t,
		`
          let xs: {String: String} = {}

          fun returnXS(): {String: String} {
              return xs
          }

          fun test(): {String: String} {
              returnXS().insert(key: "foo", "bar")
              return xs
          }
        `,
	)

	value, err := inter.Invoke("test")
	require.NoError(t, err)

	AssertValuesEqual(
		t,
		inter,
		interpreter.NewDictionaryValue(
			inter,
			interpreter.EmptyLocationRange,
			&interpreter.DictionaryStaticType{
				KeyType:   interpreter.PrimitiveStaticTypeString,
				ValueType: interpreter.PrimitiveStaticTypeString,
			},
		),
		value,
	)
}

func BenchmarkInterpretRecursionFib(b *testing.B) {

	inter := parseCheckAndInterpret(b, `
       fun fib(_ n: Int): Int {
           if n < 2 {
              return n
           }
           return fib(n - 1) + fib(n - 2)
       }
   `)

	expected := interpreter.NewUnmeteredIntValueFromInt64(377)

	b.ReportAllocs()
	b.ResetTimer()

	for i := 0; i < b.N; i++ {

		result, err := inter.Invoke(
			"fib",
			interpreter.NewUnmeteredIntValueFromInt64(14),
		)
		require.NoError(b, err)
		RequireValuesEqual(b, inter, expected, result)
	}
}

func TestInterpretMissingMember(t *testing.T) {

	t.Parallel()

	inter := parseCheckAndInterpret(t,
		`
          struct X {
              let y: Int

              init() {
                  self.y = 1
              }
          }

          let x = X()

          fun test() {
              // access missing field y
              x.y
          }
        `,
	)

	// Remove field `y`
	compositeValue := inter.Globals.Get("x").GetValue(inter).(*interpreter.CompositeValue)
	compositeValue.RemoveField(inter, interpreter.EmptyLocationRange, "y")

	_, err := inter.Invoke("test")
	RequireError(t, err)

	var missingMemberError interpreter.UseBeforeInitializationError
	require.ErrorAs(t, err, &missingMemberError)

	require.Equal(t, "y", missingMemberError.Name)
}

func BenchmarkNewInterpreter(b *testing.B) {

	b.Run("new interpreter", func(b *testing.B) {
		b.ResetTimer()
		b.ReportAllocs()

		for i := 0; i < b.N; i++ {
			_, err := interpreter.NewInterpreter(nil, nil, &interpreter.Config{})
			require.NoError(b, err)
		}
	})

	b.Run("new sub-interpreter", func(b *testing.B) {
		b.ReportAllocs()

		inter, err := interpreter.NewInterpreter(nil, nil, &interpreter.Config{})
		require.NoError(b, err)

		b.ResetTimer()

		for i := 0; i < b.N; i++ {
			_, err := inter.NewSubInterpreter(nil, nil)
			require.NoError(b, err)
		}
	})
}

func TestInterpretHostFunctionStaticType(t *testing.T) {

	t.Parallel()

	t.Run("toString function", func(t *testing.T) {
		t.Parallel()

		inter := parseCheckAndInterpret(t, `
            let x = 5
            let y = x.toString
        `)

		value := inter.Globals.Get("y").GetValue(inter)
		assert.Equal(
			t,
			interpreter.ConvertSemaToStaticType(nil, sema.ToStringFunctionType),
			value.StaticType(inter),
		)
	})

	t.Run("Type function", func(t *testing.T) {
		t.Parallel()

		inter := parseCheckAndInterpret(t, `
            let x = Type
            let y = x<Int8>()
        `)

		value := inter.Globals.Get("x").GetValue(inter)
		assert.Equal(
			t,
			interpreter.ConvertSemaToStaticType(
				nil,
				&sema.FunctionType{
					Purity:               sema.FunctionPurityView,
					ReturnTypeAnnotation: sema.MetaTypeAnnotation,
				},
			),
			value.StaticType(inter),
		)

		value = inter.Globals.Get("y").GetValue(inter)
		assert.Equal(
			t,
			interpreter.PrimitiveStaticTypeMetaType,
			value.StaticType(inter),
		)

		require.IsType(t, interpreter.TypeValue{}, value)
		typeValue := value.(interpreter.TypeValue)
		assert.Equal(t, interpreter.PrimitiveStaticTypeInt8, typeValue.Type)
	})

	t.Run("toString function", func(t *testing.T) {
		t.Parallel()

		inter := parseCheckAndInterpret(t, `
            let a: Int8 = 5
            let b: Fix64 = 4.0

            let x = a.toString
            let y = b.toString
        `)

		// Both `x` and `y` are two functions that returns a string.
		// Hence, their types are equal. i.e: Receivers shouldn't matter.

		xValue := inter.Globals.Get("x").GetValue(inter)
		assert.Equal(
			t,
			interpreter.ConvertSemaToStaticType(nil, sema.ToStringFunctionType),
			xValue.StaticType(inter),
		)

		yValue := inter.Globals.Get("y").GetValue(inter)
		assert.Equal(
			t,
			interpreter.ConvertSemaToStaticType(nil, sema.ToStringFunctionType),
			yValue.StaticType(inter),
		)

		assert.Equal(t, xValue.StaticType(inter), yValue.StaticType(inter))
	})
}

func TestInterpretArrayTypeInference(t *testing.T) {

	t.Parallel()

	t.Run("anystruct with empty array", func(t *testing.T) {
		t.Parallel()

		inter := parseCheckAndInterpret(t, `
            fun test(): Type {
                let x: AnyStruct = []
                return x.getType()
            }
        `)

		value, err := inter.Invoke("test")
		require.NoError(t, err)

		AssertValuesEqual(
			t,
			inter,
			interpreter.TypeValue{
				Type: &interpreter.VariableSizedStaticType{
					Type: interpreter.PrimitiveStaticTypeAnyStruct,
				},
			},
			value,
		)
	})

	t.Run("anystruct with numeric array", func(t *testing.T) {
		t.Parallel()

		inter := parseCheckAndInterpret(t, `
            fun test(): Type {
                let x: AnyStruct = [1, 2, 3]
                return x.getType()
            }
        `)

		value, err := inter.Invoke("test")
		require.NoError(t, err)

		AssertValuesEqual(
			t,
			inter,
			interpreter.TypeValue{
				Type: &interpreter.VariableSizedStaticType{
					Type: interpreter.PrimitiveStaticTypeInt,
				},
			},
			value,
		)
	})
}

func TestInterpretArrayFirstIndex(t *testing.T) {

	t.Parallel()

	inter := parseCheckAndInterpret(t, `
      let xs = [1, 2, 3]

      fun test(): Int? {
          return xs.firstIndex(of: 2)
      }
    `)

	value, err := inter.Invoke("test")
	require.NoError(t, err)

	AssertValuesEqual(
		t,
		inter,
		interpreter.NewUnmeteredSomeValueNonCopying(
			interpreter.NewUnmeteredIntValueFromInt64(1),
		),
		value,
	)
}

func TestInterpretArrayFirstIndexDoesNotExist(t *testing.T) {

	t.Parallel()

	inter := parseCheckAndInterpret(t, `
      let xs = [1, 2, 3]

      fun test(): Int? {
      return xs.firstIndex(of: 5)
      }
    `)

	value, err := inter.Invoke("test")
	require.NoError(t, err)

	AssertValuesEqual(
		t,
		inter,
		interpreter.Nil,
		value,
	)
}

func TestInterpretArrayReverse(t *testing.T) {
	t.Parallel()

	inter := parseCheckAndInterpret(t, `
		let xs = [1, 2, 3, 100, 200]
		let ys = [100, 467, 297, 23]
		let xs_fixed: [Int; 5] = [1, 2, 3, 100, 200]
		let ys_fixed: [Int; 4] = [100, 467, 297, 23]
		let emptyVals: [Int] = []
		let emptyVals_fixed: [Int; 0] = []

		fun reversexs(): [Int] {
			return xs.reverse()
		}
		fun originalxs(): [Int] {
			return xs
		}

		fun reverseys(): [Int] {
			return ys.reverse()
		}
		fun originalys(): [Int] {
			return ys
		}

		fun reversexs_fixed(): [Int; 5] {
			return xs_fixed.reverse()
		}
		fun originalxs_fixed(): [Int; 5] {
			return xs_fixed
		}

		fun reverseys_fixed(): [Int; 4] {
			return ys_fixed.reverse()
		}
		fun originalys_fixed(): [Int; 4] {
			return ys_fixed
		}

		fun reverseempty(): [Int] {
			return emptyVals.reverse()
		}
		fun originalempty(): [Int] {
			return emptyVals
		}

		fun reverseempty_fixed(): [Int; 0] {
			return emptyVals_fixed.reverse()
		}
		fun originalempty_fixed(): [Int; 0] {
			return emptyVals_fixed
		}

		access(all)  struct TestStruct {
			access(all)  var test: Int

			init(_ t: Int) {
				self.test = t
			}
		}

		let sa = [TestStruct(1), TestStruct(2), TestStruct(3)]
		let sa_fixed: [TestStruct; 3] = [TestStruct(1), TestStruct(2), TestStruct(3)]

		fun reversesa(): [Int] {
			let sa_rev = sa.reverse()

			let res: [Int] = [];
			for s in sa_rev {
				res.append(s.test)
			}

			return res
		}

		fun originalsa(): [Int] {
			let res: [Int] = [];
			for s in sa {
				res.append(s.test)
			}

			return res
		}

		fun reversesa_fixed(): [Int] {
			let sa_rev = sa_fixed.reverse()

			let res: [Int] = [];
			for s in sa_rev {
				res.append(s.test)
			}

			return res
		}

		fun originalsa_fixed(): [Int] {
			let res: [Int] = [];
			for s in sa_fixed {
				res.append(s.test)
			}

			return res
		}
	`)

	runValidCase := func(t *testing.T, reverseFuncName, originalFuncName string, reversedArray, originalArray *interpreter.ArrayValue) {
		val, err := inter.Invoke(reverseFuncName)
		require.NoError(t, err)

		AssertValuesEqual(
			t,
			inter,
			reversedArray,
			val,
		)

		origVal, err := inter.Invoke(originalFuncName)
		require.NoError(t, err)

		// Original array remains unchanged
		AssertValuesEqual(
			t,
			inter,
			originalArray,
			origVal,
		)
	}

	for _, suffix := range []string{"_fixed", ""} {
		fixed := suffix == "_fixed"

		var arrayType interpreter.ArrayStaticType
		if fixed {
			arrayType = &interpreter.ConstantSizedStaticType{
				Type: interpreter.PrimitiveStaticTypeInt,
			}
		} else {
			arrayType = &interpreter.VariableSizedStaticType{
				Type: interpreter.PrimitiveStaticTypeInt,
			}
		}

		setFixedSize := func(size int64) {
			if fixed {
				constSized, ok := arrayType.(*interpreter.ConstantSizedStaticType)
				assert.True(t, ok)

				constSized.Size = size
			}
		}

		setFixedSize(0)
		runValidCase(t, "reverseempty"+suffix, "originalempty"+suffix,
			interpreter.NewArrayValue(
				inter,
				interpreter.EmptyLocationRange,
				arrayType,
				common.ZeroAddress,
			), interpreter.NewArrayValue(
				inter,
				interpreter.EmptyLocationRange,
				arrayType,
				common.ZeroAddress,
			))

		setFixedSize(5)
		runValidCase(t, "reversexs"+suffix, "originalxs"+suffix,
			interpreter.NewArrayValue(
				inter,
				interpreter.EmptyLocationRange,
				arrayType,
				common.ZeroAddress,
				interpreter.NewUnmeteredIntValueFromInt64(200),
				interpreter.NewUnmeteredIntValueFromInt64(100),
				interpreter.NewUnmeteredIntValueFromInt64(3),
				interpreter.NewUnmeteredIntValueFromInt64(2),
				interpreter.NewUnmeteredIntValueFromInt64(1),
			), interpreter.NewArrayValue(
				inter,
				interpreter.EmptyLocationRange,
				arrayType,
				common.ZeroAddress,
				interpreter.NewUnmeteredIntValueFromInt64(1),
				interpreter.NewUnmeteredIntValueFromInt64(2),
				interpreter.NewUnmeteredIntValueFromInt64(3),
				interpreter.NewUnmeteredIntValueFromInt64(100),
				interpreter.NewUnmeteredIntValueFromInt64(200),
			))

		setFixedSize(4)
		runValidCase(t, "reverseys"+suffix, "originalys"+suffix,
			interpreter.NewArrayValue(
				inter,
				interpreter.EmptyLocationRange,
				arrayType,
				common.ZeroAddress,
				interpreter.NewUnmeteredIntValueFromInt64(23),
				interpreter.NewUnmeteredIntValueFromInt64(297),
				interpreter.NewUnmeteredIntValueFromInt64(467),
				interpreter.NewUnmeteredIntValueFromInt64(100),
			), interpreter.NewArrayValue(
				inter,
				interpreter.EmptyLocationRange,
				arrayType,
				common.ZeroAddress,
				interpreter.NewUnmeteredIntValueFromInt64(100),
				interpreter.NewUnmeteredIntValueFromInt64(467),
				interpreter.NewUnmeteredIntValueFromInt64(297),
				interpreter.NewUnmeteredIntValueFromInt64(23),
			))

		runValidCase(t, "reversesa"+suffix, "originalsa"+suffix,
			interpreter.NewArrayValue(
				inter,
				interpreter.EmptyLocationRange,
				&interpreter.VariableSizedStaticType{
					Type: interpreter.PrimitiveStaticTypeInt,
				},
				common.ZeroAddress,
				interpreter.NewUnmeteredIntValueFromInt64(3),
				interpreter.NewUnmeteredIntValueFromInt64(2),
				interpreter.NewUnmeteredIntValueFromInt64(1),
			), interpreter.NewArrayValue(
				inter,
				interpreter.EmptyLocationRange,
				&interpreter.VariableSizedStaticType{
					Type: interpreter.PrimitiveStaticTypeInt,
				},
				common.ZeroAddress,
				interpreter.NewUnmeteredIntValueFromInt64(1),
				interpreter.NewUnmeteredIntValueFromInt64(2),
				interpreter.NewUnmeteredIntValueFromInt64(3),
			))
	}
}

func TestInterpretArrayFilter(t *testing.T) {

	runValidCase := func(
		t *testing.T,
		inter *interpreter.Interpreter,
		filterFuncName,
		originalFuncName string,
		filteredArray, originalArray *interpreter.ArrayValue,
	) {
		val, err := inter.Invoke(filterFuncName)
		require.NoError(t, err)

		AssertValuesEqual(
			t,
			inter,
			filteredArray,
			val,
		)

		origVal, err := inter.Invoke(originalFuncName)
		require.NoError(t, err)

		// Original array remains unchanged
		AssertValuesEqual(
			t,
			inter,
			originalArray,
			origVal,
		)
	}

	t.Run("with variable sized empty array", func(t *testing.T) {
		t.Parallel()

		inter := parseCheckAndInterpret(t, `
			let emptyVals: [Int] = []

			let onlyEven =
				view fun (_ x: Int): Bool {
					return x % 2 == 0
				}

			fun filterempty(): [Int] {
				return emptyVals.filter(onlyEven)
			}
			fun originalempty(): [Int] {
				return emptyVals
			}
		`)

		emptyVarSizedArray := interpreter.NewArrayValue(
			inter,
			interpreter.EmptyLocationRange,
			&interpreter.VariableSizedStaticType{
				Type: interpreter.PrimitiveStaticTypeInt,
			},
			common.ZeroAddress,
		)

		runValidCase(
			t,
			inter,
			"filterempty",
			"originalempty",
			emptyVarSizedArray,
			emptyVarSizedArray,
		)
	})

	t.Run("with variable sized array of integer", func(t *testing.T) {
		t.Parallel()

		inter := parseCheckAndInterpret(t, `
			let xs = [1, 2, 3, 100, 201]

			let onlyEven =
				view fun (_ x: Int): Bool {
					return x % 2 == 0
				}

			fun filterxs(): [Int] {
				return xs.filter(onlyEven)
			}
			fun originalxs(): [Int] {
				return xs
			}
		`)

		varSizedArrayType := &interpreter.VariableSizedStaticType{
			Type: interpreter.PrimitiveStaticTypeInt,
		}

		runValidCase(
			t,
			inter,
			"filterxs",
			"originalxs",
			interpreter.NewArrayValue(
				inter,
				interpreter.EmptyLocationRange,
				varSizedArrayType,
				common.ZeroAddress,
				interpreter.NewUnmeteredIntValueFromInt64(2),
				interpreter.NewUnmeteredIntValueFromInt64(100),
			),
			interpreter.NewArrayValue(
				inter,
				interpreter.EmptyLocationRange,
				varSizedArrayType,
				common.ZeroAddress,
				interpreter.NewUnmeteredIntValueFromInt64(1),
				interpreter.NewUnmeteredIntValueFromInt64(2),
				interpreter.NewUnmeteredIntValueFromInt64(3),
				interpreter.NewUnmeteredIntValueFromInt64(100),
				interpreter.NewUnmeteredIntValueFromInt64(201),
			),
		)
	})

	t.Run("with variable sized array of struct", func(t *testing.T) {
		t.Parallel()

		inter := parseCheckAndInterpret(t, `
            struct TestStruct {

                var test: Int

				init(_ t: Int) {
					self.test = t
				}
			}

			let onlyOddStruct =
				view fun (_ x: TestStruct): Bool {
					return x.test % 2 == 1
				}

			let sa = [TestStruct(1), TestStruct(2), TestStruct(3)]

			fun filtersa(): [Int] {
				let sa_filtered = sa.filter(onlyOddStruct)
				let res: [Int] = [];
				for s in sa_filtered {
					res.append(s.test)
				}
				return res
			}

			fun originalsa(): [Int] {
				let res: [Int] = [];
				for s in sa {
					res.append(s.test)
				}
				return res
			}
		`)

		varSizedArrayType := &interpreter.VariableSizedStaticType{
			Type: interpreter.PrimitiveStaticTypeInt,
		}

		runValidCase(
			t,
			inter,
			"filtersa",
			"originalsa",
			interpreter.NewArrayValue(
				inter,
				interpreter.EmptyLocationRange,
				varSizedArrayType,
				common.ZeroAddress,
				interpreter.NewUnmeteredIntValueFromInt64(1),
				interpreter.NewUnmeteredIntValueFromInt64(3),
			),
			interpreter.NewArrayValue(
				inter,
				interpreter.EmptyLocationRange,
				varSizedArrayType,
				common.ZeroAddress,
				interpreter.NewUnmeteredIntValueFromInt64(1),
				interpreter.NewUnmeteredIntValueFromInt64(2),
				interpreter.NewUnmeteredIntValueFromInt64(3),
			),
		)
	})

	t.Run("with fixed sized empty array", func(t *testing.T) {
		t.Parallel()

		inter := parseCheckAndInterpret(t, `
			let emptyVals_fixed: [Int; 0] = []

			let onlyEven =
				view fun (_ x: Int): Bool {
					return x % 2 == 0
				}

			fun filterempty_fixed(): [Int] {
				return emptyVals_fixed.filter(onlyEven)
			}
			fun originalempty_fixed(): [Int; 0] {
				return emptyVals_fixed
			}
		`)

		runValidCase(
			t,
			inter,
			"filterempty_fixed",
			"originalempty_fixed",
			interpreter.NewArrayValue(
				inter,
				interpreter.EmptyLocationRange,
				&interpreter.VariableSizedStaticType{
					Type: interpreter.PrimitiveStaticTypeInt,
				},
				common.ZeroAddress,
			),
			interpreter.NewArrayValue(
				inter,
				interpreter.EmptyLocationRange,
				&interpreter.ConstantSizedStaticType{
					Type: interpreter.PrimitiveStaticTypeInt,
					Size: 0,
				},
				common.ZeroAddress,
			),
		)
	})

	t.Run("with fixed sized array of integer", func(t *testing.T) {
		t.Parallel()

		inter := parseCheckAndInterpret(t, `
			let xs_fixed: [Int; 5] = [1, 2, 3, 100, 201]

			let onlyEven =
				view fun (_ x: Int): Bool {
					return x % 2 == 0
				}

			fun filterxs_fixed(): [Int] {
				return xs_fixed.filter(onlyEven)
			}
			fun originalxs_fixed(): [Int; 5] {
				return xs_fixed
			}
		`)

		runValidCase(
			t,
			inter,
			"filterxs_fixed",
			"originalxs_fixed",
			interpreter.NewArrayValue(
				inter,
				interpreter.EmptyLocationRange,
				&interpreter.VariableSizedStaticType{
					Type: interpreter.PrimitiveStaticTypeInt,
				},
				common.ZeroAddress,
				interpreter.NewUnmeteredIntValueFromInt64(2),
				interpreter.NewUnmeteredIntValueFromInt64(100),
			),
			interpreter.NewArrayValue(
				inter,
				interpreter.EmptyLocationRange,
				&interpreter.ConstantSizedStaticType{
					Type: interpreter.PrimitiveStaticTypeInt,
					Size: 5,
				},
				common.ZeroAddress,
				interpreter.NewUnmeteredIntValueFromInt64(1),
				interpreter.NewUnmeteredIntValueFromInt64(2),
				interpreter.NewUnmeteredIntValueFromInt64(3),
				interpreter.NewUnmeteredIntValueFromInt64(100),
				interpreter.NewUnmeteredIntValueFromInt64(201),
			),
		)
	})

	t.Run("with fixed sized array of struct", func(t *testing.T) {
		t.Parallel()

		inter := parseCheckAndInterpret(t, `
			struct TestStruct {

				var test: Int

				init(_ t: Int) {
					self.test = t
				}
			}

			let onlyOddStruct =
				view fun (_ x: TestStruct): Bool {
					return x.test % 2 == 1
				}

			let sa_fixed: [TestStruct; 3] = [TestStruct(1), TestStruct(2), TestStruct(3)]

			fun filtersa_fixed(): [Int] {
				let sa_rev = sa_fixed.filter(onlyOddStruct)
				let res: [Int] = [];
				for s in sa_rev {
					res.append(s.test)
				}
				return res
			}
			fun originalsa_fixed(): [Int] {
				let res: [Int] = [];
				for s in sa_fixed {
					res.append(s.test)
				}
				return res
			}
		`)

		runValidCase(
			t,
			inter,
			"filtersa_fixed",
			"originalsa_fixed",
			interpreter.NewArrayValue(
				inter,
				interpreter.EmptyLocationRange,
				&interpreter.VariableSizedStaticType{
					Type: interpreter.PrimitiveStaticTypeInt,
				},
				common.ZeroAddress,
				interpreter.NewUnmeteredIntValueFromInt64(1),
				interpreter.NewUnmeteredIntValueFromInt64(3),
			),
			interpreter.NewArrayValue(
				inter,
				interpreter.EmptyLocationRange,
				&interpreter.VariableSizedStaticType{
					Type: interpreter.PrimitiveStaticTypeInt,
				},
				common.ZeroAddress,
				interpreter.NewUnmeteredIntValueFromInt64(1),
				interpreter.NewUnmeteredIntValueFromInt64(2),
				interpreter.NewUnmeteredIntValueFromInt64(3),
			),
		)
	})

	t.Run("box and convert argument", func(t *testing.T) {
		t.Parallel()

		inter, err := parseCheckAndInterpretWithOptions(t, `
              struct S {
                  fun map(f: fun(AnyStruct): String): Bool {
                      return true
                  }
              }

              fun test(): [S] {
                  let ss = [S()]
                  // NOTE: The filter has a parameter of type S? instead of just S
                  return ss.filter(view fun(s2: S?): Bool {
                      // The map should call Optional.map, not S.map,
                      // because s2 is S?, not S
                      return s2.map(fun(s3: AnyStruct): Bool {
                          return false
                      })!
                  })
              }
            `,
			ParseCheckAndInterpretOptions{
				HandleCheckerError: func(err error) {
					errs := RequireCheckerErrors(t, err, 1)
					require.IsType(t, &sema.PurityError{}, errs[0])
				},
			},
		)
		require.NoError(t, err)

		value, err := inter.Invoke("test")
		require.NoError(t, err)

		require.IsType(t, &interpreter.ArrayValue{}, value)
		array := value.(*interpreter.ArrayValue)
		require.Equal(t, 0, array.Count())
	})
}

func TestInterpretArrayMap(t *testing.T) {
	t.Parallel()

	runValidCase := func(
		t *testing.T,
		inter *interpreter.Interpreter,
		mapFuncName,
		originalFuncName string,
		mappedArray, originalArray *interpreter.ArrayValue,
	) {
		val, err := inter.Invoke(mapFuncName)
		require.NoError(t, err)

		AssertValuesEqual(
			t,
			inter,
			mappedArray,
			val,
		)

		origVal, err := inter.Invoke(originalFuncName)
		require.NoError(t, err)

		// Original array remains unchanged
		AssertValuesEqual(
			t,
			inter,
			originalArray,
			origVal,
		)
	}

	t.Run("with variable sized empty array", func(t *testing.T) {
		t.Parallel()

		inter := parseCheckAndInterpret(t, `
			let emptyVals: [Int] = []

			let plusTen =
				fun (_ x: Int): Int {
					return x + 10
				}

			fun mapempty(): [Int] {
				return emptyVals.map(plusTen)
			}
			fun originalempty(): [Int] {
				return emptyVals
			}
		`)

		emptyVarSizedArray := interpreter.NewArrayValue(
			inter,
			interpreter.EmptyLocationRange,
			&interpreter.VariableSizedStaticType{
				Type: interpreter.PrimitiveStaticTypeInt,
			},
			common.ZeroAddress,
		)

		runValidCase(
			t,
			inter,
			"mapempty",
			"originalempty",
			emptyVarSizedArray,
			emptyVarSizedArray,
		)
	})

	t.Run("with variable sized array of integer to Int16", func(t *testing.T) {
		t.Parallel()

		inter := parseCheckAndInterpret(t, `
			let xs = [1, 2, 3, 100, 201]

			let plusTen =
				fun (_ x: Int): Int16 {
					return Int16(x) + 10
				}

			fun mapxs(): [Int16] {
				return xs.map(plusTen)
			}
			fun originalxs(): [Int] {
				return xs
			}
		`)

		runValidCase(
			t,
			inter,
			"mapxs",
			"originalxs",
			interpreter.NewArrayValue(
				inter,
				interpreter.EmptyLocationRange,
				&interpreter.VariableSizedStaticType{
					Type: interpreter.PrimitiveStaticTypeInt16,
				},
				common.ZeroAddress,
				interpreter.NewUnmeteredInt16Value(11),
				interpreter.NewUnmeteredInt16Value(12),
				interpreter.NewUnmeteredInt16Value(13),
				interpreter.NewUnmeteredInt16Value(110),
				interpreter.NewUnmeteredInt16Value(211),
			),
			interpreter.NewArrayValue(
				inter,
				interpreter.EmptyLocationRange,
				&interpreter.VariableSizedStaticType{
					Type: interpreter.PrimitiveStaticTypeInt,
				},
				common.ZeroAddress,
				interpreter.NewUnmeteredIntValueFromInt64(1),
				interpreter.NewUnmeteredIntValueFromInt64(2),
				interpreter.NewUnmeteredIntValueFromInt64(3),
				interpreter.NewUnmeteredIntValueFromInt64(100),
				interpreter.NewUnmeteredIntValueFromInt64(201),
			),
		)
	})

	t.Run("with variable sized array of struct to Int", func(t *testing.T) {
		t.Parallel()

		inter := parseCheckAndInterpret(t, `
			struct TestStruct {
				var test: Int

				init(_ t: Int) {
					self.test = t
				}
			}

			let innerValueMinusOne =
				fun (_ x: TestStruct): Int {
					return x.test - 1
				}

			let sa = [TestStruct(1), TestStruct(2), TestStruct(3)]

			fun mapsa(): [Int] {
				return sa.map(innerValueMinusOne)
			}

			fun originalsa(): [Int] {
				let res: [Int] = [];
				for s in sa {
					res.append(s.test)
				}
				return res
			}
		`)

		varSizedArrayType := &interpreter.VariableSizedStaticType{
			Type: interpreter.PrimitiveStaticTypeInt,
		}

		runValidCase(
			t,
			inter,
			"mapsa",
			"originalsa",
			interpreter.NewArrayValue(
				inter,
				interpreter.EmptyLocationRange,
				varSizedArrayType,
				common.ZeroAddress,
				interpreter.NewUnmeteredIntValueFromInt64(0),
				interpreter.NewUnmeteredIntValueFromInt64(1),
				interpreter.NewUnmeteredIntValueFromInt64(2),
			),
			interpreter.NewArrayValue(
				inter,
				interpreter.EmptyLocationRange,
				varSizedArrayType,
				common.ZeroAddress,
				interpreter.NewUnmeteredIntValueFromInt64(1),
				interpreter.NewUnmeteredIntValueFromInt64(2),
				interpreter.NewUnmeteredIntValueFromInt64(3),
			),
		)
	})

	t.Run("with variable sized array of int to struct", func(t *testing.T) {
		t.Parallel()

		inter := parseCheckAndInterpret(t, `
			struct TestStruct {
				var test: Int

				init(_ t: Int) {
					self.test = t
				}
			}

			let intPlusTenToStruct =
				fun (_ x: Int): TestStruct {
					return TestStruct(x + 10)
				}

			let orig = [1, 2, 3]

			fun mapToStruct(): [Int] {
				let mapped = orig.map(intPlusTenToStruct)
				let res: [Int] = [];
				for s in mapped {
					res.append(s.test)
				}
				return res
			}
			fun original(): [Int] {
				return orig
			}
		`)

		varSizedArrayType := &interpreter.VariableSizedStaticType{
			Type: interpreter.PrimitiveStaticTypeInt,
		}

		runValidCase(
			t,
			inter,
			"mapToStruct",
			"original",
			interpreter.NewArrayValue(
				inter,
				interpreter.EmptyLocationRange,
				varSizedArrayType,
				common.ZeroAddress,
				interpreter.NewUnmeteredIntValueFromInt64(11),
				interpreter.NewUnmeteredIntValueFromInt64(12),
				interpreter.NewUnmeteredIntValueFromInt64(13),
			),
			interpreter.NewArrayValue(
				inter,
				interpreter.EmptyLocationRange,
				varSizedArrayType,
				common.ZeroAddress,
				interpreter.NewUnmeteredIntValueFromInt64(1),
				interpreter.NewUnmeteredIntValueFromInt64(2),
				interpreter.NewUnmeteredIntValueFromInt64(3),
			),
		)
	})

	t.Run("with fixed sized empty array", func(t *testing.T) {
		t.Parallel()

		inter := parseCheckAndInterpret(t, `
			let emptyVals_fixed: [Int; 0] = []

			let trueForEven =
				fun (_ x: Int): Bool {
					return x % 2 == 0
				}

			fun mapempty_fixed(): [Bool; 0] {
				return emptyVals_fixed.map(trueForEven)
			}
			fun originalempty_fixed(): [Int; 0] {
				return emptyVals_fixed
			}
		`)

		runValidCase(
			t,
			inter,
			"mapempty_fixed",
			"originalempty_fixed",
			interpreter.NewArrayValue(
				inter,
				interpreter.EmptyLocationRange,
				&interpreter.ConstantSizedStaticType{
					Type: interpreter.PrimitiveStaticTypeBool,
					Size: 0,
				},
				common.ZeroAddress,
			),
			interpreter.NewArrayValue(
				inter,
				interpreter.EmptyLocationRange,
				&interpreter.ConstantSizedStaticType{
					Type: interpreter.PrimitiveStaticTypeInt,
					Size: 0,
				},
				common.ZeroAddress,
			),
		)
	})

	t.Run("with fixed sized array of integer to Int16", func(t *testing.T) {
		t.Parallel()

		inter := parseCheckAndInterpret(t, `
			let xs_fixed: [Int; 5] = [1, 2, 3, 100, 201]

			let plusTen =
				fun (_ x: Int): Int16 {
					return Int16(x) + 10
				}

			fun mapxs_fixed(): [Int16; 5] {
				return xs_fixed.map(plusTen)
			}
			fun originalxs_fixed(): [Int; 5] {
				return xs_fixed
			}
		`)

		runValidCase(
			t,
			inter,
			"mapxs_fixed",
			"originalxs_fixed",
			interpreter.NewArrayValue(
				inter,
				interpreter.EmptyLocationRange,
				&interpreter.ConstantSizedStaticType{
					Type: interpreter.PrimitiveStaticTypeInt16,
					Size: 5,
				},
				common.ZeroAddress,
				interpreter.NewUnmeteredInt16Value(11),
				interpreter.NewUnmeteredInt16Value(12),
				interpreter.NewUnmeteredInt16Value(13),
				interpreter.NewUnmeteredInt16Value(110),
				interpreter.NewUnmeteredInt16Value(211),
			),
			interpreter.NewArrayValue(
				inter,
				interpreter.EmptyLocationRange,
				&interpreter.ConstantSizedStaticType{
					Type: interpreter.PrimitiveStaticTypeInt,
					Size: 5,
				},
				common.ZeroAddress,
				interpreter.NewUnmeteredIntValueFromInt64(1),
				interpreter.NewUnmeteredIntValueFromInt64(2),
				interpreter.NewUnmeteredIntValueFromInt64(3),
				interpreter.NewUnmeteredIntValueFromInt64(100),
				interpreter.NewUnmeteredIntValueFromInt64(201),
			),
		)
	})

	t.Run("with fixed sized array of struct to Int", func(t *testing.T) {
		t.Parallel()

		inter := parseCheckAndInterpret(t, `
			struct TestStruct {
				var test: Int

				init(_ t: Int) {
					self.test = t
				}
			}

			let innerValueMinusOne =
				fun (_ x: TestStruct): Int {
					return x.test - 1
				}

			let sa_fixed: [TestStruct; 3] = [TestStruct(1), TestStruct(2), TestStruct(3)]

			fun mapsa_fixed(): [Int; 3] {
				return sa_fixed.map(innerValueMinusOne)
			}

			fun originalsa_fixed(): [Int] {
				let res: [Int] = [];
				for s in sa_fixed {
					res.append(s.test)
				}
				return res
			}
		`)

		runValidCase(
			t,
			inter,
			"mapsa_fixed",
			"originalsa_fixed",
			interpreter.NewArrayValue(
				inter,
				interpreter.EmptyLocationRange,
				&interpreter.ConstantSizedStaticType{
					Type: interpreter.PrimitiveStaticTypeInt,
					Size: 3,
				},
				common.ZeroAddress,
				interpreter.NewUnmeteredIntValueFromInt64(0),
				interpreter.NewUnmeteredIntValueFromInt64(1),
				interpreter.NewUnmeteredIntValueFromInt64(2),
			),
			interpreter.NewArrayValue(
				inter,
				interpreter.EmptyLocationRange,
				&interpreter.VariableSizedStaticType{
					Type: interpreter.PrimitiveStaticTypeInt,
				},
				common.ZeroAddress,
				interpreter.NewUnmeteredIntValueFromInt64(1),
				interpreter.NewUnmeteredIntValueFromInt64(2),
				interpreter.NewUnmeteredIntValueFromInt64(3),
			),
		)
	})

	t.Run("with fixed sized array of Int to Struct", func(t *testing.T) {
		t.Parallel()

		inter := parseCheckAndInterpret(t, `
			struct TestStruct {
				var test: Int

				init(_ t: Int) {
					self.test = t
				}
			}

			let intPlusTenToStruct =
				fun (_ x: Int): TestStruct {
					return TestStruct(x + 10)
				}

			let array_fixed: [Int; 3] = [1, 2, 3]

			fun map_fixed(): [Int] {
				let sa = array_fixed.map(intPlusTenToStruct)
				let res: [Int] = [];
				for s in sa {
					res.append(s.test)
				}
				return res
			}
			fun original_fixed(): [Int; 3] {
				return array_fixed
			}
		`)

		runValidCase(
			t,
			inter,
			"map_fixed",
			"original_fixed",
			interpreter.NewArrayValue(
				inter,
				interpreter.EmptyLocationRange,
				&interpreter.VariableSizedStaticType{
					Type: interpreter.PrimitiveStaticTypeInt,
				},
				common.ZeroAddress,
				interpreter.NewUnmeteredIntValueFromInt64(11),
				interpreter.NewUnmeteredIntValueFromInt64(12),
				interpreter.NewUnmeteredIntValueFromInt64(13),
			),
			interpreter.NewArrayValue(
				inter,
				interpreter.EmptyLocationRange,
				&interpreter.ConstantSizedStaticType{
					Type: interpreter.PrimitiveStaticTypeInt,
					Size: 3,
				},
				common.ZeroAddress,
				interpreter.NewUnmeteredIntValueFromInt64(1),
				interpreter.NewUnmeteredIntValueFromInt64(2),
				interpreter.NewUnmeteredIntValueFromInt64(3),
			),
		)
	})

	t.Run("box and convert argument", func(t *testing.T) {
		t.Parallel()

		inter := parseCheckAndInterpret(t, `
          struct S {
              fun map(f: fun(AnyStruct): String): String {
                  return "S.map"
              }
          }

          fun test(): [String?] {
              let ss = [S()]
              // NOTE: The outer map has a parameter of type S? instead of just S
              return ss.map(fun(s2: S?): String? {
                  // The inner map should call Optional.map, not S.map,
                  // because s2 is S?, not S
                  return s2.map(fun(s3: AnyStruct): String {
                      return "Optional.map"
                  })
              })
          }
        `)

		value, err := inter.Invoke("test")
		require.NoError(t, err)

		AssertValuesEqual(t,
			inter,
			interpreter.NewArrayValue(
				inter,
				interpreter.EmptyLocationRange,
				interpreter.NewVariableSizedStaticType(
					nil,
					interpreter.NewOptionalStaticType(
						nil,
						interpreter.PrimitiveStaticTypeString,
					),
				),
				common.ZeroAddress,
				interpreter.NewSomeValueNonCopying(
					nil,
					interpreter.NewUnmeteredStringValue("Optional.map"),
				),
			),
			value,
		)
	})
}

func TestInterpretArrayToVariableSized(t *testing.T) {
	t.Parallel()

	runValidCase := func(
		t *testing.T,
		inter *interpreter.Interpreter,
		expectedArray *interpreter.ArrayValue,
	) {
		val, err := inter.Invoke("test")
		require.NoError(t, err)

		AssertValuesEqual(
			t,
			inter,
			expectedArray,
			val,
		)
	}

	t.Run("with empty array", func(t *testing.T) {
		t.Parallel()

		inter := parseCheckAndInterpret(t, `
			let emptyVals_fixed: [Int; 0] = []

			fun test(): [Int] {
				return emptyVals_fixed.toVariableSized()
			}
		`)

		runValidCase(
			t,
			inter,
			interpreter.NewArrayValue(
				inter,
				interpreter.EmptyLocationRange,
				&interpreter.VariableSizedStaticType{
					Type: interpreter.PrimitiveStaticTypeInt,
				},
				common.ZeroAddress,
			),
		)
	})

	t.Run("with integer array", func(t *testing.T) {
		t.Parallel()

		inter := parseCheckAndInterpret(t, `
			let xs_fixed: [Int; 5] = [1, 2, 3, 100, 201]

			fun test(): [Int] {
				return xs_fixed.toVariableSized()
			}
		`)

		runValidCase(
			t,
			inter,
			interpreter.NewArrayValue(
				inter,
				interpreter.EmptyLocationRange,
				&interpreter.VariableSizedStaticType{
					Type: interpreter.PrimitiveStaticTypeInt,
				},
				common.ZeroAddress,
				interpreter.NewUnmeteredIntValueFromInt64(1),
				interpreter.NewUnmeteredIntValueFromInt64(2),
				interpreter.NewUnmeteredIntValueFromInt64(3),
				interpreter.NewUnmeteredIntValueFromInt64(100),
				interpreter.NewUnmeteredIntValueFromInt64(201),
			),
		)
	})

	t.Run("with string array", func(t *testing.T) {
		t.Parallel()

		inter := parseCheckAndInterpret(t, `
			let xs_fixed: [String; 2] = ["abc", "def"]

			fun test(): [String] {
				return xs_fixed.toVariableSized()
			}
		`)

		runValidCase(
			t,
			inter,
			interpreter.NewArrayValue(
				inter,
				interpreter.EmptyLocationRange,
				&interpreter.VariableSizedStaticType{
					Type: interpreter.PrimitiveStaticTypeString,
				},
				common.ZeroAddress,
				interpreter.NewUnmeteredStringValue("abc"),
				interpreter.NewUnmeteredStringValue("def"),
			),
		)
	})

	t.Run("with array of struct", func(t *testing.T) {
		t.Parallel()

		inter := parseCheckAndInterpret(t, `
			struct TestStruct {
				var test: Int

				init(_ t: Int) {
					self.test = t
				}
			}

			let sa_fixed: [TestStruct; 3] = [TestStruct(1), TestStruct(2), TestStruct(3)]

			fun test(): [TestStruct] {
				return sa_fixed.toVariableSized()
			}
		`)

		location := common.Location(common.StringLocation("test"))
		value1 := interpreter.NewCompositeValue(
			inter,
			interpreter.EmptyLocationRange,
			location,
			"TestStruct",
			common.CompositeKindStructure,
			[]interpreter.CompositeField{
				{
					Name:  "test",
					Value: interpreter.NewUnmeteredIntValueFromInt64(1),
				},
			},
			common.ZeroAddress,
		)
		value2 := interpreter.NewCompositeValue(
			inter,
			interpreter.EmptyLocationRange,
			location,
			"TestStruct",
			common.CompositeKindStructure,
			[]interpreter.CompositeField{
				{
					Name:  "test",
					Value: interpreter.NewUnmeteredIntValueFromInt64(2),
				},
			},
			common.ZeroAddress,
		)
		value3 := interpreter.NewCompositeValue(
			inter,
			interpreter.EmptyLocationRange,
			location,
			"TestStruct",
			common.CompositeKindStructure,
			[]interpreter.CompositeField{
				{
					Name:  "test",
					Value: interpreter.NewUnmeteredIntValueFromInt64(3),
				},
			},
			common.ZeroAddress,
		)

		runValidCase(
			t,
			inter,
			interpreter.NewArrayValue(
				inter,
				interpreter.EmptyLocationRange,
				&interpreter.VariableSizedStaticType{
					Type: interpreter.NewCompositeStaticType(
						nil,
						common.Location(common.StringLocation("test")),
						"TestStruct",
						"S.test.TestStruct",
					),
				},
				common.ZeroAddress,
				value1,
				value2,
				value3,
			),
		)
	})
}

func TestInterpretArrayToConstantSized(t *testing.T) {
	t.Parallel()

	runValidCase := func(
		t *testing.T,
		inter *interpreter.Interpreter,
		expectedArray interpreter.Value,
	) {
		val, err := inter.Invoke("test")
		require.NoError(t, err)

		AssertValuesEqual(
			t,
			inter,
			expectedArray,
			val,
		)
	}

	t.Run("with empty array", func(t *testing.T) {
		t.Parallel()

		inter := parseCheckAndInterpret(t, `
			let emptyVals: [Int] = []

			fun test(): [Int;0] {
				let constArray = emptyVals.toConstantSized<[Int; 0]>()
				return constArray!
			}
		`)

		runValidCase(
			t,
			inter,
			interpreter.NewArrayValue(
				inter,
				interpreter.EmptyLocationRange,
				&interpreter.ConstantSizedStaticType{
					Type: interpreter.PrimitiveStaticTypeInt,
					Size: 0,
				},
				common.ZeroAddress,
			),
		)
	})

	t.Run("with integer array", func(t *testing.T) {
		t.Parallel()

		inter := parseCheckAndInterpret(t, `
			let xs: [Int] = [1, 2, 3, 100, 201]

			fun test(): [Int; 5]? {
				return xs.toConstantSized<[Int; 5]>()
			}
		`)

		runValidCase(
			t,
			inter,
			interpreter.NewSomeValueNonCopying(
				inter,
				interpreter.NewArrayValue(
					inter,
					interpreter.EmptyLocationRange,
					&interpreter.ConstantSizedStaticType{
						Type: interpreter.PrimitiveStaticTypeInt,
						Size: 5,
					},
					common.ZeroAddress,
					interpreter.NewUnmeteredIntValueFromInt64(1),
					interpreter.NewUnmeteredIntValueFromInt64(2),
					interpreter.NewUnmeteredIntValueFromInt64(3),
					interpreter.NewUnmeteredIntValueFromInt64(100),
					interpreter.NewUnmeteredIntValueFromInt64(201),
				),
			),
		)
	})

	t.Run("with string array", func(t *testing.T) {
		t.Parallel()

		inter := parseCheckAndInterpret(t, `
			let xs: [String] = ["abc", "def"]

			fun test(): [String; 2]? {
				return xs.toConstantSized<[String; 2]>()
			}
		`)

		runValidCase(
			t,
			inter,
			interpreter.NewSomeValueNonCopying(
				inter,
				interpreter.NewArrayValue(
					inter,
					interpreter.EmptyLocationRange,
					&interpreter.ConstantSizedStaticType{
						Type: interpreter.PrimitiveStaticTypeString,
						Size: 2,
					},
					common.ZeroAddress,
					interpreter.NewUnmeteredStringValue("abc"),
					interpreter.NewUnmeteredStringValue("def"),
				),
			),
		)
	})

	t.Run("with wrong size", func(t *testing.T) {
		t.Parallel()

		inter := parseCheckAndInterpret(t, `
			let xs: [Int] = [1, 2, 3, 100, 201]

			fun test(): [Int; 4]? {
				return xs.toConstantSized<[Int; 4]>()
			}
		`)

		runValidCase(
			t,
			inter,
			interpreter.NilOptionalValue,
		)
	})

	t.Run("with array of struct", func(t *testing.T) {
		t.Parallel()

		inter := parseCheckAndInterpret(t, `
			struct TestStruct {
				var test: Int

				init(_ t: Int) {
					self.test = t
				}
			}

			let sa: [TestStruct] = [TestStruct(1), TestStruct(2), TestStruct(3)]

			fun test(): [TestStruct;3]? {
				return sa.toConstantSized<[TestStruct;3]>()
			}
		`)

		location := common.Location(common.StringLocation("test"))
		value1 := interpreter.NewCompositeValue(
			inter,
			interpreter.EmptyLocationRange,
			location,
			"TestStruct",
			common.CompositeKindStructure,
			[]interpreter.CompositeField{
				{
					Name:  "test",
					Value: interpreter.NewUnmeteredIntValueFromInt64(1),
				},
			},
			common.ZeroAddress,
		)
		value2 := interpreter.NewCompositeValue(
			inter,
			interpreter.EmptyLocationRange,
			location,
			"TestStruct",
			common.CompositeKindStructure,
			[]interpreter.CompositeField{
				{
					Name:  "test",
					Value: interpreter.NewUnmeteredIntValueFromInt64(2),
				},
			},
			common.ZeroAddress,
		)
		value3 := interpreter.NewCompositeValue(
			inter,
			interpreter.EmptyLocationRange,
			location,
			"TestStruct",
			common.CompositeKindStructure,
			[]interpreter.CompositeField{
				{
					Name:  "test",
					Value: interpreter.NewUnmeteredIntValueFromInt64(3),
				},
			},
			common.ZeroAddress,
		)

		runValidCase(
			t,
			inter,
			interpreter.NewSomeValueNonCopying(
				inter,
				interpreter.NewArrayValue(
					inter,
					interpreter.EmptyLocationRange,
					&interpreter.ConstantSizedStaticType{
						Type: interpreter.NewCompositeStaticType(
							nil,
							common.Location(common.StringLocation("test")),
							"TestStruct",
							"S.test.TestStruct",
						),
						Size: 3,
					},
					common.ZeroAddress,
					value1,
					value2,
					value3,
				),
			),
		)
	})

	t.Run("ensure result is optional", func(t *testing.T) {
		t.Parallel()

		baseValueActivation := sema.NewVariableActivation(sema.BaseValueActivation)
		baseValueActivation.DeclareValue(stdlib.PanicFunction)

		baseActivation := activations.NewActivation(nil, interpreter.BaseActivation)
		interpreter.Declare(baseActivation, stdlib.PanicFunction)

		inter, err := parseCheckAndInterpretWithOptions(t,
			`
               fun test(): [UInt8; 20] {
                    return "AAAAAAAAAAAAAAAAAAAAAAAAAAAAAAAAAAAAAAAA"
                        .decodeHex()
                        .toConstantSized<[UInt8; 20]>()
                        ?? panic("toConstantSized failed")
               }
            `,
			ParseCheckAndInterpretOptions{
				CheckerConfig: &sema.Config{
					BaseValueActivationHandler: func(_ common.Location) *sema.VariableActivation {
						return baseValueActivation
					},
				},
				Config: &interpreter.Config{
					BaseActivationHandler: func(_ common.Location) *interpreter.VariableActivation {
						return baseActivation
					},
				},
			},
		)
		require.NoError(t, err)

		_, err = inter.Invoke("test")
		require.NoError(t, err)
	})
}

func TestInterpretCastingBoxing(t *testing.T) {

	t.Parallel()

	t.Run("failable cast", func(t *testing.T) {

		t.Parallel()

		inter := parseCheckAndInterpret(t, `
          let a = (1 as? Int?!)?.getType()
        `)

		variable := inter.Globals.Get("a")
		require.NotNil(t, variable)

		require.Equal(
			t,
			interpreter.NewUnmeteredSomeValueNonCopying(
				interpreter.TypeValue{
					Type: interpreter.PrimitiveStaticTypeInt,
				},
			),
			variable.GetValue(inter),
		)
	})

	t.Run("force cast", func(t *testing.T) {

		t.Parallel()

		inter := parseCheckAndInterpret(t, `
          let a = (1 as! Int?)?.getType()
        `)

		variable := inter.Globals.Get("a")
		require.NotNil(t, variable)

		require.Equal(
			t,
			interpreter.NewUnmeteredSomeValueNonCopying(
				interpreter.TypeValue{
					Type: interpreter.PrimitiveStaticTypeInt,
				},
			),
			variable.GetValue(inter),
		)
	})

	t.Run("cast", func(t *testing.T) {

		t.Parallel()

		inter := parseCheckAndInterpret(t, `
          let a = (1 as Int?)?.getType()
        `)

		variable := inter.Globals.Get("a")
		require.NotNil(t, variable)

		require.Equal(
			t,
			interpreter.NewUnmeteredSomeValueNonCopying(
				interpreter.TypeValue{
					Type: interpreter.PrimitiveStaticTypeInt,
				},
			),
			variable.GetValue(inter),
		)
	})
}

func TestInterpretNilCoalesceReference(t *testing.T) {

	t.Parallel()

	baseValueActivation := sema.NewVariableActivation(sema.BaseValueActivation)
	baseValueActivation.DeclareValue(stdlib.PanicFunction)

	baseActivation := activations.NewActivation(nil, interpreter.BaseActivation)
	interpreter.Declare(baseActivation, stdlib.PanicFunction)

	inter, err := parseCheckAndInterpretWithOptions(t,
		`
          let xs = {"a": 2}
          let ref = &xs["a"] as &Int? ?? panic("no a")
        `,
		ParseCheckAndInterpretOptions{
			CheckerConfig: &sema.Config{
				BaseValueActivationHandler: func(_ common.Location) *sema.VariableActivation {
					return baseValueActivation
				},
			},
			Config: &interpreter.Config{
				BaseActivationHandler: func(_ common.Location) *interpreter.VariableActivation {
					return baseActivation
				},
			},
		},
	)
	require.NoError(t, err)

	variable := inter.Globals.Get("ref")
	require.NotNil(t, variable)

	require.Equal(
		t,
		&interpreter.EphemeralReferenceValue{
			Value:         interpreter.NewUnmeteredIntValueFromInt64(2),
			BorrowedType:  sema.IntType,
			Authorization: interpreter.UnauthorizedAccess,
		},
		variable.GetValue(inter),
	)
}

func TestInterpretNilCoalesceAnyResourceAndPanic(t *testing.T) {

	t.Parallel()

	baseValueActivation := sema.NewVariableActivation(sema.BaseValueActivation)
	baseValueActivation.DeclareValue(stdlib.PanicFunction)

	baseActivation := activations.NewActivation(nil, interpreter.BaseActivation)
	interpreter.Declare(baseActivation, stdlib.PanicFunction)

	_, err := parseCheckAndInterpretWithOptions(t,
		`
          resource R {}

          fun f(): @AnyResource? {
              return <-create R()
          }

          let y <- f() ?? panic("no R")
        `,
		ParseCheckAndInterpretOptions{
			CheckerConfig: &sema.Config{
				BaseValueActivationHandler: func(_ common.Location) *sema.VariableActivation {
					return baseValueActivation
				},
			},
			Config: &interpreter.Config{
				BaseActivationHandler: func(_ common.Location) *interpreter.VariableActivation {
					return baseActivation
				},
			},
		},
	)
	require.NoError(t, err)
}

func TestInterpretDictionaryDuplicateKey(t *testing.T) {

	t.Parallel()

	t.Run("struct", func(t *testing.T) {

		t.Parallel()

		inter := parseCheckAndInterpret(t, `

          struct S {}

          fun test() {
              let s1 = S()
              let s2 = S()
              {"a": s1, "a": s2}
          }
        `)

		_, err := inter.Invoke("test")
		require.NoError(t, err)
	})

	t.Run("resource in literal", func(t *testing.T) {

		t.Parallel()

		inter := parseCheckAndInterpret(t, `

          resource R {}

          fun test() {
              let r1 <- create R()
              let r2 <- create R()
              let rs <- {"a": <-r1, "a": <-r2}
              destroy rs
          }
        `)

		_, err := inter.Invoke("test")
		RequireError(t, err)

		require.ErrorAs(t, err, &interpreter.DuplicateKeyInResourceDictionaryError{})
	})

	t.Run("resource", func(t *testing.T) {

		t.Parallel()

		inter := parseCheckAndInterpret(t, `

          resource R {}

          fun test() {
              let r1 <- create R()
              let r2 <- create R()
              let rs: @{String: R?} <- {}
              rs["a"] <-! r1
              rs["a"] <-! r2

              destroy rs
          }
        `)

		_, err := inter.Invoke("test")
		RequireError(t, err)
		require.ErrorAs(t, err, &interpreter.ResourceLossError{})
	})
}

func TestInterpretReferenceUpAndDowncast(t *testing.T) {

	t.Parallel()

	type testCase struct {
		name     string
		typeName string
		code     string
	}

	testFunctionReturn := func(tc testCase) {

		t.Run(fmt.Sprintf("function return: %s", tc.name), func(t *testing.T) {

			t.Parallel()

			inter, _ := testAccount(t, interpreter.NewUnmeteredAddressValueFromBytes([]byte{0x1}), true, nil, fmt.Sprintf(
				`
                      #allowAccountLinking

                      struct S {}

					  entitlement E

                      fun getRef(): &AnyStruct  {
                         %[2]s
                         return ref
                      }

                      fun test(): &%[1]s {
                          let ref2 = getRef()
                          return (ref2 as AnyStruct) as! &%[1]s
                      }
                    `,
				tc.typeName,
				tc.code,
			), sema.Config{})

			_, err := inter.Invoke("test")
			require.NoError(t, err)
		})
	}

	testVariableDeclaration := func(tc testCase) {

		t.Run(fmt.Sprintf("variable declaration: %s", tc.name), func(t *testing.T) {

			t.Parallel()

			inter, _ := testAccount(t, interpreter.NewUnmeteredAddressValueFromBytes([]byte{0x1}), true, nil, fmt.Sprintf(
				`
                      #allowAccountLinking

                      struct S {}

					  entitlement E

                      fun test(): &%[1]s {
                          %[2]s
                          let ref2: &AnyStruct = ref
                          return (ref2 as AnyStruct) as! &%[1]s
                      }
                    `,
				tc.typeName,
				tc.code,
			), sema.Config{})

			_, err := inter.Invoke("test")
			require.NoError(t, err)
		})
	}

	testCases := []testCase{
		{
			name:     "account reference",
			typeName: "Account",
			code: `
		      let ref = account
		    `,
		},
	}

	for _, authorized := range []bool{true, false} {

		var authKeyword, testNameSuffix string
		if authorized {
			authKeyword = "auth(E)"
			testNameSuffix = ", auth"
		}

		testCases = append(testCases,
			testCase{
				name:     fmt.Sprintf("ephemeral reference%s", testNameSuffix),
				typeName: "S",
				code: fmt.Sprintf(`
                      var s = S()
                      let ref = &s as %s &S
                    `,
					authKeyword,
				),
			},
			testCase{
				name:     fmt.Sprintf("storage reference%s", testNameSuffix),
				typeName: "S",
				code: fmt.Sprintf(`
                      account.storage.save(S(), to: /storage/s)
                      let ref = account.storage.borrow<%s &S>(from: /storage/s)!
                    `,
					authKeyword,
				),
			},
		)
	}

	for _, tc := range testCases {
		testFunctionReturn(tc)
		testVariableDeclaration(tc)
	}
}

func TestInterpretCompositeTypeHandler(t *testing.T) {

	t.Parallel()

	testType := interpreter.NewCompositeStaticTypeComputeTypeID(nil, stdlib.FlowLocation{}, "AccountContractAdded")

	inter, err := parseCheckAndInterpretWithOptions(t,
		`
          fun test(): Type? {
              return CompositeType("flow.AccountContractAdded")
          }
        `,
		ParseCheckAndInterpretOptions{
			Config: &interpreter.Config{
				CompositeTypeHandler: func(location common.Location, typeID common.TypeID) *sema.CompositeType {
					if _, ok := location.(stdlib.FlowLocation); ok {
						return stdlib.FlowEventTypes[typeID]
					}

					return nil
				},
			},
		},
	)
	require.NoError(t, err)

	value, err := inter.Invoke("test")
	require.NoError(t, err)

	require.Equal(t,
		interpreter.NewUnmeteredSomeValueNonCopying(interpreter.NewUnmeteredTypeValue(testType)),
		value,
	)
}

func TestInterpretConditionsWrapperFunctionType(t *testing.T) {

	t.Parallel()

	t.Run("interface", func(t *testing.T) {

		t.Parallel()

		inter := parseCheckAndInterpret(t, `
          struct interface SI {
              fun test(x: Int) {
                  pre { true }
              }
          }

          struct S: SI {
              fun test(x: Int) {}
          }

          fun test(): fun (Int): Void {
              let s = S()
              return s.test
          }
        `)

		_, err := inter.Invoke("test")
		require.NoError(t, err)
	})
}

func TestInterpretSwapInSameArray(t *testing.T) {

	t.Parallel()

	t.Run("resources, different indices", func(t *testing.T) {
		t.Parallel()

		inter := parseCheckAndInterpret(t, `
          resource R {
              let value: Int

              init(value: Int) {
                  self.value = value
              }
          }

          fun test(): [Int] {
             let rs <- [
                 <- create R(value: 0),
                 <- create R(value: 1),
                 <- create R(value: 2)
             ]

             // We swap only '0' and '1'
             rs[0] <-> rs[1]

             let values = [
                 rs[0].value,
                 rs[1].value,
                 rs[2].value
             ]

             destroy rs

             return values
          }
        `)

		value, err := inter.Invoke("test")
		require.NoError(t, err)

		AssertValuesEqual(
			t,
			inter,
			interpreter.NewArrayValue(
				inter,
				interpreter.EmptyLocationRange,
				&interpreter.VariableSizedStaticType{
					Type: interpreter.PrimitiveStaticTypeInt,
				},
				common.ZeroAddress,
				interpreter.NewUnmeteredIntValueFromInt64(1),
				interpreter.NewUnmeteredIntValueFromInt64(0),
				interpreter.NewUnmeteredIntValueFromInt64(2),
			),
			value,
		)
	})

	t.Run("resources, same indices", func(t *testing.T) {

		t.Parallel()

		inter := parseCheckAndInterpret(t, `
          resource R {
              let value: Int

              init(value: Int) {
                  self.value = value
              }
          }

          fun test(): [Int] {
             let rs <- [
                 <- create R(value: 0),
                 <- create R(value: 1),
                 <- create R(value: 2)
             ]

             // We swap only '1'
             rs[1] <-> rs[1]

             let values = [
                 rs[0].value,
                 rs[1].value,
                 rs[2].value
             ]

             destroy rs

             return values
          }
        `)

		value, err := inter.Invoke("test")
		require.NoError(t, err)

		AssertValuesEqual(
			t,
			inter,
			interpreter.NewArrayValue(
				inter,
				interpreter.EmptyLocationRange,
				&interpreter.VariableSizedStaticType{
					Type: interpreter.PrimitiveStaticTypeInt,
				},
				common.ZeroAddress,
				interpreter.NewUnmeteredIntValueFromInt64(0),
				interpreter.NewUnmeteredIntValueFromInt64(1),
				interpreter.NewUnmeteredIntValueFromInt64(2),
			),
			value,
		)
	})

	t.Run("structs", func(t *testing.T) {

		t.Parallel()

		inter := parseCheckAndInterpret(t, `
          struct S {
              let value: Int

              init(value: Int) {
                  self.value = value
              }
          }

          fun test(): [Int] {
             let structs = [
                 S(value: 0),
                 S(value: 1),
                 S(value: 2)
             ]

             // We swap only '0' and '1'
             structs[0] <-> structs[1]

             return [
                 structs[0].value,
                 structs[1].value,
                 structs[2].value
             ]
          }
        `)

		value, err := inter.Invoke("test")
		require.NoError(t, err)

		AssertValuesEqual(
			t,
			inter,
			interpreter.NewArrayValue(
				inter,
				interpreter.EmptyLocationRange,
				&interpreter.VariableSizedStaticType{
					Type: interpreter.PrimitiveStaticTypeInt,
				},
				common.ZeroAddress,
				interpreter.NewUnmeteredIntValueFromInt64(1),
				interpreter.NewUnmeteredIntValueFromInt64(0),
				interpreter.NewUnmeteredIntValueFromInt64(2),
			),
			value,
		)
	})
}

func TestInterpretSwapDictionaryKeysWithSideEffects(t *testing.T) {

	t.Parallel()

	t.Run("simple", func(t *testing.T) {
		t.Parallel()

		inter, getLogs, err := parseCheckAndInterpretWithLogs(t, `
          let xs: [{Int: String}] = [{2: "x"}, {3: "y"}]

          fun a(): Int {
              log("a")
              return 0
          }

          fun b(): Int {
              log("b")
              return 2
          }

          fun c(): Int {
              log("c")
              return 1
          }

          fun d(): Int {
              log("d")
              return 3
          }

          fun test() {
              log(xs)
              xs[a()][b()] <-> xs[c()][d()]
              log(xs)
          }
        `)
		require.NoError(t, err)

		_, err = inter.Invoke("test")
		require.NoError(t, err)

		assert.Equal(t,
			[]string{
				`[{2: "x"}, {3: "y"}]`,
				`"a"`,
				`"b"`,
				`"c"`,
				`"d"`,
				`[{2: "y"}, {3: "x"}]`,
			},
			getLogs(),
		)

	})

	t.Run("resources", func(t *testing.T) {
		t.Parallel()

		inter, getEvents, err := parseCheckAndInterpretWithEvents(t, `
          resource Resource {
			  event ResourceDestroyed(value: Int = self.value)
              var value: Int

              init(_ value: Int) {
                  self.value = value
              }
          }

          resource ResourceLoser {
              var dict: @{Int: Resource}
              var toBeLost: @Resource

              init(_ victim: @Resource) {
                  self.dict <- {1: <- create Resource(2)}

                  self.toBeLost <- victim

                  // Magic happens during the swap below.
                  self.dict[1] <-> self.dict[self.shenanigans()]
              }

              fun shenanigans(): Int {
                  var d <- create Resource(3)

                  self.toBeLost <-> d

                  // This takes advantage of the fact that self.dict[1] has been
                  // temporarily removed at the point of the swap when this gets called
                  // We take advantage of this window of opportunity to
                  // insert the "to-be-lost" resource in its place. The swap implementation
                  // will blindly overwrite it.
                  var old <- self.dict.insert(key: 1, <- d)

                  // "old" will be nil here thanks to the removal done by the swap
                  // implementation. We have to destroy it to please sema checker.
                  destroy old

                  return 1
              }
          }

          fun test() {
              destroy <- create ResourceLoser(<- create Resource(1))
          }
        `)
		require.NoError(t, err)

		_, err = inter.Invoke("test")
		RequireError(t, err)

		assert.ErrorAs(t, err, &interpreter.UseBeforeInitializationError{})

		require.Empty(t, getEvents())
	})
}

func TestInterpretOptionalAddressInConditional(t *testing.T) {

	t.Parallel()

	inter := parseCheckAndInterpret(t, `
      fun test(ok: Bool): Address? {
         return ok ? 0x1 : nil
      }
    `)

	value, err := inter.Invoke("test", interpreter.TrueValue)
	require.NoError(t, err)

	AssertValuesEqual(
		t,
		inter,
		interpreter.NewSomeValueNonCopying(nil,
			interpreter.NewUnmeteredAddressValueFromBytes([]byte{0x1}),
		),
		value,
	)
}

func TestInterpretStringTemplates(t *testing.T) {

	t.Parallel()

	t.Run("int", func(t *testing.T) {
		t.Parallel()

		inter := parseCheckAndInterpret(t, `
			let x = 123
			let y = "x = \(x)"
		`)

		AssertValuesEqual(
			t,
			inter,
			interpreter.NewUnmeteredIntValueFromInt64(123),
			inter.Globals.Get("x").GetValue(inter),
		)
		AssertValuesEqual(
			t,
			inter,
			interpreter.NewUnmeteredStringValue("x = 123"),
			inter.Globals.Get("y").GetValue(inter),
		)
	})

	t.Run("multiple", func(t *testing.T) {
		t.Parallel()

		inter := parseCheckAndInterpret(t, `
			let x = 123.321
			let y = "abc"
			let z = "\(y) and \(x)"
		`)

		AssertValuesEqual(
			t,
			inter,
			interpreter.NewUnmeteredStringValue("abc and 123.32100000"),
			inter.Globals.Get("z").GetValue(inter),
		)
	})

	t.Run("nested template", func(t *testing.T) {
		t.Parallel()

		inter := parseCheckAndInterpret(t, `
			let x = "{}"
			let y = "[\(x)]"
			let z = "(\(y))"
		`)

		AssertValuesEqual(
			t,
			inter,
			interpreter.NewUnmeteredStringValue("([{}])"),
			inter.Globals.Get("z").GetValue(inter),
		)
	})

	t.Run("boolean", func(t *testing.T) {
		t.Parallel()

		inter := parseCheckAndInterpret(t, `
			let x = false
			let y = "\(x)"
		`)

		AssertValuesEqual(
			t,
			inter,
			interpreter.NewUnmeteredStringValue("false"),
			inter.Globals.Get("y").GetValue(inter),
		)
	})

	t.Run("func extracted", func(t *testing.T) {
		t.Parallel()

		inter := parseCheckAndInterpret(t, `
			let add = fun(): Int {
				return 2+2
			}
			let y = add()
			let x: String = "\(y)"
		`)

		AssertValuesEqual(
			t,
			inter,
			interpreter.NewUnmeteredStringValue("4"),
			inter.Globals.Get("x").GetValue(inter),
		)
	})

	t.Run("path expr", func(t *testing.T) {
		t.Parallel()

		inter := parseCheckAndInterpret(t, `
			let a = /public/foo
			let x = "file at \(a)"
		`)

		AssertValuesEqual(
			t,
			inter,
			interpreter.NewUnmeteredStringValue("file at /public/foo"),
			inter.Globals.Get("x").GetValue(inter),
		)
	})

	t.Run("consecutive", func(t *testing.T) {
		t.Parallel()

		inter := parseCheckAndInterpret(t, `
			let c = "C"
			let a: Character = "A"
			let n = "N"
			let x = "\(c)\(a)\(n)"
		`)

		AssertValuesEqual(
			t,
			inter,
			interpreter.NewUnmeteredStringValue("CAN"),
			inter.Globals.Get("x").GetValue(inter),
		)
	})
}<|MERGE_RESOLUTION|>--- conflicted
+++ resolved
@@ -5349,13 +5349,8 @@
 			true, // r is standalone.
 		)
 
-<<<<<<< HEAD
-		domain := storagePath.Domain.Identifier()
+		domain := storagePath.Domain.StorageDomain()
 		storageMap := storage.GetStorageMap(inter, storageAddress, domain, true)
-=======
-		domain := storagePath.Domain.StorageDomain()
-		storageMap := storage.GetStorageMap(storageAddress, domain, true)
->>>>>>> 33c0dede
 		storageMapKey := interpreter.StringStorageMapKey(storagePath.Identifier)
 		storageMap.WriteValue(inter, storageMapKey, r)
 
