--- conflicted
+++ resolved
@@ -489,11 +489,7 @@
 func compositeMember(context FunctionCreationContext, compositeValue Value, memberValue Value) Value {
 	hostFunc, isHostFunc := memberValue.(*HostFunctionValue)
 	if isHostFunc {
-<<<<<<< HEAD
-		return NewBoundFunctionValue(context, hostFunc, &compositeValue, nil, nil)
-=======
-		return NewBoundFunctionValue(interpreter, hostFunc, &compositeValue, nil)
->>>>>>> b445ba92
+		return NewBoundFunctionValue(context, hostFunc, &compositeValue, nil)
 	}
 
 	return memberValue
@@ -580,11 +576,7 @@
 
 	// If the function is already a bound function, then do not re-wrap.
 	// `NewBoundFunctionValue` already handles this.
-<<<<<<< HEAD
-	return NewBoundFunctionValue(context, function, &self, base, nil)
-=======
-	return NewBoundFunctionValue(interpreter, function, &self, base)
->>>>>>> b445ba92
+	return NewBoundFunctionValue(context, function, &self, base)
 }
 
 func (v *CompositeValue) OwnerValue(context MemberAccessibleContext, locationRange LocationRange) OptionalValue {
