/*
 * Cadence - The resource-oriented smart contract programming language
 *
 * Copyright Flow Foundation
 *
 * Licensed under the Apache License, Version 2.0 (the "License");
 * you may not use this file except in compliance with the License.
 * You may obtain a copy of the License at
 *
 *   http://www.apache.org/licenses/LICENSE-2.0
 *
 * Unless required by applicable law or agreed to in writing, software
 * distributed under the License is distributed on an "AS IS" BASIS,
 * WITHOUT WARRANTIES OR CONDITIONS OF ANY KIND, either express or implied.
 * See the License for the specific language governing permissions and
 * limitations under the License.
 */

package interpreter

import (
	"strings"
	"testing"

	"github.com/stretchr/testify/require"

	"github.com/onflow/cadence/common"
)

func TestLargeStringAtreeValueInSeparateSlab(t *testing.T) {

	t.Parallel()

	// Ensure that StringAtreeValue handles the case where it is stored in a separate slab,
	// when the string is very large

	storage := NewInMemoryStorage(nil)

<<<<<<< HEAD
=======
	storageMap := storage.GetStorageMap(
		common.MustBytesToAddress([]byte{0x1}),
		common.PathDomainStorage.StorageDomain(),
		true,
	)

>>>>>>> 33c0dede
	inter, err := NewInterpreter(
		nil,
		common.StringLocation("test"),
		&Config{
			Storage: storage,
		},
	)
	require.NoError(t, err)

	storageMap := storage.GetStorageMap(
		inter,
		common.MustBytesToAddress([]byte{0x1}),
		common.PathDomainStorage.Identifier(),
		true,
	)

	// Generate a large key to force the string to get stored in a separate slab
	keyValue := NewStringAtreeValue(nil, strings.Repeat("x", 10_000))

	key := StringStorageMapKey(keyValue)

	expected := NewUnmeteredUInt8Value(42)
	storageMap.SetValue(inter, key, expected)

	actual := storageMap.ReadValue(nil, key)

	require.Equal(t, expected, actual)
}<|MERGE_RESOLUTION|>--- conflicted
+++ resolved
@@ -36,15 +36,6 @@
 
 	storage := NewInMemoryStorage(nil)
 
-<<<<<<< HEAD
-=======
-	storageMap := storage.GetStorageMap(
-		common.MustBytesToAddress([]byte{0x1}),
-		common.PathDomainStorage.StorageDomain(),
-		true,
-	)
-
->>>>>>> 33c0dede
 	inter, err := NewInterpreter(
 		nil,
 		common.StringLocation("test"),
@@ -57,7 +48,7 @@
 	storageMap := storage.GetStorageMap(
 		inter,
 		common.MustBytesToAddress([]byte{0x1}),
-		common.PathDomainStorage.Identifier(),
+		common.PathDomainStorage.StorageDomain(),
 		true,
 	)
 
