/*
 * Cadence - The resource-oriented smart contract programming language
 *
 * Copyright Flow Foundation
 *
 * Licensed under the Apache License, Version 2.0 (the "License");
 * you may not use this file except in compliance with the License.
 * You may obtain a copy of the License at
 *
 *   http://www.apache.org/licenses/LICENSE-2.0
 *
 * Unless required by applicable law or agreed to in writing, software
 * distributed under the License is distributed on an "AS IS" BASIS,
 * WITHOUT WARRANTIES OR CONDITIONS OF ANY KIND, either express or implied.
 * See the License for the specific language governing permissions and
 * limitations under the License.
 */

package interpreter_test

import (
	"testing"

	"github.com/onflow/atree"
	"github.com/stretchr/testify/assert"
	"github.com/stretchr/testify/require"

	"github.com/onflow/cadence/ast"
	"github.com/onflow/cadence/common"
	. "github.com/onflow/cadence/interpreter"
	"github.com/onflow/cadence/sema"
	. "github.com/onflow/cadence/test_utils/common_utils"
	. "github.com/onflow/cadence/test_utils/interpreter_utils"
)

func TestCompositeStorage(t *testing.T) {

	t.Parallel()

	storage := newUnmeteredInMemoryStorage()

	inter, err := NewInterpreter(
		nil,
		common.AddressLocation{},
		&Config{Storage: storage},
	)
	require.NoError(t, err)

	value := NewCompositeValue(
		inter,
		EmptyLocationRange,
		TestLocation,
		"TestStruct",
		common.CompositeKindStructure,
		nil,
		testOwner,
	)

	require.NotEqual(t, atree.SlabIDUndefined, value.SlabID())

	require.Equal(t, 1, storage.BasicSlabStorage.Count())

	_, ok, err := storage.BasicSlabStorage.Retrieve(value.SlabID())
	require.NoError(t, err)
	require.True(t, ok)

	const fieldName = "test"

	value.SetMember(inter, EmptyLocationRange, fieldName, TrueValue)

	require.Equal(t, 1, storage.BasicSlabStorage.Count())

	retrievedStorable, ok, err := storage.BasicSlabStorage.Retrieve(value.SlabID())
	require.NoError(t, err)
	require.True(t, ok)

	storedValue := StoredValue(inter, retrievedStorable, storage)

	require.IsType(t, storedValue, &CompositeValue{})
	storedComposite := storedValue.(*CompositeValue)

	RequireValuesEqual(
		t,
		inter,
		TrueValue,
		storedComposite.GetField(inter, EmptyLocationRange, fieldName),
	)
}

func TestInclusiveRangeStorage(t *testing.T) {

	t.Parallel()

	storage := newUnmeteredInMemoryStorage()

	inter, err := NewInterpreter(
		nil,
		common.AddressLocation{},
		&Config{Storage: storage},
	)
	require.NoError(t, err)

	value := NewInclusiveRangeValueWithStep(
		inter,
		EmptyLocationRange,
		NewUnmeteredInt16Value(1),
		NewUnmeteredInt16Value(100),
		NewUnmeteredInt16Value(5),
		NewInclusiveRangeStaticType(inter, PrimitiveStaticTypeInt16),
		sema.NewInclusiveRangeType(inter, sema.Int16Type),
	)

	require.NotEqual(t, atree.ValueID{}, value.ValueID())

	require.Equal(t, 1, storage.BasicSlabStorage.Count())

	_, ok, err := storage.BasicSlabStorage.Retrieve(value.SlabID())
	require.NoError(t, err)
	require.True(t, ok)

	// Ensure that updating a field (e.g. step) works
	const stepFieldName = "step"

	value.SetMember(inter, EmptyLocationRange, stepFieldName, NewUnmeteredInt16Value(10))

	require.Equal(t, 1, storage.BasicSlabStorage.Count())

	retrievedStorable, ok, err := storage.BasicSlabStorage.Retrieve(value.SlabID())
	require.NoError(t, err)
	require.True(t, ok)

	storedValue := StoredValue(inter, retrievedStorable, storage)

	// InclusiveRange is stored as a CompositeValue.
	require.IsType(t, storedValue, &CompositeValue{})
	storedComposite := storedValue.(*CompositeValue)

	RequireValuesEqual(
		t,
		inter,
		NewUnmeteredInt16Value(10),
		storedComposite.GetField(inter, EmptyLocationRange, stepFieldName),
	)
}

func TestArrayStorage(t *testing.T) {

	t.Parallel()

	importLocationHandlerFunc := func(inter *Interpreter, location common.Location) Import {
		elaboration := sema.NewElaboration(nil)
		elaboration.SetCompositeType(
			testCompositeValueType.ID(),
			testCompositeValueType,
		)
		return VirtualImport{Elaboration: elaboration}
	}

	t.Run("insert", func(t *testing.T) {

		t.Parallel()

		storage := newUnmeteredInMemoryStorage()

		inter, err := NewInterpreter(
			nil,
			common.AddressLocation{},
			&Config{
				Storage:               storage,
				ImportLocationHandler: importLocationHandlerFunc,
			},
		)
		require.NoError(t, err)

		element := newTestCompositeValue(inter, common.ZeroAddress)

		require.Equal(t, 1, storage.BasicSlabStorage.Count())

		value := NewArrayValue(
			inter,
			EmptyLocationRange,
			&VariableSizedStaticType{
				Type: element.StaticType(inter),
			},
			common.ZeroAddress,
		)

		require.NotEqual(t, atree.SlabIDUndefined, value.SlabID())

		// array + composite
		require.Equal(t, 2, storage.BasicSlabStorage.Count())

		_, ok, err := storage.BasicSlabStorage.Retrieve(value.SlabID())
		require.NoError(t, err)
		require.True(t, ok)

		require.False(t, bool(value.Contains(inter, EmptyLocationRange, element)))

		value.Insert(
			inter,
			EmptyLocationRange,
			0,
			element,
		)

		require.True(t, bool(value.Contains(inter, EmptyLocationRange, element)))

		// array + new copy of composite element
		// NOTE: original composite value is inlined in parent array.
		require.Equal(t, 2, storage.BasicSlabStorage.Count())

		retrievedStorable, ok, err := storage.BasicSlabStorage.Retrieve(value.SlabID())
		require.NoError(t, err)
		require.True(t, ok)

		storedValue := StoredValue(inter, retrievedStorable, storage)

		require.IsType(t, storedValue, &ArrayValue{})
		storedArray := storedValue.(*ArrayValue)

		actual := storedArray.Get(inter, EmptyLocationRange, 0)

		RequireValuesEqual(t, inter, element, actual)
	})

	t.Run("remove", func(t *testing.T) {

		t.Parallel()

		storage := newUnmeteredInMemoryStorage()

		inter, err := NewInterpreter(
			nil,
			common.AddressLocation{},
			&Config{
				Storage:               storage,
				ImportLocationHandler: importLocationHandlerFunc,
			},
		)
		require.NoError(t, err)

		element := newTestCompositeValue(inter, common.ZeroAddress)

		require.Equal(t, 1, storage.BasicSlabStorage.Count())

		value := NewArrayValue(
			inter,
			EmptyLocationRange,
			&VariableSizedStaticType{
				Type: element.StaticType(inter),
			},
			common.ZeroAddress,
			element,
		)

		require.True(t, bool(value.Contains(inter, EmptyLocationRange, element)))

		require.NotEqual(t, atree.SlabIDUndefined, value.SlabID())

		// array + new copy of composite element
		// NOTE: original composite value is inlined in parent array.
		require.Equal(t, 2, storage.BasicSlabStorage.Count())

		_, ok, err := storage.BasicSlabStorage.Retrieve(value.SlabID())
		require.NoError(t, err)
		require.True(t, ok)

		value.Remove(
			inter,
			EmptyLocationRange,
			0,
		)

		require.Equal(t, 3, storage.BasicSlabStorage.Count())

		retrievedStorable, ok, err := storage.BasicSlabStorage.Retrieve(value.SlabID())
		require.NoError(t, err)
		require.True(t, ok)

		storedValue := StoredValue(inter, retrievedStorable, storage)

		require.IsType(t, storedValue, &ArrayValue{})
		storedArray := storedValue.(*ArrayValue)

		require.False(t, bool(storedArray.Contains(inter, EmptyLocationRange, element)))
	})
}

func TestDictionaryStorage(t *testing.T) {

	t.Parallel()

	t.Run("set some", func(t *testing.T) {

		t.Parallel()

		storage := newUnmeteredInMemoryStorage()

		inter, err := NewInterpreter(
			nil,
			common.AddressLocation{},
			&Config{Storage: storage},
		)
		require.NoError(t, err)

		value := NewDictionaryValue(
			inter,
			EmptyLocationRange,
			&DictionaryStaticType{
				KeyType:   PrimitiveStaticTypeString,
				ValueType: PrimitiveStaticTypeAnyStruct,
			},
		)

		require.NotEqual(t, atree.SlabIDUndefined, value.SlabID())

		require.Equal(t, 1, storage.BasicSlabStorage.Count())

		_, ok, err := storage.BasicSlabStorage.Retrieve(value.SlabID())
		require.NoError(t, err)
		require.True(t, ok)

		entryKey := NewUnmeteredStringValue("test")
		entryValue := TrueValue

		value.SetKey(
			inter,
			EmptyLocationRange,
			entryKey,
			NewUnmeteredSomeValueNonCopying(entryValue),
		)

		require.Equal(t, 1, storage.BasicSlabStorage.Count())

		retrievedStorable, ok, err := storage.BasicSlabStorage.Retrieve(value.SlabID())
		require.NoError(t, err)
		require.True(t, ok)

		storedValue := StoredValue(inter, retrievedStorable, storage)

		require.IsType(t, storedValue, &DictionaryValue{})
		storedDictionary := storedValue.(*DictionaryValue)

		actual, ok := storedDictionary.Get(inter, EmptyLocationRange, entryKey)
		require.True(t, ok)

		RequireValuesEqual(t, inter, entryValue, actual)
	})

	t.Run("set nil", func(t *testing.T) {

		t.Parallel()

		storage := newUnmeteredInMemoryStorage()

		inter, err := NewInterpreter(
			nil,
			common.AddressLocation{},
			&Config{Storage: storage},
		)
		require.NoError(t, err)

		value := NewDictionaryValue(
			inter,
			EmptyLocationRange,
			&DictionaryStaticType{
				KeyType:   PrimitiveStaticTypeString,
				ValueType: PrimitiveStaticTypeAnyStruct,
			},
			NewUnmeteredStringValue("test"),
			NewUnmeteredSomeValueNonCopying(TrueValue),
		)

		require.NotEqual(t, atree.SlabIDUndefined, value.SlabID())

		require.Equal(t, 1, storage.BasicSlabStorage.Count())

		_, ok, err := storage.BasicSlabStorage.Retrieve(value.SlabID())
		require.NoError(t, err)
		require.True(t, ok)

		value.SetKey(
			inter,
			EmptyLocationRange,
			NewUnmeteredStringValue("test"),
			Nil,
		)

		require.Equal(t, 1, storage.BasicSlabStorage.Count())

		retrievedStorable, ok, err := storage.BasicSlabStorage.Retrieve(value.SlabID())
		require.NoError(t, err)
		require.True(t, ok)

		storedValue := StoredValue(inter, retrievedStorable, storage)

		require.IsType(t, storedValue, &DictionaryValue{})
	})

	t.Run("remove", func(t *testing.T) {

		t.Parallel()

		storage := newUnmeteredInMemoryStorage()

		inter, err := NewInterpreter(
			nil,
			common.AddressLocation{},
			&Config{Storage: storage},
		)
		require.NoError(t, err)

		value := NewDictionaryValue(
			inter,
			EmptyLocationRange,
			&DictionaryStaticType{
				KeyType:   PrimitiveStaticTypeString,
				ValueType: PrimitiveStaticTypeAnyStruct,
			},
			NewUnmeteredStringValue("test"),
			NewUnmeteredSomeValueNonCopying(TrueValue),
		)

		require.NotEqual(t, atree.SlabIDUndefined, value.SlabID())

		require.Equal(t, 1, storage.BasicSlabStorage.Count())

		_, ok, err := storage.BasicSlabStorage.Retrieve(value.SlabID())
		require.NoError(t, err)
		require.True(t, ok)

		value.Remove(
			inter,
			EmptyLocationRange,
			NewUnmeteredStringValue("test"),
		)

		require.Equal(t, 1, storage.BasicSlabStorage.Count())

		retrievedStorable, ok, err := storage.BasicSlabStorage.Retrieve(value.SlabID())
		require.NoError(t, err)
		require.True(t, ok)

		storedValue := StoredValue(inter, retrievedStorable, storage)

		require.IsType(t, storedValue, &DictionaryValue{})
	})

	t.Run("insert", func(t *testing.T) {

		t.Parallel()

		storage := newUnmeteredInMemoryStorage()

		inter, err := NewInterpreter(
			nil,
			common.AddressLocation{},
			&Config{Storage: storage},
		)
		require.NoError(t, err)

		value := NewDictionaryValue(
			inter,
			EmptyLocationRange,
			&DictionaryStaticType{
				KeyType:   PrimitiveStaticTypeString,
				ValueType: PrimitiveStaticTypeAnyStruct,
			},
		)

		require.NotEqual(t, atree.SlabIDUndefined, value.SlabID())

		require.Equal(t, 1, storage.BasicSlabStorage.Count())

		_, ok, err := storage.BasicSlabStorage.Retrieve(value.SlabID())
		require.NoError(t, err)
		require.True(t, ok)

		value.Insert(
			inter,
			EmptyLocationRange,
			NewUnmeteredStringValue("test"),
			NewUnmeteredSomeValueNonCopying(TrueValue),
		)

		require.Equal(t, 1, storage.BasicSlabStorage.Count())

		retrievedStorable, ok, err := storage.BasicSlabStorage.Retrieve(value.SlabID())
		require.NoError(t, err)
		require.True(t, ok)

		storedValue := StoredValue(inter, retrievedStorable, storage)

		require.IsType(t, storedValue, &DictionaryValue{})
	})
}

func TestStorageOverwriteAndRemove(t *testing.T) {

	t.Parallel()

	t.Run("overwrite inlined value with inlined value", func(t *testing.T) {

		storage := newUnmeteredInMemoryStorage()

		inter, err := NewInterpreter(
			nil,
			common.AddressLocation{},
			&Config{Storage: storage},
		)
		require.NoError(t, err)

		address := common.ZeroAddress

		array1 := NewArrayValue(
			inter,
			EmptyLocationRange,
			&VariableSizedStaticType{
				Type: PrimitiveStaticTypeAnyStruct,
			},
			address,
			NewUnmeteredStringValue("first"),
		)

		const storageMapKey = StringStorageMapKey("test")

<<<<<<< HEAD
		storageMap := storage.GetStorageMap(inter, address, "storage", true)
=======
		storageMap := storage.GetStorageMap(address, common.StorageDomainPathStorage, true)
>>>>>>> 33c0dede
		storageMap.WriteValue(inter, storageMapKey, array1)

		// Overwriting delete any existing child slabs

		array2 := NewArrayValue(
			inter,
			EmptyLocationRange,
			&VariableSizedStaticType{
				Type: PrimitiveStaticTypeAnyStruct,
			},
			address,
			NewUnmeteredStringValue("second"),
		)

		storageMap.WriteValue(inter, storageMapKey, array2)

		// 1:
		// - storage map (atree ordered map)
		// NOTE: array (atree array) is inlined in storage map
		assert.Len(t, storage.Slabs, 1)

		// Writing nil is deletion and should delete any child slabs

		storageMap.WriteValue(inter, storageMapKey, nil)

		// 1:
		// - storage map (atree ordered map)
		assert.Len(t, storage.Slabs, 1)
	})

	// TODO: add subtests to
	// - overwrite inlined value with not inlined value
	// - overwrite not inlined value with not inlined value
	// - overwrite not inlined value with inlined value
}

func TestNestedContainerMutationAfterMove(t *testing.T) {

	t.Parallel()

	testStructType := &sema.CompositeType{
		Location:   TestLocation,
		Identifier: "TestStruct",
		Kind:       common.CompositeKindStructure,
		Members:    &sema.StringMemberOrderedMap{},
	}

	testResourceType := &sema.CompositeType{
		Location:   TestLocation,
		Identifier: "TestResource",
		Kind:       common.CompositeKindStructure,
		Members:    &sema.StringMemberOrderedMap{},
	}

	const fieldName = "test"

	for _, testCompositeType := range []*sema.CompositeType{
		testStructType,
		testResourceType,
	} {
		fieldMember := sema.NewFieldMember(
			nil,
			testCompositeType,
			sema.UnauthorizedAccess,
			ast.VariableKindVariable,
			fieldName,
			sema.UInt8Type,
			"",
		)
		testCompositeType.Members.Set(fieldName, fieldMember)
	}

	importLocationHandlerFunc := func(inter *Interpreter, location common.Location) Import {
		elaboration := sema.NewElaboration(nil)
		elaboration.SetCompositeType(
			testStructType.ID(),
			testStructType,
		)
		elaboration.SetCompositeType(
			testResourceType.ID(),
			testResourceType,
		)
		return VirtualImport{Elaboration: elaboration}
	}

	t.Run("struct, move from array to array", func(t *testing.T) {

		t.Parallel()

		storage := newUnmeteredInMemoryStorage()

		inter, err := NewInterpreter(
			nil,
			common.AddressLocation{},
			&Config{
				Storage:               storage,
				ImportLocationHandler: importLocationHandlerFunc,
			},
		)
		require.NoError(t, err)

		containerValue1 := NewArrayValue(
			inter,
			EmptyLocationRange,
			&VariableSizedStaticType{
				Type: PrimitiveStaticTypeAnyStruct,
			},
			common.ZeroAddress,
		)

		containerValue2 := NewArrayValue(
			inter,
			EmptyLocationRange,
			&VariableSizedStaticType{
				Type: PrimitiveStaticTypeAnyStruct,
			},
			common.ZeroAddress,
		)

		newChildValue := func(value uint8) *CompositeValue {
			return NewCompositeValue(
				inter,
				EmptyLocationRange,
				TestLocation,
				"TestStruct",
				common.CompositeKindStructure,
				[]CompositeField{
					{
						Name:  fieldName,
						Value: NewUnmeteredUInt8Value(value),
					},
				},
				common.ZeroAddress,
			)
		}

		childValue1 := newChildValue(0)

		require.Equal(t, "[]", containerValue1.String())
		require.Equal(t, "[]", containerValue2.String())

		containerValue1.Append(inter, EmptyLocationRange, NewUnmeteredUInt8Value(1))
		containerValue2.Append(inter, EmptyLocationRange, NewUnmeteredUInt8Value(2))

		require.Equal(t, "[1]", containerValue1.String())
		require.Equal(t, "[2]", containerValue2.String())

		require.Equal(t, "S.test.TestStruct(test: 0)", childValue1.String())

		childValue1.SetMember(inter, EmptyLocationRange, fieldName, NewUnmeteredUInt8Value(3))

		require.Equal(t, "S.test.TestStruct(test: 3)", childValue1.String())

		childValue2 := childValue1.Transfer(
			inter,
			EmptyLocationRange,
			atree.Address{},
			false,
			nil,
			map[atree.ValueID]struct{}{},
			true, // childValue1 is standalone before being inserted into containerValue1.
		).(*CompositeValue)

		containerValue1.Append(inter, EmptyLocationRange, childValue1)
		// Append invalidated, get again
		childValue1 = containerValue1.Get(inter, EmptyLocationRange, 1).(*CompositeValue)

		require.Equal(t, "[1, S.test.TestStruct(test: 3)]", containerValue1.String())
		require.Equal(t, "[2]", containerValue2.String())
		require.Equal(t, "S.test.TestStruct(test: 3)", childValue1.String())
		require.Equal(t, "S.test.TestStruct(test: 3)", childValue2.String())

		childValue2.SetMember(inter, EmptyLocationRange, fieldName, NewUnmeteredUInt8Value(4))

		require.Equal(t, "[1, S.test.TestStruct(test: 3)]", containerValue1.String())
		require.Equal(t, "[2]", containerValue2.String())
		require.Equal(t, "S.test.TestStruct(test: 3)", childValue1.String())
		require.Equal(t, "S.test.TestStruct(test: 4)", childValue2.String())

		childValue1.SetMember(inter, EmptyLocationRange, fieldName, NewUnmeteredUInt8Value(5))

		require.Equal(t, "[1, S.test.TestStruct(test: 5)]", containerValue1.String())
		require.Equal(t, "[2]", containerValue2.String())
		require.Equal(t, "S.test.TestStruct(test: 5)", childValue1.String())
		require.Equal(t, "S.test.TestStruct(test: 4)", childValue2.String())

		childValue3 := containerValue1.Remove(inter, EmptyLocationRange, 1).(*CompositeValue)

		require.Equal(t, "[1]", containerValue1.String())
		require.Equal(t, "[2]", containerValue2.String())
		// TODO: fix
		require.Equal(t, "S.test.TestStruct()", childValue1.String())
		require.Equal(t, "S.test.TestStruct(test: 4)", childValue2.String())
		require.Equal(t, "S.test.TestStruct(test: 5)", childValue3.String())

		childValue1.SetMember(inter, EmptyLocationRange, fieldName, NewUnmeteredUInt8Value(6))

		require.Equal(t, "[1]", containerValue1.String())
		require.Equal(t, "[2]", containerValue2.String())
		require.Equal(t, "S.test.TestStruct(test: 6)", childValue1.String())
		require.Equal(t, "S.test.TestStruct(test: 4)", childValue2.String())
		require.Equal(t, "S.test.TestStruct(test: 5)", childValue3.String())

		childValue4 := newChildValue(7)

		require.Equal(t, "[1]", containerValue1.String())
		require.Equal(t, "[2]", containerValue2.String())
		require.Equal(t, "S.test.TestStruct(test: 6)", childValue1.String())
		require.Equal(t, "S.test.TestStruct(test: 4)", childValue2.String())
		require.Equal(t, "S.test.TestStruct(test: 5)", childValue3.String())
		require.Equal(t, "S.test.TestStruct(test: 7)", childValue4.String())

		containerValue1.Append(inter, EmptyLocationRange, childValue4)
		// Append invalidated, get again
		childValue4 = containerValue1.Get(inter, EmptyLocationRange, 1).(*CompositeValue)

		require.Equal(t, "[1, S.test.TestStruct(test: 7)]", containerValue1.String())
		require.Equal(t, "[2]", containerValue2.String())
		require.Equal(t, "S.test.TestStruct(test: 6)", childValue1.String())
		require.Equal(t, "S.test.TestStruct(test: 4)", childValue2.String())
		require.Equal(t, "S.test.TestStruct(test: 5)", childValue3.String())
		require.Equal(t, "S.test.TestStruct(test: 7)", childValue4.String())

		childValue1.SetMember(inter, EmptyLocationRange, fieldName, NewUnmeteredUInt8Value(8))

		require.Equal(t, "[1, S.test.TestStruct(test: 7)]", containerValue1.String())
		require.Equal(t, "[2]", containerValue2.String())
		require.Equal(t, "S.test.TestStruct(test: 8)", childValue1.String())
		require.Equal(t, "S.test.TestStruct(test: 4)", childValue2.String())
		require.Equal(t, "S.test.TestStruct(test: 5)", childValue3.String())
		require.Equal(t, "S.test.TestStruct(test: 7)", childValue4.String())

		childValue4.SetMember(inter, EmptyLocationRange, fieldName, NewUnmeteredUInt8Value(9))

		require.Equal(t, "[1, S.test.TestStruct(test: 9)]", containerValue1.String())
		require.Equal(t, "[2]", containerValue2.String())
		require.Equal(t, "S.test.TestStruct(test: 8)", childValue1.String())
		require.Equal(t, "S.test.TestStruct(test: 4)", childValue2.String())
		require.Equal(t, "S.test.TestStruct(test: 5)", childValue3.String())
		require.Equal(t, "S.test.TestStruct(test: 9)", childValue4.String())

		containerValue2.Append(inter, EmptyLocationRange, childValue3)
		// Append invalidated, get again
		childValue3 = containerValue2.Get(inter, EmptyLocationRange, 1).(*CompositeValue)

		require.Equal(t, "[1, S.test.TestStruct(test: 9)]", containerValue1.String())
		require.Equal(t, "[2, S.test.TestStruct(test: 5)]", containerValue2.String())
		require.Equal(t, "S.test.TestStruct(test: 8)", childValue1.String())
		require.Equal(t, "S.test.TestStruct(test: 4)", childValue2.String())
		require.Equal(t, "S.test.TestStruct(test: 5)", childValue3.String())
		require.Equal(t, "S.test.TestStruct(test: 9)", childValue4.String())

		childValue3.SetMember(inter, EmptyLocationRange, fieldName, NewUnmeteredUInt8Value(10))

		require.Equal(t, "[1, S.test.TestStruct(test: 9)]", containerValue1.String())
		require.Equal(t, "[2, S.test.TestStruct(test: 10)]", containerValue2.String())
		require.Equal(t, "S.test.TestStruct(test: 8)", childValue1.String())
		require.Equal(t, "S.test.TestStruct(test: 4)", childValue2.String())
		require.Equal(t, "S.test.TestStruct(test: 10)", childValue3.String())
		require.Equal(t, "S.test.TestStruct(test: 9)", childValue4.String())
	})

	t.Run("resource, move from array to array", func(t *testing.T) {

		t.Parallel()

		storage := newUnmeteredInMemoryStorage()

		inter, err := NewInterpreter(
			nil,
			common.AddressLocation{},
			&Config{
				Storage:               storage,
				ImportLocationHandler: importLocationHandlerFunc,
			},
		)
		require.NoError(t, err)

		containerValue1 := NewArrayValue(
			inter,
			EmptyLocationRange,
			&VariableSizedStaticType{
				Type: PrimitiveStaticTypeAnyStruct,
			},
			common.ZeroAddress,
		)

		containerValue2 := NewArrayValue(
			inter,
			EmptyLocationRange,
			&VariableSizedStaticType{
				Type: PrimitiveStaticTypeAnyStruct,
			},
			common.ZeroAddress,
		)

		newChildValue := func(value uint8) *CompositeValue {
			return NewCompositeValue(
				inter,
				EmptyLocationRange,
				TestLocation,
				"TestResource",
				common.CompositeKindResource,
				[]CompositeField{
					{
						Name:  fieldName,
						Value: NewUnmeteredUInt8Value(value),
					},
				},
				common.ZeroAddress,
			)
		}

		childValue1 := newChildValue(0)

		require.Equal(t, "[]", containerValue1.String())
		require.Equal(t, "[]", containerValue2.String())

		containerValue1.Append(inter, EmptyLocationRange, NewUnmeteredUInt8Value(1))
		containerValue2.Append(inter, EmptyLocationRange, NewUnmeteredUInt8Value(2))

		require.Equal(t, "[1]", containerValue1.String())
		require.Equal(t, "[2]", containerValue2.String())

		require.Equal(t, "S.test.TestResource(test: 0)", childValue1.String())

		childValue1.SetMember(inter, EmptyLocationRange, fieldName, NewUnmeteredUInt8Value(3))

		require.Equal(t, "S.test.TestResource(test: 3)", childValue1.String())

		ref1 := NewEphemeralReferenceValue(
			inter,
			UnauthorizedAccess,
			childValue1,
			testResourceType,
			EmptyLocationRange,
		)

		containerValue1.Append(inter, EmptyLocationRange, childValue1)
		// Append invalidated, get again
		childValue1 = containerValue1.Get(inter, EmptyLocationRange, 1).(*CompositeValue)

		require.Equal(t, "[1, S.test.TestResource(test: 3)]", containerValue1.String())
		require.Equal(t, "[2]", containerValue2.String())
		require.Equal(t, "S.test.TestResource(test: 3)", childValue1.String())
		require.Nil(t, ref1.Value)

		childValue1.SetMember(inter, EmptyLocationRange, fieldName, NewUnmeteredUInt8Value(4))

		require.Equal(t, "[1, S.test.TestResource(test: 4)]", containerValue1.String())
		require.Equal(t, "[2]", containerValue2.String())
		require.Equal(t, "S.test.TestResource(test: 4)", childValue1.String())
		require.Nil(t, ref1.Value)

		// Cannot use ref1, as it's invalidated
		childValue1.SetMember(inter, EmptyLocationRange, fieldName, NewUnmeteredUInt8Value(5))

		require.Equal(t, "[1, S.test.TestResource(test: 5)]", containerValue1.String())
		require.Equal(t, "[2]", containerValue2.String())
		require.Equal(t, "S.test.TestResource(test: 5)", childValue1.String())
		require.Nil(t, ref1.Value)

		childValue2 := containerValue1.Remove(inter, EmptyLocationRange, 1).(*CompositeValue)

		require.Equal(t, "[1]", containerValue1.String())
		require.Equal(t, "[2]", containerValue2.String())
		require.Equal(t, "S.test.TestResource(test: 5)", childValue1.String())
		require.Nil(t, ref1.Value)
		require.Equal(t, "S.test.TestResource(test: 5)", childValue2.String())

		childValue1.SetMember(inter, EmptyLocationRange, fieldName, NewUnmeteredUInt8Value(6))

		require.Equal(t, "[1]", containerValue1.String())
		require.Equal(t, "[2]", containerValue2.String())
		require.Equal(t, "S.test.TestResource(test: 6)", childValue1.String())
		require.Nil(t, ref1.Value)
		require.Equal(t, "S.test.TestResource(test: 6)", childValue2.String())

		childValue1.SetMember(inter, EmptyLocationRange, fieldName, NewUnmeteredUInt8Value(7))

		require.Equal(t, "[1]", containerValue1.String())
		require.Equal(t, "[2]", containerValue2.String())
		require.Equal(t, "S.test.TestResource(test: 7)", childValue1.String())
		require.Nil(t, ref1.Value)
		require.Equal(t, "S.test.TestResource(test: 7)", childValue2.String())

		// TODO: rename childValue4 to childValue3
		childValue4 := newChildValue(8)

		require.Equal(t, "[1]", containerValue1.String())
		require.Equal(t, "[2]", containerValue2.String())
		require.Equal(t, "S.test.TestResource(test: 7)", childValue1.String())
		require.Nil(t, ref1.Value)
		require.Equal(t, "S.test.TestResource(test: 7)", childValue2.String())
		require.Equal(t, "S.test.TestResource(test: 8)", childValue4.String())

		containerValue1.Append(inter, EmptyLocationRange, childValue4)
		// Append invalidated, get again
		childValue4 = containerValue1.Get(inter, EmptyLocationRange, 1).(*CompositeValue)

		require.Equal(t, "[1, S.test.TestResource(test: 8)]", containerValue1.String())
		require.Equal(t, "[2]", containerValue2.String())
		require.Equal(t, "S.test.TestResource(test: 7)", childValue1.String())
		require.Nil(t, ref1.Value)
		require.Equal(t, "S.test.TestResource(test: 7)", childValue2.String())
		require.Equal(t, "S.test.TestResource(test: 8)", childValue4.String())

		childValue1.SetMember(inter, EmptyLocationRange, fieldName, NewUnmeteredUInt8Value(9))

		require.Equal(t, "[1, S.test.TestResource(test: 8)]", containerValue1.String())
		require.Equal(t, "[2]", containerValue2.String())
		require.Equal(t, "S.test.TestResource(test: 9)", childValue1.String())
		require.Nil(t, ref1.Value)
		require.Equal(t, "S.test.TestResource(test: 9)", childValue2.String())
		require.Equal(t, "S.test.TestResource(test: 8)", childValue4.String())

		// Cannot use ref1, as it's invalidated
		childValue1.SetMember(inter, EmptyLocationRange, fieldName, NewUnmeteredUInt8Value(10))

		require.Equal(t, "[1, S.test.TestResource(test: 8)]", containerValue1.String())
		require.Equal(t, "[2]", containerValue2.String())
		require.Equal(t, "S.test.TestResource(test: 10)", childValue1.String())
		require.Nil(t, ref1.Value)
		require.Equal(t, "S.test.TestResource(test: 10)", childValue2.String())
		require.Equal(t, "S.test.TestResource(test: 8)", childValue4.String())

		childValue4.SetMember(inter, EmptyLocationRange, fieldName, NewUnmeteredUInt8Value(11))

		require.Equal(t, "[1, S.test.TestResource(test: 11)]", containerValue1.String())
		require.Equal(t, "[2]", containerValue2.String())
		require.Equal(t, "S.test.TestResource(test: 10)", childValue1.String())
		require.Nil(t, ref1.Value)
		require.Equal(t, "S.test.TestResource(test: 10)", childValue2.String())
		require.Equal(t, "S.test.TestResource(test: 11)", childValue4.String())

		containerValue2.Append(inter, EmptyLocationRange, childValue2)
		// Append invalidated, get again
		childValue2 = containerValue2.Get(inter, EmptyLocationRange, 1).(*CompositeValue)

		require.Equal(t, "[1, S.test.TestResource(test: 11)]", containerValue1.String())
		require.Equal(t, "[2, S.test.TestResource(test: 10)]", containerValue2.String())
		require.Equal(t, "S.test.TestResource(test: 10)", childValue1.String())
		require.Nil(t, ref1.Value)
		require.Equal(t, "S.test.TestResource(test: 10)", childValue2.String())
		require.Equal(t, "S.test.TestResource(test: 11)", childValue4.String())

		childValue2.SetMember(inter, EmptyLocationRange, fieldName, NewUnmeteredUInt8Value(12))

		require.Equal(t, "[1, S.test.TestResource(test: 11)]", containerValue1.String())
		require.Equal(t, "[2, S.test.TestResource(test: 12)]", containerValue2.String())
		require.Equal(t, "S.test.TestResource(test: 12)", childValue1.String())
		require.Nil(t, ref1.Value)
		require.Equal(t, "S.test.TestResource(test: 12)", childValue2.String())
		require.Equal(t, "S.test.TestResource(test: 11)", childValue4.String())
	})
}<|MERGE_RESOLUTION|>--- conflicted
+++ resolved
@@ -524,11 +524,7 @@
 
 		const storageMapKey = StringStorageMapKey("test")
 
-<<<<<<< HEAD
-		storageMap := storage.GetStorageMap(inter, address, "storage", true)
-=======
-		storageMap := storage.GetStorageMap(address, common.StorageDomainPathStorage, true)
->>>>>>> 33c0dede
+		storageMap := storage.GetStorageMap(inter, address, common.StorageDomainPathStorage, true)
 		storageMap.WriteValue(inter, storageMapKey, array1)
 
 		// Overwriting delete any existing child slabs
