/*
 * Cadence - The resource-oriented smart contract programming language
 *
 * Copyright Flow Foundation
 *
 * Licensed under the Apache License, Version 2.0 (the "License");
 * you may not use this file except in compliance with the License.
 * You may obtain a copy of the License at
 *
 *   http://www.apache.org/licenses/LICENSE-2.0
 *
 * Unless required by applicable law or agreed to in writing, software
 * distributed under the License is distributed on an "AS IS" BASIS,
 * WITHOUT WARRANTIES OR CONDITIONS OF ANY KIND, either express or implied.
 * See the License for the specific language governing permissions and
 * limitations under the License.
 */

package interpreter

import (
	goerrors "errors"

	"github.com/onflow/atree"

	"github.com/onflow/cadence/common"
	"github.com/onflow/cadence/errors"
)

// AccountStorageMap stores domain storage maps in an account.
type AccountStorageMap struct {
	orderedMap *atree.OrderedMap
}

// NewAccountStorageMap creates account storage map.
func NewAccountStorageMap(
	memoryGauge common.MemoryGauge,
	storage atree.SlabStorage,
	address atree.Address,
) *AccountStorageMap {
	common.UseMemory(memoryGauge, common.StorageMapMemoryUsage)

	orderedMap, err := atree.NewMap(
		storage,
		address,
		atree.NewDefaultDigesterBuilder(),
		emptyTypeInfo,
	)
	if err != nil {
		panic(errors.NewExternalError(err))
	}

	return &AccountStorageMap{
		orderedMap: orderedMap,
	}
}

// NewAccountStorageMapWithRootID loads existing account storage map with given atree SlabID.
func NewAccountStorageMapWithRootID(
	storage atree.SlabStorage,
	slabID atree.SlabID,
) *AccountStorageMap {
	orderedMap, err := atree.NewMapWithRootID(
		storage,
		slabID,
		atree.NewDefaultDigesterBuilder(),
	)
	if err != nil {
		panic(errors.NewExternalError(err))
	}

	return &AccountStorageMap{
		orderedMap: orderedMap,
	}
}

// DomainExists returns true if the given domain exists in the account storage map.
func (s *AccountStorageMap) DomainExists(domain common.StorageDomain) bool {
	key := Uint64StorageMapKey(domain)

	exists, err := s.orderedMap.Has(
		key.AtreeValueCompare,
		key.AtreeValueHashInput,
		key.AtreeValue(),
	)
	if err != nil {
		panic(errors.NewExternalError(err))
	}

	return exists
}

// GetDomain returns domain storage map for the given domain.
// If createIfNotExists is true and domain doesn't exist, new domain storage map
// is created and inserted into account storage map with given domain as key.
func (s *AccountStorageMap) GetDomain(
	gauge common.MemoryGauge,
	interpreter *Interpreter,
	domain common.StorageDomain,
	createIfNotExists bool,
) *DomainStorageMap {
	key := Uint64StorageMapKey(domain)

	storedValue, err := s.orderedMap.Get(
		key.AtreeValueCompare,
		key.AtreeValueHashInput,
		key.AtreeValue(),
	)
	if err != nil {
		var keyNotFoundError *atree.KeyNotFoundError
		if goerrors.As(err, &keyNotFoundError) {
			// Create domain storage map if needed.

			if createIfNotExists {
				return s.NewDomain(gauge, interpreter, domain)
			}

			return nil
		}

		panic(errors.NewExternalError(err))
	}

	// Create domain storage map from raw atree value.
	return NewDomainStorageMapWithAtreeValue(storedValue)
}

// NewDomain creates new domain storage map and inserts it to AccountStorageMap with given domain as key.
func (s *AccountStorageMap) NewDomain(
	gauge common.MemoryGauge,
	interpreter *Interpreter,
	domain common.StorageDomain,
) *DomainStorageMap {
	interpreter.recordStorageMutation()

	domainStorageMap := NewDomainStorageMap(gauge, s.orderedMap.Storage, s.orderedMap.Address())

	key := Uint64StorageMapKey(domain)

	existingStorable, err := s.orderedMap.Set(
		key.AtreeValueCompare,
		key.AtreeValueHashInput,
		key.AtreeValue(),
		domainStorageMap.orderedMap,
	)
	if err != nil {
		panic(errors.NewExternalError(err))
	}
	if existingStorable != nil {
		panic(errors.NewUnexpectedError(
			"account %x domain %s should not exist",
			s.orderedMap.Address(),
			domain.Identifier(),
		))
	}

	return domainStorageMap
}

// WriteDomain sets or removes domain storage map in account storage map.
// If the given storage map is nil, domain is removed.
// If the given storage map is non-nil, domain is added/updated.
// Returns true if domain storage map previously existed at the given domain.
func (s *AccountStorageMap) WriteDomain(
	interpreter *Interpreter,
<<<<<<< HEAD
	domain string,
	domainStorageMap *DomainStorageMap,
=======
	domain common.StorageDomain,
	storageMap *DomainStorageMap,
>>>>>>> 0abfa9ac
) (existed bool) {
	if domainStorageMap == nil {
		return s.removeDomain(interpreter, domain)
	}
	return s.setDomain(interpreter, domain, domainStorageMap)
}

// setDomain sets domain storage map in the account storage map and returns true if domain previously existed.
// If the given domain already stores a domain storage map, it is overwritten.
func (s *AccountStorageMap) setDomain(
	interpreter *Interpreter,
<<<<<<< HEAD
	domain string,
	newDomainStorageMap *DomainStorageMap,
=======
	domain common.StorageDomain,
	storageMap *DomainStorageMap,
>>>>>>> 0abfa9ac
) (existed bool) {
	interpreter.recordStorageMutation()

	key := Uint64StorageMapKey(domain)

	existingValueStorable, err := s.orderedMap.Set(
		key.AtreeValueCompare,
		key.AtreeValueHashInput,
		key.AtreeValue(),
		newDomainStorageMap.orderedMap,
	)
	if err != nil {
		panic(errors.NewExternalError(err))
	}

	existed = existingValueStorable != nil
	if existed {
		// Create domain storage map from overwritten storable
		existingDomainStorageMap := newDomainStorageMapWithAtreeStorable(s.orderedMap.Storage, existingValueStorable)

		// Deep remove elements in domain storage map
		existingDomainStorageMap.DeepRemove(interpreter, true)

		// Remove domain storage map slab
		interpreter.RemoveReferencedSlab(existingValueStorable)
	}

	interpreter.maybeValidateAtreeValue(s.orderedMap)

	// NOTE: Don't call maybeValidateAtreeStorage() here because it is possible
	// that domain storage map is in the process of being migrated to account
	// storage map and state isn't consistent during migration.

	return
}

// removeDomain removes domain storage map with given domain in account storage map, if it exists.
func (s *AccountStorageMap) removeDomain(interpreter *Interpreter, domain common.StorageDomain) (existed bool) {
	interpreter.recordStorageMutation()

	key := Uint64StorageMapKey(domain)

	existingKeyStorable, existingValueStorable, err := s.orderedMap.Remove(
		key.AtreeValueCompare,
		key.AtreeValueHashInput,
		key.AtreeValue(),
	)
	if err != nil {
		var keyNotFoundError *atree.KeyNotFoundError
		if goerrors.As(err, &keyNotFoundError) {
			// No-op to remove non-existent domain.
			return
		}
		panic(errors.NewExternalError(err))
	}

	// Key

	// NOTE: Key is just an atree.Value (Uint64AtreeValue), not an interpreter.Value,
	// so do not need (can) convert and not need to deep remove
	interpreter.RemoveReferencedSlab(existingKeyStorable)

	// Value

	existed = existingValueStorable != nil
	if existed {
		// Create domain storage map from removed storable
		domainStorageMap := newDomainStorageMapWithAtreeStorable(s.orderedMap.Storage, existingValueStorable)

		// Deep remove elements in domain storage map
		domainStorageMap.DeepRemove(interpreter, true)

		// Remove domain storage map slab
		interpreter.RemoveReferencedSlab(existingValueStorable)
	}

	interpreter.maybeValidateAtreeValue(s.orderedMap)
	interpreter.maybeValidateAtreeStorage()

	return
}

func (s *AccountStorageMap) SlabID() atree.SlabID {
	return s.orderedMap.SlabID()
}

func (s *AccountStorageMap) Count() uint64 {
	return s.orderedMap.Count()
}

// Domains returns a set of domains in account storage map
func (s *AccountStorageMap) Domains() map[common.StorageDomain]struct{} {
	domains := make(map[common.StorageDomain]struct{})

	iterator := s.Iterator()

	for {
		k, err := iterator.mapIterator.NextKey()
		if err != nil {
			panic(errors.NewExternalError(err))
		}

		if k == nil {
			break
		}

		domain := convertAccountStorageMapKeyToStorageDomain(k)
		domains[domain] = struct{}{}
	}

	return domains
}

// Iterator returns a mutable iterator (AccountStorageMapIterator),
// which allows iterating over the domain and domain storage map.
func (s *AccountStorageMap) Iterator() *AccountStorageMapIterator {
	mapIterator, err := s.orderedMap.Iterator(
		StorageMapKeyAtreeValueComparator,
		StorageMapKeyAtreeValueHashInput,
	)
	if err != nil {
		panic(errors.NewExternalError(err))
	}

	return &AccountStorageMapIterator{
		mapIterator: mapIterator,
		storage:     s.orderedMap.Storage,
	}
}

// AccountStorageMapIterator is an iterator over AccountStorageMap.
type AccountStorageMapIterator struct {
	mapIterator atree.MapIterator
	storage     atree.SlabStorage
}

// Next returns the next domain and domain storage map.
// If there is no more domain, (common.StorageDomainUnknown, nil) is returned.
func (i *AccountStorageMapIterator) Next() (common.StorageDomain, *DomainStorageMap) {
	k, v, err := i.mapIterator.Next()
	if err != nil {
		panic(errors.NewExternalError(err))
	}

	if k == nil || v == nil {
		return common.StorageDomainUnknown, nil
	}

	key := convertAccountStorageMapKeyToStorageDomain(k)

	value := NewDomainStorageMapWithAtreeValue(v)

	return key, value
}

func convertAccountStorageMapKeyToStorageDomain(v atree.Value) common.StorageDomain {
	key, ok := v.(Uint64AtreeValue)
	if !ok {
		panic(errors.NewUnexpectedError("domain key type %T isn't expected", key))
	}
	domain, err := common.StorageDomainFromUint64(uint64(key))
	if err != nil {
		panic(errors.NewUnexpectedError("domain key %d isn't expected: %w", key, err))
	}
	return domain
}<|MERGE_RESOLUTION|>--- conflicted
+++ resolved
@@ -163,13 +163,8 @@
 // Returns true if domain storage map previously existed at the given domain.
 func (s *AccountStorageMap) WriteDomain(
 	interpreter *Interpreter,
-<<<<<<< HEAD
-	domain string,
+	domain common.StorageDomain,
 	domainStorageMap *DomainStorageMap,
-=======
-	domain common.StorageDomain,
-	storageMap *DomainStorageMap,
->>>>>>> 0abfa9ac
 ) (existed bool) {
 	if domainStorageMap == nil {
 		return s.removeDomain(interpreter, domain)
@@ -181,13 +176,8 @@
 // If the given domain already stores a domain storage map, it is overwritten.
 func (s *AccountStorageMap) setDomain(
 	interpreter *Interpreter,
-<<<<<<< HEAD
-	domain string,
+	domain common.StorageDomain,
 	newDomainStorageMap *DomainStorageMap,
-=======
-	domain common.StorageDomain,
-	storageMap *DomainStorageMap,
->>>>>>> 0abfa9ac
 ) (existed bool) {
 	interpreter.recordStorageMutation()
 
