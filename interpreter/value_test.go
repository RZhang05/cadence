--- conflicted
+++ resolved
@@ -3806,11 +3806,7 @@
 		)
 		require.NoError(t, err)
 
-<<<<<<< HEAD
-		storageMap := storage.GetStorageMap(inter, testAddress, "storage", true)
-=======
-		storageMap := storage.GetStorageMap(testAddress, common.StorageDomainPathStorage, true)
->>>>>>> 33c0dede
+		storageMap := storage.GetStorageMap(inter, testAddress, common.StorageDomainPathStorage, true)
 		storageMap.WriteValue(inter, StringStorageMapKey("test"), TrueValue)
 
 		value := valueFactory(inter)
