--- conflicted
+++ resolved
@@ -237,11 +237,7 @@
 
 type Storage interface {
 	atree.SlabStorage
-<<<<<<< HEAD
-	GetStorageMap(inter *Interpreter, address common.Address, domain string, createIfNotExists bool) *DomainStorageMap
-=======
-	GetStorageMap(address common.Address, domain common.StorageDomain, createIfNotExists bool) *StorageMap
->>>>>>> 33c0dede
+	GetStorageMap(inter *Interpreter, address common.Address, domain common.StorageDomain, createIfNotExists bool) *DomainStorageMap
 	CheckHealth() error
 }
 
@@ -4073,11 +4069,7 @@
 }
 
 func (interpreter *Interpreter) domainPaths(address common.Address, domain common.PathDomain) []Value {
-<<<<<<< HEAD
-	storageMap := interpreter.Storage().GetStorageMap(interpreter, address, domain.Identifier(), false)
-=======
-	storageMap := interpreter.Storage().GetStorageMap(address, domain.StorageDomain(), false)
->>>>>>> 33c0dede
+	storageMap := interpreter.Storage().GetStorageMap(interpreter, address, domain.StorageDomain(), false)
 	if storageMap == nil {
 		return []Value{}
 	}
@@ -4172,11 +4164,7 @@
 			parameterTypes := fnType.ParameterTypes()
 			returnType := fnType.ReturnTypeAnnotation.Type
 
-<<<<<<< HEAD
-			storageMap := config.Storage.GetStorageMap(interpreter, address, domain.Identifier(), false)
-=======
-			storageMap := config.Storage.GetStorageMap(address, domain.StorageDomain(), false)
->>>>>>> 33c0dede
+			storageMap := config.Storage.GetStorageMap(interpreter, address, domain.StorageDomain(), false)
 			if storageMap == nil {
 				// if nothing is stored, no iteration is required
 				return Void
