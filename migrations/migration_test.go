/*
 * Cadence - The resource-oriented smart contract programming language
 *
 * Copyright Dapper Labs, Inc.
 *
 * Licensed under the Apache License, Version 2.0 (the "License");
 * you may not use this file except in compliance with the License.
 * You may obtain a copy of the License at
 *
 *   http://www.apache.org/licenses/LICENSE-2.0
 *
 * Unless required by applicable law or agreed to in writing, software
 * distributed under the License is distributed on an "AS IS" BASIS,
 * WITHOUT WARRANTIES OR CONDITIONS OF ANY KIND, either express or implied.
 * See the License for the specific language governing permissions and
 * limitations under the License.
 */

package migrations

import (
	"errors"
	"fmt"
	"testing"

	"github.com/stretchr/testify/assert"
	"github.com/stretchr/testify/require"

	"github.com/onflow/atree"

	"github.com/onflow/cadence"
	"github.com/onflow/cadence/runtime"
	"github.com/onflow/cadence/runtime/common"
	"github.com/onflow/cadence/runtime/interpreter"
	"github.com/onflow/cadence/runtime/sema"
	"github.com/onflow/cadence/runtime/stdlib"
	. "github.com/onflow/cadence/runtime/tests/runtime_utils"
	"github.com/onflow/cadence/runtime/tests/utils"
)

type testReporter struct {
	migrated map[struct {
		interpreter.StorageKey
		interpreter.StorageMapKey
	}][]string
	errors map[struct {
		interpreter.StorageKey
		interpreter.StorageMapKey
	}][]error
}

var _ Reporter = &testReporter{}

func newTestReporter() *testReporter {
	return &testReporter{
		migrated: map[struct {
			interpreter.StorageKey
			interpreter.StorageMapKey
		}][]string{},
		errors: map[struct {
			interpreter.StorageKey
			interpreter.StorageMapKey
		}][]error{},
	}
}

func (t *testReporter) Migrated(
	storageKey interpreter.StorageKey,
	storageMapKey interpreter.StorageMapKey,
	migration string,
) {
	key := struct {
		interpreter.StorageKey
		interpreter.StorageMapKey
	}{
		StorageKey:    storageKey,
		StorageMapKey: storageMapKey,
	}

	t.migrated[key] = append(
		t.migrated[key],
		migration,
	)
}

func (t *testReporter) Error(
	storageKey interpreter.StorageKey,
	storageMapKey interpreter.StorageMapKey,
	_ string,
	err error,
) {
	key := struct {
		interpreter.StorageKey
		interpreter.StorageMapKey
	}{
		StorageKey:    storageKey,
		StorageMapKey: storageMapKey,
	}

	t.errors[key] = append(
		t.errors[key],
		err,
	)
}

// testStringMigration

type testStringMigration struct{}

var _ ValueMigration = testStringMigration{}

func (testStringMigration) Name() string {
	return "testStringMigration"
}

func (testStringMigration) Migrate(
	_ interpreter.StorageKey,
	_ interpreter.StorageMapKey,
	value interpreter.Value,
	_ *interpreter.Interpreter,
) (interpreter.Value, error) {
	if value, ok := value.(*interpreter.StringValue); ok {
		return interpreter.NewUnmeteredStringValue(fmt.Sprintf("updated_%s", value.Str)), nil
	}

	return nil, nil
}

// testInt8Migration

type testInt8Migration struct {
	mustError bool
}

var _ ValueMigration = testInt8Migration{}

func (testInt8Migration) Name() string {
	return "testInt8Migration"
}

func (m testInt8Migration) Migrate(
	_ interpreter.StorageKey,
	_ interpreter.StorageMapKey,
	value interpreter.Value,
	_ *interpreter.Interpreter,
) (interpreter.Value, error) {
	int8Value, ok := value.(interpreter.Int8Value)
	if !ok {
		return nil, nil
	}

	if m.mustError {
		return nil, errors.New("error occurred while migrating int8")
	}

	return interpreter.NewUnmeteredInt8Value(int8(int8Value) + 10), nil
}

// testCapMigration

type testCapMigration struct{}

var _ ValueMigration = testCapMigration{}

func (testCapMigration) Name() string {
	return "testCapMigration"
}

func (testCapMigration) Migrate(
	_ interpreter.StorageKey,
	_ interpreter.StorageMapKey,
	value interpreter.Value,
	_ *interpreter.Interpreter,
) (interpreter.Value, error) {
	if value, ok := value.(*interpreter.IDCapabilityValue); ok {
		return interpreter.NewCapabilityValue(
			nil,
			value.ID+10,
			value.Address,
			value.BorrowType,
		), nil
	}

	return nil, nil
}

// testCapConMigration

type testCapConMigration struct{}

var _ ValueMigration = testCapConMigration{}

func (testCapConMigration) Name() string {
	return "testCapConMigration"
}

func (testCapConMigration) Migrate(
	_ interpreter.StorageKey,
	_ interpreter.StorageMapKey,
	value interpreter.Value,
	_ *interpreter.Interpreter,
) (interpreter.Value, error) {

	switch value := value.(type) {
	case *interpreter.StorageCapabilityControllerValue:
		return interpreter.NewStorageCapabilityControllerValue(
			nil,
			value.BorrowType,
			value.CapabilityID+10,
			value.TargetPath,
		), nil

	case *interpreter.AccountCapabilityControllerValue:
		return interpreter.NewAccountCapabilityControllerValue(
			nil,
			value.BorrowType,
			value.CapabilityID+10,
		), nil
	}

	return nil, nil
}

func TestMultipleMigrations(t *testing.T) {
	t.Parallel()

	account := common.Address{0x42}

	type testCase struct {
		name          string
		migration     string
		storedValue   interpreter.Value
		expectedValue interpreter.Value
		key           string
	}

	ledger := NewTestLedger(nil, nil)
	storage := runtime.NewStorage(ledger, nil)
	locationRange := interpreter.EmptyLocationRange

	inter, err := interpreter.NewInterpreter(
		nil,
		utils.TestLocation,
		&interpreter.Config{
			Storage:                       storage,
			AtreeValueValidationEnabled:   true,
			AtreeStorageValidationEnabled: true,
		},
	)
	require.NoError(t, err)

	testCases := []testCase{
		{
			name:          "string_value",
			key:           common.PathDomainStorage.Identifier(),
			migration:     "testStringMigration",
			storedValue:   interpreter.NewUnmeteredStringValue("hello"),
			expectedValue: interpreter.NewUnmeteredStringValue("updated_hello"),
		},
		{
			name:          "int8_value",
			key:           common.PathDomainStorage.Identifier(),
			migration:     "testInt8Migration",
			storedValue:   interpreter.NewUnmeteredInt8Value(5),
			expectedValue: interpreter.NewUnmeteredInt8Value(15),
		},
		{
			name:          "int16_value",
			key:           common.PathDomainStorage.Identifier(),
			migration:     "", // should not be migrated
			storedValue:   interpreter.NewUnmeteredInt16Value(5),
			expectedValue: interpreter.NewUnmeteredInt16Value(5),
		},
		{
			name:      "storage_cap_value",
			key:       common.PathDomainStorage.Identifier(),
			migration: "testCapMigration",
			storedValue: interpreter.NewCapabilityValue(
				nil,
				5,
				interpreter.AddressValue(common.Address{0x1}),
				interpreter.NewReferenceStaticType(
					nil,
					interpreter.UnauthorizedAccess,
					interpreter.PrimitiveStaticTypeString,
				),
			),
			expectedValue: interpreter.NewCapabilityValue(
				nil,
				15,
				interpreter.AddressValue(common.Address{0x1}),
				interpreter.NewReferenceStaticType(
					nil,
					interpreter.UnauthorizedAccess,
					interpreter.PrimitiveStaticTypeString,
				),
			),
		},
		{
			name:      "inbox_cap_value",
			key:       stdlib.InboxStorageDomain,
			migration: "testCapMigration",
			storedValue: interpreter.NewPublishedValue(
				nil,
				interpreter.AddressValue(common.Address{0x2}),
				interpreter.NewCapabilityValue(
					nil,
					5,
					interpreter.AddressValue(common.Address{0x1}),
					interpreter.NewReferenceStaticType(
						nil,
						interpreter.UnauthorizedAccess,
						interpreter.PrimitiveStaticTypeString,
					),
				),
			),
			expectedValue: interpreter.NewPublishedValue(
				nil,
				interpreter.AddressValue(common.Address{0x2}),
				interpreter.NewCapabilityValue(
					nil,
					15,
					interpreter.AddressValue(common.Address{0x1}),
					interpreter.NewReferenceStaticType(
						nil,
						interpreter.UnauthorizedAccess,
						interpreter.PrimitiveStaticTypeString,
					),
				),
			),
		},
	}

	variableSizedAnyStructStaticType :=
		interpreter.NewVariableSizedStaticType(nil, interpreter.PrimitiveStaticTypeAnyStruct)

	dictionaryAnyStructStaticType :=
		interpreter.NewDictionaryStaticType(
			nil,
			interpreter.PrimitiveStaticTypeAnyStruct,
			interpreter.PrimitiveStaticTypeAnyStruct,
		)

	for _, test := range testCases {

		if test.key != common.PathDomainStorage.Identifier() {
			continue
		}

		testCases = append(testCases, testCase{
			name:      "array_" + test.name,
			key:       test.key,
			migration: test.migration,
			storedValue: interpreter.NewArrayValue(
				inter,
				emptyLocationRange,
				variableSizedAnyStructStaticType,
				common.ZeroAddress,
				test.storedValue,
			),
			expectedValue: interpreter.NewArrayValue(
				inter,
				emptyLocationRange,
				variableSizedAnyStructStaticType,
				common.ZeroAddress,
				test.expectedValue,
			),
		})

		if _, ok := test.storedValue.(interpreter.HashableValue); ok {

			testCases = append(testCases, testCase{
				name:      "dict_key_" + test.name,
				key:       test.key,
				migration: test.migration,
				storedValue: interpreter.NewDictionaryValue(
					inter,
					emptyLocationRange,
					dictionaryAnyStructStaticType,
					test.storedValue,
					interpreter.TrueValue,
				),

				expectedValue: interpreter.NewDictionaryValue(
					inter,
					emptyLocationRange,
					dictionaryAnyStructStaticType,
					test.expectedValue,
					interpreter.TrueValue,
				),
			})
		}

		testCases = append(testCases, testCase{
			name:      "dict_value_" + test.name,
			key:       test.key,
			migration: test.migration,
			storedValue: interpreter.NewDictionaryValue(
				inter,
				emptyLocationRange,
				dictionaryAnyStructStaticType,
				interpreter.TrueValue,
				test.storedValue,
			),
			expectedValue: interpreter.NewDictionaryValue(
				inter,
				emptyLocationRange,
				dictionaryAnyStructStaticType,
				interpreter.TrueValue,
				test.expectedValue,
			),
		})

		testCases = append(testCases, testCase{
			name:          "some_" + test.name,
			key:           test.key,
			migration:     test.migration,
			storedValue:   interpreter.NewSomeValueNonCopying(nil, test.storedValue),
			expectedValue: interpreter.NewSomeValueNonCopying(nil, test.expectedValue),
		})

		if _, ok := test.storedValue.(*interpreter.IDCapabilityValue); ok {

			testCases = append(testCases, testCase{
				name:      "published_" + test.name,
				key:       test.key,
				migration: test.migration,
				storedValue: interpreter.NewPublishedValue(
					nil,
					interpreter.AddressValue(common.ZeroAddress),
					test.storedValue.(*interpreter.IDCapabilityValue),
				),
				expectedValue: interpreter.NewPublishedValue(
					nil,
					interpreter.AddressValue(common.ZeroAddress),
					test.expectedValue.(*interpreter.IDCapabilityValue),
				),
			})
		}

		testCases = append(testCases, testCase{
			name:      "struct_" + test.name,
			key:       test.key,
			migration: test.migration,
			storedValue: interpreter.NewCompositeValue(
				inter,
				emptyLocationRange,
				utils.TestLocation,
				"S",
				common.CompositeKindStructure,
				[]interpreter.CompositeField{
					{
						Name:  "test",
						Value: test.storedValue,
					},
				},
				common.ZeroAddress,
			),
			expectedValue: interpreter.NewCompositeValue(
				inter,
				emptyLocationRange,
				utils.TestLocation,
				"S",
				common.CompositeKindStructure,
				[]interpreter.CompositeField{
					{
						Name:  "test",
						Value: test.expectedValue,
					},
				},
				common.ZeroAddress,
			),
		})
	}

	// Store values

	for _, testCase := range testCases {
		transferredValue := testCase.storedValue.Transfer(
			inter,
			locationRange,
			atree.Address(account),
			false,
			nil,
			nil,
		)

		inter.WriteStored(
			account,
			testCase.key,
			interpreter.StringStorageMapKey(testCase.name),
			transferredValue,
		)
	}

	err = storage.Commit(inter, true)
	require.NoError(t, err)

	// Migrate

	migration := NewStorageMigration(inter, storage)

	reporter := newTestReporter()

	migration.Migrate(
		&AddressSliceIterator{
			Addresses: []common.Address{
				account,
			},
		},
		migration.NewValueMigrationsPathMigrator(
			reporter,
			testStringMigration{},
			testInt8Migration{},
			testCapMigration{},
		),
	)

	err = migration.Commit()
	require.NoError(t, err)

	// Assert

	require.Empty(t, reporter.errored)

	err = storage.CheckHealth()
	require.NoError(t, err)

	for _, testCase := range testCases {

		t.Run(testCase.name, func(t *testing.T) {

			storageMap := storage.GetStorageMap(account, testCase.key, false)
			require.NotNil(t, storageMap)

			readValue := storageMap.ReadValue(nil, interpreter.StringStorageMapKey(testCase.name))

			utils.AssertValuesEqual(t,
				inter,
				testCase.expectedValue,
				readValue,
			)
		})
	}

	// Check the reporter
	expectedMigrations := map[struct {
		interpreter.StorageKey
		interpreter.StorageMapKey
	}][]string{}

	for _, testCase := range testCases {

		if testCase.migration == "" {
			continue
		}

		key := struct {
			interpreter.StorageKey
			interpreter.StorageMapKey
		}{
			StorageKey: interpreter.StorageKey{
				Address: account,
				Key:     testCase.key,
			},
			StorageMapKey: interpreter.StringStorageMapKey(testCase.name),
		}

		expectedMigrations[key] = append(
			expectedMigrations[key],
			testCase.migration,
		)
	}

	require.Equal(t,
		expectedMigrations,
		reporter.migrated,
	)
}

func TestMigrationError(t *testing.T) {
	t.Parallel()

	account := common.Address{0x42}
	pathDomain := common.PathDomainPublic

	type testCase struct {
		storedValue   interpreter.Value
		expectedValue interpreter.Value
	}

	ledger := NewTestLedger(nil, nil)
	storage := runtime.NewStorage(ledger, nil)
	locationRange := interpreter.EmptyLocationRange

	inter, err := interpreter.NewInterpreter(
		nil,
		utils.TestLocation,
		&interpreter.Config{
			Storage:                       storage,
			AtreeValueValidationEnabled:   true,
			AtreeStorageValidationEnabled: true,
		},
	)
	require.NoError(t, err)

	testCases := map[string]testCase{
		"string_value": {
			storedValue:   interpreter.NewUnmeteredStringValue("hello"),
			expectedValue: interpreter.NewUnmeteredStringValue("updated_hello"),
		},
		// Since Int8 migration expected to produce error,
		// int8 value should not have been migrated.
		"int8_value": {
			storedValue:   interpreter.NewUnmeteredInt8Value(5),
			expectedValue: interpreter.NewUnmeteredInt8Value(5),
		},
	}

	// Store values

	for name, testCase := range testCases {
		transferredValue := testCase.storedValue.Transfer(
			inter,
			locationRange,
			atree.Address(account),
			false,
			nil,
			nil,
		)

		inter.WriteStored(
			account,
			pathDomain.Identifier(),
			interpreter.StringStorageMapKey(name),
			transferredValue,
		)
	}

	err = storage.Commit(inter, true)
	require.NoError(t, err)

	// Migrate

	migration := NewStorageMigration(inter, storage)

	reporter := newTestReporter()

	migration.Migrate(
		&AddressSliceIterator{
			Addresses: []common.Address{
				account,
			},
		},
		migration.NewValueMigrationsPathMigrator(
			reporter,
			testStringMigration{},

			// Int8 migration should produce errors
			testInt8Migration{
				mustError: true,
			},
		),
	)

	err = migration.Commit()
	require.NoError(t, err)

	assert.Equal(t,
		map[struct {
			interpreter.StorageKey
			interpreter.StorageMapKey
		}][]string{
			{
				StorageKey: interpreter.StorageKey{
					Address: account,
					Key:     pathDomain.Identifier(),
				},
				StorageMapKey: interpreter.StringStorageMapKey("int8_value"),
			}: {"testInt8Migration"},
		},
		reporter.errored,
	)

	err = storage.CheckHealth()
	require.NoError(t, err)

	// Assert: Traverse through the storage and see if the values are updated now.

	storageMap := storage.GetStorageMap(account, pathDomain.Identifier(), false)
	require.NotNil(t, storageMap)
	require.Greater(t, storageMap.Count(), uint64(0))

	iterator := storageMap.Iterator(inter)

	for key, value := iterator.Next(); key != nil; key, value = iterator.Next() {
		identifier := string(key.(interpreter.StringAtreeValue))

		t.Run(identifier, func(t *testing.T) {
			testCase, ok := testCases[identifier]
			require.True(t, ok)
			utils.AssertValuesEqual(t, inter, testCase.expectedValue, value)
		})
	}

	// Check the reporter.
	// Since Int8 migration produces an error, only the string value must have been migrated.
	require.Equal(t,
		map[struct {
			interpreter.StorageKey
			interpreter.StorageMapKey
		}][]string{
			{
				StorageKey: interpreter.StorageKey{
					Address: account,
					Key:     pathDomain.Identifier(),
				},
				StorageMapKey: interpreter.StringStorageMapKey("string_value"),
			}: {
				"testStringMigration",
			},
		},
		reporter.migrated,
	)

	require.Equal(t,
		map[struct {
			interpreter.StorageKey
			interpreter.StorageMapKey
		}][]error{
			{
				StorageKey: interpreter.StorageKey{
					Address: account,
					Key:     pathDomain.Identifier(),
				},
				StorageMapKey: interpreter.StringStorageMapKey("int8_value"),
			}: {
				errors.New("error occurred while migrating int8"),
			},
		},
		reporter.errors,
	)
}

func TestCapConMigration(t *testing.T) {

	t.Parallel()

	testAddress := common.MustBytesToAddress([]byte{0x1})

	rt := NewTestInterpreterRuntime()

	runtimeInterface := &TestRuntimeInterface{
		Storage: NewTestLedger(nil, nil),
		OnGetSigningAccounts: func() ([]runtime.Address, error) {
			return []runtime.Address{testAddress}, nil
		},
	}

	// Prepare

	setupTx := `
	  transaction {
          prepare(signer: auth(Capabilities) &Account) {
              signer.capabilities.storage.issue<&AnyStruct>(/storage/foo)
              signer.capabilities.account.issue<&Account>()
          }
      }
    `

	nextTransactionLocation := NewTransactionLocationGenerator()

	err := rt.ExecuteTransaction(
		runtime.Script{
			Source: []byte(setupTx),
		},
		runtime.Context{
			Interface: runtimeInterface,
			Location:  nextTransactionLocation(),
		},
	)
	require.NoError(t, err)

	storage, inter, err := rt.Storage(runtime.Context{
		Interface: runtimeInterface,
	})
	require.NoError(t, err)

	storageMap := storage.GetStorageMap(
		testAddress,
		stdlib.CapabilityControllerStorageDomain,
		false,
	)

	assert.Equal(t, uint64(2), storageMap.Count())

	controller1 := storageMap.ReadValue(nil, interpreter.Uint64StorageMapKey(1))
	require.IsType(t, &interpreter.StorageCapabilityControllerValue{}, controller1)
	assert.Equal(t,
		interpreter.UInt64Value(1),
		controller1.(*interpreter.StorageCapabilityControllerValue).CapabilityID,
	)

	controller2 := storageMap.ReadValue(nil, interpreter.Uint64StorageMapKey(2))
	require.IsType(t, &interpreter.AccountCapabilityControllerValue{}, controller2)
	assert.Equal(t,
		interpreter.UInt64Value(2),
		controller2.(*interpreter.AccountCapabilityControllerValue).CapabilityID,
	)

	// Migrate

	reporter := newTestReporter()

	migration := NewStorageMigration(inter, storage)

	migration.Migrate(
		&AddressSliceIterator{
			Addresses: []common.Address{
				testAddress,
			},
		},
		migration.NewValueMigrationsPathMigrator(
			reporter,
			testCapConMigration{},
		),
	)

	err = migration.Commit()
	require.NoError(t, err)

	err = storage.CheckHealth()
	require.NoError(t, err)

	// Assert

<<<<<<< HEAD
	assert.Empty(t, reporter.errored)
=======
	assert.Len(t, reporter.errors, 0)
>>>>>>> 2874bef9
	assert.Len(t, reporter.migrated, 2)

	storageMap = storage.GetStorageMap(
		testAddress,
		stdlib.CapabilityControllerStorageDomain,
		false,
	)

	assert.Equal(t, uint64(2), storageMap.Count())

	controller1 = storageMap.ReadValue(nil, interpreter.Uint64StorageMapKey(1))
	require.IsType(t, &interpreter.StorageCapabilityControllerValue{}, controller1)
	assert.Equal(t,
		interpreter.UInt64Value(11),
		controller1.(*interpreter.StorageCapabilityControllerValue).CapabilityID,
	)

	controller2 = storageMap.ReadValue(nil, interpreter.Uint64StorageMapKey(2))
	require.IsType(t, &interpreter.AccountCapabilityControllerValue{}, controller2)
	assert.Equal(t,
		interpreter.UInt64Value(12),
		controller2.(*interpreter.AccountCapabilityControllerValue).CapabilityID,
	)
}

func TestContractMigration(t *testing.T) {

	t.Parallel()

	testAddress := common.MustBytesToAddress([]byte{0x1})

	rt := NewTestInterpreterRuntime()

	accountCodes := map[common.Location][]byte{}

	runtimeInterface := &TestRuntimeInterface{
		Storage: NewTestLedger(nil, nil),
		OnGetSigningAccounts: func() ([]runtime.Address, error) {
			return []runtime.Address{testAddress}, nil
		},
		OnEmitEvent: func(event cadence.Event) error {
			return nil
		},
		OnGetCode: func(location common.Location) (bytes []byte, err error) {
			return accountCodes[location], nil
		},
		OnResolveLocation: NewSingleIdentifierLocationResolver(t),
		OnGetAccountContractCode: func(location common.AddressLocation) (code []byte, err error) {
			code = accountCodes[location]
			return code, nil
		},
		OnUpdateAccountContractCode: func(location common.AddressLocation, code []byte) error {
			accountCodes[location] = code
			return nil
		},
	}

	const testContract = `
      access(all)
      contract Test {

          access(all)
          let foo: String

          init() {
              self.foo = "bar"
          }
      }
    `

	// Prepare

	nextTransactionLocation := NewTransactionLocationGenerator()
	nextScriptLocation := NewScriptLocationGenerator()

	err := rt.ExecuteTransaction(
		runtime.Script{
			Source: utils.DeploymentTransaction("Test", []byte(testContract)),
		},
		runtime.Context{
			Interface: runtimeInterface,
			Location:  nextTransactionLocation(),
		},
	)
	require.NoError(t, err)

	storage, inter, err := rt.Storage(runtime.Context{
		Interface: runtimeInterface,
	})
	require.NoError(t, err)

	// Migrate

	reporter := newTestReporter()

	migration := NewStorageMigration(inter, storage)

	migration.Migrate(
		&AddressSliceIterator{
			Addresses: []common.Address{
				testAddress,
			},
		},
		migration.NewValueMigrationsPathMigrator(
			reporter,
			testStringMigration{},
		),
	)

	err = migration.Commit()
	require.NoError(t, err)

	// Assert

<<<<<<< HEAD
	require.Empty(t, reporter.errored)

	err = storage.CheckHealth()
	require.NoError(t, err)

=======
	assert.Len(t, reporter.errors, 0)
>>>>>>> 2874bef9
	assert.Len(t, reporter.migrated, 1)

	value, err := rt.ExecuteScript(
		runtime.Script{
			Source: []byte(`
              import Test from 0x1

              access(all)
              fun main(): String {
                  return Test.foo
              }
            `),
		},
		runtime.Context{
			Interface: runtimeInterface,
			Location:  nextScriptLocation(),
		},
	)
	require.NoError(t, err)

	require.Equal(t,
		cadence.String("updated_bar"),
		value,
	)
}

// testCompositeValueMigration

type testCompositeValueMigration struct {
}

var _ ValueMigration = testCompositeValueMigration{}

func (testCompositeValueMigration) Name() string {
	return "testCompositeValueMigration"
}

func (m testCompositeValueMigration) Migrate(
	_ interpreter.StorageKey,
	_ interpreter.StorageMapKey,
	value interpreter.Value,
	inter *interpreter.Interpreter,
) (
	interpreter.Value,
	error,
) {
	compositeValue, ok := value.(*interpreter.CompositeValue)
	if !ok {
		return nil, nil
	}

	return interpreter.NewCompositeValue(
		inter,
		emptyLocationRange,
		utils.TestLocation,
		"S2",
		common.CompositeKindStructure,
		nil,
		common.Address(compositeValue.StorageAddress()),
	), nil
}

func TestEmptyIntersectionTypeMigration(t *testing.T) {

	t.Parallel()

	testAddress := common.MustBytesToAddress([]byte{0x1})

	rt := NewTestInterpreterRuntime()

	runtimeInterface := &TestRuntimeInterface{
		Storage: NewTestLedger(nil, nil),
	}

	// Prepare

	storage, inter, err := rt.Storage(runtime.Context{
		Location:  utils.TestLocation,
		Interface: runtimeInterface,
	})
	require.NoError(t, err)

	storageMap := storage.GetStorageMap(
		testAddress,
		common.PathDomainStorage.Identifier(),
		true,
	)

	elaboration := sema.NewElaboration(nil)

	const s1QualifiedIdentifier = "S1"
	const s2QualifiedIdentifier = "S2"

	elaboration.SetCompositeType(
		utils.TestLocation.TypeID(nil, s1QualifiedIdentifier),
		&sema.CompositeType{
			Location:   utils.TestLocation,
			Members:    &sema.StringMemberOrderedMap{},
			Identifier: s1QualifiedIdentifier,
			Kind:       common.CompositeKindStructure,
		},
	)

	elaboration.SetCompositeType(
		utils.TestLocation.TypeID(nil, s2QualifiedIdentifier),
		&sema.CompositeType{
			Location:   utils.TestLocation,
			Members:    &sema.StringMemberOrderedMap{},
			Identifier: s2QualifiedIdentifier,
			Kind:       common.CompositeKindStructure,
		},
	)

	compositeValue := interpreter.NewCompositeValue(
		inter,
		emptyLocationRange,
		utils.TestLocation,
		s1QualifiedIdentifier,
		common.CompositeKindStructure,
		nil,
		testAddress,
	)

	inter.Program = &interpreter.Program{
		Elaboration: elaboration,
	}

	// NOTE: create an empty intersection type with a legacy type: AnyStruct{}
	emptyIntersectionType := interpreter.NewIntersectionStaticType(
		nil,
		nil,
	)
	emptyIntersectionType.LegacyType = interpreter.PrimitiveStaticTypeAnyStruct

	storageMapKey := interpreter.StringStorageMapKey("test")

	dictionaryKey := interpreter.NewUnmeteredStringValue("foo")

	dictionaryValue := interpreter.NewDictionaryValueWithAddress(
		inter,
		emptyLocationRange,
		interpreter.NewDictionaryStaticType(
			nil,
			interpreter.PrimitiveStaticTypeString,
			emptyIntersectionType,
		),
		testAddress,
	)

	dictionaryValue.Insert(
		inter,
		emptyLocationRange,
		dictionaryKey,
		compositeValue,
	)

	storageMap.WriteValue(
		inter,
		storageMapKey,
		dictionaryValue,
	)

	// Migrate

	reporter := newTestReporter()

	migration := NewStorageMigration(inter, storage)

	migration.Migrate(
		&AddressSliceIterator{
			Addresses: []common.Address{
				testAddress,
			},
		},
		migration.NewValueMigrationsPathMigrator(
			reporter,
			testCompositeValueMigration{},
		),
	)

	err = migration.Commit()
	require.NoError(t, err)

	// Assert

	assert.Len(t, reporter.errors, 0)
	assert.Len(t, reporter.migrated, 1)

	storageMap = storage.GetStorageMap(
		testAddress,
		common.PathDomainStorage.Identifier(),
		false,
	)

	assert.Equal(t, uint64(1), storageMap.Count())

	migratedValue := storageMap.ReadValue(nil, storageMapKey)

	require.IsType(t, &interpreter.DictionaryValue{}, migratedValue)
	migratedDictionaryValue := migratedValue.(*interpreter.DictionaryValue)

	migratedChildValue, ok := migratedDictionaryValue.Get(inter, emptyLocationRange, dictionaryKey)
	require.True(t, ok)

	require.IsType(t, &interpreter.CompositeValue{}, migratedChildValue)
	migratedCompositeValue := migratedChildValue.(*interpreter.CompositeValue)

	require.Equal(
		t,
		s2QualifiedIdentifier,
		migratedCompositeValue.QualifiedIdentifier,
	)
}<|MERGE_RESOLUTION|>--- conflicted
+++ resolved
@@ -521,7 +521,7 @@
 
 	// Assert
 
-	require.Empty(t, reporter.errored)
+	require.Empty(t, reporter.errors)
 
 	err = storage.CheckHealth()
 	require.NoError(t, err)
@@ -670,16 +670,18 @@
 		map[struct {
 			interpreter.StorageKey
 			interpreter.StorageMapKey
-		}][]string{
+		}][]error{
 			{
 				StorageKey: interpreter.StorageKey{
 					Address: account,
 					Key:     pathDomain.Identifier(),
 				},
 				StorageMapKey: interpreter.StringStorageMapKey("int8_value"),
-			}: {"testInt8Migration"},
-		},
-		reporter.errored,
+			}: {
+				errors.New("error occurred while migrating int8"),
+			},
+		},
+		reporter.errors,
 	)
 
 	err = storage.CheckHealth()
@@ -829,17 +831,14 @@
 	err = migration.Commit()
 	require.NoError(t, err)
 
+	// Assert
+
+	assert.Len(t, reporter.migrated, 2)
+
+	require.Empty(t, reporter.errors)
+
 	err = storage.CheckHealth()
 	require.NoError(t, err)
-
-	// Assert
-
-<<<<<<< HEAD
-	assert.Empty(t, reporter.errored)
-=======
-	assert.Len(t, reporter.errors, 0)
->>>>>>> 2874bef9
-	assert.Len(t, reporter.migrated, 2)
 
 	storageMap = storage.GetStorageMap(
 		testAddress,
@@ -952,17 +951,12 @@
 	require.NoError(t, err)
 
 	// Assert
-
-<<<<<<< HEAD
-	require.Empty(t, reporter.errored)
+	assert.Len(t, reporter.migrated, 1)
+
+	require.Empty(t, reporter.errors)
 
 	err = storage.CheckHealth()
 	require.NoError(t, err)
-
-=======
-	assert.Len(t, reporter.errors, 0)
->>>>>>> 2874bef9
-	assert.Len(t, reporter.migrated, 1)
 
 	value, err := rt.ExecuteScript(
 		runtime.Script{
