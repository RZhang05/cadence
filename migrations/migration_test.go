--- conflicted
+++ resolved
@@ -2805,13 +2805,4 @@
 
 		test(t, false)
 	})
-
-<<<<<<< HEAD
-=======
-		// Health check is expected to fail,
-		// as one of the arrays is still stored, but no longer referenced
-		err = storage.CheckHealth()
-		require.ErrorContains(t, err, "slabs not referenced: [0x1.3]")
-	})()
->>>>>>> df7be404
 }