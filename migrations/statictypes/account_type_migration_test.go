/*
 * Cadence - The resource-oriented smart contract programming language
 *
 * Copyright Dapper Labs, Inc.
 *
 * Licensed under the Apache License, Version 2.0 (the "License");
 * you may not use this file except in compliance with the License.
 * You may obtain a copy of the License at
 *
 *   http://www.apache.org/licenses/LICENSE-2.0
 *
 * Unless required by applicable law or agreed to in writing, software
 * distributed under the License is distributed on an "AS IS" BASIS,
 * WITHOUT WARRANTIES OR CONDITIONS OF ANY KIND, either express or implied.
 * See the License for the specific language governing permissions and
 * limitations under the License.
 */

package statictypes

import (
	"fmt"
	"testing"

	"github.com/stretchr/testify/assert"
	"github.com/stretchr/testify/require"

	"github.com/onflow/atree"

	"github.com/onflow/cadence/migrations"
	"github.com/onflow/cadence/runtime"
	"github.com/onflow/cadence/runtime/common"
	"github.com/onflow/cadence/runtime/interpreter"
	. "github.com/onflow/cadence/runtime/tests/runtime_utils"
	"github.com/onflow/cadence/runtime/tests/utils"
)

var _ migrations.Reporter = &testReporter{}

type testReporter struct {
	migrated map[struct {
		interpreter.StorageKey
		interpreter.StorageMapKey
	}]struct{}
	errors []error
}

func newTestReporter() *testReporter {
	return &testReporter{
		migrated: map[struct {
			interpreter.StorageKey
			interpreter.StorageMapKey
		}]struct{}{},
	}
}

func (t *testReporter) Migrated(
	storageKey interpreter.StorageKey,
	storageMapKey interpreter.StorageMapKey,
	_ string,
) {
	key := struct {
		interpreter.StorageKey
		interpreter.StorageMapKey
	}{
		StorageKey:    storageKey,
		StorageMapKey: storageMapKey,
	}
	t.migrated[key] = struct{}{}
}

func (t *testReporter) Error(err error) {
	t.errors = append(t.errors, err)
}

func TestAccountTypeInTypeValueMigration(t *testing.T) {
	t.Parallel()

	account := common.Address{0x42}
	pathDomain := common.PathDomainPublic

	const publicAccountType = interpreter.PrimitiveStaticTypePublicAccount //nolint:staticcheck
	const authAccountType = interpreter.PrimitiveStaticTypeAuthAccount     //nolint:staticcheck
	const stringType = interpreter.PrimitiveStaticTypeString

	const fooBarQualifiedIdentifier = "Foo.Bar"
	fooAddressLocation := common.NewAddressLocation(nil, account, "Foo")

	type testCase struct {
		storedType   interpreter.StaticType
		expectedType interpreter.StaticType
	}

	testCases := map[string]testCase{
		"public_account": {
			storedType:   publicAccountType,
			expectedType: unauthorizedAccountReferenceType,
		},
		"auth_account": {
			storedType:   authAccountType,
			expectedType: authAccountReferenceType,
		},
		"auth_account_capabilities": {
			storedType:   interpreter.PrimitiveStaticTypeAuthAccountCapabilities, //nolint:staticcheck
			expectedType: interpreter.PrimitiveStaticTypeAccount_Capabilities,
		},
		"public_account_capabilities": {
			storedType:   interpreter.PrimitiveStaticTypePublicAccountCapabilities, //nolint:staticcheck
			expectedType: interpreter.PrimitiveStaticTypeAccount_Capabilities,
		},
		"auth_account_account_capabilities": {
			storedType:   interpreter.PrimitiveStaticTypeAuthAccountAccountCapabilities, //nolint:staticcheck
			expectedType: interpreter.PrimitiveStaticTypeAccount_AccountCapabilities,
		},
		"auth_account_storage_capabilities": {
			storedType:   interpreter.PrimitiveStaticTypeAuthAccountStorageCapabilities, //nolint:staticcheck
			expectedType: interpreter.PrimitiveStaticTypeAccount_StorageCapabilities,
		},
		"auth_account_contracts": {
			storedType:   interpreter.PrimitiveStaticTypeAuthAccountContracts, //nolint:staticcheck
			expectedType: interpreter.PrimitiveStaticTypeAccount_Contracts,
		},
		"public_account_contracts": {
			storedType:   interpreter.PrimitiveStaticTypePublicAccountContracts, //nolint:staticcheck
			expectedType: interpreter.PrimitiveStaticTypeAccount_Contracts,
		},
		"auth_account_keys": {
			storedType:   interpreter.PrimitiveStaticTypeAuthAccountKeys, //nolint:staticcheck
			expectedType: interpreter.PrimitiveStaticTypeAccount_Keys,
		},
		"public_account_keys": {
			storedType:   interpreter.PrimitiveStaticTypePublicAccountKeys, //nolint:staticcheck
			expectedType: interpreter.PrimitiveStaticTypeAccount_Keys,
		},
		"auth_account_inbox": {
			storedType:   interpreter.PrimitiveStaticTypeAuthAccountInbox, //nolint:staticcheck
			expectedType: interpreter.PrimitiveStaticTypeAccount_Inbox,
		},
		"account_key": {
			storedType:   interpreter.PrimitiveStaticTypeAccountKey, //nolint:staticcheck
			expectedType: interpreter.AccountKeyStaticType,
		},
		"optional_account": {
			storedType:   interpreter.NewOptionalStaticType(nil, publicAccountType),
			expectedType: interpreter.NewOptionalStaticType(nil, unauthorizedAccountReferenceType),
		},
		"optional_string": {
			storedType:   interpreter.NewOptionalStaticType(nil, stringType),
			expectedType: nil,
		},
		"constant_sized_account_array": {
			storedType:   interpreter.NewConstantSizedStaticType(nil, publicAccountType, 3),
			expectedType: interpreter.NewConstantSizedStaticType(nil, unauthorizedAccountReferenceType, 3),
		},
		"constant_sized_string_array": {
			storedType:   interpreter.NewConstantSizedStaticType(nil, stringType, 3),
			expectedType: nil,
		},
		"variable_sized_account_array": {
			storedType:   interpreter.NewVariableSizedStaticType(nil, authAccountType),
			expectedType: interpreter.NewVariableSizedStaticType(nil, authAccountReferenceType),
		},
		"variable_sized_string_array": {
			storedType:   interpreter.NewVariableSizedStaticType(nil, stringType),
			expectedType: nil,
		},
		"dictionary_with_account_type_value": {
			storedType: interpreter.NewDictionaryStaticType(
				nil,
				stringType,
				authAccountType,
			),
			expectedType: interpreter.NewDictionaryStaticType(
				nil,
				stringType,
				authAccountReferenceType,
			),
		},
		"dictionary_with_account_type_key": {
			storedType: interpreter.NewDictionaryStaticType(
				nil,
				authAccountType,
				stringType,
			),
			expectedType: interpreter.NewDictionaryStaticType(
				nil,
				authAccountReferenceType,
				stringType,
			),
		},
		"dictionary_with_account_type_key_and_value": {
			storedType: interpreter.NewDictionaryStaticType(
				nil,
				authAccountType,
				authAccountType,
			),
			expectedType: interpreter.NewDictionaryStaticType(
				nil,
				authAccountReferenceType,
				authAccountReferenceType,
			),
		},
		"string_dictionary": {
			storedType: interpreter.NewDictionaryStaticType(
				nil,
				stringType,
				stringType,
			),
			expectedType: nil,
		},
		"capability": {
			storedType: interpreter.NewCapabilityStaticType(
				nil,
				publicAccountType,
			),
			expectedType: interpreter.NewCapabilityStaticType(
				nil,
				unauthorizedAccountReferenceType,
			),
		},
		"string_capability": {
			storedType: interpreter.NewCapabilityStaticType(
				nil,
				stringType,
			),
			expectedType: nil,
		},
		"intersection": {
			storedType: interpreter.NewIntersectionStaticType(
				nil,
				[]*interpreter.InterfaceStaticType{
					interpreter.NewInterfaceStaticType(
						nil,
						fooAddressLocation,
						fooBarQualifiedIdentifier,
						common.NewTypeIDFromQualifiedName(
							nil,
							fooAddressLocation,
							fooBarQualifiedIdentifier,
						),
					),
				},
			),
			expectedType: interpreter.NewIntersectionStaticType(
				nil,
				[]*interpreter.InterfaceStaticType{
					interpreter.NewInterfaceStaticType(
						nil,
						fooAddressLocation,
						fooBarQualifiedIdentifier,
						common.NewTypeIDFromQualifiedName(
							nil,
							fooAddressLocation,
							fooBarQualifiedIdentifier,
						),
					),
				},
			),
		},
		"intersection_with_legacy_type": {
			storedType: &interpreter.IntersectionStaticType{
				Types: []*interpreter.InterfaceStaticType{},
				LegacyType: interpreter.NewCompositeStaticType(
					nil,
					fooAddressLocation,
					fooBarQualifiedIdentifier,
					common.NewTypeIDFromQualifiedName(
						nil,
						fooAddressLocation,
						fooBarQualifiedIdentifier,
					),
				),
			},
			expectedType: interpreter.NewCompositeStaticType(
				nil,
				fooAddressLocation,
				fooBarQualifiedIdentifier,
				common.NewTypeIDFromQualifiedName(
					nil,
					fooAddressLocation,
					fooBarQualifiedIdentifier,
				),
			),
		},
		"public_account_reference": {
			storedType: interpreter.NewReferenceStaticType(
				nil,
				interpreter.UnauthorizedAccess,
				publicAccountType,
			),
			expectedType: unauthorizedAccountReferenceType,
		},
		"public_account_auth_reference": {
			storedType: interpreter.NewReferenceStaticType(
				nil,
				interpreter.UnauthorizedAccess,
				publicAccountType,
			),
			expectedType: unauthorizedAccountReferenceType,
		},
		"auth_account_reference": {
			storedType: interpreter.NewReferenceStaticType(
				nil,
				interpreter.UnauthorizedAccess,
				authAccountType,
			),
			expectedType: authAccountReferenceType,
		},
		"auth_account_auth_reference": {
			storedType: interpreter.NewReferenceStaticType(
				nil,
				interpreter.UnauthorizedAccess,
				authAccountType,
			),
			expectedType: authAccountReferenceType,
		},
		"string_reference": {
			storedType: interpreter.NewReferenceStaticType(
				nil,
				interpreter.UnauthorizedAccess,
				stringType,
			),
		},
		"account_array_reference": {
			storedType: interpreter.NewReferenceStaticType(
				nil,
				interpreter.UnauthorizedAccess,
				interpreter.NewVariableSizedStaticType(nil, authAccountType),
			),
			expectedType: interpreter.NewReferenceStaticType(
				nil,
				interpreter.UnauthorizedAccess,
				interpreter.NewVariableSizedStaticType(nil, authAccountReferenceType),
			),
		},
		"non_intersection_interface": {
			storedType: interpreter.NewInterfaceStaticType(
				nil,
				fooAddressLocation,
				fooBarQualifiedIdentifier,
				common.NewTypeIDFromQualifiedName(
					nil,
					fooAddressLocation,
					fooBarQualifiedIdentifier,
				),
			),
			expectedType: interpreter.NewIntersectionStaticType(
				nil,
				[]*interpreter.InterfaceStaticType{
					interpreter.NewInterfaceStaticType(
						nil,
						fooAddressLocation,
						fooBarQualifiedIdentifier,
						common.NewTypeIDFromQualifiedName(
							nil,
							fooAddressLocation,
							fooBarQualifiedIdentifier,
						),
					),
				},
			),
		},
		"intersection_interface": {
			storedType: interpreter.NewIntersectionStaticType(
				nil,
				[]*interpreter.InterfaceStaticType{
					interpreter.NewInterfaceStaticType(
						nil,
						fooAddressLocation,
						fooBarQualifiedIdentifier,
						common.NewTypeIDFromQualifiedName(
							nil,
							fooAddressLocation,
							fooBarQualifiedIdentifier,
						),
					),
				},
			),
			expectedType: interpreter.NewIntersectionStaticType(
				nil,
				[]*interpreter.InterfaceStaticType{
					interpreter.NewInterfaceStaticType(
						nil,
						fooAddressLocation,
						fooBarQualifiedIdentifier,
						common.NewTypeIDFromQualifiedName(
							nil,
							fooAddressLocation,
							fooBarQualifiedIdentifier,
						),
					),
				},
			),
		},
		"composite": {
			storedType: interpreter.NewCompositeStaticType(
				nil,
				fooAddressLocation,
				fooBarQualifiedIdentifier,
				common.NewTypeIDFromQualifiedName(
					nil,
					fooAddressLocation,
					fooBarQualifiedIdentifier,
				),
			),
			expectedType: nil,
		},

		// reference to optionals
		"reference_to_optional": {
			storedType: interpreter.NewReferenceStaticType(
				nil,
				interpreter.UnauthorizedAccess,
				interpreter.NewOptionalStaticType(
					nil,
					interpreter.PrimitiveStaticTypeAccountKey, //nolint:staticcheck
				),
			),
			expectedType: interpreter.NewReferenceStaticType(
				nil,
				interpreter.UnauthorizedAccess,
				interpreter.NewOptionalStaticType(
					nil,
					interpreter.AccountKeyStaticType,
				),
			),
		},
	}

	test := func(name string, testCase testCase) {

		t.Run(name, func(t *testing.T) {
			t.Parallel()

			// Store values

			ledger := NewTestLedger(nil, nil)
			storage := runtime.NewStorage(ledger, nil)

			inter, err := interpreter.NewInterpreter(
				nil,
				utils.TestLocation,
				&interpreter.Config{
					Storage:                       storage,
					AtreeValueValidationEnabled:   true,
					AtreeStorageValidationEnabled: true,
				},
			)
			require.NoError(t, err)

			storeTypeValue(
				inter,
				account,
				pathDomain,
				name,
				testCase.storedType,
			)

			err = storage.Commit(inter, true)
			require.NoError(t, err)

			// Migrate

			migration := migrations.NewStorageMigration(inter, storage, "test")

			reporter := newTestReporter()

			migration.MigrateAccount(
				account,
				migration.NewValueMigrationsPathMigrator(
					reporter,
					NewStaticTypeMigration(),
				),
			)

			err = migration.Commit()
			require.NoError(t, err)

			// Assert

			require.Empty(t, reporter.errors)

			err = storage.CheckHealth()
			require.NoError(t, err)

			storageMapKey := interpreter.StringStorageMapKey(name)

			if testCase.expectedType == nil {
				assert.Empty(t, reporter.migrated)
			} else {
				assert.Equal(t,
					map[struct {
						interpreter.StorageKey
						interpreter.StorageMapKey
					}]struct{}{
						{
							StorageKey: interpreter.StorageKey{
								Address: account,
								Key:     pathDomain.Identifier(),
							},
							StorageMapKey: storageMapKey,
						}: {},
					},
					reporter.migrated)
			}

			// Assert the migrated values.

			storageMap := storage.GetStorageMap(account, pathDomain.Identifier(), false)
			require.NotNil(t, storageMap)
			require.Equal(t, storageMap.Count(), uint64(1))

			value := storageMap.ReadValue(nil, storageMapKey)

			var expectedValue interpreter.Value
			if testCase.expectedType != nil {
				expectedValue = interpreter.NewTypeValue(nil, testCase.expectedType)

				// `IntersectionType.LegacyType` is not considered in the `IntersectionType.Equal` method.
				// Therefore, check for the legacy type equality manually.
				typeValue := value.(interpreter.TypeValue)
				if actualIntersectionType, ok := typeValue.Type.(*interpreter.IntersectionStaticType); ok {
					expectedIntersectionType := testCase.expectedType.(*interpreter.IntersectionStaticType)

					if actualIntersectionType.LegacyType != nil {
						assert.True(t,
							actualIntersectionType.LegacyType.
								Equal(expectedIntersectionType.LegacyType),
						)
					} else if expectedIntersectionType.LegacyType != nil {
						assert.True(t,
							expectedIntersectionType.LegacyType.
								Equal(actualIntersectionType.LegacyType),
						)
					} else {
						assert.Equal(t,
							expectedIntersectionType.LegacyType,
							actualIntersectionType.LegacyType,
						)
					}
				}
			} else {
				expectedValue = interpreter.NewTypeValue(nil, testCase.storedType)
			}

			utils.AssertValuesEqual(t, inter, expectedValue, value)
		})
	}

	for name, testCase := range testCases {
		test(name, testCase)
	}
}

func storeTypeValue(
	inter *interpreter.Interpreter,
	address common.Address,
	domain common.PathDomain,
	pathIdentifier string,
	staticType interpreter.StaticType,
) {
	inter.WriteStored(
		address,
		domain.Identifier(),
		interpreter.StringStorageMapKey(pathIdentifier),
		interpreter.NewTypeValue(inter, staticType),
	)
}

func TestAccountTypeInNestedTypeValueMigration(t *testing.T) {
	t.Parallel()

	account := common.Address{0x42}
	pathDomain := common.PathDomainPublic

	type testCase struct {
		storedValue   func(inter *interpreter.Interpreter) interpreter.Value
		expectedValue func(inter *interpreter.Interpreter) interpreter.Value
		validateValue bool
	}

	storedAccountTypeValue := interpreter.NewTypeValue(nil, interpreter.PrimitiveStaticTypePublicAccount) //nolint:staticcheck
	expectedAccountTypeValue := interpreter.NewTypeValue(nil, unauthorizedAccountReferenceType)
	stringTypeValue := interpreter.NewTypeValue(nil, interpreter.PrimitiveStaticTypeString)

	fooAddressLocation := common.NewAddressLocation(nil, account, "Foo")
	const fooBarQualifiedIdentifier = "Foo.Bar"

	locationRange := interpreter.EmptyLocationRange

	testCases := map[string]testCase{
		"account_some_value": {
			storedValue: func(_ *interpreter.Interpreter) interpreter.Value {
				return interpreter.NewUnmeteredSomeValueNonCopying(storedAccountTypeValue)
			},
			expectedValue: func(_ *interpreter.Interpreter) interpreter.Value {
				return interpreter.NewUnmeteredSomeValueNonCopying(expectedAccountTypeValue)
			},
			validateValue: true,
		},
		"int8_some_value": {
			storedValue: func(_ *interpreter.Interpreter) interpreter.Value {
				return interpreter.NewUnmeteredSomeValueNonCopying(stringTypeValue)
			},
			expectedValue: nil,
			validateValue: true,
		},
		"account_array": {
			storedValue: func(inter *interpreter.Interpreter) interpreter.Value {
				return interpreter.NewArrayValue(
					inter,
					locationRange,
					interpreter.NewVariableSizedStaticType(nil, interpreter.PrimitiveStaticTypeAnyStruct),
					common.ZeroAddress,
					stringTypeValue,
					storedAccountTypeValue,
					stringTypeValue,
					stringTypeValue,
					storedAccountTypeValue,
				)
			},
			expectedValue: func(inter *interpreter.Interpreter) interpreter.Value {
				return interpreter.NewArrayValue(
					inter,
					locationRange,
					interpreter.NewVariableSizedStaticType(nil, interpreter.PrimitiveStaticTypeAnyStruct),
					common.ZeroAddress,
					stringTypeValue,
					expectedAccountTypeValue,
					stringTypeValue,
					stringTypeValue,
					expectedAccountTypeValue,
				)
			},
			validateValue: true,
		},
		"non_account_array": {
			storedValue: func(inter *interpreter.Interpreter) interpreter.Value {
				return interpreter.NewArrayValue(
					inter,
					locationRange,
					interpreter.NewVariableSizedStaticType(nil, interpreter.PrimitiveStaticTypeAnyStruct),
					common.ZeroAddress,
					stringTypeValue,
					stringTypeValue,
					stringTypeValue,
				)
			},
			expectedValue: nil,
			validateValue: true,
		},
		"dictionary_with_account_type_value": {
			storedValue: func(inter *interpreter.Interpreter) interpreter.Value {
				return interpreter.NewDictionaryValue(
					inter,
					locationRange,
					interpreter.NewDictionaryStaticType(
						nil,
						interpreter.PrimitiveStaticTypeInt8,
						interpreter.PrimitiveStaticTypeAnyStruct,
					),
					interpreter.NewUnmeteredInt8Value(4),
					storedAccountTypeValue,
					interpreter.NewUnmeteredInt8Value(5),
					interpreter.NewUnmeteredStringValue("hello"),
				)
			},
			expectedValue: func(inter *interpreter.Interpreter) interpreter.Value {
				return interpreter.NewDictionaryValue(
					inter,
					locationRange,
					interpreter.NewDictionaryStaticType(
						nil,
						interpreter.PrimitiveStaticTypeInt8,
						interpreter.PrimitiveStaticTypeAnyStruct,
					),
					interpreter.NewUnmeteredInt8Value(4),
					expectedAccountTypeValue,
					interpreter.NewUnmeteredInt8Value(5),
					interpreter.NewUnmeteredStringValue("hello"),
				)
			},
			validateValue: true,
		},
		"dictionary_with_optional_account_type_value": {
			storedValue: func(inter *interpreter.Interpreter) interpreter.Value {
				return interpreter.NewDictionaryValue(
					inter,
					locationRange,
					interpreter.NewDictionaryStaticType(
						nil,
						interpreter.PrimitiveStaticTypeInt8,
						interpreter.NewOptionalStaticType(nil, interpreter.PrimitiveStaticTypeMetaType),
					),
					interpreter.NewUnmeteredInt8Value(4),
					interpreter.NewUnmeteredSomeValueNonCopying(storedAccountTypeValue),
				)
			},
			expectedValue: func(inter *interpreter.Interpreter) interpreter.Value {
				return interpreter.NewDictionaryValue(
					inter,
					locationRange,
					interpreter.NewDictionaryStaticType(
						nil,
						interpreter.PrimitiveStaticTypeInt8,
						interpreter.NewOptionalStaticType(nil, interpreter.PrimitiveStaticTypeMetaType),
					),
					interpreter.NewUnmeteredInt8Value(4),
					interpreter.NewUnmeteredSomeValueNonCopying(expectedAccountTypeValue),
				)
			},
			validateValue: true,
		},
		"dictionary_with_account_type_key": {
			storedValue: func(inter *interpreter.Interpreter) interpreter.Value {
				return interpreter.NewDictionaryValue(
					inter,
					locationRange,
					interpreter.NewDictionaryStaticType(
						nil,
						interpreter.PrimitiveStaticTypeMetaType,
						interpreter.PrimitiveStaticTypeInt8,
					),
					interpreter.NewTypeValue(
						nil,
						dummyStaticType{
							PrimitiveStaticType: interpreter.PrimitiveStaticTypePublicAccount, //nolint:staticcheck
						},
					),
					interpreter.NewUnmeteredInt8Value(4),
				)
			},
			expectedValue: func(inter *interpreter.Interpreter) interpreter.Value {
				return interpreter.NewDictionaryValue(
					inter,
					locationRange,
					interpreter.NewDictionaryStaticType(
						nil,
						interpreter.PrimitiveStaticTypeMetaType,
						interpreter.PrimitiveStaticTypeInt8,
					),
					expectedAccountTypeValue,
					interpreter.NewUnmeteredInt8Value(4),
				)
			},
			validateValue: false,
		},
		"dictionary_with_account_type_key_and_value": {
			storedValue: func(inter *interpreter.Interpreter) interpreter.Value {
				return interpreter.NewDictionaryValue(
					inter,
					locationRange,
					interpreter.NewDictionaryStaticType(
						nil,
						interpreter.PrimitiveStaticTypeMetaType,
						interpreter.PrimitiveStaticTypeMetaType,
					),
					interpreter.NewTypeValue(
						nil,
						dummyStaticType{
							PrimitiveStaticType: interpreter.PrimitiveStaticTypePublicAccount, //nolint:staticcheck
						},
					),
					storedAccountTypeValue,
				)
			},
			expectedValue: func(inter *interpreter.Interpreter) interpreter.Value {
				return interpreter.NewDictionaryValue(
					inter,
					locationRange,
					interpreter.NewDictionaryStaticType(
						nil,
						interpreter.PrimitiveStaticTypeMetaType,
						interpreter.PrimitiveStaticTypeMetaType,
					),
					expectedAccountTypeValue,
					expectedAccountTypeValue,
				)
			},
			validateValue: false,
		},
		"composite_with_account_type": {
			storedValue: func(inter *interpreter.Interpreter) interpreter.Value {
				return interpreter.NewCompositeValue(
					inter,
					locationRange,
					fooAddressLocation,
					fooBarQualifiedIdentifier,
					common.CompositeKindResource,
					[]interpreter.CompositeField{
						interpreter.NewUnmeteredCompositeField("field1", storedAccountTypeValue),
						interpreter.NewUnmeteredCompositeField("field2", interpreter.NewUnmeteredStringValue("hello")),
					},
					common.ZeroAddress,
				)
			},
			expectedValue: func(inter *interpreter.Interpreter) interpreter.Value {
				return interpreter.NewCompositeValue(
					inter,
					locationRange,
					fooAddressLocation,
					fooBarQualifiedIdentifier,
					common.CompositeKindResource,
					[]interpreter.CompositeField{
						interpreter.NewUnmeteredCompositeField("field1", expectedAccountTypeValue),
						interpreter.NewUnmeteredCompositeField("field2", interpreter.NewUnmeteredStringValue("hello")),
					},
					common.ZeroAddress,
				)
			},
			validateValue: true,
		},
	}

	// Store values

	test := func(name string, testCase testCase) {

		t.Run(name, func(t *testing.T) {
			t.Parallel()

			ledger := NewTestLedger(nil, nil)
			storage := runtime.NewStorage(ledger, nil)

			inter, err := interpreter.NewInterpreter(
				nil,
				utils.TestLocation,
				&interpreter.Config{
					Storage:                       storage,
					AtreeValueValidationEnabled:   testCase.validateValue,
					AtreeStorageValidationEnabled: true,
				},
			)
			require.NoError(t, err)

			transferredValue := testCase.storedValue(inter).Transfer(
				inter,
				locationRange,
				atree.Address(account),
				false,
				nil,
				nil,
				true, // storedValue is standalone
			)

			inter.WriteStored(
				account,
				pathDomain.Identifier(),
				interpreter.StringStorageMapKey(name),
				transferredValue,
			)

			err = storage.Commit(inter, true)
			require.NoError(t, err)

			// Migrate

			migration := migrations.NewStorageMigration(inter, storage, "test")

			reporter := newTestReporter()

			migration.MigrateAccount(
				account,
				migration.NewValueMigrationsPathMigrator(
					reporter,
					NewStaticTypeMigration(),
				),
			)

			err = migration.Commit()
			require.NoError(t, err)

			// Assert

			require.Empty(t, reporter.errors)

			err = storage.CheckHealth()
			require.NoError(t, err)

			storageMap := storage.GetStorageMap(account, pathDomain.Identifier(), false)
			require.NotNil(t, storageMap)
			require.Equal(t, uint64(1), storageMap.Count())

			value := storageMap.ReadValue(nil, interpreter.StringStorageMapKey(name))

			expectedStoredValue := testCase.expectedValue
			if expectedStoredValue == nil {
				expectedStoredValue = testCase.storedValue
			}

			utils.AssertValuesEqual(t, inter, expectedStoredValue(inter), value)
		})
	}

	for name, testCase := range testCases {
		test(name, testCase)
	}
}

func TestMigratingValuesWithAccountStaticType(t *testing.T) {

	t.Parallel()

	account := common.Address{0x42}
	pathDomain := common.PathDomainPublic

	type testCase struct {
		storedValue     func(inter *interpreter.Interpreter) interpreter.Value
		expectedValue   func(inter *interpreter.Interpreter) interpreter.Value
		validateStorage bool
	}

	locationRange := interpreter.EmptyLocationRange

	testCases := map[string]testCase{
		"dictionary_value": {
			storedValue: func(inter *interpreter.Interpreter) interpreter.Value {
				return interpreter.NewDictionaryValue(
					inter,
					locationRange,
					interpreter.NewDictionaryStaticType(
						nil,
						interpreter.PrimitiveStaticTypeString,
						interpreter.PrimitiveStaticTypePublicAccount, //nolint:staticcheck
					),
				)
			},
			expectedValue: func(inter *interpreter.Interpreter) interpreter.Value {
				return interpreter.NewDictionaryValue(
					inter,
					locationRange,
					interpreter.NewDictionaryStaticType(
						nil,
						interpreter.PrimitiveStaticTypeString,
						unauthorizedAccountReferenceType,
					),
				)
			},
			// NOTE: disabled, as storage is not expected to be always valid _during_ migration
			validateStorage: false,
		},
		"array_value": {
			storedValue: func(inter *interpreter.Interpreter) interpreter.Value {
				return interpreter.NewArrayValue(
					inter,
					locationRange,
					interpreter.NewVariableSizedStaticType(
						nil,
						interpreter.PrimitiveStaticTypePublicAccount, //nolint:staticcheck
					),
					common.ZeroAddress,
				)
			},
			expectedValue: func(inter *interpreter.Interpreter) interpreter.Value {
				return interpreter.NewArrayValue(
					inter,
					locationRange,
					interpreter.NewVariableSizedStaticType(
						nil,
						unauthorizedAccountReferenceType,
					),
					common.ZeroAddress,
				)
			},
			// NOTE: disabled, as storage is not expected to be always valid _during_ migration
			validateStorage: false,
		},
		"account_capability_value": {
			storedValue: func(_ *interpreter.Interpreter) interpreter.Value {
				return interpreter.NewUnmeteredCapabilityValue(
					123,
					interpreter.NewAddressValue(nil, common.Address{0x42}),
					interpreter.PrimitiveStaticTypePublicAccount, //nolint:staticcheck
				)
			},
			expectedValue: func(_ *interpreter.Interpreter) interpreter.Value {
				return interpreter.NewUnmeteredCapabilityValue(
					123,
					interpreter.NewAddressValue(nil, common.Address{0x42}),
					unauthorizedAccountReferenceType,
				)
			},
			validateStorage: true,
		},
		"string_capability_value": {
			storedValue: func(_ *interpreter.Interpreter) interpreter.Value {
				return interpreter.NewUnmeteredCapabilityValue(
					123,
					interpreter.NewAddressValue(nil, common.Address{0x42}),
					interpreter.PrimitiveStaticTypeString,
				)
			},
			validateStorage: true,
		},
		"account_capability_controller": {
			storedValue: func(_ *interpreter.Interpreter) interpreter.Value {
				return interpreter.NewUnmeteredAccountCapabilityControllerValue(
					interpreter.NewReferenceStaticType(
						nil,
						interpreter.UnauthorizedAccess,
						interpreter.PrimitiveStaticTypeAuthAccount, //nolint:staticcheck,
					),
					1234,
				)
			},
			expectedValue: func(_ *interpreter.Interpreter) interpreter.Value {
				return interpreter.NewUnmeteredAccountCapabilityControllerValue(
					authAccountReferenceType,
					1234,
				)
			},
			validateStorage: true,
		},
		"storage_capability_controller": {
			storedValue: func(_ *interpreter.Interpreter) interpreter.Value {
				return interpreter.NewUnmeteredStorageCapabilityControllerValue(
					interpreter.NewReferenceStaticType(
						nil,
						interpreter.UnauthorizedAccess,
						interpreter.PrimitiveStaticTypePublicAccount, //nolint:staticcheck,
					),
					1234,
					interpreter.NewUnmeteredPathValue(common.PathDomainStorage, "v1"),
				)
			},
			expectedValue: func(_ *interpreter.Interpreter) interpreter.Value {
				return interpreter.NewUnmeteredStorageCapabilityControllerValue(
					unauthorizedAccountReferenceType,
					1234,
					interpreter.NewUnmeteredPathValue(common.PathDomainStorage, "v1"),
				)
			},
			validateStorage: true,
		},
		"path_link_value": {
			storedValue: func(_ *interpreter.Interpreter) interpreter.Value {
				return interpreter.PathLinkValue{ //nolint:staticcheck
					TargetPath: interpreter.NewUnmeteredPathValue(common.PathDomainStorage, "v1"),
					Type:       interpreter.PrimitiveStaticTypePublicAccount, //nolint:staticcheck
				}
			},
			expectedValue: func(_ *interpreter.Interpreter) interpreter.Value {
				return interpreter.PathLinkValue{ //nolint:staticcheck
					TargetPath: interpreter.NewUnmeteredPathValue(common.PathDomainStorage, "v1"),
					Type:       unauthorizedAccountReferenceType,
				}
			},
			validateStorage: true,
		},
		"account_link_value": {
			storedValue: func(_ *interpreter.Interpreter) interpreter.Value {
				return interpreter.AccountLinkValue{} //nolint:staticcheck
			},
			expectedValue: func(_ *interpreter.Interpreter) interpreter.Value {
				return interpreter.AccountLinkValue{} //nolint:staticcheck
			},
			validateStorage: true,
		},
		"path_capability_value": {
			storedValue: func(_ *interpreter.Interpreter) interpreter.Value {
				return &interpreter.PathCapabilityValue{ //nolint:staticcheck
					Address:    interpreter.NewAddressValue(nil, common.Address{0x42}),
					Path:       interpreter.NewUnmeteredPathValue(common.PathDomainStorage, "v1"),
					BorrowType: interpreter.PrimitiveStaticTypePublicAccount, //nolint:staticcheck
				}
			},
			expectedValue: func(_ *interpreter.Interpreter) interpreter.Value {
				return &interpreter.PathCapabilityValue{ //nolint:staticcheck
					Address:    interpreter.NewAddressValue(nil, common.Address{0x42}),
					Path:       interpreter.NewUnmeteredPathValue(common.PathDomainStorage, "v1"),
					BorrowType: unauthorizedAccountReferenceType,
				}
			},
			validateStorage: true,
		},
		"capability_dictionary": {
			storedValue: func(inter *interpreter.Interpreter) interpreter.Value {
				return interpreter.NewDictionaryValue(
					inter,
					locationRange,
					interpreter.NewDictionaryStaticType(
						nil,
						interpreter.PrimitiveStaticTypeString,
						interpreter.NewCapabilityStaticType(
							nil,
							interpreter.PrimitiveStaticTypePublicAccount, //nolint:staticcheck
						),
					),
					interpreter.NewUnmeteredStringValue("key"),
					interpreter.NewCapabilityValue(
						nil,
						interpreter.NewUnmeteredUInt64Value(1234),
						interpreter.NewAddressValue(nil, common.ZeroAddress),
						interpreter.PrimitiveStaticTypePublicAccount, //nolint:staticcheck
					),
				)
			},
			expectedValue: func(inter *interpreter.Interpreter) interpreter.Value {
				return interpreter.NewDictionaryValue(
					inter,
					locationRange,
					interpreter.NewDictionaryStaticType(
						nil,
						interpreter.PrimitiveStaticTypeString,
						interpreter.NewCapabilityStaticType(
							nil,
							unauthorizedAccountReferenceType,
						),
					),
					interpreter.NewUnmeteredStringValue("key"),
					interpreter.NewCapabilityValue(
						nil,
						interpreter.NewUnmeteredUInt64Value(1234),
						interpreter.NewAddressValue(nil, common.ZeroAddress),
						unauthorizedAccountReferenceType,
					),
				)
			},
			// NOTE: disabled, as storage is not expected to be always valid _during_ migration
			validateStorage: false,
		},
	}

	test := func(name string, testCase testCase) {

		t.Run(name, func(t *testing.T) {
			t.Parallel()

			ledger := NewTestLedger(nil, nil)
			storage := runtime.NewStorage(ledger, nil)

			inter, err := interpreter.NewInterpreter(
				nil,
				utils.TestLocation,
				&interpreter.Config{
					Storage:                       storage,
					AtreeValueValidationEnabled:   true,
					AtreeStorageValidationEnabled: testCase.validateStorage,
				},
			)
			require.NoError(t, err)

			// Store values

			transferredValue := testCase.storedValue(inter).Transfer(
				inter,
				locationRange,
				atree.Address(account),
				false,
				nil,
				nil,
				true, // storedValue is standalone
			)

			inter.WriteStored(
				account,
				pathDomain.Identifier(),
				interpreter.StringStorageMapKey(name),
				transferredValue,
			)

			err = storage.Commit(inter, true)
			require.NoError(t, err)

			// Migrate

			migration := migrations.NewStorageMigration(inter, storage, "test")

			reporter := newTestReporter()

			migration.MigrateAccount(
				account,
				migration.NewValueMigrationsPathMigrator(
					reporter,
					NewStaticTypeMigration(),
				),
			)

			err = migration.Commit()
			require.NoError(t, err)

			// Assert

			require.Empty(t, reporter.errors)

			err = storage.CheckHealth()
			require.NoError(t, err)

			storageMap := storage.GetStorageMap(account, pathDomain.Identifier(), false)
			require.NotNil(t, storageMap)
			require.Equal(t, uint64(1), storageMap.Count())

			value := storageMap.ReadValue(nil, interpreter.StringStorageMapKey(name))

			expectedStoredValue := testCase.expectedValue
			if expectedStoredValue == nil {
				expectedStoredValue = testCase.storedValue
			}

			utils.AssertValuesEqual(t, inter, expectedStoredValue(inter), value)
		})
	}

	for name, testCase := range testCases {
		test(name, testCase)
	}
}

var testAddress = common.Address{0x42}

func TestAccountTypeRehash(t *testing.T) {

	t.Parallel()

	test := func(typ interpreter.PrimitiveStaticType) {

		t.Run(typ.String(), func(t *testing.T) {

			t.Parallel()

			locationRange := interpreter.EmptyLocationRange

			ledger := NewTestLedger(nil, nil)

			storageMapKey := interpreter.StringStorageMapKey("dict")
			newStringValue := func(s string) interpreter.Value {
				return interpreter.NewUnmeteredStringValue(s)
			}

			newStorageAndInterpreter := func(t *testing.T) (*runtime.Storage, *interpreter.Interpreter) {
				storage := runtime.NewStorage(ledger, nil)
				inter, err := interpreter.NewInterpreter(
					nil,
					utils.TestLocation,
					&interpreter.Config{
						Storage: storage,
						// NOTE: atree value validation is disabled
						AtreeValueValidationEnabled:   false,
						AtreeStorageValidationEnabled: true,
					},
				)
				require.NoError(t, err)

<<<<<<< HEAD
		storageMap.SetValue(inter,
			storageMapKey,
			dictValue.Transfer(
				inter,
				locationRange,
				atree.Address(testAddress),
				false,
				nil,
				nil,
				true, // dictValue is standalone
			),
		)
=======
				return storage, inter
			}
>>>>>>> 50d44633

			// Prepare
			storagePathDomain := common.PathDomainStorage.Identifier()

			(func() {

				storage, inter := newStorageAndInterpreter(t)

				dictionaryStaticType := interpreter.NewDictionaryStaticType(
					nil,
					interpreter.PrimitiveStaticTypeMetaType,
					interpreter.PrimitiveStaticTypeString,
				)
				dictValue := interpreter.NewDictionaryValue(inter, locationRange, dictionaryStaticType)

				typeValue := interpreter.NewUnmeteredTypeValue(
					migrations.LegacyPrimitiveStaticType{
						PrimitiveStaticType: typ,
					},
				)
				dictValue.Insert(
					inter,
					locationRange,
					typeValue,
					newStringValue(typ.String()),
				)

				storageMap := storage.GetStorageMap(
					testAddress,
					storagePathDomain,
					true,
				)

				storageMap.SetValue(inter,
					storageMapKey,
					dictValue.Transfer(
						inter,
						locationRange,
						atree.Address(testAddress),
						false,
						nil,
						nil,
					),
				)

				err := storage.Commit(inter, false)
				require.NoError(t, err)
			})()

			// Migrate
			(func() {

				storage, inter := newStorageAndInterpreter(t)

				migration := migrations.NewStorageMigration(inter, storage, "test")

				reporter := newTestReporter()

				migration.MigrateAccount(
					testAddress,
					migration.NewValueMigrationsPathMigrator(
						reporter,
						NewStaticTypeMigration(),
					),
				)

				err := migration.Commit()
				require.NoError(t, err)

				// Assert

				require.Empty(t, reporter.errors)

				err = storage.CheckHealth()
				require.NoError(t, err)

				require.Equal(t,
					map[struct {
						interpreter.StorageKey
						interpreter.StorageMapKey
					}]struct{}{
						{
							StorageKey: interpreter.StorageKey{
								Address: testAddress,
								Key:     storagePathDomain,
							},
							StorageMapKey: storageMapKey,
						}: {},
					},
					reporter.migrated,
				)
			})()

			// Load
			(func() {

				storage, inter := newStorageAndInterpreter(t)

				storageMap := storage.GetStorageMap(testAddress, storagePathDomain, false)
				storedValue := storageMap.ReadValue(inter, storageMapKey)

				require.IsType(t, &interpreter.DictionaryValue{}, storedValue)

				dictValue := storedValue.(*interpreter.DictionaryValue)

<<<<<<< HEAD
		var existingKeys []interpreter.Value
		dictValue.Iterate(
			inter,
			interpreter.EmptyLocationRange,
			func(key, value interpreter.Value) (resume bool) {
				existingKeys = append(existingKeys, key)
				// continue iteration
				return true
			},
		)
=======
				var existingKeys []interpreter.Value
				dictValue.Iterate(inter, func(key, value interpreter.Value) (resume bool) {
					existingKeys = append(existingKeys, key)
					// continue iteration
					return true
				}, interpreter.EmptyLocationRange)
>>>>>>> 50d44633

				require.Len(t, existingKeys, 1)

				key := existingKeys[0]

				actual := dictValue.Remove(
					inter,
					interpreter.EmptyLocationRange,
					key,
				)

				assert.NotNil(t, actual)

				staticType := key.(interpreter.TypeValue).Type

				var possibleExpectedValues []interpreter.Value
				var str string

				switch {
				case staticType.Equal(unauthorizedAccountReferenceType):
					str = "PublicAccount"
				case staticType.Equal(authAccountReferenceType):
					str = "AuthAccount"
				case staticType.Equal(interpreter.PrimitiveStaticTypeAccount_Capabilities):
					// For both `AuthAccount.Capabilities` and `PublicAccount.Capabilities`,
					// the migrated key is the same (`Account_Capabilities`).
					// So the value at the key could be any of the two original values,
					// depending on the order of migration.
					possibleExpectedValues = []interpreter.Value{
						interpreter.NewUnmeteredSomeValueNonCopying(
							interpreter.NewUnmeteredStringValue("AuthAccountCapabilities"),
						),
						interpreter.NewUnmeteredSomeValueNonCopying(
							interpreter.NewUnmeteredStringValue("PublicAccountCapabilities"),
						),
					}
				case staticType.Equal(interpreter.PrimitiveStaticTypeAccount_AccountCapabilities):
					str = "AuthAccountAccountCapabilities"
				case staticType.Equal(interpreter.PrimitiveStaticTypeAccount_StorageCapabilities):
					str = "AuthAccountStorageCapabilities"
				case staticType.Equal(interpreter.PrimitiveStaticTypeAccount_Contracts):
					// For both `AuthAccount.Contracts` and `PublicAccount.Contracts`,
					// the migrated key is the same (Account_Contracts).
					// So the value at the key could be any of the two original values,
					// depending on the order of migration.
					possibleExpectedValues = []interpreter.Value{
						interpreter.NewUnmeteredSomeValueNonCopying(
							interpreter.NewUnmeteredStringValue("AuthAccountContracts"),
						),
						interpreter.NewUnmeteredSomeValueNonCopying(
							interpreter.NewUnmeteredStringValue("PublicAccountContracts"),
						),
					}
				case staticType.Equal(interpreter.PrimitiveStaticTypeAccount_Keys):
					// For both `AuthAccount.Keys` and `PublicAccount.Keys`,
					// the migrated key is the same (Account_Keys).
					// So the value at the key could be any of the two original values,
					// depending on the order of migration.
					possibleExpectedValues = []interpreter.Value{
						interpreter.NewUnmeteredSomeValueNonCopying(
							interpreter.NewUnmeteredStringValue("AuthAccountKeys"),
						),
						interpreter.NewUnmeteredSomeValueNonCopying(
							interpreter.NewUnmeteredStringValue("PublicAccountKeys"),
						),
					}
				case staticType.Equal(interpreter.PrimitiveStaticTypeAccount_Inbox):
					str = "AuthAccountInbox"
				case staticType.Equal(interpreter.AccountKeyStaticType):
					str = "AccountKey"
				default:
					require.Fail(t, fmt.Sprintf("Unexpected type `%s` in dictionary key", staticType.ID()))
				}

				if possibleExpectedValues != nil {
					assert.Contains(t, possibleExpectedValues, actual)
				} else {
					expected := interpreter.NewUnmeteredSomeValueNonCopying(
						interpreter.NewUnmeteredStringValue(str),
					)
					assert.Equal(t, expected, actual)
				}
			})()
		})
	}

	accountTypes := []interpreter.PrimitiveStaticType{
		interpreter.PrimitiveStaticTypePublicAccount,                  //nolint:staticcheck
		interpreter.PrimitiveStaticTypeAuthAccount,                    //nolint:staticcheck
		interpreter.PrimitiveStaticTypeAuthAccountCapabilities,        //nolint:staticcheck
		interpreter.PrimitiveStaticTypePublicAccountCapabilities,      //nolint:staticcheck
		interpreter.PrimitiveStaticTypeAuthAccountAccountCapabilities, //nolint:staticcheck
		interpreter.PrimitiveStaticTypeAuthAccountStorageCapabilities, //nolint:staticcheck
		interpreter.PrimitiveStaticTypeAuthAccountContracts,           //nolint:staticcheck
		interpreter.PrimitiveStaticTypePublicAccountContracts,         //nolint:staticcheck
		interpreter.PrimitiveStaticTypeAuthAccountKeys,                //nolint:staticcheck
		interpreter.PrimitiveStaticTypePublicAccountKeys,              //nolint:staticcheck
		interpreter.PrimitiveStaticTypeAuthAccountInbox,               //nolint:staticcheck
		interpreter.PrimitiveStaticTypeAccountKey,                     //nolint:staticcheck
	}

	for _, typ := range accountTypes {
		test(typ)
	}
}<|MERGE_RESOLUTION|>--- conflicted
+++ resolved
@@ -1241,23 +1241,8 @@
 				)
 				require.NoError(t, err)
 
-<<<<<<< HEAD
-		storageMap.SetValue(inter,
-			storageMapKey,
-			dictValue.Transfer(
-				inter,
-				locationRange,
-				atree.Address(testAddress),
-				false,
-				nil,
-				nil,
-				true, // dictValue is standalone
-			),
-		)
-=======
 				return storage, inter
 			}
->>>>>>> 50d44633
 
 			// Prepare
 			storagePathDomain := common.PathDomainStorage.Identifier()
@@ -1300,6 +1285,7 @@
 						false,
 						nil,
 						nil,
+						true, // dictValue is standalone
 					),
 				)
 
@@ -1363,25 +1349,16 @@
 
 				dictValue := storedValue.(*interpreter.DictionaryValue)
 
-<<<<<<< HEAD
-		var existingKeys []interpreter.Value
-		dictValue.Iterate(
-			inter,
-			interpreter.EmptyLocationRange,
-			func(key, value interpreter.Value) (resume bool) {
-				existingKeys = append(existingKeys, key)
-				// continue iteration
-				return true
-			},
-		)
-=======
 				var existingKeys []interpreter.Value
-				dictValue.Iterate(inter, func(key, value interpreter.Value) (resume bool) {
-					existingKeys = append(existingKeys, key)
-					// continue iteration
-					return true
-				}, interpreter.EmptyLocationRange)
->>>>>>> 50d44633
+				dictValue.Iterate(
+					inter,
+					interpreter.EmptyLocationRange,
+					func(key, value interpreter.Value) (resume bool) {
+						existingKeys = append(existingKeys, key)
+						// continue iteration
+						return true
+					},
+				)
 
 				require.Len(t, existingKeys, 1)
 
