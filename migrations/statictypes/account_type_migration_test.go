--- conflicted
+++ resolved
@@ -1342,21 +1342,12 @@
 
 				dictValue := storedValue.(*interpreter.DictionaryValue)
 
-<<<<<<< HEAD
-		var existingKeys []interpreter.Value
-		dictValue.Iterate(inter, func(key, value interpreter.Value) (resume bool) {
-			existingKeys = append(existingKeys, key)
-			// continue iteration
-			return true
-		}, interpreter.EmptyLocationRange)
-=======
 				var existingKeys []interpreter.Value
 				dictValue.Iterate(inter, func(key, value interpreter.Value) (resume bool) {
 					existingKeys = append(existingKeys, key)
 					// continue iteration
 					return true
-				})
->>>>>>> a0dd6cf4
+				}, interpreter.EmptyLocationRange)
 
 				require.Len(t, existingKeys, 1)
 
