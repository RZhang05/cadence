/*
 * Cadence - The resource-oriented smart contract programming language
 *
 * Copyright Dapper Labs, Inc.
 *
 * Licensed under the Apache License, Version 2.0 (the "License");
 * you may not use this file except in compliance with the License.
 * You may obtain a copy of the License at
 *
 *   http://www.apache.org/licenses/LICENSE-2.0
 *
 * Unless required by applicable law or agreed to in writing, software
 * distributed under the License is distributed on an "AS IS" BASIS,
 * WITHOUT WARRANTIES OR CONDITIONS OF ANY KIND, either express or implied.
 * See the License for the specific language governing permissions and
 * limitations under the License.
 */

package statictypes

import (
	"fmt"

	"github.com/onflow/cadence/migrations"
	"github.com/onflow/cadence/runtime/common"
	"github.com/onflow/cadence/runtime/errors"
	"github.com/onflow/cadence/runtime/interpreter"
	"github.com/onflow/cadence/runtime/sema"
)

type StaticTypeMigration struct {
	compositeTypeConverter CompositeTypeConverterFunc
	interfaceTypeConverter InterfaceTypeConverterFunc
}

type CompositeTypeConverterFunc func(*interpreter.CompositeStaticType) interpreter.StaticType
type InterfaceTypeConverterFunc func(*interpreter.InterfaceStaticType) interpreter.StaticType

var _ migrations.ValueMigration = &StaticTypeMigration{}

func NewStaticTypeMigration() *StaticTypeMigration {
	return &StaticTypeMigration{}
}

func (m *StaticTypeMigration) WithCompositeTypeConverter(converterFunc CompositeTypeConverterFunc) *StaticTypeMigration {
	m.compositeTypeConverter = converterFunc
	return m
}

func (m *StaticTypeMigration) WithInterfaceTypeConverter(converterFunc InterfaceTypeConverterFunc) *StaticTypeMigration {
	m.interfaceTypeConverter = converterFunc
	return m
}

func (*StaticTypeMigration) Name() string {
	return "StaticTypeMigration"
}

// Migrate migrates `AuthAccount` and `PublicAccount` types inside `TypeValue`s,
// to the account reference type (&Account).
func (m *StaticTypeMigration) Migrate(
	_ interpreter.StorageKey,
	_ interpreter.StorageMapKey,
	value interpreter.Value,
	_ *interpreter.Interpreter,
) (newValue interpreter.Value, err error) {
	switch value := value.(type) {
	case interpreter.TypeValue:
		convertedType := m.maybeConvertStaticType(value.Type, nil)
		if convertedType == nil {
			return
		}
		return interpreter.NewTypeValue(nil, convertedType), nil

<<<<<<< HEAD
	case *interpreter.CapabilityValue:
		convertedBorrowType := m.maybeConvertStaticType(value.BorrowType, nil)
=======
	case *interpreter.IDCapabilityValue:
		convertedBorrowType := m.maybeConvertStaticType(value.BorrowType)
>>>>>>> 7536efb0
		if convertedBorrowType == nil {
			return
		}
		return interpreter.NewUnmeteredCapabilityValue(value.ID, value.Address, convertedBorrowType), nil

	case *interpreter.PathCapabilityValue: //nolint:staticcheck
		convertedBorrowType := m.maybeConvertStaticType(value.BorrowType, nil)
		if convertedBorrowType == nil {
			return
		}
		return &interpreter.PathCapabilityValue{ //nolint:staticcheck
			BorrowType: convertedBorrowType,
			Path:       value.Path,
			Address:    value.Address,
		}, nil

	case interpreter.PathLinkValue: //nolint:staticcheck
		convertedBorrowType := m.maybeConvertStaticType(value.Type, nil)
		if convertedBorrowType == nil {
			return
		}
		return interpreter.PathLinkValue{ //nolint:staticcheck
			Type:       convertedBorrowType,
			TargetPath: value.TargetPath,
		}, nil

	case *interpreter.AccountCapabilityControllerValue:
		convertedBorrowType := m.maybeConvertStaticType(value.BorrowType, nil)
		if convertedBorrowType == nil {
			return
		}
		borrowType := convertedBorrowType.(*interpreter.ReferenceStaticType)
		return interpreter.NewUnmeteredAccountCapabilityControllerValue(borrowType, value.CapabilityID), nil

	case *interpreter.StorageCapabilityControllerValue:
		convertedBorrowType := m.maybeConvertStaticType(value.BorrowType, nil)
		if convertedBorrowType == nil {
			return
		}
		borrowType := convertedBorrowType.(*interpreter.ReferenceStaticType)
		return interpreter.NewUnmeteredStorageCapabilityControllerValue(
			borrowType,
			value.CapabilityID,
			value.TargetPath,
		), nil
	}

	return
}

func (m *StaticTypeMigration) maybeConvertStaticType(staticType, parentType interpreter.StaticType) interpreter.StaticType {
	switch staticType := staticType.(type) {
	case *interpreter.ConstantSizedStaticType:
		convertedType := m.maybeConvertStaticType(staticType.Type, staticType)
		if convertedType != nil {
			return interpreter.NewConstantSizedStaticType(nil, convertedType, staticType.Size)
		}

	case *interpreter.VariableSizedStaticType:
		convertedType := m.maybeConvertStaticType(staticType.Type, staticType)
		if convertedType != nil {
			return interpreter.NewVariableSizedStaticType(nil, convertedType)
		}

	case *interpreter.DictionaryStaticType:
		convertedKeyType := m.maybeConvertStaticType(staticType.KeyType, staticType)
		convertedValueType := m.maybeConvertStaticType(staticType.ValueType, staticType)
		if convertedKeyType != nil && convertedValueType != nil {
			return interpreter.NewDictionaryStaticType(nil, convertedKeyType, convertedValueType)
		}
		if convertedKeyType != nil {
			return interpreter.NewDictionaryStaticType(nil, convertedKeyType, staticType.ValueType)
		}
		if convertedValueType != nil {
			return interpreter.NewDictionaryStaticType(nil, staticType.KeyType, convertedValueType)
		}

	case *interpreter.CapabilityStaticType:
		convertedBorrowType := m.maybeConvertStaticType(staticType.BorrowType, staticType)
		if convertedBorrowType != nil {
			return interpreter.NewCapabilityStaticType(nil, convertedBorrowType)
		}

	case *interpreter.IntersectionStaticType:

		var convertedInterfaceTypes []*interpreter.InterfaceStaticType

		var convertedInterfaceType bool

		for _, interfaceStaticType := range staticType.Types {
			convertedType := m.maybeConvertStaticType(interfaceStaticType, staticType)

			// lazily allocate the slice
			if convertedInterfaceTypes == nil {
				convertedInterfaceTypes = make([]*interpreter.InterfaceStaticType, 0, len(staticType.Types))
			}

			var replacement *interpreter.InterfaceStaticType
			if convertedType != nil {
				var ok bool
				replacement, ok = convertedType.(*interpreter.InterfaceStaticType)
				if !ok {
					panic(fmt.Errorf(
						"invalid non-interface replacement in intersection type %s: %s replaced by %s",
						staticType,
						interfaceStaticType,
						convertedType,
					))
				}

				convertedInterfaceType = true
			} else {
				replacement = interfaceStaticType
			}
			convertedInterfaceTypes = append(convertedInterfaceTypes, replacement)
		}

		legacyType := staticType.LegacyType
		var convertedLegacyType interpreter.StaticType
		if legacyType != nil {
			convertedLegacyType = m.maybeConvertStaticType(legacyType, staticType)
		}

		// If the interface set has at least two items,
		// then force it to be re-stored/re-encoded,
		// even if the interface types in the set have not changed.
		if len(staticType.Types) >= 2 || convertedInterfaceType || convertedLegacyType != nil {

			intersectionType := interpreter.NewIntersectionStaticType(nil, convertedInterfaceTypes)

			if convertedLegacyType != nil {
				intersectionType.LegacyType = convertedLegacyType
			} else {
				intersectionType.LegacyType = staticType.LegacyType
			}

			return intersectionType
		}

	case *interpreter.OptionalStaticType:
		convertedInnerType := m.maybeConvertStaticType(staticType.Type, staticType)
		if convertedInnerType != nil {
			return interpreter.NewOptionalStaticType(nil, convertedInnerType)
		}

	case *interpreter.ReferenceStaticType:
		// TODO: Reference of references must not be allowed?
		convertedReferencedType := m.maybeConvertStaticType(staticType.ReferencedType, staticType)
		if convertedReferencedType != nil {
			switch convertedReferencedType {

			// If the converted type is already an account reference, then return as-is.
			// i.e: Do not create reference to a reference.
			case authAccountReferenceType,
				unauthorizedAccountReferenceType:
				return convertedReferencedType

			default:
				return interpreter.NewReferenceStaticType(
					nil,
					staticType.Authorization,
					convertedReferencedType,
				)
			}
		}

	case interpreter.FunctionStaticType:
		// Non-storable

	case *interpreter.CompositeStaticType:
		var convertedType interpreter.StaticType
		compositeTypeConverter := m.compositeTypeConverter
		if compositeTypeConverter != nil {
			convertedType = compositeTypeConverter(staticType)
		}

		// Interface types need to be placed in intersection types.
		// If the composite type was converted to an interface type,
		// and if the parent type is not an intersection type,
		// then the converted interface type must be placed in an intersection type
		if convertedInterfaceType, ok := convertedType.(*interpreter.InterfaceStaticType); ok {
			if _, ok := parentType.(*interpreter.IntersectionStaticType); !ok {
				convertedType = interpreter.NewIntersectionStaticType(
					nil, []*interpreter.InterfaceStaticType{
						convertedInterfaceType,
					},
				)
			}
		}

		return convertedType

	case *interpreter.InterfaceStaticType:
		var convertedType interpreter.StaticType
		interfaceTypeConverter := m.interfaceTypeConverter
		if interfaceTypeConverter != nil {
			convertedType = interfaceTypeConverter(staticType)
		}

		// Interface types need to be placed in intersection types
		if _, ok := parentType.(*interpreter.IntersectionStaticType); !ok {
			// If the interface type was not converted to another type,
			// and given the parent type is not an intersection type,
			// then the original interface type must be placed in an intersection type
			if convertedType == nil {
				convertedType = interpreter.NewIntersectionStaticType(
					nil, []*interpreter.InterfaceStaticType{
						staticType,
					},
				)
			} else {
				// If the interface type was converted to another type,
				// it may have been converted to
				// - a different kind of type, e.g. a composite type,
				//   in which case the converted type should be returned as-is
				// - another interface type –
				//   given the parent type is not an intersection type,
				//   then the converted interface type must be placed in an intersection type
				if convertedInterfaceType, ok := convertedType.(*interpreter.InterfaceStaticType); ok {
					convertedType = interpreter.NewIntersectionStaticType(
						nil, []*interpreter.InterfaceStaticType{
							convertedInterfaceType,
						},
					)
				}
			}
		}

		return convertedType

	case dummyStaticType:
		// This is for testing the migration.
		// i.e: the dummyStaticType wrapper was only introduced to make it possible to use the type as a dictionary key.
		// Ignore the wrapper, and continue with the inner type.
		return m.maybeConvertStaticType(staticType.PrimitiveStaticType, staticType)

	case interpreter.PrimitiveStaticType:
		// Is it safe to do so?
		switch staticType {
		case interpreter.PrimitiveStaticTypePublicAccount: //nolint:staticcheck
			return unauthorizedAccountReferenceType

		case interpreter.PrimitiveStaticTypeAuthAccount: //nolint:staticcheck
			return authAccountReferenceType

		case interpreter.PrimitiveStaticTypeAuthAccountCapabilities, //nolint:staticcheck
			interpreter.PrimitiveStaticTypePublicAccountCapabilities: //nolint:staticcheck
			return interpreter.PrimitiveStaticTypeAccount_Capabilities

		case interpreter.PrimitiveStaticTypeAuthAccountAccountCapabilities: //nolint:staticcheck
			return interpreter.PrimitiveStaticTypeAccount_AccountCapabilities

		case interpreter.PrimitiveStaticTypeAuthAccountStorageCapabilities: //nolint:staticcheck
			return interpreter.PrimitiveStaticTypeAccount_StorageCapabilities

		case interpreter.PrimitiveStaticTypeAuthAccountContracts, //nolint:staticcheck
			interpreter.PrimitiveStaticTypePublicAccountContracts: //nolint:staticcheck
			return interpreter.PrimitiveStaticTypeAccount_Contracts

		case interpreter.PrimitiveStaticTypeAuthAccountKeys, //nolint:staticcheck
			interpreter.PrimitiveStaticTypePublicAccountKeys: //nolint:staticcheck
			return interpreter.PrimitiveStaticTypeAccount_Keys

		case interpreter.PrimitiveStaticTypeAuthAccountInbox: //nolint:staticcheck
			return interpreter.PrimitiveStaticTypeAccount_Inbox

		case interpreter.PrimitiveStaticTypeAccountKey: //nolint:staticcheck
			return interpreter.AccountKeyStaticType
		}

	default:
		panic(errors.NewUnreachableError())
	}

	return nil
}

var authAccountEntitlements = []common.TypeID{
	sema.StorageType.ID(),
	sema.ContractsType.ID(),
	sema.KeysType.ID(),
	sema.InboxType.ID(),
	sema.CapabilitiesType.ID(),
}

var authAccountReferenceType = func() *interpreter.ReferenceStaticType {
	auth := interpreter.NewEntitlementSetAuthorization(
		nil,
		func() []common.TypeID {
			return authAccountEntitlements
		},
		len(authAccountEntitlements),
		sema.Conjunction,
	)
	return interpreter.NewReferenceStaticType(
		nil,
		auth,
		interpreter.PrimitiveStaticTypeAccount,
	)
}()

var unauthorizedAccountReferenceType = interpreter.NewReferenceStaticType(
	nil,
	interpreter.UnauthorizedAccess,
	interpreter.PrimitiveStaticTypeAccount,
)<|MERGE_RESOLUTION|>--- conflicted
+++ resolved
@@ -72,13 +72,8 @@
 		}
 		return interpreter.NewTypeValue(nil, convertedType), nil
 
-<<<<<<< HEAD
-	case *interpreter.CapabilityValue:
+	case *interpreter.IDCapabilityValue:
 		convertedBorrowType := m.maybeConvertStaticType(value.BorrowType, nil)
-=======
-	case *interpreter.IDCapabilityValue:
-		convertedBorrowType := m.maybeConvertStaticType(value.BorrowType)
->>>>>>> 7536efb0
 		if convertedBorrowType == nil {
 			return
 		}
