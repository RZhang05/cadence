--- conflicted
+++ resolved
@@ -877,63 +877,6 @@
 			Input: interpreter.NewEphemeralReferenceValue(
 				inter,
 				interpreter.UnauthorizedAccess,
-<<<<<<< HEAD
-				interpreter.NewArrayValue(
-					inter,
-					interpreter.EmptyLocationRange,
-					interpreter.NewVariableSizedStaticType(inter, unentitledRRefStaticType),
-					testAddress,
-					unentitledRRef,
-				),
-				sema.NewVariableSizedType(
-					inter,
-					sema.NewReferenceType(
-						inter,
-						sema.UnauthorizedAccess,
-						inter.MustSemaTypeOfValue(rValue),
-					),
-				),
-				interpreter.EmptyLocationRange,
-			),
-			Output: interpreter.NewEphemeralReferenceValue(
-				inter,
-				interpreter.NewEntitlementSetAuthorization(
-					inter,
-					func() []common.TypeID { return []common.TypeID{"Mutate", "Insert", "Remove"} },
-					3,
-					sema.Conjunction,
-				),
-				interpreter.NewArrayValue(
-					inter,
-					interpreter.EmptyLocationRange,
-					interpreter.NewVariableSizedStaticType(inter, entitledRRefStaticType),
-					testAddress,
-					entitledRRef,
-				),
-				sema.NewVariableSizedType(
-					inter,
-					sema.NewReferenceType(
-						inter,
-						sema.NewEntitlementSetAccess(
-							[]*sema.EntitlementType{
-								checker.Elaboration.EntitlementType("S.test.E"),
-								checker.Elaboration.EntitlementType("S.test.G"),
-							},
-							sema.Conjunction,
-						),
-						inter.MustSemaTypeOfValue(rValue),
-					),
-				),
-				interpreter.EmptyLocationRange,
-			),
-			Name: "&[&R]",
-		},
-		{
-			Input: interpreter.NewEphemeralReferenceValue(
-				inter,
-				interpreter.UnauthorizedAccess,
-=======
->>>>>>> cf9f801f
 				interpreter.NewDictionaryValue(
 					inter,
 					interpreter.EmptyLocationRange,
@@ -964,61 +907,6 @@
 			),
 			Name: "&{Int: R}",
 		},
-<<<<<<< HEAD
-		{
-			Input: interpreter.NewEphemeralReferenceValue(
-				inter,
-				interpreter.UnauthorizedAccess,
-				interpreter.NewDictionaryValue(
-					inter,
-					interpreter.EmptyLocationRange,
-					interpreter.NewDictionaryStaticType(inter, interpreter.PrimitiveStaticTypeInt, unentitledRRefStaticType),
-					interpreter.NewIntValueFromInt64(inter, 0),
-					unentitledRRef,
-				),
-				sema.NewDictionaryType(inter, sema.IntType,
-					sema.NewReferenceType(
-						inter,
-						sema.UnauthorizedAccess,
-						inter.MustSemaTypeOfValue(rValue),
-					),
-				),
-				interpreter.EmptyLocationRange,
-			),
-			Output: interpreter.NewEphemeralReferenceValue(
-				inter,
-				interpreter.NewEntitlementSetAuthorization(
-					inter,
-					func() []common.TypeID { return []common.TypeID{"Mutate", "Insert", "Remove"} },
-					3,
-					sema.Conjunction,
-				),
-				interpreter.NewDictionaryValue(
-					inter,
-					interpreter.EmptyLocationRange,
-					interpreter.NewDictionaryStaticType(inter, interpreter.PrimitiveStaticTypeInt, entitledRRefStaticType),
-					interpreter.NewIntValueFromInt64(inter, 0),
-					entitledRRef,
-				),
-				sema.NewDictionaryType(inter, sema.IntType,
-					sema.NewReferenceType(
-						inter,
-						sema.NewEntitlementSetAccess(
-							[]*sema.EntitlementType{
-								checker.Elaboration.EntitlementType("S.test.E"),
-								checker.Elaboration.EntitlementType("S.test.G"),
-							},
-							sema.Conjunction,
-						),
-						inter.MustSemaTypeOfValue(rValue),
-					),
-				),
-				interpreter.EmptyLocationRange,
-			),
-			Name: "&{Int: &R}",
-		},
-=======
->>>>>>> cf9f801f
 	}
 
 	getStaticType := func(v interpreter.Value) interpreter.StaticType {
@@ -1738,8 +1626,6 @@
 		),
 		ref.Authorization,
 	)
-<<<<<<< HEAD
-=======
 }
 
 func TestMigrateDictOfValues(t *testing.T) {
@@ -1977,5 +1863,4 @@
 		),
 		ref.Authorization,
 	)
->>>>>>> cf9f801f
 }