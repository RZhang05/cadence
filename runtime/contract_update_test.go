/*
 * Cadence - The resource-oriented smart contract programming language
 *
 * Copyright Dapper Labs, Inc.
 *
 * Licensed under the Apache License, Version 2.0 (the "License");
 * you may not use this file except in compliance with the License.
 * You may obtain a copy of the License at
 *
 *   http://www.apache.org/licenses/LICENSE-2.0
 *
 * Unless required by applicable law or agreed to in writing, software
 * distributed under the License is distributed on an "AS IS" BASIS,
 * WITHOUT WARRANTIES OR CONDITIONS OF ANY KIND, either express or implied.
 * See the License for the specific language governing permissions and
 * limitations under the License.
 */

package runtime_test

import (
	"testing"

	"github.com/stretchr/testify/require"

	"github.com/onflow/cadence"
	"github.com/onflow/cadence/encoding/json"
	. "github.com/onflow/cadence/runtime"
	"github.com/onflow/cadence/runtime/common"
	"github.com/onflow/cadence/runtime/interpreter"
	. "github.com/onflow/cadence/runtime/tests/runtime_utils"
	. "github.com/onflow/cadence/runtime/tests/utils"
)

func TestRuntimeContractUpdateWithDependencies(t *testing.T) {
	t.Parallel()

	runtime := NewTestInterpreterRuntime()
	accountCodes := map[common.Location][]byte{}
	signerAccount := common.MustBytesToAddress([]byte{0x1})
	fooLocation := common.AddressLocation{
		Address: signerAccount,
		Name:    "Foo",
	}
	var checkGetAndSetProgram, getProgramCalled bool

	programs := map[Location]*interpreter.Program{}
	clearPrograms := func() {
		for l := range programs {
			delete(programs, l)
		}
	}

	runtimeInterface := &TestRuntimeInterface{
		OnGetCode: func(location Location) (bytes []byte, err error) {
			return accountCodes[location], nil
		},
		Storage: NewTestLedger(nil, nil),
		OnGetSigningAccounts: func() ([]Address, error) {
			return []Address{signerAccount}, nil
		},
		OnResolveLocation: NewSingleIdentifierLocationResolver(t),
		OnGetAccountContractCode: func(location common.AddressLocation) (code []byte, err error) {
			return accountCodes[location], nil
		},
		OnUpdateAccountContractCode: func(location common.AddressLocation, code []byte) error {
			accountCodes[location] = code
			return nil
		},
		OnEmitEvent: func(event cadence.Event) error {
			return nil
		},
		OnDecodeArgument: func(b []byte, t cadence.Type) (value cadence.Value, err error) {
			return json.Decode(nil, b)
		},
		OnGetAndSetProgram: func(
			location Location,
			load func() (*interpreter.Program, error),
		) (
			program *interpreter.Program,
			err error,
		) {
			_, isTransactionLocation := location.(common.TransactionLocation)
			if checkGetAndSetProgram && !isTransactionLocation {
				require.Equal(t, location, fooLocation)
				require.False(t, getProgramCalled)
			}

			var ok bool
			program, ok = programs[location]
			if ok {
				return
			}

			program, err = load()

			// NOTE: important: still set empty program,
			// even if error occurred

			programs[location] = program

			return
		},
	}

	nextTransactionLocation := NewTransactionLocationGenerator()

	const fooContractV1 = `
        access(all) contract Foo {
            init() {}
            access(all) fun hello() {}
        }
    `
	const barContractV1 = `
        import Foo from 0x01

        access(all) contract Bar {
            init() {
                Foo.hello()
            }
        }
    `

	const fooContractV2 = `
        access(all) contract Foo {
            init() {}
            access(all) fun hello(_ a: Int) {}
        }
    `

	const barContractV2 = `
        import Foo from 0x01

        access(all) contract Bar {
            init() {
                Foo.hello(5)
            }
        }
    `

	// Deploy 'Foo' contract

	err := runtime.ExecuteTransaction(
		Script{
			Source: DeploymentTransaction(
				"Foo",
				[]byte(fooContractV1),
			),
		},
		Context{
			Interface: runtimeInterface,
			Location:  nextTransactionLocation(),
		},
	)
	require.NoError(t, err)

	// Programs are only valid during the transaction
	clearPrograms()

	// Deploy 'Bar' contract

	signerAccount = common.MustBytesToAddress([]byte{0x2})

	err = runtime.ExecuteTransaction(
		Script{
			Source: DeploymentTransaction(
				"Bar",
				[]byte(barContractV1),
			),
		},
		Context{
			Interface: runtimeInterface,
			Location:  nextTransactionLocation(),
		},
	)
	require.NoError(t, err)

	// Programs are only valid during the transaction
	clearPrograms()

	// Update 'Foo' contract to change function signature

	signerAccount = common.MustBytesToAddress([]byte{0x1})
	err = runtime.ExecuteTransaction(
		Script{
			Source: UpdateTransaction("Foo", []byte(fooContractV2)),
		},
		Context{
			Interface: runtimeInterface,
			Location:  nextTransactionLocation(),
		},
	)
	require.NoError(t, err)

	// Programs are only valid during the transaction
	clearPrograms()

	// Update 'Bar' contract to change match the
	// function signature change in 'Foo'.

	signerAccount = common.MustBytesToAddress([]byte{0x2})

	checkGetAndSetProgram = true

	err = runtime.ExecuteTransaction(
		Script{
			Source: UpdateTransaction("Bar", []byte(barContractV2)),
		},
		Context{
			Interface: runtimeInterface,
			Location:  nextTransactionLocation(),
		},
	)
	require.NoError(t, err)
}

<<<<<<< HEAD
func TestRuntimeContractUpdateWithPrecedingIdentifiers(t *testing.T) {
	t.Parallel()

	runtime := NewTestInterpreterRuntime()

	signerAccount := common.MustBytesToAddress([]byte{0x1})

	fooLocation := common.AddressLocation{
		Address: signerAccount,
		Name:    "Foo",
	}

	const fooContractV1 = `
        access(all) contract Foo {
            // NOTE: invalid preceding identifier in member declaration
            bar access(all) let foo: Int

            init() {
                self.foo = 1
            }
        }
    `

	const fooContractV2 = `
        access(all) contract Foo {
            access(all) let foo: Int

            init() {
                self.foo = 1
            }
        }
    `

	// Assume contract with deprecated syntax is already deployed

	accountCodes := map[common.Location][]byte{
		fooLocation: []byte(fooContractV1),
	}

	runtimeInterface := &TestRuntimeInterface{
		OnGetCode: func(location Location) (bytes []byte, err error) {
			return accountCodes[location], nil
		},
		Storage: NewTestLedger(nil, nil),
		OnGetSigningAccounts: func() ([]Address, error) {
			return []Address{signerAccount}, nil
		},
		OnResolveLocation: NewSingleIdentifierLocationResolver(t),
		OnGetAccountContractCode: func(location common.AddressLocation) (code []byte, err error) {
			return accountCodes[location], nil
		},
		OnUpdateAccountContractCode: func(location common.AddressLocation, code []byte) error {
			accountCodes[location] = code
			return nil
		},
		OnEmitEvent: func(event cadence.Event) error {
			return nil
		},
		OnDecodeArgument: func(b []byte, t cadence.Type) (value cadence.Value, err error) {
			return json.Decode(nil, b)
		},
	}

	nextTransactionLocation := NewTransactionLocationGenerator()

	// Update contract

	err := runtime.ExecuteTransaction(
		Script{
			Source: UpdateTransaction("Foo", []byte(fooContractV2)),
		},
		Context{
			Interface: runtimeInterface,
			Location:  nextTransactionLocation(),
		},
	)
	require.NoError(t, err)

}

func TestRuntimeInvalidContractRedeploy(t *testing.T) {
=======
func TestRuntimeContractRedeployInSameTransaction(t *testing.T) {
>>>>>>> b48fd6b8

	t.Parallel()

	t.Run("two additions", func(t *testing.T) {

		foo1 := []byte(`
            access(all)
            contract Foo {

                access(all)
                resource R {

                    access(all)
                    var x: Int

                    init() {
                        self.x = 0
                    }
                }

                access(all)
                fun createR(): @R {
                    return <-create R()
                }
            }
        `)

		foo2 := []byte(`
            access(all)
            contract Foo {

                access(all)
                struct R {
                    access(all)
                    var x: Int

                    init() {
                        self.x = 0
                    }
                }
            }
        `)

		tx := []byte(`
            transaction(foo1: String, foo2: String) {
                prepare(signer: AuthAccount) {
                    signer.contracts.add(name: "Foo", code: foo1.utf8)
                    signer.contracts.add(name: "Foo", code: foo2.utf8)
                }
            }
        `)

		runtime := newTestInterpreterRuntime()
		runtime.defaultConfig.AtreeValidationEnabled = false

		address := common.MustBytesToAddress([]byte{0x1})

		runtimeInterface := &testRuntimeInterface{
			storage: newTestLedger(nil, nil),
			getSigningAccounts: func() ([]Address, error) {
				return []Address{address}, nil
			},
			getAccountContractCode: func(location common.AddressLocation) ([]byte, error) {
				return nil, nil
			},
			resolveLocation: singleIdentifierLocationResolver(t),
			updateAccountContractCode: func(location common.AddressLocation, code []byte) error {
				// "delay"
				return nil
			},
			emitEvent: func(event cadence.Event) error {
				return nil
			},
			decodeArgument: func(b []byte, t cadence.Type) (value cadence.Value, err error) {
				return json.Decode(nil, b)
			},
		}

		nextTransactionLocation := newTransactionLocationGenerator()

		// Deploy

		err := runtime.ExecuteTransaction(
			Script{
				Source: tx,
				Arguments: encodeArgs([]cadence.Value{
					cadence.String(foo1),
					cadence.String(foo2),
				}),
			},
			Context{
				Interface: runtimeInterface,
				Location:  nextTransactionLocation(),
			},
		)

		RequireError(t, err)
		require.ErrorContains(t, err, "cannot overwrite existing contract")
	})

	t.Run("add and update", func(t *testing.T) {

		foo1 := []byte(`
            access(all)
            contract Foo {

                access(all)
                resource R {

                    access(all)
                    var x: Int

                    init() {
                        self.x = 0
                    }
                }

                access(all)
                fun createR(): @R {
                    return <-create R()
                }
            }
        `)

		foo2 := []byte(`
            access(all)
            contract Foo {

                access(all)
                struct R {
                    access(all)
                    var x: Int

                    init() {
                        self.x = 0
                    }
                }
            }
        `)

		tx := []byte(`
            transaction(foo1: String, foo2: String) {
                prepare(signer: AuthAccount) {
                    signer.contracts.add(name: "Foo", code: foo1.utf8)
                    signer.contracts.update__experimental(name: "Foo", code: foo2.utf8)
                }
            }
        `)

		runtime := newTestInterpreterRuntime()
		runtime.defaultConfig.AtreeValidationEnabled = false

		address := common.MustBytesToAddress([]byte{0x1})

		runtimeInterface := &testRuntimeInterface{
			storage: newTestLedger(nil, nil),
			getSigningAccounts: func() ([]Address, error) {
				return []Address{address}, nil
			},
			getAccountContractCode: func(location common.AddressLocation) ([]byte, error) {
				return nil, nil
			},
			resolveLocation: singleIdentifierLocationResolver(t),
			updateAccountContractCode: func(location common.AddressLocation, code []byte) error {
				// "delay"
				return nil
			},
			emitEvent: func(event cadence.Event) error {
				return nil
			},
			decodeArgument: func(b []byte, t cadence.Type) (value cadence.Value, err error) {
				return json.Decode(nil, b)
			},
		}

		nextTransactionLocation := newTransactionLocationGenerator()

		// Deploy

		err := runtime.ExecuteTransaction(
			Script{
				Source: tx,
				Arguments: encodeArgs([]cadence.Value{
					cadence.String(foo1),
					cadence.String(foo2),
				}),
			},
			Context{
				Interface: runtimeInterface,
				Location:  nextTransactionLocation(),
			},
		)

		RequireError(t, err)
		require.ErrorContains(t, err, "cannot update non-existing contract")
	})
}

func TestRuntimeNestedContractDeployment(t *testing.T) {

	t.Parallel()

	t.Run("add while adding", func(t *testing.T) {

		t.Parallel()

		contract := []byte(`
            access(all) contract Foo {
 
                access(all) resource Bar {}

                init(){
                    self.account.contracts.add(
                        name: "Foo",
                        code: "access(all) contract Foo { access(all) struct Bar {} }".utf8
                    )
                }
            }
        `)

		runtime := newTestInterpreterRuntime()
		runtime.defaultConfig.AtreeValidationEnabled = false

		address := common.MustBytesToAddress([]byte{0x1})

		runtimeInterface := &testRuntimeInterface{
			storage: newTestLedger(nil, nil),
			getSigningAccounts: func() ([]Address, error) {
				return []Address{address}, nil
			},
			getAccountContractCode: func(location common.AddressLocation) ([]byte, error) {
				return nil, nil
			},
			resolveLocation: singleIdentifierLocationResolver(t),
			updateAccountContractCode: func(location common.AddressLocation, code []byte) error {
				// "delay"
				return nil
			},
			emitEvent: func(event cadence.Event) error {
				return nil
			},
			decodeArgument: func(b []byte, t cadence.Type) (value cadence.Value, err error) {
				return json.Decode(nil, b)
			},
		}

		nextTransactionLocation := newTransactionLocationGenerator()

<<<<<<< HEAD
	tx := []byte(`
      transaction(foo1: String, foo2: String) {
          prepare(signer: auth(Contracts) &Account) {
              signer.contracts.add(name: "Foo", code: foo1.utf8)
              signer.contracts.add(name: "Foo", code: foo2.utf8)
          }
      }
    `)
=======
		// Deploy

		deploymentTx := DeploymentTransaction("Foo", contract)

		err := runtime.ExecuteTransaction(
			Script{
				Source: deploymentTx,
			},
			Context{
				Interface: runtimeInterface,
				Location:  nextTransactionLocation(),
			},
		)

		RequireError(t, err)
		require.ErrorContains(t, err, "cannot overwrite existing contract")
	})

	t.Run("update while adding", func(t *testing.T) {

		t.Parallel()

		contract := []byte(`
            access(all) contract Foo {
 
                access(all) resource Bar {}

                init(){
                   self.account.contracts.update__experimental(
                        name: "Foo",
                        code: "access(all) contract Foo { access(all) struct Bar {} }".utf8
                    )
                }
            }
        `)

		runtime := newTestInterpreterRuntime()
		runtime.defaultConfig.AtreeValidationEnabled = false

		address := common.MustBytesToAddress([]byte{0x1})

		runtimeInterface := &testRuntimeInterface{
			storage: newTestLedger(nil, nil),
			getSigningAccounts: func() ([]Address, error) {
				return []Address{address}, nil
			},
			getAccountContractCode: func(location common.AddressLocation) ([]byte, error) {
				return nil, nil
			},
			resolveLocation: singleIdentifierLocationResolver(t),
			updateAccountContractCode: func(location common.AddressLocation, code []byte) error {
				// "delay"
				return nil
			},
			emitEvent: func(event cadence.Event) error {
				return nil
			},
			decodeArgument: func(b []byte, t cadence.Type) (value cadence.Value, err error) {
				return json.Decode(nil, b)
			},
		}

		nextTransactionLocation := newTransactionLocationGenerator()

		// Deploy

		deploymentTx := DeploymentTransaction("Foo", contract)

		err := runtime.ExecuteTransaction(
			Script{
				Source: deploymentTx,
			},
			Context{
				Interface: runtimeInterface,
				Location:  nextTransactionLocation(),
			},
		)

		RequireError(t, err)
		require.ErrorContains(t, err, "cannot update non-existing contract")
	})

	t.Run("update while updating", func(t *testing.T) {

		t.Parallel()

		deployedContract := []byte(`
            access(all) contract Foo {
 
                access(all) resource Bar {}

                init() {}
            }
        `)

		contract := []byte(`
            access(all) contract Foo {
 
                access(all) resource Bar {}

                init(){
                   self.account.contracts.update__experimental(
                        name: "Foo",
                        code: "access(all) contract Foo { access(all) struct Bar {} }".utf8
                    )
                }
            }
        `)

		runtime := newTestInterpreterRuntime()
		runtime.defaultConfig.AtreeValidationEnabled = false

		address := common.MustBytesToAddress([]byte{0x1})

		runtimeInterface := &testRuntimeInterface{
			storage: newTestLedger(nil, nil),
			getSigningAccounts: func() ([]Address, error) {
				return []Address{address}, nil
			},
			getAccountContractCode: func(location common.AddressLocation) ([]byte, error) {
				return deployedContract, nil
			},
			resolveLocation: singleIdentifierLocationResolver(t),
			updateAccountContractCode: func(location common.AddressLocation, code []byte) error {
				// "delay"
				deployedContract = code
				return nil
			},
			emitEvent: func(event cadence.Event) error {
				return nil
			},
			decodeArgument: func(b []byte, t cadence.Type) (value cadence.Value, err error) {
				return json.Decode(nil, b)
			},
		}

		nextTransactionLocation := newTransactionLocationGenerator()

		// Update

		updateTx := UpdateTransaction("Foo", contract)

		err := runtime.ExecuteTransaction(
			Script{
				Source: updateTx,
			},
			Context{
				Interface: runtimeInterface,
				Location:  nextTransactionLocation(),
			},
		)

		// OK: since the initializer never runs.
		require.NoError(t, err)
	})
}

func TestRuntimeContractRedeploymentInSeparateTransactions(t *testing.T) {

	t.Parallel()

	contract := []byte(`
            access(all) contract Foo {
                access(all) resource Bar {}
            }
        `)
>>>>>>> b48fd6b8

	runtime := NewTestInterpreterRuntimeWithConfig(Config{
		AtreeValidationEnabled: false,
	})

	address := common.MustBytesToAddress([]byte{0x1})

	var contractCode []byte

	runtimeInterface := &TestRuntimeInterface{
		Storage: NewTestLedger(nil, nil),
		OnGetSigningAccounts: func() ([]Address, error) {
			return []Address{address}, nil
		},
<<<<<<< HEAD
		OnGetAccountContractCode: func(location common.AddressLocation) ([]byte, error) {
			return nil, nil
		},
		OnResolveLocation: NewSingleIdentifierLocationResolver(t),
		OnUpdateAccountContractCode: func(location common.AddressLocation, code []byte) error {
			// "delay"
			return nil
		},
		OnEmitEvent: func(event cadence.Event) error {
			events = append(events, event)
=======
		getAccountContractCode: func(location common.AddressLocation) ([]byte, error) {
			return contractCode, nil
		},
		resolveLocation: singleIdentifierLocationResolver(t),
		updateAccountContractCode: func(_ common.AddressLocation, code []byte) error {
			contractCode = code
			return nil
		},
		emitEvent: func(event cadence.Event) error {
>>>>>>> b48fd6b8
			return nil
		},
		OnDecodeArgument: func(b []byte, t cadence.Type) (value cadence.Value, err error) {
			return json.Decode(nil, b)
		},
	}

	nextTransactionLocation := NewTransactionLocationGenerator()

	// Deploy

	deploymentTx := DeploymentTransaction("Foo", contract)
	err := runtime.ExecuteTransaction(
		Script{
			Source: deploymentTx,
		},
		Context{
			Interface: runtimeInterface,
			Location:  nextTransactionLocation(),
		},
	)
<<<<<<< HEAD

	RequireError(t, err)
=======
	require.NoError(t, err)

	// Update
	// Updating in a separate transaction is OK, and should not abort.
>>>>>>> b48fd6b8

	updateTx := UpdateTransaction("Foo", contract)
	err = runtime.ExecuteTransaction(
		Script{
			Source: updateTx,
		},
		Context{
			Interface: runtimeInterface,
			Location:  nextTransactionLocation(),
		},
	)
	require.NoError(t, err)
}<|MERGE_RESOLUTION|>--- conflicted
+++ resolved
@@ -214,7 +214,6 @@
 	require.NoError(t, err)
 }
 
-<<<<<<< HEAD
 func TestRuntimeContractUpdateWithPrecedingIdentifiers(t *testing.T) {
 	t.Parallel()
 
@@ -295,10 +294,7 @@
 
 }
 
-func TestRuntimeInvalidContractRedeploy(t *testing.T) {
-=======
 func TestRuntimeContractRedeployInSameTransaction(t *testing.T) {
->>>>>>> b48fd6b8
 
 	t.Parallel()
 
@@ -344,42 +340,46 @@
 
 		tx := []byte(`
             transaction(foo1: String, foo2: String) {
-                prepare(signer: AuthAccount) {
+                prepare(signer: auth(Contracts) &Account) {
                     signer.contracts.add(name: "Foo", code: foo1.utf8)
                     signer.contracts.add(name: "Foo", code: foo2.utf8)
                 }
             }
         `)
 
-		runtime := newTestInterpreterRuntime()
-		runtime.defaultConfig.AtreeValidationEnabled = false
+		runtime := NewTestInterpreterRuntimeWithConfig(Config{
+			AtreeValidationEnabled: false,
+		})
 
 		address := common.MustBytesToAddress([]byte{0x1})
 
-		runtimeInterface := &testRuntimeInterface{
-			storage: newTestLedger(nil, nil),
-			getSigningAccounts: func() ([]Address, error) {
+		var events []cadence.Event
+
+		runtimeInterface := &TestRuntimeInterface{
+			Storage: NewTestLedger(nil, nil),
+			OnGetSigningAccounts: func() ([]Address, error) {
 				return []Address{address}, nil
 			},
-			getAccountContractCode: func(location common.AddressLocation) ([]byte, error) {
+			OnGetAccountContractCode: func(location common.AddressLocation) ([]byte, error) {
 				return nil, nil
 			},
-			resolveLocation: singleIdentifierLocationResolver(t),
-			updateAccountContractCode: func(location common.AddressLocation, code []byte) error {
+			OnResolveLocation: NewSingleIdentifierLocationResolver(t),
+			OnUpdateAccountContractCode: func(location common.AddressLocation, code []byte) error {
 				// "delay"
 				return nil
 			},
-			emitEvent: func(event cadence.Event) error {
-				return nil
-			},
-			decodeArgument: func(b []byte, t cadence.Type) (value cadence.Value, err error) {
+			OnEmitEvent: func(event cadence.Event) error {
+				events = append(events, event)
+				return nil
+			},
+			OnDecodeArgument: func(b []byte, t cadence.Type) (value cadence.Value, err error) {
 				return json.Decode(nil, b)
 			},
 		}
 
-		nextTransactionLocation := newTransactionLocationGenerator()
-
-		// Deploy
+		nextTransactionLocation := NewTransactionLocationGenerator()
+
+			// Deploy
 
 		err := runtime.ExecuteTransaction(
 			Script{
@@ -398,103 +398,6 @@
 		RequireError(t, err)
 		require.ErrorContains(t, err, "cannot overwrite existing contract")
 	})
-
-	t.Run("add and update", func(t *testing.T) {
-
-		foo1 := []byte(`
-            access(all)
-            contract Foo {
-
-                access(all)
-                resource R {
-
-                    access(all)
-                    var x: Int
-
-                    init() {
-                        self.x = 0
-                    }
-                }
-
-                access(all)
-                fun createR(): @R {
-                    return <-create R()
-                }
-            }
-        `)
-
-		foo2 := []byte(`
-            access(all)
-            contract Foo {
-
-                access(all)
-                struct R {
-                    access(all)
-                    var x: Int
-
-                    init() {
-                        self.x = 0
-                    }
-                }
-            }
-        `)
-
-		tx := []byte(`
-            transaction(foo1: String, foo2: String) {
-                prepare(signer: AuthAccount) {
-                    signer.contracts.add(name: "Foo", code: foo1.utf8)
-                    signer.contracts.update__experimental(name: "Foo", code: foo2.utf8)
-                }
-            }
-        `)
-
-		runtime := newTestInterpreterRuntime()
-		runtime.defaultConfig.AtreeValidationEnabled = false
-
-		address := common.MustBytesToAddress([]byte{0x1})
-
-		runtimeInterface := &testRuntimeInterface{
-			storage: newTestLedger(nil, nil),
-			getSigningAccounts: func() ([]Address, error) {
-				return []Address{address}, nil
-			},
-			getAccountContractCode: func(location common.AddressLocation) ([]byte, error) {
-				return nil, nil
-			},
-			resolveLocation: singleIdentifierLocationResolver(t),
-			updateAccountContractCode: func(location common.AddressLocation, code []byte) error {
-				// "delay"
-				return nil
-			},
-			emitEvent: func(event cadence.Event) error {
-				return nil
-			},
-			decodeArgument: func(b []byte, t cadence.Type) (value cadence.Value, err error) {
-				return json.Decode(nil, b)
-			},
-		}
-
-		nextTransactionLocation := newTransactionLocationGenerator()
-
-		// Deploy
-
-		err := runtime.ExecuteTransaction(
-			Script{
-				Source: tx,
-				Arguments: encodeArgs([]cadence.Value{
-					cadence.String(foo1),
-					cadence.String(foo2),
-				}),
-			},
-			Context{
-				Interface: runtimeInterface,
-				Location:  nextTransactionLocation(),
-			},
-		)
-
-		RequireError(t, err)
-		require.ErrorContains(t, err, "cannot update non-existing contract")
-	})
 }
 
 func TestRuntimeNestedContractDeployment(t *testing.T) {
@@ -519,44 +422,35 @@
             }
         `)
 
-		runtime := newTestInterpreterRuntime()
-		runtime.defaultConfig.AtreeValidationEnabled = false
+		runtime := NewTestInterpreterRuntimeWithConfig(Config{
+			AtreeValidationEnabled: false,
+		})
 
 		address := common.MustBytesToAddress([]byte{0x1})
 
-		runtimeInterface := &testRuntimeInterface{
-			storage: newTestLedger(nil, nil),
-			getSigningAccounts: func() ([]Address, error) {
+		runtimeInterface := &TestRuntimeInterface{
+			Storage: NewTestLedger(nil, nil),
+			OnGetSigningAccounts: func() ([]Address, error) {
 				return []Address{address}, nil
 			},
-			getAccountContractCode: func(location common.AddressLocation) ([]byte, error) {
+			OnGetAccountContractCode: func(location common.AddressLocation) ([]byte, error) {
 				return nil, nil
 			},
-			resolveLocation: singleIdentifierLocationResolver(t),
-			updateAccountContractCode: func(location common.AddressLocation, code []byte) error {
+			OnResolveLocation: NewSingleIdentifierLocationResolver(t),
+			OnUpdateAccountContractCode: func(location common.AddressLocation, code []byte) error {
 				// "delay"
 				return nil
 			},
-			emitEvent: func(event cadence.Event) error {
-				return nil
-			},
-			decodeArgument: func(b []byte, t cadence.Type) (value cadence.Value, err error) {
+			OnEmitEvent: func(event cadence.Event) error {
+				return nil
+			},
+			OnDecodeArgument: func(b []byte, t cadence.Type) (value cadence.Value, err error) {
 				return json.Decode(nil, b)
 			},
 		}
 
-		nextTransactionLocation := newTransactionLocationGenerator()
-
-<<<<<<< HEAD
-	tx := []byte(`
-      transaction(foo1: String, foo2: String) {
-          prepare(signer: auth(Contracts) &Account) {
-              signer.contracts.add(name: "Foo", code: foo1.utf8)
-              signer.contracts.add(name: "Foo", code: foo2.utf8)
-          }
-      }
-    `)
-=======
+		nextTransactionLocation := NewTransactionLocationGenerator()
+
 		// Deploy
 
 		deploymentTx := DeploymentTransaction("Foo", contract)
@@ -593,33 +487,34 @@
             }
         `)
 
-		runtime := newTestInterpreterRuntime()
-		runtime.defaultConfig.AtreeValidationEnabled = false
+		runtime := NewTestInterpreterRuntimeWithConfig(Config{
+			AtreeValidationEnabled: false,
+		})
 
 		address := common.MustBytesToAddress([]byte{0x1})
 
-		runtimeInterface := &testRuntimeInterface{
-			storage: newTestLedger(nil, nil),
-			getSigningAccounts: func() ([]Address, error) {
+		runtimeInterface := &TestRuntimeInterface{
+			Storage: NewTestLedger(nil, nil),
+			OnGetSigningAccounts: func() ([]Address, error) {
 				return []Address{address}, nil
 			},
-			getAccountContractCode: func(location common.AddressLocation) ([]byte, error) {
+			OnGetAccountContractCode: func(location common.AddressLocation) ([]byte, error) {
 				return nil, nil
 			},
-			resolveLocation: singleIdentifierLocationResolver(t),
-			updateAccountContractCode: func(location common.AddressLocation, code []byte) error {
+			OnResolveLocation: NewSingleIdentifierLocationResolver(t),
+			OnUpdateAccountContractCode: func(location common.AddressLocation, code []byte) error {
 				// "delay"
 				return nil
 			},
-			emitEvent: func(event cadence.Event) error {
-				return nil
-			},
-			decodeArgument: func(b []byte, t cadence.Type) (value cadence.Value, err error) {
+			OnEmitEvent: func(event cadence.Event) error {
+				return nil
+			},
+			OnDecodeArgument: func(b []byte, t cadence.Type) (value cadence.Value, err error) {
 				return json.Decode(nil, b)
 			},
 		}
 
-		nextTransactionLocation := newTransactionLocationGenerator()
+		nextTransactionLocation := NewTransactionLocationGenerator()
 
 		// Deploy
 
@@ -666,34 +561,35 @@
             }
         `)
 
-		runtime := newTestInterpreterRuntime()
-		runtime.defaultConfig.AtreeValidationEnabled = false
+		runtime := NewTestInterpreterRuntimeWithConfig(Config{
+			AtreeValidationEnabled: false,
+		})
 
 		address := common.MustBytesToAddress([]byte{0x1})
 
-		runtimeInterface := &testRuntimeInterface{
-			storage: newTestLedger(nil, nil),
-			getSigningAccounts: func() ([]Address, error) {
+		runtimeInterface := &TestRuntimeInterface{
+			Storage: NewTestLedger(nil, nil),
+			OnGetSigningAccounts: func() ([]Address, error) {
 				return []Address{address}, nil
 			},
-			getAccountContractCode: func(location common.AddressLocation) ([]byte, error) {
+			OnGetAccountContractCode: func(location common.AddressLocation) ([]byte, error) {
 				return deployedContract, nil
 			},
-			resolveLocation: singleIdentifierLocationResolver(t),
-			updateAccountContractCode: func(location common.AddressLocation, code []byte) error {
+			OnResolveLocation: NewSingleIdentifierLocationResolver(t),
+			OnUpdateAccountContractCode: func(location common.AddressLocation, code []byte) error {
 				// "delay"
 				deployedContract = code
 				return nil
 			},
-			emitEvent: func(event cadence.Event) error {
-				return nil
-			},
-			decodeArgument: func(b []byte, t cadence.Type) (value cadence.Value, err error) {
+			OnEmitEvent: func(event cadence.Event) error {
+				return nil
+			},
+			OnDecodeArgument: func(b []byte, t cadence.Type) (value cadence.Value, err error) {
 				return json.Decode(nil, b)
 			},
 		}
 
-		nextTransactionLocation := newTransactionLocationGenerator()
+		nextTransactionLocation := NewTransactionLocationGenerator()
 
 		// Update
 
@@ -723,7 +619,6 @@
                 access(all) resource Bar {}
             }
         `)
->>>>>>> b48fd6b8
 
 	runtime := NewTestInterpreterRuntimeWithConfig(Config{
 		AtreeValidationEnabled: false,
@@ -738,28 +633,15 @@
 		OnGetSigningAccounts: func() ([]Address, error) {
 			return []Address{address}, nil
 		},
-<<<<<<< HEAD
 		OnGetAccountContractCode: func(location common.AddressLocation) ([]byte, error) {
-			return nil, nil
+			return contractCode, nil
 		},
 		OnResolveLocation: NewSingleIdentifierLocationResolver(t),
-		OnUpdateAccountContractCode: func(location common.AddressLocation, code []byte) error {
-			// "delay"
-			return nil
-		},
-		OnEmitEvent: func(event cadence.Event) error {
-			events = append(events, event)
-=======
-		getAccountContractCode: func(location common.AddressLocation) ([]byte, error) {
-			return contractCode, nil
-		},
-		resolveLocation: singleIdentifierLocationResolver(t),
-		updateAccountContractCode: func(_ common.AddressLocation, code []byte) error {
+		OnUpdateAccountContractCode: func(_ common.AddressLocation, code []byte) error {
 			contractCode = code
 			return nil
 		},
-		emitEvent: func(event cadence.Event) error {
->>>>>>> b48fd6b8
+		OnEmitEvent: func(event cadence.Event) error {
 			return nil
 		},
 		OnDecodeArgument: func(b []byte, t cadence.Type) (value cadence.Value, err error) {
@@ -781,15 +663,10 @@
 			Location:  nextTransactionLocation(),
 		},
 	)
-<<<<<<< HEAD
-
-	RequireError(t, err)
-=======
 	require.NoError(t, err)
 
 	// Update
 	// Updating in a separate transaction is OK, and should not abort.
->>>>>>> b48fd6b8
 
 	updateTx := UpdateTransaction("Foo", contract)
 	err = runtime.ExecuteTransaction(
