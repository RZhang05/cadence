/*
 * Cadence - The resource-oriented smart contract programming language
 *
 * Copyright 2019-2020 Dapper Labs, Inc.
 *
 * Licensed under the Apache License, Version 2.0 (the "License");
 * you may not use this file except in compliance with the License.
 * You may obtain a copy of the License at
 *
 *   http://www.apache.org/licenses/LICENSE-2.0
 *
 * Unless required by applicable law or agreed to in writing, software
 * distributed under the License is distributed on an "AS IS" BASIS,
 * WITHOUT WARRANTIES OR CONDITIONS OF ANY KIND, either express or implied.
 * See the License for the specific language governing permissions and
 * limitations under the License.
 */

package runtime

import (
	"fmt"
	"math/big"
	"testing"

	"github.com/onflow/cadence/encoding/json"

	"github.com/stretchr/testify/assert"
	"github.com/stretchr/testify/require"

	"github.com/onflow/cadence"
	"github.com/onflow/cadence/runtime/common"
	"github.com/onflow/cadence/runtime/tests/utils"
)

type testMemoryGauge struct {
	meter map[common.MemoryKind]uint64
}

func newTestMemoryGauge() *testMemoryGauge {
	return &testMemoryGauge{
		meter: make(map[common.MemoryKind]uint64),
	}
}

func (g *testMemoryGauge) MeterMemory(usage common.MemoryUsage) error {
	g.meter[usage.Kind] += usage.Amount
	return nil
}

func (g *testMemoryGauge) getMemory(kind common.MemoryKind) uint64 {
	return g.meter[kind]
}

func TestInterpreterAddressLocationMetering(t *testing.T) {

	t.Parallel()

	t.Run("add contract", func(t *testing.T) {
		t.Parallel()

		script := `
		pub struct S {}

		pub fun main() {
			let s = CompositeType("A.0000000000000001.S")
		}
        `
		meter := newTestMemoryGauge()
		var accountCode []byte
		runtimeInterface := &testRuntimeInterface{
			getSigningAccounts: func() ([]Address, error) {
				return []Address{{42}}, nil
			},
			storage: newTestLedger(nil, nil),
			meterMemory: func(usage common.MemoryUsage) error {
				return meter.MeterMemory(usage)
			},
			getAccountContractCode: func(_ Address, _ string) (code []byte, err error) {
				return accountCode, nil
			},
		}

		runtime := newTestInterpreterRuntime()

		_, err := runtime.ExecuteScript(
			Script{
				Source: []byte(script),
			},
			Context{
				Interface: runtimeInterface,
				Location:  utils.TestLocation,
			},
		)
		require.NoError(t, err)

		assert.Equal(t, uint64(1), meter.getMemory(common.MemoryKindAddressLocation))
		assert.Equal(t, uint64(2), meter.getMemory(common.MemoryKindElaboration))
		assert.Equal(t, uint64(136), meter.getMemory(common.MemoryKindRawString))
		assert.Equal(t, uint64(1), meter.getMemory(common.MemoryKindCadenceVoid))
	})
}

func TestInterpreterElaborationImportMetering(t *testing.T) {

	t.Parallel()

	contracts := [...][]byte{
		[]byte(`pub contract C0 {}`),
		[]byte(`pub contract C1 {}`),
		[]byte(`pub contract C2 {}`),
		[]byte(`pub contract C3 {}`),
	}

	importExpressions := [len(contracts)]string{}
	for i := range contracts {
		importExpressions[i] = fmt.Sprintf("import C%d from 0x1\n", i)
	}

	addressValue := cadence.BytesToAddress([]byte{byte(1)})

	for imports := range contracts {

		t.Run(fmt.Sprintf("import %d", imports), func(t *testing.T) {

			t.Parallel()

			script := "pub fun main() {}"
			for j := 0; j <= imports; j++ {
				script = importExpressions[j] + script
			}

			runtime := newTestInterpreterRuntime()

			meter := newTestMemoryGauge()

			accountCodes := map[common.LocationID][]byte{}

			runtimeInterface := &testRuntimeInterface{
				getCode: func(location Location) (bytes []byte, err error) {
					return accountCodes[location.ID()], nil
				},
				storage: newTestLedger(nil, nil),
				getSigningAccounts: func() ([]Address, error) {
					return []Address{Address(addressValue)}, nil
				},
				resolveLocation: singleIdentifierLocationResolver(t),
				updateAccountContractCode: func(address Address, name string, code []byte) error {
					location := common.AddressLocation{
						Address: address,
						Name:    name,
					}
					accountCodes[location.ID()] = code
					return nil
				},
				getAccountContractCode: func(address Address, name string) (code []byte, err error) {
					location := common.AddressLocation{
						Address: address,
						Name:    name,
					}
					code = accountCodes[location.ID()]
					return code, nil
				},
				meterMemory: func(usage common.MemoryUsage) error {
					return meter.MeterMemory(usage)
				},
				emitEvent: func(_ cadence.Event) error {
					return nil
				},
			}

			nextTransactionLocation := newTransactionLocationGenerator()

			for j := 0; j <= imports; j++ {
				err := runtime.ExecuteTransaction(
					Script{
						Source: utils.DeploymentTransaction(fmt.Sprintf("C%d", j), contracts[j]),
					},
					Context{
						Interface: runtimeInterface,
						Location:  nextTransactionLocation(),
					},
				)
				require.NoError(t, err)
				// one for each deployment transaction and one for each contract
				assert.Equal(t, uint64(2*j+2), meter.getMemory(common.MemoryKindElaboration))

				assert.Equal(t, uint64(1+j), meter.getMemory(common.MemoryKindCadenceAddress))
			}

			_, err := runtime.ExecuteScript(
				Script{
					Source: []byte(script),
				},
				Context{
					Interface: runtimeInterface,
					Location:  nextTransactionLocation(),
				},
			)
			require.NoError(t, err)

			// in addition to the elaborations metered above, we also meter
			// one more for the script and one more for each contract imported
			assert.Equal(t, uint64(3*imports+4), meter.getMemory(common.MemoryKindElaboration))
		})
	}
}

<<<<<<< HEAD
func TestLogFunctionStringConversionMetering(t *testing.T) {

	t.Parallel()

	testMetering := func(strLiteral string) (meteredAmount, actualLen uint64) {

		script := fmt.Sprintf(`
                pub fun main() {
                    let s = "%s"
                    log(s)
                }
            `,
			strLiteral,
		)

		var loggedString string
		var accountCode []byte

		meter := newTestMemoryGauge()

		runtimeInterface := &testRuntimeInterface{
			getSigningAccounts: func() ([]Address, error) {
				return []Address{{42}}, nil
			},
			storage: newTestLedger(nil, nil),
			meterMemory: func(usage common.MemoryUsage) error {
				return meter.MeterMemory(usage)
			},
			getAccountContractCode: func(_ Address, _ string) (code []byte, err error) {
				return accountCode, nil
			},
			log: func(s string) {
				loggedString = s
=======
func TestCadenceValueAndTypeMetering(t *testing.T) {

	t.Parallel()

	t.Run("import type Int small value", func(t *testing.T) {
		t.Parallel()

		script := `
            pub fun main(a: Int) {
            }
        `
		meter := newTestMemoryGauge()
		runtimeInterface := &testRuntimeInterface{
			meterMemory: func(usage common.MemoryUsage) error {
				return meter.MeterMemory(usage)
			},
			decodeArgument: func(b []byte, t cadence.Type) (value cadence.Value, err error) {
				return json.Decode(nil, b)
			},
		}

		runtime := newTestInterpreterRuntime()

		_, err := runtime.ExecuteScript(
			Script{
				Source: []byte(script),
				Arguments: encodeArgs([]cadence.Value{
					cadence.NewInt(12),
				}),
			},
			Context{
				Interface: runtimeInterface,
				Location:  utils.TestLocation,
			},
		)
		require.NoError(t, err)

		assert.Equal(t, uint64(1), meter.getMemory(common.MemoryKindCadenceSimpleType))
		assert.Equal(t, uint64(1), meter.getMemory(common.MemoryKindCadenceVoid))
	})

	t.Run("import type Int large value", func(t *testing.T) {
		t.Parallel()

		script := `
            pub fun main(a: Int) {
            }
        `
		meter := newTestMemoryGauge()
		runtimeInterface := &testRuntimeInterface{
			meterMemory: func(usage common.MemoryUsage) error {
				return meter.MeterMemory(usage)
			},
			decodeArgument: func(b []byte, t cadence.Type) (value cadence.Value, err error) {
				return json.Decode(nil, b)
			},
		}

		runtime := newTestInterpreterRuntime()

		largeBigInt := &big.Int{}
		largeBigInt.Exp(big.NewInt(2<<33), big.NewInt(6), nil)
		largeInt := cadence.NewInt(0)
		largeInt.Value = largeBigInt

		fmt.Println(largeInt.String())

		_, err := runtime.ExecuteScript(
			Script{
				Source: []byte(script),
				Arguments: encodeArgs([]cadence.Value{
					largeInt,
				}),
			},
			Context{
				Interface: runtimeInterface,
				Location:  utils.TestLocation,
			},
		)
		require.NoError(t, err)

		assert.Equal(t, uint64(1), meter.getMemory(common.MemoryKindCadenceSimpleType))
		assert.Equal(t, uint64(1), meter.getMemory(common.MemoryKindCadenceVoid))
	})

	t.Run("import type Int8", func(t *testing.T) {
		t.Parallel()

		script := `
            pub fun main(a: Int8) {
            }
        `
		meter := newTestMemoryGauge()
		runtimeInterface := &testRuntimeInterface{
			meterMemory: func(usage common.MemoryUsage) error {
				return meter.MeterMemory(usage)
			},
			decodeArgument: func(b []byte, t cadence.Type) (value cadence.Value, err error) {
				return json.Decode(nil, b)
			},
		}

		runtime := newTestInterpreterRuntime()

		_, err := runtime.ExecuteScript(
			Script{
				Source: []byte(script),
				Arguments: encodeArgs([]cadence.Value{
					cadence.NewInt8(12),
				}),
			},
			Context{
				Interface: runtimeInterface,
				Location:  utils.TestLocation,
			},
		)
		require.NoError(t, err)

		assert.Equal(t, uint64(1), meter.getMemory(common.MemoryKindCadenceSimpleType))
		assert.Equal(t, uint64(1), meter.getMemory(common.MemoryKindCadenceVoid))
	})

	t.Run("import type Int16", func(t *testing.T) {
		t.Parallel()

		script := `
            pub fun main(a: Int16) {
            }
        `
		meter := newTestMemoryGauge()
		runtimeInterface := &testRuntimeInterface{
			meterMemory: func(usage common.MemoryUsage) error {
				return meter.MeterMemory(usage)
			},
			decodeArgument: func(b []byte, t cadence.Type) (value cadence.Value, err error) {
				return json.Decode(nil, b)
			},
		}

		runtime := newTestInterpreterRuntime()

		_, err := runtime.ExecuteScript(
			Script{
				Source: []byte(script),
				Arguments: encodeArgs([]cadence.Value{
					cadence.NewInt16(12),
				}),
			},
			Context{
				Interface: runtimeInterface,
				Location:  utils.TestLocation,
			},
		)
		require.NoError(t, err)

		assert.Equal(t, uint64(1), meter.getMemory(common.MemoryKindCadenceSimpleType))
		assert.Equal(t, uint64(1), meter.getMemory(common.MemoryKindCadenceVoid))
	})

	t.Run("import type Int32", func(t *testing.T) {
		t.Parallel()

		script := `
            pub fun main(a: Int32) {
            }
        `
		meter := newTestMemoryGauge()
		runtimeInterface := &testRuntimeInterface{
			meterMemory: func(usage common.MemoryUsage) error {
				return meter.MeterMemory(usage)
			},
			decodeArgument: func(b []byte, t cadence.Type) (value cadence.Value, err error) {
				return json.Decode(nil, b)
			},
		}

		runtime := newTestInterpreterRuntime()

		_, err := runtime.ExecuteScript(
			Script{
				Source: []byte(script),
				Arguments: encodeArgs([]cadence.Value{
					cadence.NewInt32(12),
				}),
			},
			Context{
				Interface: runtimeInterface,
				Location:  utils.TestLocation,
			},
		)
		require.NoError(t, err)

		assert.Equal(t, uint64(1), meter.getMemory(common.MemoryKindCadenceSimpleType))
		assert.Equal(t, uint64(1), meter.getMemory(common.MemoryKindCadenceVoid))
	})

	t.Run("import type Int64", func(t *testing.T) {
		t.Parallel()

		script := `
            pub fun main(a: Int64) {
            }
        `
		meter := newTestMemoryGauge()
		runtimeInterface := &testRuntimeInterface{
			meterMemory: func(usage common.MemoryUsage) error {
				return meter.MeterMemory(usage)
			},
			decodeArgument: func(b []byte, t cadence.Type) (value cadence.Value, err error) {
				return json.Decode(nil, b)
			},
		}

		runtime := newTestInterpreterRuntime()

		_, err := runtime.ExecuteScript(
			Script{
				Source: []byte(script),
				Arguments: encodeArgs([]cadence.Value{
					cadence.NewInt64(12),
				}),
			},
			Context{
				Interface: runtimeInterface,
				Location:  utils.TestLocation,
			},
		)
		require.NoError(t, err)

		assert.Equal(t, uint64(1), meter.getMemory(common.MemoryKindCadenceSimpleType))
		assert.Equal(t, uint64(1), meter.getMemory(common.MemoryKindCadenceVoid))
	})

	t.Run("import type Int128", func(t *testing.T) {
		t.Parallel()

		script := `
            pub fun main(a: Int128) {
            }
        `
		meter := newTestMemoryGauge()
		runtimeInterface := &testRuntimeInterface{
			meterMemory: func(usage common.MemoryUsage) error {
				return meter.MeterMemory(usage)
			},
			decodeArgument: func(b []byte, t cadence.Type) (value cadence.Value, err error) {
				return json.Decode(nil, b)
			},
		}

		runtime := newTestInterpreterRuntime()

		_, err := runtime.ExecuteScript(
			Script{
				Source: []byte(script),
				Arguments: encodeArgs([]cadence.Value{
					cadence.NewInt128(12),
				}),
			},
			Context{
				Interface: runtimeInterface,
				Location:  utils.TestLocation,
			},
		)
		require.NoError(t, err)

		assert.Equal(t, uint64(1), meter.getMemory(common.MemoryKindCadenceSimpleType))
		assert.Equal(t, uint64(1), meter.getMemory(common.MemoryKindCadenceVoid))
	})

	t.Run("import type Int256", func(t *testing.T) {
		t.Parallel()

		script := `
            pub fun main(a: Int256) {
            }
        `
		meter := newTestMemoryGauge()
		runtimeInterface := &testRuntimeInterface{
			meterMemory: func(usage common.MemoryUsage) error {
				return meter.MeterMemory(usage)
			},
			decodeArgument: func(b []byte, t cadence.Type) (value cadence.Value, err error) {
				return json.Decode(nil, b)
			},
		}

		runtime := newTestInterpreterRuntime()

		_, err := runtime.ExecuteScript(
			Script{
				Source: []byte(script),
				Arguments: encodeArgs([]cadence.Value{
					cadence.NewInt256(12),
				}),
			},
			Context{
				Interface: runtimeInterface,
				Location:  utils.TestLocation,
			},
		)
		require.NoError(t, err)

		assert.Equal(t, uint64(1), meter.getMemory(common.MemoryKindCadenceSimpleType))
		assert.Equal(t, uint64(1), meter.getMemory(common.MemoryKindCadenceVoid))
	})

	t.Run("return value Int small value", func(t *testing.T) {
		t.Parallel()

		script := `
            pub fun main(): Int {
				let a = Int(2)
				return a
            }
        `
		meter := newTestMemoryGauge()
		runtimeInterface := &testRuntimeInterface{
			meterMemory: func(usage common.MemoryUsage) error {
				return meter.MeterMemory(usage)
			},
			decodeArgument: func(b []byte, t cadence.Type) (value cadence.Value, err error) {
				return json.Decode(nil, b)
			},
		}

		runtime := newTestInterpreterRuntime()

		_, err := runtime.ExecuteScript(
			Script{
				Source: []byte(script),
			},
			Context{
				Interface: runtimeInterface,
				Location:  utils.TestLocation,
			},
		)
		require.NoError(t, err)

		assert.Equal(t, uint64(8), meter.getMemory(common.MemoryKindCadenceInt))
	})

	t.Run("return value Int large value", func(t *testing.T) {
		t.Parallel()

		script := `
            pub fun main(): Int {
				let a = Int(1)
				let b = a << 64
				return b
            }
        `
		meter := newTestMemoryGauge()
		runtimeInterface := &testRuntimeInterface{
			meterMemory: func(usage common.MemoryUsage) error {
				return meter.MeterMemory(usage)
			},
			decodeArgument: func(b []byte, t cadence.Type) (value cadence.Value, err error) {
				return json.Decode(nil, b)
			},
		}

		runtime := newTestInterpreterRuntime()

		_, err := runtime.ExecuteScript(
			Script{
				Source: []byte(script),
			},
			Context{
				Interface: runtimeInterface,
				Location:  utils.TestLocation,
			},
		)
		require.NoError(t, err)

		assert.Equal(t, uint64(16), meter.getMemory(common.MemoryKindCadenceInt))
	})

	t.Run("return value Int8", func(t *testing.T) {
		t.Parallel()

		script := `
            pub fun main(): Int8 {
                return 12
            }
        `
		meter := newTestMemoryGauge()
		runtimeInterface := &testRuntimeInterface{
			meterMemory: func(usage common.MemoryUsage) error {
				return meter.MeterMemory(usage)
			},
		}

		runtime := newTestInterpreterRuntime()

		_, err := runtime.ExecuteScript(
			Script{
				Source: []byte(script),
			},
			Context{
				Interface: runtimeInterface,
				Location:  utils.TestLocation,
			},
		)
		require.NoError(t, err)

		assert.Equal(t, uint64(1), meter.getMemory(common.MemoryKindCadenceNumber))
	})

	t.Run("return value Int16", func(t *testing.T) {
		t.Parallel()

		script := `
            pub fun main(): Int16 {
                return 12
            }
        `
		meter := newTestMemoryGauge()
		runtimeInterface := &testRuntimeInterface{
			meterMemory: func(usage common.MemoryUsage) error {
				return meter.MeterMemory(usage)
			},
		}

		runtime := newTestInterpreterRuntime()

		_, err := runtime.ExecuteScript(
			Script{
				Source: []byte(script),
			},
			Context{
				Interface: runtimeInterface,
				Location:  utils.TestLocation,
			},
		)
		require.NoError(t, err)

		assert.Equal(t, uint64(2), meter.getMemory(common.MemoryKindCadenceNumber))
	})

	t.Run("return value Int32", func(t *testing.T) {
		t.Parallel()

		script := `
            pub fun main(): Int32 {
                return 12
            }
        `
		meter := newTestMemoryGauge()
		runtimeInterface := &testRuntimeInterface{
			meterMemory: func(usage common.MemoryUsage) error {
				return meter.MeterMemory(usage)
			},
		}

		runtime := newTestInterpreterRuntime()

		_, err := runtime.ExecuteScript(
			Script{
				Source: []byte(script),
			},
			Context{
				Interface: runtimeInterface,
				Location:  utils.TestLocation,
			},
		)
		require.NoError(t, err)

		assert.Equal(t, uint64(4), meter.getMemory(common.MemoryKindCadenceNumber))
	})

	t.Run("return value Int64", func(t *testing.T) {
		t.Parallel()

		script := `
            pub fun main(): Int64 {
                return 12
            }
        `
		meter := newTestMemoryGauge()
		runtimeInterface := &testRuntimeInterface{
			meterMemory: func(usage common.MemoryUsage) error {
				return meter.MeterMemory(usage)
			},
		}

		runtime := newTestInterpreterRuntime()

		_, err := runtime.ExecuteScript(
			Script{
				Source: []byte(script),
			},
			Context{
				Interface: runtimeInterface,
				Location:  utils.TestLocation,
			},
		)
		require.NoError(t, err)

		assert.Equal(t, uint64(8), meter.getMemory(common.MemoryKindCadenceNumber))
	})

	t.Run("return value Int128", func(t *testing.T) {
		t.Parallel()

		script := `
            pub fun main(): Int128 {
                return 12
            }
        `
		meter := newTestMemoryGauge()
		runtimeInterface := &testRuntimeInterface{
			meterMemory: func(usage common.MemoryUsage) error {
				return meter.MeterMemory(usage)
>>>>>>> de17b895
			},
		}

		runtime := newTestInterpreterRuntime()

		_, err := runtime.ExecuteScript(
			Script{
				Source: []byte(script),
			},
			Context{
				Interface: runtimeInterface,
				Location:  utils.TestLocation,
			},
		)
		require.NoError(t, err)

<<<<<<< HEAD
		return meter.getMemory(common.MemoryKindRawString), uint64(len(loggedString))
	}

	emptyStrMeteredAmount, emptyStrActualLen := testMetering("")
	nonEmptyStrMeteredAmount, nonEmptyStrActualLen := testMetering("Hello, World!")

	// Compare the diffs, to eliminate the other raw-strings metered (a.g: as part of AST)
	diffOfActualLen := nonEmptyStrActualLen - emptyStrActualLen
	diffOfMeteredAmount := nonEmptyStrMeteredAmount - emptyStrMeteredAmount

	assert.Equal(t, diffOfActualLen, diffOfMeteredAmount)
=======
		assert.Equal(t, uint64(16), meter.getMemory(common.MemoryKindCadenceNumber))
	})

	t.Run("return value Int256", func(t *testing.T) {
		t.Parallel()

		script := `
            pub fun main(): Int256 {
                return 12
            }
        `
		meter := newTestMemoryGauge()
		runtimeInterface := &testRuntimeInterface{
			meterMemory: func(usage common.MemoryUsage) error {
				return meter.MeterMemory(usage)
			},
		}

		runtime := newTestInterpreterRuntime()

		_, err := runtime.ExecuteScript(
			Script{
				Source: []byte(script),
			},
			Context{
				Interface: runtimeInterface,
				Location:  utils.TestLocation,
			},
		)
		require.NoError(t, err)

		assert.Equal(t, uint64(32), meter.getMemory(common.MemoryKindCadenceNumber))
	})
>>>>>>> de17b895
}<|MERGE_RESOLUTION|>--- conflicted
+++ resolved
@@ -206,7 +206,571 @@
 	}
 }
 
-<<<<<<< HEAD
+func TestCadenceValueAndTypeMetering(t *testing.T) {
+
+	t.Parallel()
+
+	t.Run("import type Int small value", func(t *testing.T) {
+		t.Parallel()
+
+		script := `
+            pub fun main(a: Int) {
+            }
+        `
+		meter := newTestMemoryGauge()
+		runtimeInterface := &testRuntimeInterface{
+			meterMemory: func(usage common.MemoryUsage) error {
+				return meter.MeterMemory(usage)
+			},
+			decodeArgument: func(b []byte, t cadence.Type) (value cadence.Value, err error) {
+				return json.Decode(nil, b)
+			},
+		}
+
+		runtime := newTestInterpreterRuntime()
+
+		_, err := runtime.ExecuteScript(
+			Script{
+				Source: []byte(script),
+				Arguments: encodeArgs([]cadence.Value{
+					cadence.NewInt(12),
+				}),
+			},
+			Context{
+				Interface: runtimeInterface,
+				Location:  utils.TestLocation,
+			},
+		)
+		require.NoError(t, err)
+
+		assert.Equal(t, uint64(1), meter.getMemory(common.MemoryKindCadenceSimpleType))
+		assert.Equal(t, uint64(1), meter.getMemory(common.MemoryKindCadenceVoid))
+	})
+
+	t.Run("import type Int large value", func(t *testing.T) {
+		t.Parallel()
+
+		script := `
+            pub fun main(a: Int) {
+            }
+        `
+		meter := newTestMemoryGauge()
+		runtimeInterface := &testRuntimeInterface{
+			meterMemory: func(usage common.MemoryUsage) error {
+				return meter.MeterMemory(usage)
+			},
+			decodeArgument: func(b []byte, t cadence.Type) (value cadence.Value, err error) {
+				return json.Decode(nil, b)
+			},
+		}
+
+		runtime := newTestInterpreterRuntime()
+
+		largeBigInt := &big.Int{}
+		largeBigInt.Exp(big.NewInt(2<<33), big.NewInt(6), nil)
+		largeInt := cadence.NewInt(0)
+		largeInt.Value = largeBigInt
+
+		fmt.Println(largeInt.String())
+
+		_, err := runtime.ExecuteScript(
+			Script{
+				Source: []byte(script),
+				Arguments: encodeArgs([]cadence.Value{
+					largeInt,
+				}),
+			},
+			Context{
+				Interface: runtimeInterface,
+				Location:  utils.TestLocation,
+			},
+		)
+		require.NoError(t, err)
+
+		assert.Equal(t, uint64(1), meter.getMemory(common.MemoryKindCadenceSimpleType))
+		assert.Equal(t, uint64(1), meter.getMemory(common.MemoryKindCadenceVoid))
+	})
+
+	t.Run("import type Int8", func(t *testing.T) {
+		t.Parallel()
+
+		script := `
+            pub fun main(a: Int8) {
+            }
+        `
+		meter := newTestMemoryGauge()
+		runtimeInterface := &testRuntimeInterface{
+			meterMemory: func(usage common.MemoryUsage) error {
+				return meter.MeterMemory(usage)
+			},
+			decodeArgument: func(b []byte, t cadence.Type) (value cadence.Value, err error) {
+				return json.Decode(nil, b)
+			},
+		}
+
+		runtime := newTestInterpreterRuntime()
+
+		_, err := runtime.ExecuteScript(
+			Script{
+				Source: []byte(script),
+				Arguments: encodeArgs([]cadence.Value{
+					cadence.NewInt8(12),
+				}),
+			},
+			Context{
+				Interface: runtimeInterface,
+				Location:  utils.TestLocation,
+			},
+		)
+		require.NoError(t, err)
+
+		assert.Equal(t, uint64(1), meter.getMemory(common.MemoryKindCadenceSimpleType))
+		assert.Equal(t, uint64(1), meter.getMemory(common.MemoryKindCadenceVoid))
+	})
+
+	t.Run("import type Int16", func(t *testing.T) {
+		t.Parallel()
+
+		script := `
+            pub fun main(a: Int16) {
+            }
+        `
+		meter := newTestMemoryGauge()
+		runtimeInterface := &testRuntimeInterface{
+			meterMemory: func(usage common.MemoryUsage) error {
+				return meter.MeterMemory(usage)
+			},
+			decodeArgument: func(b []byte, t cadence.Type) (value cadence.Value, err error) {
+				return json.Decode(nil, b)
+			},
+		}
+
+		runtime := newTestInterpreterRuntime()
+
+		_, err := runtime.ExecuteScript(
+			Script{
+				Source: []byte(script),
+				Arguments: encodeArgs([]cadence.Value{
+					cadence.NewInt16(12),
+				}),
+			},
+			Context{
+				Interface: runtimeInterface,
+				Location:  utils.TestLocation,
+			},
+		)
+		require.NoError(t, err)
+
+		assert.Equal(t, uint64(1), meter.getMemory(common.MemoryKindCadenceSimpleType))
+		assert.Equal(t, uint64(1), meter.getMemory(common.MemoryKindCadenceVoid))
+	})
+
+	t.Run("import type Int32", func(t *testing.T) {
+		t.Parallel()
+
+		script := `
+            pub fun main(a: Int32) {
+            }
+        `
+		meter := newTestMemoryGauge()
+		runtimeInterface := &testRuntimeInterface{
+			meterMemory: func(usage common.MemoryUsage) error {
+				return meter.MeterMemory(usage)
+			},
+			decodeArgument: func(b []byte, t cadence.Type) (value cadence.Value, err error) {
+				return json.Decode(nil, b)
+			},
+		}
+
+		runtime := newTestInterpreterRuntime()
+
+		_, err := runtime.ExecuteScript(
+			Script{
+				Source: []byte(script),
+				Arguments: encodeArgs([]cadence.Value{
+					cadence.NewInt32(12),
+				}),
+			},
+			Context{
+				Interface: runtimeInterface,
+				Location:  utils.TestLocation,
+			},
+		)
+		require.NoError(t, err)
+
+		assert.Equal(t, uint64(1), meter.getMemory(common.MemoryKindCadenceSimpleType))
+		assert.Equal(t, uint64(1), meter.getMemory(common.MemoryKindCadenceVoid))
+	})
+
+	t.Run("import type Int64", func(t *testing.T) {
+		t.Parallel()
+
+		script := `
+            pub fun main(a: Int64) {
+            }
+        `
+		meter := newTestMemoryGauge()
+		runtimeInterface := &testRuntimeInterface{
+			meterMemory: func(usage common.MemoryUsage) error {
+				return meter.MeterMemory(usage)
+			},
+			decodeArgument: func(b []byte, t cadence.Type) (value cadence.Value, err error) {
+				return json.Decode(nil, b)
+			},
+		}
+
+		runtime := newTestInterpreterRuntime()
+
+		_, err := runtime.ExecuteScript(
+			Script{
+				Source: []byte(script),
+				Arguments: encodeArgs([]cadence.Value{
+					cadence.NewInt64(12),
+				}),
+			},
+			Context{
+				Interface: runtimeInterface,
+				Location:  utils.TestLocation,
+			},
+		)
+		require.NoError(t, err)
+
+		assert.Equal(t, uint64(1), meter.getMemory(common.MemoryKindCadenceSimpleType))
+		assert.Equal(t, uint64(1), meter.getMemory(common.MemoryKindCadenceVoid))
+	})
+
+	t.Run("import type Int128", func(t *testing.T) {
+		t.Parallel()
+
+		script := `
+            pub fun main(a: Int128) {
+            }
+        `
+		meter := newTestMemoryGauge()
+		runtimeInterface := &testRuntimeInterface{
+			meterMemory: func(usage common.MemoryUsage) error {
+				return meter.MeterMemory(usage)
+			},
+			decodeArgument: func(b []byte, t cadence.Type) (value cadence.Value, err error) {
+				return json.Decode(nil, b)
+			},
+		}
+
+		runtime := newTestInterpreterRuntime()
+
+		_, err := runtime.ExecuteScript(
+			Script{
+				Source: []byte(script),
+				Arguments: encodeArgs([]cadence.Value{
+					cadence.NewInt128(12),
+				}),
+			},
+			Context{
+				Interface: runtimeInterface,
+				Location:  utils.TestLocation,
+			},
+		)
+		require.NoError(t, err)
+
+		assert.Equal(t, uint64(1), meter.getMemory(common.MemoryKindCadenceSimpleType))
+		assert.Equal(t, uint64(1), meter.getMemory(common.MemoryKindCadenceVoid))
+	})
+
+	t.Run("import type Int256", func(t *testing.T) {
+		t.Parallel()
+
+		script := `
+            pub fun main(a: Int256) {
+            }
+        `
+		meter := newTestMemoryGauge()
+		runtimeInterface := &testRuntimeInterface{
+			meterMemory: func(usage common.MemoryUsage) error {
+				return meter.MeterMemory(usage)
+			},
+			decodeArgument: func(b []byte, t cadence.Type) (value cadence.Value, err error) {
+				return json.Decode(nil, b)
+			},
+		}
+
+		runtime := newTestInterpreterRuntime()
+
+		_, err := runtime.ExecuteScript(
+			Script{
+				Source: []byte(script),
+				Arguments: encodeArgs([]cadence.Value{
+					cadence.NewInt256(12),
+				}),
+			},
+			Context{
+				Interface: runtimeInterface,
+				Location:  utils.TestLocation,
+			},
+		)
+		require.NoError(t, err)
+
+		assert.Equal(t, uint64(1), meter.getMemory(common.MemoryKindCadenceSimpleType))
+		assert.Equal(t, uint64(1), meter.getMemory(common.MemoryKindCadenceVoid))
+	})
+
+	t.Run("return value Int small value", func(t *testing.T) {
+		t.Parallel()
+
+		script := `
+            pub fun main(): Int {
+				let a = Int(2)
+				return a
+            }
+        `
+		meter := newTestMemoryGauge()
+		runtimeInterface := &testRuntimeInterface{
+			meterMemory: func(usage common.MemoryUsage) error {
+				return meter.MeterMemory(usage)
+			},
+			decodeArgument: func(b []byte, t cadence.Type) (value cadence.Value, err error) {
+				return json.Decode(nil, b)
+			},
+		}
+
+		runtime := newTestInterpreterRuntime()
+
+		_, err := runtime.ExecuteScript(
+			Script{
+				Source: []byte(script),
+			},
+			Context{
+				Interface: runtimeInterface,
+				Location:  utils.TestLocation,
+			},
+		)
+		require.NoError(t, err)
+
+		assert.Equal(t, uint64(8), meter.getMemory(common.MemoryKindCadenceInt))
+	})
+
+	t.Run("return value Int large value", func(t *testing.T) {
+		t.Parallel()
+
+		script := `
+            pub fun main(): Int {
+				let a = Int(1)
+				let b = a << 64
+				return b
+            }
+        `
+		meter := newTestMemoryGauge()
+		runtimeInterface := &testRuntimeInterface{
+			meterMemory: func(usage common.MemoryUsage) error {
+				return meter.MeterMemory(usage)
+			},
+			decodeArgument: func(b []byte, t cadence.Type) (value cadence.Value, err error) {
+				return json.Decode(nil, b)
+			},
+		}
+
+		runtime := newTestInterpreterRuntime()
+
+		_, err := runtime.ExecuteScript(
+			Script{
+				Source: []byte(script),
+			},
+			Context{
+				Interface: runtimeInterface,
+				Location:  utils.TestLocation,
+			},
+		)
+		require.NoError(t, err)
+
+		assert.Equal(t, uint64(16), meter.getMemory(common.MemoryKindCadenceInt))
+	})
+
+	t.Run("return value Int8", func(t *testing.T) {
+		t.Parallel()
+
+		script := `
+            pub fun main(): Int8 {
+                return 12
+            }
+        `
+		meter := newTestMemoryGauge()
+		runtimeInterface := &testRuntimeInterface{
+			meterMemory: func(usage common.MemoryUsage) error {
+				return meter.MeterMemory(usage)
+			},
+		}
+
+		runtime := newTestInterpreterRuntime()
+
+		_, err := runtime.ExecuteScript(
+			Script{
+				Source: []byte(script),
+			},
+			Context{
+				Interface: runtimeInterface,
+				Location:  utils.TestLocation,
+			},
+		)
+		require.NoError(t, err)
+
+		assert.Equal(t, uint64(1), meter.getMemory(common.MemoryKindCadenceNumber))
+	})
+
+	t.Run("return value Int16", func(t *testing.T) {
+		t.Parallel()
+
+		script := `
+            pub fun main(): Int16 {
+                return 12
+            }
+        `
+		meter := newTestMemoryGauge()
+		runtimeInterface := &testRuntimeInterface{
+			meterMemory: func(usage common.MemoryUsage) error {
+				return meter.MeterMemory(usage)
+			},
+		}
+
+		runtime := newTestInterpreterRuntime()
+
+		_, err := runtime.ExecuteScript(
+			Script{
+				Source: []byte(script),
+			},
+			Context{
+				Interface: runtimeInterface,
+				Location:  utils.TestLocation,
+			},
+		)
+		require.NoError(t, err)
+
+		assert.Equal(t, uint64(2), meter.getMemory(common.MemoryKindCadenceNumber))
+	})
+
+	t.Run("return value Int32", func(t *testing.T) {
+		t.Parallel()
+
+		script := `
+            pub fun main(): Int32 {
+                return 12
+            }
+        `
+		meter := newTestMemoryGauge()
+		runtimeInterface := &testRuntimeInterface{
+			meterMemory: func(usage common.MemoryUsage) error {
+				return meter.MeterMemory(usage)
+			},
+		}
+
+		runtime := newTestInterpreterRuntime()
+
+		_, err := runtime.ExecuteScript(
+			Script{
+				Source: []byte(script),
+			},
+			Context{
+				Interface: runtimeInterface,
+				Location:  utils.TestLocation,
+			},
+		)
+		require.NoError(t, err)
+
+		assert.Equal(t, uint64(4), meter.getMemory(common.MemoryKindCadenceNumber))
+	})
+
+	t.Run("return value Int64", func(t *testing.T) {
+		t.Parallel()
+
+		script := `
+            pub fun main(): Int64 {
+                return 12
+            }
+        `
+		meter := newTestMemoryGauge()
+		runtimeInterface := &testRuntimeInterface{
+			meterMemory: func(usage common.MemoryUsage) error {
+				return meter.MeterMemory(usage)
+			},
+		}
+
+		runtime := newTestInterpreterRuntime()
+
+		_, err := runtime.ExecuteScript(
+			Script{
+				Source: []byte(script),
+			},
+			Context{
+				Interface: runtimeInterface,
+				Location:  utils.TestLocation,
+			},
+		)
+		require.NoError(t, err)
+
+		assert.Equal(t, uint64(8), meter.getMemory(common.MemoryKindCadenceNumber))
+	})
+
+	t.Run("return value Int128", func(t *testing.T) {
+		t.Parallel()
+
+		script := `
+            pub fun main(): Int128 {
+                return 12
+            }
+        `
+		meter := newTestMemoryGauge()
+		runtimeInterface := &testRuntimeInterface{
+			meterMemory: func(usage common.MemoryUsage) error {
+				return meter.MeterMemory(usage)
+			},
+		}
+
+		runtime := newTestInterpreterRuntime()
+
+		_, err := runtime.ExecuteScript(
+			Script{
+				Source: []byte(script),
+			},
+			Context{
+				Interface: runtimeInterface,
+				Location:  utils.TestLocation,
+			},
+		)
+		require.NoError(t, err)
+
+		assert.Equal(t, uint64(16), meter.getMemory(common.MemoryKindCadenceNumber))
+	})
+
+	t.Run("return value Int256", func(t *testing.T) {
+		t.Parallel()
+
+		script := `
+            pub fun main(): Int256 {
+                return 12
+            }
+        `
+		meter := newTestMemoryGauge()
+		runtimeInterface := &testRuntimeInterface{
+			meterMemory: func(usage common.MemoryUsage) error {
+				return meter.MeterMemory(usage)
+			},
+		}
+
+		runtime := newTestInterpreterRuntime()
+
+		_, err := runtime.ExecuteScript(
+			Script{
+				Source: []byte(script),
+			},
+			Context{
+				Interface: runtimeInterface,
+				Location:  utils.TestLocation,
+			},
+		)
+		require.NoError(t, err)
+
+		assert.Equal(t, uint64(32), meter.getMemory(common.MemoryKindCadenceNumber))
+	})
+}
+
 func TestLogFunctionStringConversionMetering(t *testing.T) {
 
 	t.Parallel()
@@ -240,539 +804,22 @@
 			},
 			log: func(s string) {
 				loggedString = s
-=======
-func TestCadenceValueAndTypeMetering(t *testing.T) {
-
-	t.Parallel()
-
-	t.Run("import type Int small value", func(t *testing.T) {
-		t.Parallel()
-
-		script := `
-            pub fun main(a: Int) {
-            }
-        `
-		meter := newTestMemoryGauge()
-		runtimeInterface := &testRuntimeInterface{
-			meterMemory: func(usage common.MemoryUsage) error {
-				return meter.MeterMemory(usage)
-			},
-			decodeArgument: func(b []byte, t cadence.Type) (value cadence.Value, err error) {
-				return json.Decode(nil, b)
-			},
-		}
-
-		runtime := newTestInterpreterRuntime()
-
-		_, err := runtime.ExecuteScript(
-			Script{
-				Source: []byte(script),
-				Arguments: encodeArgs([]cadence.Value{
-					cadence.NewInt(12),
-				}),
-			},
-			Context{
-				Interface: runtimeInterface,
-				Location:  utils.TestLocation,
-			},
-		)
-		require.NoError(t, err)
-
-		assert.Equal(t, uint64(1), meter.getMemory(common.MemoryKindCadenceSimpleType))
-		assert.Equal(t, uint64(1), meter.getMemory(common.MemoryKindCadenceVoid))
-	})
-
-	t.Run("import type Int large value", func(t *testing.T) {
-		t.Parallel()
-
-		script := `
-            pub fun main(a: Int) {
-            }
-        `
-		meter := newTestMemoryGauge()
-		runtimeInterface := &testRuntimeInterface{
-			meterMemory: func(usage common.MemoryUsage) error {
-				return meter.MeterMemory(usage)
-			},
-			decodeArgument: func(b []byte, t cadence.Type) (value cadence.Value, err error) {
-				return json.Decode(nil, b)
-			},
-		}
-
-		runtime := newTestInterpreterRuntime()
-
-		largeBigInt := &big.Int{}
-		largeBigInt.Exp(big.NewInt(2<<33), big.NewInt(6), nil)
-		largeInt := cadence.NewInt(0)
-		largeInt.Value = largeBigInt
-
-		fmt.Println(largeInt.String())
-
-		_, err := runtime.ExecuteScript(
-			Script{
-				Source: []byte(script),
-				Arguments: encodeArgs([]cadence.Value{
-					largeInt,
-				}),
-			},
-			Context{
-				Interface: runtimeInterface,
-				Location:  utils.TestLocation,
-			},
-		)
-		require.NoError(t, err)
-
-		assert.Equal(t, uint64(1), meter.getMemory(common.MemoryKindCadenceSimpleType))
-		assert.Equal(t, uint64(1), meter.getMemory(common.MemoryKindCadenceVoid))
-	})
-
-	t.Run("import type Int8", func(t *testing.T) {
-		t.Parallel()
-
-		script := `
-            pub fun main(a: Int8) {
-            }
-        `
-		meter := newTestMemoryGauge()
-		runtimeInterface := &testRuntimeInterface{
-			meterMemory: func(usage common.MemoryUsage) error {
-				return meter.MeterMemory(usage)
-			},
-			decodeArgument: func(b []byte, t cadence.Type) (value cadence.Value, err error) {
-				return json.Decode(nil, b)
-			},
-		}
-
-		runtime := newTestInterpreterRuntime()
-
-		_, err := runtime.ExecuteScript(
-			Script{
-				Source: []byte(script),
-				Arguments: encodeArgs([]cadence.Value{
-					cadence.NewInt8(12),
-				}),
-			},
-			Context{
-				Interface: runtimeInterface,
-				Location:  utils.TestLocation,
-			},
-		)
-		require.NoError(t, err)
-
-		assert.Equal(t, uint64(1), meter.getMemory(common.MemoryKindCadenceSimpleType))
-		assert.Equal(t, uint64(1), meter.getMemory(common.MemoryKindCadenceVoid))
-	})
-
-	t.Run("import type Int16", func(t *testing.T) {
-		t.Parallel()
-
-		script := `
-            pub fun main(a: Int16) {
-            }
-        `
-		meter := newTestMemoryGauge()
-		runtimeInterface := &testRuntimeInterface{
-			meterMemory: func(usage common.MemoryUsage) error {
-				return meter.MeterMemory(usage)
-			},
-			decodeArgument: func(b []byte, t cadence.Type) (value cadence.Value, err error) {
-				return json.Decode(nil, b)
-			},
-		}
-
-		runtime := newTestInterpreterRuntime()
-
-		_, err := runtime.ExecuteScript(
-			Script{
-				Source: []byte(script),
-				Arguments: encodeArgs([]cadence.Value{
-					cadence.NewInt16(12),
-				}),
-			},
-			Context{
-				Interface: runtimeInterface,
-				Location:  utils.TestLocation,
-			},
-		)
-		require.NoError(t, err)
-
-		assert.Equal(t, uint64(1), meter.getMemory(common.MemoryKindCadenceSimpleType))
-		assert.Equal(t, uint64(1), meter.getMemory(common.MemoryKindCadenceVoid))
-	})
-
-	t.Run("import type Int32", func(t *testing.T) {
-		t.Parallel()
-
-		script := `
-            pub fun main(a: Int32) {
-            }
-        `
-		meter := newTestMemoryGauge()
-		runtimeInterface := &testRuntimeInterface{
-			meterMemory: func(usage common.MemoryUsage) error {
-				return meter.MeterMemory(usage)
-			},
-			decodeArgument: func(b []byte, t cadence.Type) (value cadence.Value, err error) {
-				return json.Decode(nil, b)
-			},
-		}
-
-		runtime := newTestInterpreterRuntime()
-
-		_, err := runtime.ExecuteScript(
-			Script{
-				Source: []byte(script),
-				Arguments: encodeArgs([]cadence.Value{
-					cadence.NewInt32(12),
-				}),
-			},
-			Context{
-				Interface: runtimeInterface,
-				Location:  utils.TestLocation,
-			},
-		)
-		require.NoError(t, err)
-
-		assert.Equal(t, uint64(1), meter.getMemory(common.MemoryKindCadenceSimpleType))
-		assert.Equal(t, uint64(1), meter.getMemory(common.MemoryKindCadenceVoid))
-	})
-
-	t.Run("import type Int64", func(t *testing.T) {
-		t.Parallel()
-
-		script := `
-            pub fun main(a: Int64) {
-            }
-        `
-		meter := newTestMemoryGauge()
-		runtimeInterface := &testRuntimeInterface{
-			meterMemory: func(usage common.MemoryUsage) error {
-				return meter.MeterMemory(usage)
-			},
-			decodeArgument: func(b []byte, t cadence.Type) (value cadence.Value, err error) {
-				return json.Decode(nil, b)
-			},
-		}
-
-		runtime := newTestInterpreterRuntime()
-
-		_, err := runtime.ExecuteScript(
-			Script{
-				Source: []byte(script),
-				Arguments: encodeArgs([]cadence.Value{
-					cadence.NewInt64(12),
-				}),
-			},
-			Context{
-				Interface: runtimeInterface,
-				Location:  utils.TestLocation,
-			},
-		)
-		require.NoError(t, err)
-
-		assert.Equal(t, uint64(1), meter.getMemory(common.MemoryKindCadenceSimpleType))
-		assert.Equal(t, uint64(1), meter.getMemory(common.MemoryKindCadenceVoid))
-	})
-
-	t.Run("import type Int128", func(t *testing.T) {
-		t.Parallel()
-
-		script := `
-            pub fun main(a: Int128) {
-            }
-        `
-		meter := newTestMemoryGauge()
-		runtimeInterface := &testRuntimeInterface{
-			meterMemory: func(usage common.MemoryUsage) error {
-				return meter.MeterMemory(usage)
-			},
-			decodeArgument: func(b []byte, t cadence.Type) (value cadence.Value, err error) {
-				return json.Decode(nil, b)
-			},
-		}
-
-		runtime := newTestInterpreterRuntime()
-
-		_, err := runtime.ExecuteScript(
-			Script{
-				Source: []byte(script),
-				Arguments: encodeArgs([]cadence.Value{
-					cadence.NewInt128(12),
-				}),
-			},
-			Context{
-				Interface: runtimeInterface,
-				Location:  utils.TestLocation,
-			},
-		)
-		require.NoError(t, err)
-
-		assert.Equal(t, uint64(1), meter.getMemory(common.MemoryKindCadenceSimpleType))
-		assert.Equal(t, uint64(1), meter.getMemory(common.MemoryKindCadenceVoid))
-	})
-
-	t.Run("import type Int256", func(t *testing.T) {
-		t.Parallel()
-
-		script := `
-            pub fun main(a: Int256) {
-            }
-        `
-		meter := newTestMemoryGauge()
-		runtimeInterface := &testRuntimeInterface{
-			meterMemory: func(usage common.MemoryUsage) error {
-				return meter.MeterMemory(usage)
-			},
-			decodeArgument: func(b []byte, t cadence.Type) (value cadence.Value, err error) {
-				return json.Decode(nil, b)
-			},
-		}
-
-		runtime := newTestInterpreterRuntime()
-
-		_, err := runtime.ExecuteScript(
-			Script{
-				Source: []byte(script),
-				Arguments: encodeArgs([]cadence.Value{
-					cadence.NewInt256(12),
-				}),
-			},
-			Context{
-				Interface: runtimeInterface,
-				Location:  utils.TestLocation,
-			},
-		)
-		require.NoError(t, err)
-
-		assert.Equal(t, uint64(1), meter.getMemory(common.MemoryKindCadenceSimpleType))
-		assert.Equal(t, uint64(1), meter.getMemory(common.MemoryKindCadenceVoid))
-	})
-
-	t.Run("return value Int small value", func(t *testing.T) {
-		t.Parallel()
-
-		script := `
-            pub fun main(): Int {
-				let a = Int(2)
-				return a
-            }
-        `
-		meter := newTestMemoryGauge()
-		runtimeInterface := &testRuntimeInterface{
-			meterMemory: func(usage common.MemoryUsage) error {
-				return meter.MeterMemory(usage)
-			},
-			decodeArgument: func(b []byte, t cadence.Type) (value cadence.Value, err error) {
-				return json.Decode(nil, b)
-			},
-		}
-
-		runtime := newTestInterpreterRuntime()
-
-		_, err := runtime.ExecuteScript(
-			Script{
-				Source: []byte(script),
-			},
-			Context{
-				Interface: runtimeInterface,
-				Location:  utils.TestLocation,
-			},
-		)
-		require.NoError(t, err)
-
-		assert.Equal(t, uint64(8), meter.getMemory(common.MemoryKindCadenceInt))
-	})
-
-	t.Run("return value Int large value", func(t *testing.T) {
-		t.Parallel()
-
-		script := `
-            pub fun main(): Int {
-				let a = Int(1)
-				let b = a << 64
-				return b
-            }
-        `
-		meter := newTestMemoryGauge()
-		runtimeInterface := &testRuntimeInterface{
-			meterMemory: func(usage common.MemoryUsage) error {
-				return meter.MeterMemory(usage)
-			},
-			decodeArgument: func(b []byte, t cadence.Type) (value cadence.Value, err error) {
-				return json.Decode(nil, b)
-			},
-		}
-
-		runtime := newTestInterpreterRuntime()
-
-		_, err := runtime.ExecuteScript(
-			Script{
-				Source: []byte(script),
-			},
-			Context{
-				Interface: runtimeInterface,
-				Location:  utils.TestLocation,
-			},
-		)
-		require.NoError(t, err)
-
-		assert.Equal(t, uint64(16), meter.getMemory(common.MemoryKindCadenceInt))
-	})
-
-	t.Run("return value Int8", func(t *testing.T) {
-		t.Parallel()
-
-		script := `
-            pub fun main(): Int8 {
-                return 12
-            }
-        `
-		meter := newTestMemoryGauge()
-		runtimeInterface := &testRuntimeInterface{
-			meterMemory: func(usage common.MemoryUsage) error {
-				return meter.MeterMemory(usage)
-			},
-		}
-
-		runtime := newTestInterpreterRuntime()
-
-		_, err := runtime.ExecuteScript(
-			Script{
-				Source: []byte(script),
-			},
-			Context{
-				Interface: runtimeInterface,
-				Location:  utils.TestLocation,
-			},
-		)
-		require.NoError(t, err)
-
-		assert.Equal(t, uint64(1), meter.getMemory(common.MemoryKindCadenceNumber))
-	})
-
-	t.Run("return value Int16", func(t *testing.T) {
-		t.Parallel()
-
-		script := `
-            pub fun main(): Int16 {
-                return 12
-            }
-        `
-		meter := newTestMemoryGauge()
-		runtimeInterface := &testRuntimeInterface{
-			meterMemory: func(usage common.MemoryUsage) error {
-				return meter.MeterMemory(usage)
-			},
-		}
-
-		runtime := newTestInterpreterRuntime()
-
-		_, err := runtime.ExecuteScript(
-			Script{
-				Source: []byte(script),
-			},
-			Context{
-				Interface: runtimeInterface,
-				Location:  utils.TestLocation,
-			},
-		)
-		require.NoError(t, err)
-
-		assert.Equal(t, uint64(2), meter.getMemory(common.MemoryKindCadenceNumber))
-	})
-
-	t.Run("return value Int32", func(t *testing.T) {
-		t.Parallel()
-
-		script := `
-            pub fun main(): Int32 {
-                return 12
-            }
-        `
-		meter := newTestMemoryGauge()
-		runtimeInterface := &testRuntimeInterface{
-			meterMemory: func(usage common.MemoryUsage) error {
-				return meter.MeterMemory(usage)
-			},
-		}
-
-		runtime := newTestInterpreterRuntime()
-
-		_, err := runtime.ExecuteScript(
-			Script{
-				Source: []byte(script),
-			},
-			Context{
-				Interface: runtimeInterface,
-				Location:  utils.TestLocation,
-			},
-		)
-		require.NoError(t, err)
-
-		assert.Equal(t, uint64(4), meter.getMemory(common.MemoryKindCadenceNumber))
-	})
-
-	t.Run("return value Int64", func(t *testing.T) {
-		t.Parallel()
-
-		script := `
-            pub fun main(): Int64 {
-                return 12
-            }
-        `
-		meter := newTestMemoryGauge()
-		runtimeInterface := &testRuntimeInterface{
-			meterMemory: func(usage common.MemoryUsage) error {
-				return meter.MeterMemory(usage)
-			},
-		}
-
-		runtime := newTestInterpreterRuntime()
-
-		_, err := runtime.ExecuteScript(
-			Script{
-				Source: []byte(script),
-			},
-			Context{
-				Interface: runtimeInterface,
-				Location:  utils.TestLocation,
-			},
-		)
-		require.NoError(t, err)
-
-		assert.Equal(t, uint64(8), meter.getMemory(common.MemoryKindCadenceNumber))
-	})
-
-	t.Run("return value Int128", func(t *testing.T) {
-		t.Parallel()
-
-		script := `
-            pub fun main(): Int128 {
-                return 12
-            }
-        `
-		meter := newTestMemoryGauge()
-		runtimeInterface := &testRuntimeInterface{
-			meterMemory: func(usage common.MemoryUsage) error {
-				return meter.MeterMemory(usage)
->>>>>>> de17b895
-			},
-		}
-
-		runtime := newTestInterpreterRuntime()
-
-		_, err := runtime.ExecuteScript(
-			Script{
-				Source: []byte(script),
-			},
-			Context{
-				Interface: runtimeInterface,
-				Location:  utils.TestLocation,
-			},
-		)
-		require.NoError(t, err)
-
-<<<<<<< HEAD
+			},
+		}
+
+		runtime := newTestInterpreterRuntime()
+
+		_, err := runtime.ExecuteScript(
+			Script{
+				Source: []byte(script),
+			},
+			Context{
+				Interface: runtimeInterface,
+				Location:  utils.TestLocation,
+			},
+		)
+		require.NoError(t, err)
+
 		return meter.getMemory(common.MemoryKindRawString), uint64(len(loggedString))
 	}
 
@@ -784,39 +831,4 @@
 	diffOfMeteredAmount := nonEmptyStrMeteredAmount - emptyStrMeteredAmount
 
 	assert.Equal(t, diffOfActualLen, diffOfMeteredAmount)
-=======
-		assert.Equal(t, uint64(16), meter.getMemory(common.MemoryKindCadenceNumber))
-	})
-
-	t.Run("return value Int256", func(t *testing.T) {
-		t.Parallel()
-
-		script := `
-            pub fun main(): Int256 {
-                return 12
-            }
-        `
-		meter := newTestMemoryGauge()
-		runtimeInterface := &testRuntimeInterface{
-			meterMemory: func(usage common.MemoryUsage) error {
-				return meter.MeterMemory(usage)
-			},
-		}
-
-		runtime := newTestInterpreterRuntime()
-
-		_, err := runtime.ExecuteScript(
-			Script{
-				Source: []byte(script),
-			},
-			Context{
-				Interface: runtimeInterface,
-				Location:  utils.TestLocation,
-			},
-		)
-		require.NoError(t, err)
-
-		assert.Equal(t, uint64(32), meter.getMemory(common.MemoryKindCadenceNumber))
-	})
->>>>>>> de17b895
 }