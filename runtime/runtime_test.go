--- conflicted
+++ resolved
@@ -9316,7 +9316,6 @@
 	assertRuntimeErrorIsUserError(t, err)
 }
 
-<<<<<<< HEAD
 func BenchmarkRuntimeResourceTracking(b *testing.B) {
 
 	runtime := newTestInterpreterRuntime()
@@ -9614,31 +9613,26 @@
 		)
 
 	})
-=======
+}
+
 func TestRuntimeInvalidWrappedPrivateCapability(t *testing.T) {
 
 	t.Parallel()
 
 	runtime := newTestInterpreterRuntime()
 	runtime.defaultConfig.AtreeValidationEnabled = false
-	runtime.defaultConfig.AccountLinkingEnabled = true
 
 	address := common.MustBytesToAddress([]byte{0x1})
 
-	linkTx := []byte(`
-      #allowAccountLinking
-
-      transaction {
-          prepare(acct: AuthAccount) {
-              acct.linkAccount(/private/foo)
-          }
-      }
-    `)
-
 	helperContract := []byte(`
-      pub contract Foo {
-          pub struct Thing {
-              pub let cap: Capability
+      access(all)
+      contract Foo {
+
+          access(all)
+          struct Thing {
+
+              access(all)
+              let cap: Capability
 
               init(cap: Capability) {
                   self.cap = cap
@@ -9650,10 +9644,11 @@
 	getCapScript := []byte(`
       import Foo from 0x1
 
-      pub fun main(addr: Address): AnyStruct {
-          let acct = getAuthAccount(addr)
-          let authCap = acct.getCapability<&AuthAccount>(/private/foo)
-          return Foo.Thing(cap: authCap)
+      access(all)
+      fun main(addr: Address): AnyStruct {
+          let acct = getAuthAccount<auth(Capabilities) &Account>(addr)
+          let cap = acct.capabilities.account.issue<auth(Storage) &Account>()
+          return Foo.Thing(cap: cap)
       }
 	`)
 
@@ -9661,8 +9656,9 @@
       import Foo from 0x1
 
       transaction(thing: Foo.Thing) {
-          prepare(_: AuthAccount) {
-		      thing.cap.borrow<&AuthAccount>()!.save("Hello, World", to: /storage/attack)
+          prepare(_: &Account) {
+ 		      thing.cap.borrow<auth(Storage) &Account>()!
+                  .storage.save("Hello, World", to: /storage/attack)
           }
       }
     `)
@@ -9700,22 +9696,9 @@
 	nextTransactionLocation := newTransactionLocationGenerator()
 	nextScriptLocation := newScriptLocationGenerator()
 
-	// Deploy
+	// Deploy helper contract
 
 	err := runtime.ExecuteTransaction(
-		Script{
-			Source: linkTx,
-		},
-		Context{
-			Interface: runtimeInterface,
-			Location:  nextTransactionLocation(),
-		},
-	)
-	require.NoError(t, err)
-
-	// Deploy helper contract
-
-	err = runtime.ExecuteTransaction(
 		Script{
 			Source: deploy,
 		},
@@ -9760,5 +9743,4 @@
 
 	var argumentNotImportableErr *ArgumentNotImportableError
 	require.ErrorAs(t, err, &argumentNotImportableErr)
->>>>>>> 833562ef
 }