package runtime

import (
	"fmt"
	"strings"
	"testing"

	"github.com/stretchr/testify/assert"
	"github.com/stretchr/testify/require"

	"github.com/dapperlabs/flow-go/language/runtime/ast"
	"github.com/dapperlabs/flow-go/language/runtime/interpreter"
	"github.com/dapperlabs/flow-go/sdk/abi/values"
)

type testRuntimeInterface struct {
	resolveImport      func(Location) (values.Bytes, error)
	getValue           func(controller, owner, key values.Bytes) (value values.Bytes, err error)
	setValue           func(controller, owner, key, value values.Bytes) (err error)
	createAccount      func(publicKeys []values.Bytes, code values.Bytes) (address values.Address, err error)
	addAccountKey      func(address values.Address, publicKey values.Bytes) error
	removeAccountKey   func(address values.Address, index values.Int) (publicKey values.Bytes, err error)
	checkCode          func(address values.Address, code values.Bytes) (err error)
	updateAccountCode  func(address values.Address, code values.Bytes) (err error)
	getSigningAccounts func() []values.Address
	log                func(string)
	emitEvent          func(values.Event)
}

func (i *testRuntimeInterface) ResolveImport(location Location) (values.Bytes, error) {
	return i.resolveImport(location)
}

func (i *testRuntimeInterface) GetValue(controller, owner, key values.Bytes) (value values.Bytes, err error) {
	return i.getValue(controller, owner, key)
}

func (i *testRuntimeInterface) SetValue(controller, owner, key, value values.Bytes) (err error) {
	return i.setValue(controller, owner, key, value)
}

func (i *testRuntimeInterface) CreateAccount(publicKeys []values.Bytes, code values.Bytes) (address values.Address, err error) {
	return i.createAccount(publicKeys, code)
}

func (i *testRuntimeInterface) AddAccountKey(address values.Address, publicKey values.Bytes) error {
	return i.addAccountKey(address, publicKey)
}

func (i *testRuntimeInterface) RemoveAccountKey(address values.Address, index values.Int) (publicKey values.Bytes, err error) {
	return i.removeAccountKey(address, index)
}

func (i *testRuntimeInterface) CheckCode(address values.Address, code values.Bytes) (err error) {
	return i.checkCode(address, code)
}

func (i *testRuntimeInterface) UpdateAccountCode(address values.Address, code values.Bytes) (err error) {
	return i.updateAccountCode(address, code)
}

func (i *testRuntimeInterface) GetSigningAccounts() []values.Address {
	if i.getSigningAccounts == nil {
		return nil
	}
	return i.getSigningAccounts()
}

func (i *testRuntimeInterface) Log(message string) {
	i.log(message)
}

func (i *testRuntimeInterface) EmitEvent(event values.Event) {
	i.emitEvent(event)
}

func TestRuntimeImport(t *testing.T) {

	runtime := NewInterpreterRuntime()

	importedScript := []byte(`
      pub fun answer(): Int {
        return 42
      }
    `)

	script := []byte(`
      import "imported"

      pub fun main(): Int {
          let answer = answer()
          if answer != 42 {
            panic("?!")
          }
          return answer
        }
    `)

	runtimeInterface := &testRuntimeInterface{
		resolveImport: func(location Location) (bytes values.Bytes, err error) {
			switch location {
			case StringLocation("imported"):
				return importedScript, nil
			default:
				return nil, fmt.Errorf("unknown import location: %s", location)
			}
		},
	}

	value, err := runtime.ExecuteScript(script, runtimeInterface, nil)
	require.NoError(t, err)

	assert.Equal(t, values.NewInt(42), value)
}

func TestRuntimeInvalidTransactionArgumentAccount(t *testing.T) {
	runtime := NewInterpreterRuntime()

	script := []byte(`
      transaction {
        prepare() {}
        execute {}
      }
    `)

	runtimeInterface := &testRuntimeInterface{
		getSigningAccounts: func() []values.Address {
			return []values.Address{{42}}
		},
	}

	err := runtime.ExecuteTransaction(script, runtimeInterface, nil)
	assert.Error(t, err)
}

func TestRuntimeTransactionWithAccount(t *testing.T) {
	runtime := NewInterpreterRuntime()

	script := []byte(`
      transaction {
        prepare(signer: Account) {
          log(signer.address)
        }
      }
    `)

	var loggedMessage string

	runtimeInterface := &testRuntimeInterface{
		getValue: func(controller, owner, key values.Bytes) (value values.Bytes, err error) {
			return nil, nil
		},
		setValue: func(controller, owner, key, value values.Bytes) (err error) {
			return nil
		},
		getSigningAccounts: func() []values.Address {
			return []values.Address{{42}}
		},
		log: func(message string) {
			loggedMessage = message
		},
	}

	err := runtime.ExecuteTransaction(script, runtimeInterface, nil)
	require.NoError(t, err)

	assert.Equal(t, "2a00000000000000000000000000000000000000", loggedMessage)
}

func TestRuntimeProgramWithNoTransaction(t *testing.T) {
	runtime := NewInterpreterRuntime()

	script := []byte(`
      pub fun main() {}
    `)

	runtimeInterface := &testRuntimeInterface{}

	err := runtime.ExecuteTransaction(script, runtimeInterface, nil)

	if assert.IsType(t, Error{}, err) {
		err := err.(Error)
		assert.IsType(t, InvalidTransactionCountError{}, err.Unwrap())
	}
}

func TestRuntimeProgramWithMultipleTransaction(t *testing.T) {
	runtime := NewInterpreterRuntime()

	script := []byte(`
      transaction {
        execute {}
      }
      transaction {
        execute {}
      }
    `)

	runtimeInterface := &testRuntimeInterface{}

	err := runtime.ExecuteTransaction(script, runtimeInterface, nil)

	if assert.IsType(t, Error{}, err) {
		err := err.(Error)
		assert.IsType(t, InvalidTransactionCountError{}, err.Unwrap())
	}
}

func TestRuntimeStorage(t *testing.T) {

	tests := map[string]string{
		"resource": `
          let r <- signer.storage[R] <- createR()
          log(r == nil)
          destroy r

          let r2 <- signer.storage[R] <- nil
          log(r2 != nil)
          destroy r2
        `,
		"reference": `
          log(signer.storage[&R] == nil)

          let oldR <- signer.storage[R] <- createR()
          destroy oldR

          signer.storage[&R] = &signer.storage[R] as R
          log(signer.storage[&R] != nil)
        `,
		"resource array": `
          let rs <- signer.storage[[R]] <- [<-createR()]
          log(rs == nil)
          destroy rs

          let rs2 <- signer.storage[[R]] <- nil
          log(rs2 != nil)
          destroy rs2
        `,
		"resource dictionary": `
          let rs <- signer.storage[{String: R}] <- {"r": <-createR()}
          log(rs == nil)
          destroy rs

          let rs2 <- signer.storage[{String: R}] <- nil
          log(rs2 != nil)
          destroy rs2
        `,
	}

	for name, code := range tests {
		t.Run(name, func(t *testing.T) {
			runtime := NewInterpreterRuntime()

			imported := []byte(`
              pub resource R {}

              pub fun createR(): <-R {
                return <-create R()
              }
            `)

			script := []byte(fmt.Sprintf(`
                  import "imported"

                  transaction {
                    prepare(signer: Account) {
                      %s
                    }
                  }
                `,
				code,
			))

			storedValues := map[string][]byte{}

			var loggedMessages []string

			runtimeInterface := &testRuntimeInterface{
				resolveImport: func(location Location) (bytes values.Bytes, err error) {
					switch location {
					case StringLocation("imported"):
						return imported, nil
					default:
						return nil, fmt.Errorf("unknown import location: %s", location)
					}
				},
				getValue: func(controller, owner, key values.Bytes) (value values.Bytes, err error) {
					return storedValues[string(key)], nil
				},
				setValue: func(controller, owner, key, value values.Bytes) (err error) {
					storedValues[string(key)] = value
					return nil
				},
				getSigningAccounts: func() []values.Address {
					return []values.Address{{42}}
				},
				log: func(message string) {
					loggedMessages = append(loggedMessages, message)
				},
			}

			err := runtime.ExecuteTransaction(script, runtimeInterface, nil)
			require.NoError(t, err)

			assert.Equal(t, []string{"true", "true"}, loggedMessages)
		})
	}
}

func TestRuntimeStorageMultipleTransactionsResourceWithArray(t *testing.T) {
	runtime := NewInterpreterRuntime()

	container := []byte(`
      pub resource Container {
        pub let values: [Int]

        init() {
          self.values = []
        }
      }

      pub fun createContainer(): <-Container {
        return <-create Container()
      }
    `)

	script1 := []byte(`
      import "container"

      transaction {

        prepare(signer: Account) {
          var container: <-Container? <- createContainer()
          signer.storage[Container] <-> container
          destroy container
          let ref = &signer.storage[Container] as Container
          signer.storage[&Container] = ref
        }
      }
    `)

	script2 := []byte(`
      import "container"

      transaction {
        prepare(signer: Account) {
          let ref = signer.storage[&Container] ?? panic("no container")
          let length = ref.values.length
          ref.values.append(1)
          let length2 = ref.values.length
        }
      }
    `)

	script3 := []byte(`
      import "container"

      transaction {
        prepare(signer: Account) {
          let ref = signer.storage[&Container] ?? panic("no container")
          let length = ref.values.length
          ref.values.append(2)
          let length2 = ref.values.length
        }
      }
    `)

	var loggedMessages []string
	storedValues := map[string]values.Bytes{}

	runtimeInterface := &testRuntimeInterface{
		resolveImport: func(location Location) (bytes values.Bytes, err error) {
			switch location {
			case StringLocation("container"):
				return container, nil
			default:
				return nil, fmt.Errorf("unknown import location: %s", location)
			}
		},
		getValue: func(controller, owner, key values.Bytes) (value values.Bytes, err error) {
			return storedValues[string(key)], nil
		},
		setValue: func(controller, owner, key, value values.Bytes) (err error) {
			storedValues[string(key)] = value
			return nil
		},
		getSigningAccounts: func() []values.Address {
			return []values.Address{{42}}
		},
		log: func(message string) {
			loggedMessages = append(loggedMessages, message)
		},
	}

	err := runtime.ExecuteTransaction(script1, runtimeInterface, nil)
	require.NoError(t, err)

	err = runtime.ExecuteTransaction(script2, runtimeInterface, nil)
	require.NoError(t, err)

	err = runtime.ExecuteTransaction(script3, runtimeInterface, nil)
	require.NoError(t, err)
}

// TestRuntimeStorageMultipleTransactionsResourceFunction tests a function call
// of a stored resource declared in an imported program
//
func TestRuntimeStorageMultipleTransactionsResourceFunction(t *testing.T) {
	runtime := NewInterpreterRuntime()

	deepThought := []byte(`
      pub resource DeepThought {

        pub fun answer(): Int {
          return 42
        }
      }

      pub fun createDeepThought(): <-DeepThought {
        return <-create DeepThought()
      }
    `)

	script1 := []byte(`
      import "deep-thought"

      transaction {

        prepare(signer: Account) {
          let existing <- signer.storage[DeepThought] <- createDeepThought()
          if existing != nil {
             panic("already initialized")
          }
          destroy existing
        }
      }
    `)

	script2 := []byte(`
      import "deep-thought"

      transaction {
        prepare(signer: Account) {
          let answer = signer.storage[DeepThought]?.answer()
          log(answer ?? 0)
        }
      }
    `)

	var loggedMessages []string
	storedValues := map[string]values.Bytes{}

	runtimeInterface := &testRuntimeInterface{
		resolveImport: func(location Location) (bytes values.Bytes, err error) {
			switch location {
			case StringLocation("deep-thought"):
				return deepThought, nil
			default:
				return nil, fmt.Errorf("unknown import location: %s", location)
			}
		},
		getValue: func(controller, owner, key values.Bytes) (value values.Bytes, err error) {
			return storedValues[string(key)], nil
		},
		setValue: func(controller, owner, key, value values.Bytes) (err error) {
			storedValues[string(key)] = value
			return nil
		},
		getSigningAccounts: func() []values.Address {
			return []values.Address{{42}}
		},
		log: func(message string) {
			loggedMessages = append(loggedMessages, message)
		},
	}

	err := runtime.ExecuteTransaction(script1, runtimeInterface, nil)
	require.NoError(t, err)

	err = runtime.ExecuteTransaction(script2, runtimeInterface, nil)
	require.NoError(t, err)

	assert.Contains(t, loggedMessages, "42")
}

// TestRuntimeStorageMultipleTransactionsResourceField tests reading a field
// of a stored resource declared in an imported program
//
func TestRuntimeStorageMultipleTransactionsResourceField(t *testing.T) {
	runtime := NewInterpreterRuntime()

	imported := []byte(`
      pub resource Number {
        pub(set) var n: Int
        init(_ n: Int) {
          self.n = n
        }
      }

      pub fun createNumber(_ n: Int): <-Number {
        return <-create Number(n)
      }
    `)

	script1 := []byte(`
      import "imported"

      transaction {
        prepare(signer: Account) {
          let oldNumber <- signer.storage[Number] <- createNumber(42)
          if oldNumber != nil {
             panic("already initialized")
          }
          destroy oldNumber

        }
      }
    `)

	script2 := []byte(`
      import "imported"

      transaction {
        prepare(signer: Account) {
          if let number <- signer.storage[Number] <- nil {
            log(number.n)
            destroy number
          }
        }
      }
    `)

	var loggedMessages []string
	storedValues := map[string]values.Bytes{}

	runtimeInterface := &testRuntimeInterface{
		resolveImport: func(location Location) (bytes values.Bytes, err error) {
			switch location {
			case StringLocation("imported"):
				return imported, nil
			default:
				return nil, fmt.Errorf("unknown import location: %s", location)
			}
		},
		getValue: func(controller, owner, key values.Bytes) (value values.Bytes, err error) {
			return storedValues[string(key)], nil
		},
		setValue: func(controller, owner, key, value values.Bytes) (err error) {
			storedValues[string(key)] = value
			return nil
		},
		getSigningAccounts: func() []values.Address {
			return []values.Address{{42}}
		},
		log: func(message string) {
			loggedMessages = append(loggedMessages, message)
		},
	}

	err := runtime.ExecuteTransaction(script1, runtimeInterface, nil)
	require.NoError(t, err)

	err = runtime.ExecuteTransaction(script2, runtimeInterface, nil)
	require.NoError(t, err)

	assert.Contains(t, loggedMessages, "42")
}

// TestRuntimeCompositeFunctionInvocationFromImportingProgram checks
// that member functions of imported composites can be invoked from an importing program.
// See https://github.com/dapperlabs/flow-go/issues/838
//
func TestRuntimeCompositeFunctionInvocationFromImportingProgram(t *testing.T) {
	runtime := NewInterpreterRuntime()

	imported := []byte(`
      // function must have arguments
      pub fun x(x: Int) {}

      // invocation must be in composite
      pub resource Y {
        pub fun x() {
          x(x: 1)
        }
      }

      pub fun createY(): <-Y {
        return <-create Y()
      }
    `)

	script1 := []byte(`
      import Y, createY from "imported"

      transaction {
        prepare(signer: Account) {
          let oldY <- signer.storage[Y] <- createY()
          destroy oldY
        }
      }
    `)

	script2 := []byte(`
      import Y from "imported"

      transaction {
        prepare(signer: Account) {
          let y <- signer.storage[Y] <- nil
          y?.x()
          destroy y
        }
      }
    `)

	storedValues := map[string]values.Bytes{}

	runtimeInterface := &testRuntimeInterface{
		resolveImport: func(location Location) (bytes values.Bytes, err error) {
			switch location {
			case StringLocation("imported"):
				return imported, nil
			default:
				return nil, fmt.Errorf("unknown import location: %s", location)
			}
		},
		getValue: func(controller, owner, key values.Bytes) (value values.Bytes, err error) {
			return storedValues[string(key)], nil
		},
		setValue: func(controller, owner, key, value values.Bytes) (err error) {
			storedValues[string(key)] = value
			return nil
		},
		getSigningAccounts: func() []values.Address {
			return []values.Address{{42}}
		},
	}

	err := runtime.ExecuteTransaction(script1, runtimeInterface, nil)
	require.NoError(t, err)

	err = runtime.ExecuteTransaction(script2, runtimeInterface, nil)
	require.NoError(t, err)
}

func TestRuntimeResourceContractUseThroughReference(t *testing.T) {
	runtime := NewInterpreterRuntime()

	imported := []byte(`
      pub resource R {
        pub fun x() {
          log("x!")
        }
      }

      pub fun createR(): <-R {
        return <- create R()
      }
    `)

	script1 := []byte(`
      import R, createR from "imported"

      transaction {

        prepare(signer: Account) {
          let r <- signer.storage[R] <- createR()
          if r != nil {
             panic("already initialized")
          }
          destroy r
        }
      }
    `)

	script2 := []byte(`
      import R from "imported"

      transaction {

        prepare(signer: Account) {
          let ref = &signer.storage[R] as R
          ref.x()
        }
      }
    `)

	storedValues := map[string][]byte{}

	var loggedMessages []string

	runtimeInterface := &testRuntimeInterface{
		resolveImport: func(location Location) (bytes values.Bytes, err error) {
			switch location {
			case StringLocation("imported"):
				return imported, nil
			default:
				return nil, fmt.Errorf("unknown import location: %s", location)
			}
		},
		getValue: func(controller, owner, key values.Bytes) (value values.Bytes, err error) {
			return storedValues[string(key)], nil
		},
		setValue: func(controller, owner, key, value values.Bytes) (err error) {
			storedValues[string(key)] = value
			return nil
		},
		getSigningAccounts: func() []values.Address {
			return []values.Address{{42}}
		},
		log: func(message string) {
			loggedMessages = append(loggedMessages, message)
		},
	}

	err := runtime.ExecuteTransaction(script1, runtimeInterface, nil)
	require.NoError(t, err)

	err = runtime.ExecuteTransaction(script2, runtimeInterface, nil)
	require.NoError(t, err)

	assert.Equal(t, []string{"\"x!\""}, loggedMessages)
}

func TestRuntimeResourceContractUseThroughStoredReference(t *testing.T) {
	runtime := NewInterpreterRuntime()

	imported := []byte(`
      pub resource R {
        pub fun x() {
          log("x!")
        }
      }

      pub fun createR(): <-R {
          return <- create R()
      }
    `)

	script1 := []byte(`
      import R, createR from "imported"

      transaction {

        prepare(signer: Account) {
          let r <- signer.storage[R] <- createR()
          if r != nil {
             panic("already initialized")
          }
          destroy r

          signer.storage[&R] = &signer.storage[R] as R
        }
      }
    `)

	script2 := []byte(`
      import R from "imported"

      transaction {
        prepare(signer: Account) {
          let ref = signer.storage[&R] ?? panic("no R ref")
          ref.x()
        }
      }
    `)

	storedValues := map[string][]byte{}

	var loggedMessages []string

	runtimeInterface := &testRuntimeInterface{
		resolveImport: func(location Location) (bytes values.Bytes, err error) {
			switch location {
			case StringLocation("imported"):
				return imported, nil
			default:
				return nil, fmt.Errorf("unknown import location: %s", location)
			}
		},
		getValue: func(controller, owner, key values.Bytes) (value values.Bytes, err error) {
			return storedValues[string(key)], nil
		},
		setValue: func(controller, owner, key, value values.Bytes) (err error) {
			storedValues[string(key)] = value
			return nil
		},
		getSigningAccounts: func() []values.Address {
			return []values.Address{{42}}
		},
		log: func(message string) {
			loggedMessages = append(loggedMessages, message)
		},
	}

	err := runtime.ExecuteTransaction(script1, runtimeInterface, nil)
	require.NoError(t, err)

	err = runtime.ExecuteTransaction(script2, runtimeInterface, nil)
	require.NoError(t, err)

	assert.Equal(t, []string{"\"x!\""}, loggedMessages)
}

func TestRuntimeResourceContractWithInterface(t *testing.T) {
	runtime := NewInterpreterRuntime()

	imported1 := []byte(`
      pub resource interface RI {
        pub fun x()
      }
    `)

	imported2 := []byte(`
      import RI from "imported1"

      pub resource R: RI {
        pub fun x() {
          log("x!")
        }
      }

      pub fun createR(): <-R {
        return <- create R()
      }
    `)

	script1 := []byte(`
      import RI from "imported1"
      import R, createR from "imported2"

      transaction {
        prepare(signer: Account) {
          var r: <-R? <- createR()
          signer.storage[R] <-> r
          if r != nil {
            panic("already initialized")
          }
          destroy r

          signer.storage[&RI] = &signer.storage[R] as RI
        }
      }
    `)

	// TODO: Get rid of the requirement that the underlying type must be imported.
	//   This requires properly initializing Interpreter.CompositeFunctions.
	//   Also initialize Interpreter.DestructorFunctions

	script2 := []byte(`
      import RI from "imported1"
      import R from "imported2"

      transaction {
        prepare(signer: Account) {
          let ref = signer.storage[&RI] ?? panic("no RI ref")
          ref.x()
        }
      }
    `)

	storedValues := map[string][]byte{}

	var loggedMessages []string

	runtimeInterface := &testRuntimeInterface{
		resolveImport: func(location Location) (bytes values.Bytes, err error) {
			switch location {
			case StringLocation("imported1"):
				return imported1, nil
			case StringLocation("imported2"):
				return imported2, nil
			default:
				return nil, fmt.Errorf("unknown import location: %s", location)
			}
		},
		getValue: func(controller, owner, key values.Bytes) (value values.Bytes, err error) {
			return storedValues[string(key)], nil
		},
		setValue: func(controller, owner, key, value values.Bytes) (err error) {
			storedValues[string(key)] = value
			return nil
		},
		getSigningAccounts: func() []values.Address {
			return []values.Address{{42}}
		},
		log: func(message string) {
			loggedMessages = append(loggedMessages, message)
		},
	}

	err := runtime.ExecuteTransaction(script1, runtimeInterface, nil)
	require.NoError(t, err)

	err = runtime.ExecuteTransaction(script2, runtimeInterface, nil)
	require.NoError(t, err)

	assert.Equal(t, []string{"\"x!\""}, loggedMessages)
}

func TestParseAndCheckProgram(t *testing.T) {
	t.Run("ValidProgram", func(t *testing.T) {
		runtime := NewInterpreterRuntime()

		script := []byte("pub fun test(): Int { return 42 }")
		runtimeInterface := &testRuntimeInterface{}

		err := runtime.ParseAndCheckProgram(script, runtimeInterface, nil)
		assert.NoError(t, err)
	})

	t.Run("InvalidSyntax", func(t *testing.T) {
		runtime := NewInterpreterRuntime()

		script := []byte("invalid syntax")
		runtimeInterface := &testRuntimeInterface{}

		err := runtime.ParseAndCheckProgram(script, runtimeInterface, nil)
		assert.NotNil(t, err)
	})

	t.Run("InvalidSemantics", func(t *testing.T) {
		runtime := NewInterpreterRuntime()

		script := []byte(`pub let a: Int = "b"`)
		runtimeInterface := &testRuntimeInterface{}

		err := runtime.ParseAndCheckProgram(script, runtimeInterface, nil)
		assert.NotNil(t, err)
	})
}

func TestRuntimeSyntaxError(t *testing.T) {
	runtime := NewInterpreterRuntime()

	script := []byte(`
      pub fun main(): String {
          return "Hello World!
      }
    `)

	runtimeInterface := &testRuntimeInterface{
		getSigningAccounts: func() []values.Address {
			return []values.Address{{42}}
		},
	}

	_, err := runtime.ExecuteScript(script, runtimeInterface, nil)
	assert.Error(t, err)
}

func TestRuntimeStorageChanges(t *testing.T) {
	runtime := NewInterpreterRuntime()

	imported := []byte(`
      pub resource X {
        pub(set) var x: Int
    
        init() {
          self.x = 0
        }
      }

      pub fun createX(): <-X {
          return <-create X()
      }
    `)

	script1 := []byte(`
      import X, createX from "imported"

      transaction {
        prepare(signer: Account) {
          var x: <-X? <- createX()
          signer.storage[X] <-> x
          destroy x

          let ref = &signer.storage[X] as X
          ref.x = 1
        }
      }
    `)

	script2 := []byte(`
      import X from "imported"

      transaction {
        prepare(signer: Account) {
          let ref = &signer.storage[X] as X
          log(ref.x)
        }
      }
    `)

	storedValues := map[string][]byte{}

	var loggedMessages []string

	runtimeInterface := &testRuntimeInterface{
		resolveImport: func(location Location) (bytes values.Bytes, err error) {
			switch location {
			case StringLocation("imported"):
				return imported, nil
			default:
				return nil, fmt.Errorf("unknown import location: %s", location)
			}
		},
		getValue: func(controller, owner, key values.Bytes) (value values.Bytes, err error) {
			return storedValues[string(key)], nil
		},
		setValue: func(controller, owner, key, value values.Bytes) (err error) {
			storedValues[string(key)] = value
			return nil
		},
		getSigningAccounts: func() []values.Address {
			return []values.Address{{42}}
		},
		log: func(message string) {
			loggedMessages = append(loggedMessages, message)
		},
	}

	err := runtime.ExecuteTransaction(script1, runtimeInterface, nil)
	require.NoError(t, err)

	err = runtime.ExecuteTransaction(script2, runtimeInterface, nil)
	require.NoError(t, err)

	assert.Equal(t, []string{"1"}, loggedMessages)
}

func TestRuntimeAccountAddress(t *testing.T) {
	runtime := NewInterpreterRuntime()

	script := []byte(`
      transaction {
        prepare(signer: Account) {
          log(signer.address)
        }
      }
    `)

	var loggedMessages []string

	address := interpreter.AddressValue{42}

	runtimeInterface := &testRuntimeInterface{
		getSigningAccounts: func() []values.Address {
			return []values.Address{address.Export().(values.Address)}
		},
		log: func(message string) {
			loggedMessages = append(loggedMessages, message)
		},
	}

	err := runtime.ExecuteTransaction(script, runtimeInterface, nil)
	require.NoError(t, err)

	assert.Equal(t, []string{fmt.Sprint(address)}, loggedMessages)
}

func TestRuntimePublicAccountAddress(t *testing.T) {
	runtime := NewInterpreterRuntime()

	script := []byte(`
      transaction {
        prepare() {
          log(getAccount(0x42).address)
        }
      }
    `)

	var loggedMessages []string

	address := interpreter.NewAddressValueFromBytes([]byte{0x42})

	runtimeInterface := &testRuntimeInterface{
		getSigningAccounts: func() []values.Address {
			return nil
		},
		log: func(message string) {
			loggedMessages = append(loggedMessages, message)
		},
	}

	err := runtime.ExecuteTransaction(script, runtimeInterface, nil)
	require.NoError(t, err)

	assert.Equal(t, []string{fmt.Sprint(address)}, loggedMessages)
}

func TestRuntimeAccountPublishAndAccess(t *testing.T) {
	runtime := NewInterpreterRuntime()

	imported := []byte(`
      pub resource R {
        pub fun test(): Int {
          return 42
        }
      }

      pub fun createR(): <-R {
        return <-create R()
      }
    `)

	script1 := []byte(`
      import "imported"

      transaction {
        prepare(signer: Account) {
          let existing <- signer.storage[R] <- createR()
          destroy existing
          signer.published[&R] = &signer.storage[R] as R 
        }
      }
    `)

	address := interpreter.AddressValue{42}

	script2 := []byte(
		fmt.Sprintf(
			`
              import "imported"
    
              transaction {
                prepare(signer: Account) {
                  log(getAccount(0x%s).published[&R]?.test() ?? 0)
                }
              }
            `,
			address,
		),
	)

	var loggedMessages []string

	storedValues := map[string]values.Bytes{}

	runtimeInterface := &testRuntimeInterface{
		resolveImport: func(location Location) (bytes values.Bytes, err error) {
			switch location {
			case StringLocation("imported"):
				return imported, nil
			default:
				return nil, fmt.Errorf("unknown import location: %s", location)
			}
		},
		getValue: func(controller, owner, key values.Bytes) (value values.Bytes, err error) {
			return storedValues[string(key)], nil
		},
		setValue: func(controller, owner, key, value values.Bytes) (err error) {
			storedValues[string(key)] = value
			return nil
		},
		getSigningAccounts: func() []values.Address {
			return []values.Address{address.Export().(values.Address)}
		},
		log: func(message string) {
			loggedMessages = append(loggedMessages, message)
		},
	}

	err := runtime.ExecuteTransaction(script1, runtimeInterface, nil)
	require.NoError(t, err)

	err = runtime.ExecuteTransaction(script2, runtimeInterface, nil)
	require.NoError(t, err)

	assert.Equal(t, []string{"42"}, loggedMessages)
}

<<<<<<< HEAD
func TestRuntimeTransactionWithUpdateAccountContractEmpty(t *testing.T) {
	runtime := NewInterpreterRuntime()

	script := []byte(`
      transaction {
        prepare(signer: Account) {
          updateAccountContract(signer.address, [])
        }
        execute {}
      }
    `)

	var accountCode values.Bytes
	var events []values.Event

	runtimeInterface := &testRuntimeInterface{
		getValue: func(controller, owner, key values.Bytes) (value values.Bytes, err error) {
			return nil, nil
		},
		setValue: func(controller, owner, key, value values.Bytes) (err error) {
			return nil
		},
		getSigningAccounts: func() []values.Address {
			return []values.Address{{42}}
		},
		updateAccountCode: func(address values.Address, code values.Bytes) (err error) {
			accountCode = code
			return nil
		},
		emitEvent: func(event values.Event) {
			events = append(events, event)
		},
=======
func TestRuntimeCyclicImport(t *testing.T) {
	runtime := NewInterpreterRuntime()

	imported := []byte(`
      import "imported"
    `)

	script := []byte(
		`
		  import "imported"

		  transaction {
			execute {}
		  }
		`,
	)

	runtimeInterface := &testRuntimeInterface{
		resolveImport: func(location Location) (bytes values.Bytes, err error) {
			switch location {
			case StringLocation("imported"):
				return imported, nil
			default:
				return nil, fmt.Errorf("unknown import location: %s", location)
			}
		},
		getSigningAccounts: func() []values.Address {
			return nil
		},
>>>>>>> 33cd730d
	}

	err := runtime.ExecuteTransaction(script, runtimeInterface, nil)

<<<<<<< HEAD
	require.NoError(t, err)

	assert.NotNil(t, accountCode)
	assert.Len(t, events, 1)
}

func FromBytes(bytes []byte) *interpreter.ArrayValue {
	byteValues := make([]interpreter.Value, len(bytes))

	for i, b := range bytes {
		byteValues[i] = interpreter.UInt8Value(b)
	}

	return interpreter.NewArrayValueUnownedNonCopying(byteValues...)
}

func TestRuntimeTransactionWithUpdateAccountContractValid(t *testing.T) {

	expectSuccess := func(t *testing.T, err error, accountCode values.Bytes, events []values.Event) {
		require.NoError(t, err)

		assert.NotNil(t, accountCode)
		assert.Len(t, events, 1)
	}

	expectFailure := func(t *testing.T, err error, accountCode values.Bytes, events []values.Event) {
		require.Error(t, err)

		assert.Nil(t, accountCode)
		assert.Len(t, events, 0)
	}

	type argument interface {
		fmt.Stringer
		interpreter.Value
	}

	type test struct {
		name      string
		contract  string
		arguments []argument
		check     func(t *testing.T, err error, accountCode values.Bytes, events []values.Event)
	}

	tests := []test{
		{
			name: "no arguments",
			contract: `
              pub contract Test {}
            `,
			arguments: []argument{},
			check:     expectSuccess,
		},
		{
			name: "with argument",
			contract: `
              pub contract Test {
                  init(_ x: Int) {}
              }
            `,
			arguments: []argument{
				interpreter.NewIntValue(1),
			},
			check: expectSuccess,
		},
		{
			name: "with incorrect argument",
			contract: `
              pub contract Test {
                  init(_ x: Int) {}
              }
            `,
			arguments: []argument{
				interpreter.BoolValue(true),
			},
			check: expectFailure,
		},
		{
			name: "additional argument",
			contract: `
              pub contract Test {}
            `,
			arguments: []argument{
				interpreter.NewIntValue(1),
			},
			check: expectFailure,
		},
	}

	for _, test := range tests {
		t.Run(test.name, func(t *testing.T) {

			contractArrayCode := FromBytes([]byte(test.contract)).String()

			argumentCodes := make([]string, len(test.arguments))

			for i, argument := range test.arguments {
				argumentCodes[i] = argument.String()
			}

			argumentCode := strings.Join(argumentCodes, ", ")
			if len(test.arguments) > 0 {
				argumentCode = ", " + argumentCode
			}

			script := []byte(fmt.Sprintf(
				`
	              transaction {
	                prepare(signer: Account) {
	                  updateAccountContract(signer.address, %s%s)
	                }
	                execute {}
	              }
	            `,
				contractArrayCode,
				argumentCode,
			))

			runtime := NewInterpreterRuntime()

			var accountCode values.Bytes
			var events []values.Event

			runtimeInterface := &testRuntimeInterface{
				getValue: func(controller, owner, key values.Bytes) (value values.Bytes, err error) {
					return nil, nil
				},
				setValue: func(controller, owner, key, value values.Bytes) (err error) {
					return nil
				},
				getSigningAccounts: func() []values.Address {
					return []values.Address{{42}}
				},
				updateAccountCode: func(address values.Address, code values.Bytes) (err error) {
					accountCode = code
					return nil
				},
				emitEvent: func(event values.Event) {
					events = append(events, event)
				},
			}

			err := runtime.ExecuteTransaction(script, runtimeInterface, nil)

			test.check(t, err, accountCode, events)
		})
	}
=======
	require.Error(t, err)
	require.IsType(t, Error{}, err)
	assert.IsType(t, ast.CyclicImportsError{}, err.(Error).Unwrap())
>>>>>>> 33cd730d
}<|MERGE_RESOLUTION|>--- conflicted
+++ resolved
@@ -1169,7 +1169,6 @@
 	assert.Equal(t, []string{"42"}, loggedMessages)
 }
 
-<<<<<<< HEAD
 func TestRuntimeTransactionWithUpdateAccountContractEmpty(t *testing.T) {
 	runtime := NewInterpreterRuntime()
 
@@ -1202,7 +1201,16 @@
 		emitEvent: func(event values.Event) {
 			events = append(events, event)
 		},
-=======
+	}
+
+	err := runtime.ExecuteTransaction(script, runtimeInterface, nil)
+
+	require.NoError(t, err)
+
+	assert.NotNil(t, accountCode)
+	assert.Len(t, events, 1)
+}
+
 func TestRuntimeCyclicImport(t *testing.T) {
 	runtime := NewInterpreterRuntime()
 
@@ -1232,16 +1240,13 @@
 		getSigningAccounts: func() []values.Address {
 			return nil
 		},
->>>>>>> 33cd730d
 	}
 
 	err := runtime.ExecuteTransaction(script, runtimeInterface, nil)
 
-<<<<<<< HEAD
-	require.NoError(t, err)
-
-	assert.NotNil(t, accountCode)
-	assert.Len(t, events, 1)
+	require.Error(t, err)
+	require.IsType(t, Error{}, err)
+	assert.IsType(t, ast.CyclicImportsError{}, err.(Error).Unwrap())
 }
 
 func FromBytes(bytes []byte) *interpreter.ArrayValue {
@@ -1385,9 +1390,4 @@
 			test.check(t, err, accountCode, events)
 		})
 	}
-=======
-	require.Error(t, err)
-	require.IsType(t, Error{}, err)
-	assert.IsType(t, ast.CyclicImportsError{}, err.(Error).Unwrap())
->>>>>>> 33cd730d
 }