/*
 * Cadence - The resource-oriented smart contract programming language
 *
 * Copyright Dapper Labs, Inc.
 *
 * Licensed under the Apache License, Version 2.0 (the "License");
 * you may not use this file except in compliance with the License.
 * You may obtain a copy of the License at
 *
 *   http://www.apache.org/licenses/LICENSE-2.0
 *
 * Unless required by applicable law or agreed to in writing, software
 * distributed under the License is distributed on an "AS IS" BASIS,
 * WITHOUT WARRANTIES OR CONDITIONS OF ANY KIND, either express or implied.
 * See the License for the specific language governing permissions and
 * limitations under the License.
 */

package checker

import (
	"fmt"
	"testing"

	"github.com/stretchr/testify/assert"
	"github.com/stretchr/testify/require"

	"github.com/onflow/cadence/runtime/interpreter"
	"github.com/onflow/cadence/runtime/sema"
)

func TestCheckOptionalChainingNonOptionalFieldRead(t *testing.T) {

	t.Parallel()

	checker, err := ParseAndCheck(t, `
      struct Test {
          let x: Int

          init(x: Int) {
              self.x = x
          }
      }

      let test: Test? = Test(x: 1)
      let x = test?.x
    `)

	require.NoError(t, err)

	assert.Equal(t,
		&sema.OptionalType{Type: sema.IntType},
		RequireGlobalValue(t, checker.Elaboration, "x"),
	)
}

func TestCheckOptionalChainingOptionalFieldRead(t *testing.T) {

	t.Parallel()

	checker, err := ParseAndCheck(t, `
      struct Test {
          let x: Int?

          init(x: Int?) {
              self.x = x
          }
      }

      let test: Test? = Test(x: 1)
      let x = test?.x
    `)

	require.NoError(t, err)

	assert.Equal(t,
		&sema.OptionalType{Type: sema.IntType},
		RequireGlobalValue(t, checker.Elaboration, "x"),
	)
}

func TestCheckOptionalChainingNonOptionalFieldAccess(t *testing.T) {

	t.Parallel()

	t.Run("function", func(t *testing.T) {

		t.Parallel()

		_, err := ParseAndCheck(t,
			`
              fun test() {
                  let bar = Bar()
                  // field Bar.foo is not optional but try to access it through optional chaining
                  bar.foo?.getContent()
              }

              struct Bar {
                  var foo: Foo
                  init() {
                      self.foo = Foo()
                  }
              }

              struct Foo {
                  fun getContent(): String {
                      return "hello"
                  }
              }
            `,
		)

		errs := RequireCheckerErrors(t, err, 1)

		assert.IsType(t, &sema.InvalidOptionalChainingError{}, errs[0])

	})

	t.Run("non-function", func(t *testing.T) {

		t.Parallel()

		_, err := ParseAndCheck(t,
			`
              fun test() {
                  let bar = Bar()
                  // Two issues:
                  //    - Field Bar.foo is not optional, but access through optional chaining
                  //    - Field Foo.id is not a function, yet invoke as a function
                  bar.foo?.id()
              }

              struct Bar {
                  var foo: Foo
                  init() {
                      self.foo = Foo()
                  }
              }

              struct Foo {
                  var id: String

                  init() {
                      self.id = ""
                  }
              }
            `,
		)

		errs := RequireCheckerErrors(t, err, 2)

		assert.IsType(t, &sema.InvalidOptionalChainingError{}, errs[0])
		assert.IsType(t, &sema.NotCallableError{}, errs[1])
	})
}

func TestCheckOptionalChainingFunctionRead(t *testing.T) {

	t.Parallel()

	checker, err := ParseAndCheck(t, `
      struct Test {
          fun x(): Int {
              return 42
          }
      }

      let test: Test? = Test()
      let x = test?.x
    `)

	require.NoError(t, err)

	xType := RequireGlobalValue(t, checker.Elaboration, "x")

	expectedType := &sema.OptionalType{
		Type: &sema.FunctionType{
			Purity:               sema.FunctionPurityImpure,
			ReturnTypeAnnotation: sema.IntTypeAnnotation,
		},
	}

	assert.True(t, xType.Equal(expectedType))
}

func TestCheckOptionalChainingFunctionCall(t *testing.T) {

	t.Parallel()

	checker, err := ParseAndCheck(t, `
      struct Test {
          fun x(): Int {
              return 42
          }
      }

      let test: Test? = Test()
      let x = test?.x()
    `)

	require.NoError(t, err)

	assert.True(t,
		RequireGlobalValue(t, checker.Elaboration, "x").Equal(
			&sema.OptionalType{Type: sema.IntType},
		),
	)
}

func TestCheckInvalidOptionalChainingNonOptional(t *testing.T) {

	t.Parallel()

	_, err := ParseAndCheck(t, `
      struct Test {
          let x: Int

          init(x: Int) {
              self.x = x
          }
      }

      let test = Test(x: 1)
      let x = test?.x
    `)

	errs := RequireCheckerErrors(t, err, 1)

	assert.IsType(t, &sema.InvalidOptionalChainingError{}, errs[0])
}

func TestCheckInvalidOptionalChainingFieldAssignment(t *testing.T) {

	t.Parallel()

	_, err := ParseAndCheck(t, `
      struct Test {
          var x: Int
          init(x: Int) {
              self.x = x
          }
      }

      fun test() {
          let test: Test? = Test(x: 1)
          test?.x = 2
      }
    `)

	errs := RequireCheckerErrors(t, err, 1)

	assert.IsType(t, &sema.UnsupportedOptionalChainingAssignmentError{}, errs[0])
}

func TestCheckFunctionTypeReceiverType(t *testing.T) {

	t.Parallel()

	t.Run("valid", func(t *testing.T) {

		t.Parallel()

		checker, err := ParseAndCheck(t, `
          struct S {
              fun f() {}
          }

          let s = S()
          let f = s.f
        `)

		require.NoError(t, err)

		assert.Equal(t,
			&sema.FunctionType{
				Purity:               sema.FunctionPurityImpure,
				Parameters:           []sema.Parameter{},
				ReturnTypeAnnotation: sema.VoidTypeAnnotation,
			},
			RequireGlobalValue(t, checker.Elaboration, "f"),
		)
	})

	t.Run("cast bound function type", func(t *testing.T) {

		t.Parallel()

		_, err := ParseAndCheck(t, `
          struct S {
              fun f() {}
          }

          let s = S()
          let f = s.f as fun(): Void
        `)

		require.NoError(t, err)
	})
}

func TestCheckMemberNotDeclaredSecondaryError(t *testing.T) {

	t.Parallel()

	t.Run("basic", func(t *testing.T) {

		t.Parallel()

		_, err := ParseAndCheckWithOptions(t, `
            struct Test {
                fun foo(): Int { return 3 }
            }

            let test: Test = Test()
            let x = test.foop()
        `, ParseAndCheckOptions{
			Config: &sema.Config{
				SuggestionsEnabled: true,
			},
		})

		errs := RequireCheckerErrors(t, err, 1)

		var memberErr *sema.NotDeclaredMemberError
		require.ErrorAs(t, errs[0], &memberErr)
		assert.Equal(t, "did you mean `foo`?", memberErr.SecondaryError())
	})

	t.Run("without option", func(t *testing.T) {

		t.Parallel()

		_, err := ParseAndCheck(t, `
            struct Test {
                fun foo(): Int { return 3 }
            }

            let test: Test = Test()
            let x = test.foop()
        `)

		errs := RequireCheckerErrors(t, err, 1)

		var memberErr *sema.NotDeclaredMemberError
		require.ErrorAs(t, errs[0], &memberErr)
		assert.Equal(t, "unknown member", memberErr.SecondaryError())
	})

	t.Run("selects closest", func(t *testing.T) {

		t.Parallel()

		_, err := ParseAndCheckWithOptions(t, `
            struct Test {
                fun fou(): Int { return 1 }
                fun bar(): Int { return 2 }
                fun foo(): Int { return 3 }
            }

            let test: Test = Test()
            let x = test.foop()
        `, ParseAndCheckOptions{
			Config: &sema.Config{
				SuggestionsEnabled: true,
			},
		})

		errs := RequireCheckerErrors(t, err, 1)

		var memberErr *sema.NotDeclaredMemberError
		require.ErrorAs(t, errs[0], &memberErr)
		assert.Equal(t, "did you mean `foo`?", memberErr.SecondaryError())
	})

	t.Run("no members = no suggestion", func(t *testing.T) {

		t.Parallel()

		_, err := ParseAndCheckWithOptions(t, `
            struct Test {
                
            }

            let test: Test = Test()
            let x = test.foop()
        `, ParseAndCheckOptions{
			Config: &sema.Config{
				SuggestionsEnabled: true,
			},
		})

		errs := RequireCheckerErrors(t, err, 1)

		var memberErr *sema.NotDeclaredMemberError
		require.ErrorAs(t, errs[0], &memberErr)
		assert.Equal(t, "unknown member", memberErr.SecondaryError())
	})

	t.Run("no similarity = no suggestion", func(t *testing.T) {

		t.Parallel()

		_, err := ParseAndCheckWithOptions(t, `
            struct Test {
                fun bar(): Int { return 1 }
            }

            let test: Test = Test()
            let x = test.foop()
        `, ParseAndCheckOptions{
			Config: &sema.Config{
				SuggestionsEnabled: true,
			},
		})

		errs := RequireCheckerErrors(t, err, 1)

		var memberErr *sema.NotDeclaredMemberError
		require.ErrorAs(t, errs[0], &memberErr)
		assert.Equal(t, "unknown member", memberErr.SecondaryError())
	})
}

func TestCheckMemberAccess(t *testing.T) {

	t.Parallel()

	t.Run("composite, field", func(t *testing.T) {
		t.Parallel()

		_, err := ParseAndCheck(t, `
            struct Test {
                var x: [Int]
                init() {
                    self.x = []
                }
            }

            fun test() {
                let test = Test()
                var x: [Int] = test.x
            }
        `)

		require.NoError(t, err)
	})

	t.Run("composite, function", func(t *testing.T) {
		t.Parallel()

		_, err := ParseAndCheck(t, `
            struct Test {
                access(all) fun foo(): Int {
                    return 1
                }
            }

            fun test() {
                let test = Test()
                var foo: (fun(): Int) = test.foo
            }
        `)

		require.NoError(t, err)
	})

	t.Run("composite reference, array field", func(t *testing.T) {
		t.Parallel()

		_, err := ParseAndCheck(t, `
            struct Test {
                var x: [Int]
                init() {
                    self.x = []
                }
            }

            fun test() {
                let test = Test()
                let testRef = &test as &Test
                var x: &[Int] = testRef.x
            }
        `)

		require.NoError(t, err)
	})

	t.Run("composite reference, optional field", func(t *testing.T) {
		t.Parallel()

		_, err := ParseAndCheck(t, `
            struct Test {
                var x: [Int]?
                init() {
                    self.x = []
                }
            }

            fun test() {
                let test = Test()
                let testRef = &test as &Test
                var x: &[Int]? = testRef.x
            }
        `)

		require.NoError(t, err)
	})

	t.Run("composite reference, primitive field", func(t *testing.T) {
		t.Parallel()

		_, err := ParseAndCheck(t, `
            struct Test {
                var x: Int
                init() {
                    self.x = 1
                }
            }

            fun test() {
                let test = Test()
                let testRef = &test as &Test
                var x: Int = testRef.x
            }
        `)

		require.NoError(t, err)
	})

<<<<<<< HEAD
=======
	t.Run("composite reference, non-existing field", func(t *testing.T) {
		t.Parallel()

		_, err := ParseAndCheck(t, `
            struct Test {}

            fun test() {
                let test = Test()
                let testRef = &test as &Test
                var x: Int = testRef.x
            }
        `)

		errs := RequireCheckerErrors(t, err, 1)
		var memberErr *sema.NotDeclaredMemberError
		require.ErrorAs(t, errs[0], &memberErr)
	})

>>>>>>> 4acc8dec
	t.Run("composite reference, function", func(t *testing.T) {
		t.Parallel()

		_, err := ParseAndCheck(t, `
            struct Test {
                access(all) fun foo(): Int {
                    return 1
                }
            }

            fun test() {
                let test = Test()
                let testRef = &test as &Test
                var foo: (fun(): Int) = testRef.foo
            }
        `)

		require.NoError(t, err)
	})

	t.Run("array, element", func(t *testing.T) {
		t.Parallel()

		_, err := ParseAndCheck(t, `
            fun test() {
                let array: [[Int]] = [[1, 2]]
                var x: [Int] = array[0]
            }
        `)

		require.NoError(t, err)
	})

	t.Run("array reference, element", func(t *testing.T) {
		t.Parallel()

		_, err := ParseAndCheck(t, `
            fun test() {
                let array: [[Int]] = [[1, 2]]
                let arrayRef = &array as &[[Int]]
                var x: &[Int] = arrayRef[0]
            }
        `)

		require.NoError(t, err)
	})

	t.Run("array authorized reference, element", func(t *testing.T) {
		t.Parallel()

		_, err := ParseAndCheck(t, `
            entitlement A

            fun test() {
                let array: [[Int]] = [[1, 2]]
                let arrayRef = &array as auth(A) &[[Int]]

                // Must be a. err: returns an unauthorized reference.
                var x: auth(A) &[Int] = arrayRef[0]
            }
        `)

		errors := RequireCheckerErrors(t, err, 1)
		typeMismatchError := &sema.TypeMismatchError{}
		require.ErrorAs(t, errors[0], &typeMismatchError)
	})

	t.Run("array reference, optional typed element", func(t *testing.T) {
		t.Parallel()

		_, err := ParseAndCheck(t, `
            fun test() {
                let array: [[Int]?] = [[1, 2]]
                let arrayRef = &array as &[[Int]?]
                var x: &[Int]? = arrayRef[0]
            }
        `)

		require.NoError(t, err)
	})

	t.Run("array reference, primitive typed element", func(t *testing.T) {
		t.Parallel()

		_, err := ParseAndCheck(t, `
            fun test() {
                let array: [Int] = [1, 2]
                let arrayRef = &array as &[Int]
                var x: Int = arrayRef[0]
            }
        `)

		require.NoError(t, err)
	})

	t.Run("dictionary, value", func(t *testing.T) {
		t.Parallel()

		_, err := ParseAndCheck(t, `
            fun test() {
                let dict: {String: {String: Int}} = {"one": {"two": 2}}
                var x: {String: Int}? = dict["one"]
            }
        `)

		require.NoError(t, err)
	})

	t.Run("dictionary reference, value", func(t *testing.T) {
		t.Parallel()

		_, err := ParseAndCheck(t, `
            fun test() {
                let dict: {String: {String: Int} } = {"one": {"two": 2}}
                let dictRef = &dict as &{String: {String: Int}}
                var x: &{String: Int}? = dictRef["one"]
            }
        `)

		require.NoError(t, err)
	})

	t.Run("dictionary authorized reference, value", func(t *testing.T) {
		t.Parallel()

		_, err := ParseAndCheck(t, `
            entitlement A

            fun test() {
                let dict: {String: {String: Int} } = {"one": {"two": 2}}
                let dictRef = &dict as auth(A) &{String: {String: Int}}

                // Must be a. err: returns an unauthorized reference.
                var x: auth(A) &{String: Int}? = dictRef["one"]
            }
        `)

		errors := RequireCheckerErrors(t, err, 1)
		typeMismatchError := &sema.TypeMismatchError{}
		require.ErrorAs(t, errors[0], &typeMismatchError)
	})

	t.Run("dictionary reference, optional typed value", func(t *testing.T) {
		t.Parallel()

		_, err := ParseAndCheck(t, `
            fun test() {
                let dict: {String: {String: Int}?} = {"one": {"two": 2}}
                let dictRef = &dict as &{String: {String: Int}?}
                var x: (&{String: Int})?? = dictRef["one"]
            }
        `)

		require.NoError(t, err)
	})

	t.Run("dictionary reference, optional typed value, mismatch types", func(t *testing.T) {
		t.Parallel()

		_, err := ParseAndCheck(t, `
            fun test() {
                let dict: {String: {String: Int}?} = {"one": {"two": 2}}
                let dictRef = &dict as &{String: {String: Int}?}

                // Must return an optional reference, not a reference to an optional
                var x: &({String: Int}??) = dictRef["one"]
            }
        `)

		errors := RequireCheckerErrors(t, err, 1)
		typeMismatchError := &sema.TypeMismatchError{}
		require.ErrorAs(t, errors[0], &typeMismatchError)
	})

	t.Run("dictionary reference, primitive typed value", func(t *testing.T) {
		t.Parallel()

		_, err := ParseAndCheck(t, `
            fun test() {
                let dict: {String: Int} = {"one": 1}
                let dictRef = &dict as &{String: Int}
                var x: Int? = dictRef["one"]
            }
        `)

		require.NoError(t, err)
	})

	t.Run("resource reference, attachment", func(t *testing.T) {
		t.Parallel()

		_, err := ParseAndCheck(t, `
            resource R {}

            attachment A for R {}

            fun test() {
                let r <- create R()
                let rRef = &r as &R

                var a: &A? = rRef[A]
                destroy r
            }
        `)

		require.NoError(t, err)
	})

	t.Run("entitlement map access", func(t *testing.T) {
		t.Parallel()

		_, err := ParseAndCheck(t, `
            entitlement A
            entitlement B
            entitlement mapping M {
                A -> B
            }

            struct S {
                access(M) let foo: [String]
                init() {
                    self.foo = []
                }
            }

            fun test() {
                let s = S()
                let sRef = &s as auth(A) &S
                var foo: auth(B) &[String] = sRef.foo
            }
        `)

		require.NoError(t, err)
	})

	t.Run("entitlement map access nested", func(t *testing.T) {
		t.Parallel()

		_, err := ParseAndCheck(t, `
            entitlement A
            entitlement B
            entitlement C
            entitlement D

            entitlement mapping FooMapping {
                A -> B
            }
            entitlement mapping BarMapping {
                C -> D
            }
            struct Foo {
                access(FooMapping) let bars: [Bar]
                init() {
                    self.bars = [Bar()]
                }
            }
            struct Bar {
                access(BarMapping) let baz: Baz
                init() {
                    self.baz = Baz()
                }
            }
            struct Baz {
                access(D) fun canOnlyCallOnAuthD() {}
            }
            fun test() {
                let foo = Foo()
                let fooRef = &foo as auth(A) &Foo

                let bazRef: &Baz = fooRef.bars[0].baz

                // Error: 'fooRef.bars[0].baz' returns an unauthorized reference
                bazRef.canOnlyCallOnAuthD()
            }
        `)

		errors := RequireCheckerErrors(t, err, 1)
		invalidAccessError := &sema.InvalidAccessError{}
		require.ErrorAs(t, errors[0], &invalidAccessError)
	})

	t.Run("entitlement map access nested", func(t *testing.T) {
		t.Parallel()

		_, err := ParseAndCheck(t, `
            entitlement A
            entitlement B
            entitlement C

            entitlement mapping FooMapping {
                A -> B
            }

            entitlement mapping BarMapping {
                B -> C
            }

            struct Foo {
                access(FooMapping) let bars: [Bar]
                init() {
                    self.bars = [Bar()]
                }
            }

            struct Bar {
                access(BarMapping) let baz: Baz
                init() {
                    self.baz = Baz()
                }
            }

            struct Baz {
                access(C) fun canOnlyCallOnAuthC() {}
            }

            fun test() {
                let foo = Foo()
                let fooRef = &foo as auth(A) &Foo

                let barArrayRef: auth(B) &[Bar] = fooRef.bars

                // Must be a. err: returns an unauthorized reference.
                let barRef: auth(B) &Bar = barArrayRef[0]

                let bazRef: auth(C) &Baz = barRef.baz

                bazRef.canOnlyCallOnAuthC()
            }
        `)

		errors := RequireCheckerErrors(t, err, 1)
		typeMismatchError := &sema.TypeMismatchError{}
		require.ErrorAs(t, errors[0], &typeMismatchError)
	})

	t.Run("anyresource swap on reference", func(t *testing.T) {
		t.Parallel()

		_, err := ParseAndCheck(t, `
            resource Foo {}

            fun test() {
                let dict: @{String: AnyResource} <- {"foo": <- create Foo(), "bar": <- create Foo()}
                let dictRef = &dict as &{String: AnyResource}

                dictRef["foo"] <-> dictRef["bar"]

                destroy dict
            }
        `)

<<<<<<< HEAD
		errs := RequireCheckerErrors(t, err, 2)
		assert.IsType(t, &sema.TypeMismatchError{}, errs[0])
		assert.IsType(t, &sema.TypeMismatchError{}, errs[0])
=======
		errs := RequireCheckerErrors(t, err, 4)
		assert.IsType(t, &sema.UnauthorizedReferenceAssignmentError{}, errs[0])
		assert.IsType(t, &sema.UnauthorizedReferenceAssignmentError{}, errs[1])
		assert.IsType(t, &sema.TypeMismatchError{}, errs[2])
		assert.IsType(t, &sema.TypeMismatchError{}, errs[3])
>>>>>>> 4acc8dec
	})

	t.Run("all member types", func(t *testing.T) {
		t.Parallel()

<<<<<<< HEAD
		test := func(t *testing.T, typeName string) {
=======
		test := func(tt *testing.T, typeName string) {
>>>>>>> 4acc8dec
			code := fmt.Sprintf(`
                struct Foo {
                    var a: %[1]s?

                    init() {
                        self.a = nil
                    }
                }

                struct Bar {}

                struct interface I {}

                fun test() {
                    let foo = Foo()
                    let fooRef = &foo as &Foo
                    var a: &%[1]s? = fooRef.a
                }`,

				typeName,
			)

			_, err := ParseAndCheck(t, code)
			require.NoError(t, err)
		}

		types := []string{
			"Bar",
			"{I}",
<<<<<<< HEAD
		}

		// Test all built-in composite types
		for ty := interpreter.PrimitiveStaticType(1); ty < interpreter.PrimitiveStaticType_Count; ty++ {
			if !ty.IsDefined() {
				continue
			}

			semaType := ty.SemaType()

			// Some primitive static types are deprecated,
			// and only exist for migration purposes,
			// so do not have an equivalent sema type
			if semaType == nil {
				continue
			}

			if !semaType.ContainFieldsOrElements() ||
				semaType.IsResourceType() {

				continue
			}

=======
			"AnyStruct",
			"Block",
		}

		// Test all built-in composite types
		for i := interpreter.PrimitiveStaticTypeAuthAccount; i < interpreter.PrimitiveStaticType_Count; i++ {
			semaType := i.SemaType()
>>>>>>> 4acc8dec
			types = append(types, semaType.QualifiedString())
		}

		for _, typeName := range types {
			t.Run(typeName, func(t *testing.T) {
				test(t, typeName)
			})
		}
	})
}<|MERGE_RESOLUTION|>--- conflicted
+++ resolved
@@ -527,8 +527,6 @@
 		require.NoError(t, err)
 	})
 
-<<<<<<< HEAD
-=======
 	t.Run("composite reference, non-existing field", func(t *testing.T) {
 		t.Parallel()
 
@@ -547,7 +545,6 @@
 		require.ErrorAs(t, errs[0], &memberErr)
 	})
 
->>>>>>> 4acc8dec
 	t.Run("composite reference, function", func(t *testing.T) {
 		t.Parallel()
 
@@ -899,27 +896,17 @@
             }
         `)
 
-<<<<<<< HEAD
-		errs := RequireCheckerErrors(t, err, 2)
-		assert.IsType(t, &sema.TypeMismatchError{}, errs[0])
-		assert.IsType(t, &sema.TypeMismatchError{}, errs[0])
-=======
 		errs := RequireCheckerErrors(t, err, 4)
 		assert.IsType(t, &sema.UnauthorizedReferenceAssignmentError{}, errs[0])
 		assert.IsType(t, &sema.UnauthorizedReferenceAssignmentError{}, errs[1])
 		assert.IsType(t, &sema.TypeMismatchError{}, errs[2])
 		assert.IsType(t, &sema.TypeMismatchError{}, errs[3])
->>>>>>> 4acc8dec
 	})
 
 	t.Run("all member types", func(t *testing.T) {
 		t.Parallel()
 
-<<<<<<< HEAD
 		test := func(t *testing.T, typeName string) {
-=======
-		test := func(tt *testing.T, typeName string) {
->>>>>>> 4acc8dec
 			code := fmt.Sprintf(`
                 struct Foo {
                     var a: %[1]s?
@@ -949,7 +936,6 @@
 		types := []string{
 			"Bar",
 			"{I}",
-<<<<<<< HEAD
 		}
 
 		// Test all built-in composite types
@@ -973,15 +959,6 @@
 				continue
 			}
 
-=======
-			"AnyStruct",
-			"Block",
-		}
-
-		// Test all built-in composite types
-		for i := interpreter.PrimitiveStaticTypeAuthAccount; i < interpreter.PrimitiveStaticType_Count; i++ {
-			semaType := i.SemaType()
->>>>>>> 4acc8dec
 			types = append(types, semaType.QualifiedString())
 		}
 
