/*
 * Cadence - The resource-oriented smart contract programming language
 *
 * Copyright Dapper Labs, Inc.
 *
 * Licensed under the Apache License, Version 2.0 (the "License");
 * you may not use this file except in compliance with the License.
 * You may obtain a copy of the License at
 *
 *   http://www.apache.org/licenses/LICENSE-2.0
 *
 * Unless required by applicable law or agreed to in writing, software
 * distributed under the License is distributed on an "AS IS" BASIS,
 * WITHOUT WARRANTIES OR CONDITIONS OF ANY KIND, either express or implied.
 * See the License for the specific language governing permissions and
 * limitations under the License.
 */

package checker

import (
	"fmt"
	"testing"

	"github.com/stretchr/testify/assert"
	"github.com/stretchr/testify/require"

	"github.com/onflow/cadence/runtime/sema"
)

func TestCheckBasicEntitlementDeclaration(t *testing.T) {

	t.Parallel()

	t.Run("basic", func(t *testing.T) {
		t.Parallel()
		checker, err := ParseAndCheck(t, `
			entitlement E
		`)

		assert.NoError(t, err)
		entitlement := checker.Elaboration.EntitlementType("S.test.E")
		assert.Equal(t, "E", entitlement.String())
	})

	t.Run("priv access", func(t *testing.T) {
		t.Parallel()
		_, err := ParseAndCheck(t, `
			priv entitlement E 
		`)

		errs := RequireCheckerErrors(t, err, 1)

		require.IsType(t, &sema.InvalidAccessModifierError{}, errs[0])
	})
}

func TestCheckBasicEntitlementMappingDeclaration(t *testing.T) {

	t.Parallel()

	t.Run("basic", func(t *testing.T) {
		t.Parallel()
		checker, err := ParseAndCheck(t, `
			entitlement mapping M {}
		`)

		assert.NoError(t, err)
		entitlement := checker.Elaboration.EntitlementMapType("S.test.M")
		assert.Equal(t, "M", entitlement.String())
	})

	t.Run("with mappings", func(t *testing.T) {
		t.Parallel()
		checker, err := ParseAndCheck(t, `
			entitlement A 
			entitlement B
			entitlement C
			entitlement mapping M {
				A -> B
				B -> C
			}
		`)

		assert.NoError(t, err)
		entitlement := checker.Elaboration.EntitlementMapType("S.test.M")
		assert.Equal(t, "M", entitlement.String())
		assert.Equal(t, 2, len(entitlement.Relations))
	})

	t.Run("priv access", func(t *testing.T) {
		t.Parallel()
		_, err := ParseAndCheck(t, `
			priv entitlement mapping M {}
		`)

		errs := RequireCheckerErrors(t, err, 1)

		require.IsType(t, &sema.InvalidAccessModifierError{}, errs[0])
	})
}

func TestCheckBasicEntitlementMappingNonEntitlements(t *testing.T) {

	t.Parallel()

	t.Run("resource", func(t *testing.T) {
		t.Parallel()
		_, err := ParseAndCheck(t, `
			entitlement A 
			resource B {}
			entitlement mapping M {
				A -> B
			}
		`)

		errs := RequireCheckerErrors(t, err, 2)

		require.IsType(t, &sema.NotDeclaredError{}, errs[0])
		require.IsType(t, &sema.InvalidNonEntitlementTypeInMapError{}, errs[1])
	})

	t.Run("struct", func(t *testing.T) {
		t.Parallel()
		_, err := ParseAndCheck(t, `
			entitlement A 
			struct B {}
			entitlement mapping M {
				A -> B
			}
		`)

		errs := RequireCheckerErrors(t, err, 2)

		require.IsType(t, &sema.NotDeclaredError{}, errs[0])
		require.IsType(t, &sema.InvalidNonEntitlementTypeInMapError{}, errs[1])
	})

	t.Run("attachment", func(t *testing.T) {
		t.Parallel()
		_, err := ParseAndCheck(t, `
			entitlement A 
			attachment B for AnyStruct {}
			entitlement mapping M {
				A -> B
			}
		`)

		errs := RequireCheckerErrors(t, err, 2)

		require.IsType(t, &sema.NotDeclaredError{}, errs[0])
		require.IsType(t, &sema.InvalidNonEntitlementTypeInMapError{}, errs[1])
	})

	t.Run("interface", func(t *testing.T) {
		t.Parallel()
		_, err := ParseAndCheck(t, `
			entitlement A 
			resource interface B {}
			entitlement mapping M {
				A -> B
			}
		`)

		errs := RequireCheckerErrors(t, err, 2)

		require.IsType(t, &sema.NotDeclaredError{}, errs[0])
		require.IsType(t, &sema.InvalidNonEntitlementTypeInMapError{}, errs[1])
	})

	t.Run("contract", func(t *testing.T) {
		t.Parallel()
		_, err := ParseAndCheck(t, `
			entitlement B
			contract A {}
			entitlement mapping M {
				A -> B
			}
		`)

		errs := RequireCheckerErrors(t, err, 2)

		require.IsType(t, &sema.NotDeclaredError{}, errs[0])
		require.IsType(t, &sema.InvalidNonEntitlementTypeInMapError{}, errs[1])
	})

	t.Run("event", func(t *testing.T) {
		t.Parallel()
		_, err := ParseAndCheck(t, `
			entitlement B
			event A()
			entitlement mapping M {
				A -> B
			}
		`)

		errs := RequireCheckerErrors(t, err, 2)

		require.IsType(t, &sema.NotDeclaredError{}, errs[0])
		require.IsType(t, &sema.InvalidNonEntitlementTypeInMapError{}, errs[1])
	})

	t.Run("enum", func(t *testing.T) {
		t.Parallel()
		_, err := ParseAndCheck(t, `
			entitlement B
			enum A: UInt8 {}
			entitlement mapping M {
				A -> B
			}
		`)

		errs := RequireCheckerErrors(t, err, 2)

		require.IsType(t, &sema.NotDeclaredError{}, errs[0])
		require.IsType(t, &sema.InvalidNonEntitlementTypeInMapError{}, errs[1])
	})

	t.Run("simple type", func(t *testing.T) {
		t.Parallel()
		_, err := ParseAndCheck(t, `
			entitlement B
			entitlement mapping M {
				Int -> B
			}
		`)

		errs := RequireCheckerErrors(t, err, 1)

		require.IsType(t, &sema.InvalidNonEntitlementTypeInMapError{}, errs[0])
	})

	t.Run("other mapping", func(t *testing.T) {
		t.Parallel()
		_, err := ParseAndCheck(t, `
			entitlement B
			entitlement mapping A {}
			entitlement mapping M {
				A -> B
			}
		`)

		errs := RequireCheckerErrors(t, err, 1)

		require.IsType(t, &sema.InvalidNonEntitlementTypeInMapError{}, errs[0])
	})
}

func TestCheckEntitlementDeclarationNesting(t *testing.T) {
	t.Parallel()
	t.Run("in contract", func(t *testing.T) {
		t.Parallel()
		_, err := ParseAndCheck(t, `
			contract C {
				entitlement E
			}
		`)

		assert.NoError(t, err)
	})

	t.Run("in contract interface", func(t *testing.T) {
		t.Parallel()
		_, err := ParseAndCheck(t, `
			contract interface C {
				entitlement E
			}
		`)

		assert.NoError(t, err)
	})

	t.Run("in resource", func(t *testing.T) {
		t.Parallel()
		_, err := ParseAndCheck(t, `
			resource R {
				entitlement E
			}
		`)

		errs := RequireCheckerErrors(t, err, 1)

		require.IsType(t, &sema.InvalidNestedDeclarationError{}, errs[0])
	})

	t.Run("in resource interface", func(t *testing.T) {
		t.Parallel()
		_, err := ParseAndCheck(t, `
			resource interface R {
				entitlement E
			}
		`)

		errs := RequireCheckerErrors(t, err, 1)

		require.IsType(t, &sema.InvalidNestedDeclarationError{}, errs[0])
	})

	t.Run("in attachment", func(t *testing.T) {
		t.Parallel()
		_, err := ParseAndCheck(t, `
			attachment A for AnyStruct {
				entitlement E
			}
		`)

		errs := RequireCheckerErrors(t, err, 1)

		require.IsType(t, &sema.InvalidNestedDeclarationError{}, errs[0])
	})

	t.Run("in struct", func(t *testing.T) {
		t.Parallel()
		_, err := ParseAndCheck(t, `
			struct S {
				entitlement E
			}
		`)

		errs := RequireCheckerErrors(t, err, 1)

		require.IsType(t, &sema.InvalidNestedDeclarationError{}, errs[0])
	})

	t.Run("in struct", func(t *testing.T) {
		t.Parallel()
		_, err := ParseAndCheck(t, `
			struct interface S {
				entitlement E
			}
		`)

		errs := RequireCheckerErrors(t, err, 1)

		require.IsType(t, &sema.InvalidNestedDeclarationError{}, errs[0])
	})

	t.Run("in enum", func(t *testing.T) {
		t.Parallel()
		_, err := ParseAndCheck(t, `
			enum X: UInt8 {
				entitlement E
			}
		`)

		errs := RequireCheckerErrors(t, err, 2)

		require.IsType(t, &sema.InvalidNestedDeclarationError{}, errs[0])
		require.IsType(t, &sema.InvalidNonEnumCaseError{}, errs[1])
	})
}

func TestCheckEntitlementMappingDeclarationNesting(t *testing.T) {
	t.Parallel()
	t.Run("in contract", func(t *testing.T) {
		t.Parallel()
		_, err := ParseAndCheck(t, `
			contract C {
				entitlement mapping M {}
			}
		`)

		assert.NoError(t, err)
	})

	t.Run("in contract interface", func(t *testing.T) {
		t.Parallel()
		_, err := ParseAndCheck(t, `
			contract interface C {
				entitlement mapping M {}
			}
		`)

		assert.NoError(t, err)
	})

	t.Run("in resource", func(t *testing.T) {
		t.Parallel()
		_, err := ParseAndCheck(t, `
			resource R {
				entitlement mapping M {}
			}
		`)

		errs := RequireCheckerErrors(t, err, 1)

		require.IsType(t, &sema.InvalidNestedDeclarationError{}, errs[0])
	})

	t.Run("in resource interface", func(t *testing.T) {
		t.Parallel()
		_, err := ParseAndCheck(t, `
			resource interface R {
				entitlement mapping M {}
			}
		`)

		errs := RequireCheckerErrors(t, err, 1)

		require.IsType(t, &sema.InvalidNestedDeclarationError{}, errs[0])
	})

	t.Run("in attachment", func(t *testing.T) {
		t.Parallel()
		_, err := ParseAndCheck(t, `
			attachment A for AnyStruct {
				entitlement mapping M {}
			}
		`)

		errs := RequireCheckerErrors(t, err, 1)

		require.IsType(t, &sema.InvalidNestedDeclarationError{}, errs[0])
	})

	t.Run("in struct", func(t *testing.T) {
		t.Parallel()
		_, err := ParseAndCheck(t, `
			struct S {
				entitlement mapping M {}
			}
		`)

		errs := RequireCheckerErrors(t, err, 1)

		require.IsType(t, &sema.InvalidNestedDeclarationError{}, errs[0])
	})

	t.Run("in struct", func(t *testing.T) {
		t.Parallel()
		_, err := ParseAndCheck(t, `
			struct interface S {
				entitlement mapping M {}
			}
		`)

		errs := RequireCheckerErrors(t, err, 1)

		require.IsType(t, &sema.InvalidNestedDeclarationError{}, errs[0])
	})

	t.Run("in enum", func(t *testing.T) {
		t.Parallel()
		_, err := ParseAndCheck(t, `
			enum X: UInt8 {
				entitlement mapping M {}
			}
		`)

		errs := RequireCheckerErrors(t, err, 2)

		require.IsType(t, &sema.InvalidNestedDeclarationError{}, errs[0])
		require.IsType(t, &sema.InvalidNonEnumCaseError{}, errs[1])
	})
}

func TestCheckBasicEntitlementAccess(t *testing.T) {

	t.Parallel()
	t.Run("valid", func(t *testing.T) {
		t.Parallel()
		_, err := ParseAndCheck(t, `
			entitlement E
			struct interface S {
				access(E) let foo: String
			}
		`)

		assert.NoError(t, err)
	})

	t.Run("multiple entitlements conjunction", func(t *testing.T) {
		t.Parallel()
		_, err := ParseAndCheck(t, `
			entitlement A
			entitlement B
			entitlement C
			resource interface R {
				access(A, B) let foo: String
				access(B, C) fun bar()
			}
		`)

		assert.NoError(t, err)
	})

	t.Run("multiple entitlements disjunction", func(t *testing.T) {
		t.Parallel()
		_, err := ParseAndCheck(t, `
			entitlement A
			entitlement B
			entitlement C
			resource interface R {
				access(A | B) let foo: String
				access(B | C) fun bar()
			}
		`)

		assert.NoError(t, err)
	})

	t.Run("valid in contract", func(t *testing.T) {
		t.Parallel()
		_, err := ParseAndCheck(t, `
			contract C {
				entitlement E
				struct interface S {
					access(E) let foo: String
				}
			}
		`)

		assert.NoError(t, err)
	})

	t.Run("valid in contract interface", func(t *testing.T) {
		t.Parallel()
		_, err := ParseAndCheck(t, `
			contract interface C {
				entitlement E
				struct interface S {
					access(E) let foo: String
				}
			}
		`)

		assert.NoError(t, err)
	})

	t.Run("qualified", func(t *testing.T) {
		t.Parallel()
		_, err := ParseAndCheck(t, `
			contract C {
				entitlement E
				struct interface S {
					access(E) let foo: String
				}
			}
			resource R {
				access(C.E) fun bar() {}
			}
		`)

		assert.NoError(t, err)
	})
}

func TestCheckBasicEntitlementMappingAccess(t *testing.T) {

	t.Parallel()
	t.Run("valid", func(t *testing.T) {
		t.Parallel()
		_, err := ParseAndCheck(t, `
			entitlement mapping M {}
			struct interface S {
				access(M) let foo: auth(M) &String
			}
		`)

		assert.NoError(t, err)
	})

	t.Run("optional valid", func(t *testing.T) {
		t.Parallel()
		_, err := ParseAndCheck(t, `
			entitlement mapping M {}
			struct interface S {
				access(M) let foo: auth(M) &String?
			}
		`)

		assert.NoError(t, err)
	})

	t.Run("non-reference field", func(t *testing.T) {
		t.Parallel()
		_, err := ParseAndCheck(t, `
			entitlement mapping M {}
			struct interface S {
				access(M) let foo: String
			}
		`)

		errs := RequireCheckerErrors(t, err, 1)

		require.IsType(t, &sema.InvalidMappedEntitlementMemberError{}, errs[0])
	})

	t.Run("non-auth reference field", func(t *testing.T) {
		t.Parallel()
		_, err := ParseAndCheck(t, `
			entitlement mapping M {}
			struct interface S {
				access(M) let foo: &String
			}
		`)

		errs := RequireCheckerErrors(t, err, 1)

		require.IsType(t, &sema.InvalidMappedEntitlementMemberError{}, errs[0])
	})

	t.Run("mismatched entitlement mapping", func(t *testing.T) {
		t.Parallel()
		_, err := ParseAndCheck(t, `
			entitlement mapping M {}
			entitlement mapping N {}
			struct interface S {
				access(M) let foo: auth(N) &String
			}
		`)

		errs := RequireCheckerErrors(t, err, 2)

		require.IsType(t, &sema.InvalidMappedAuthorizationOutsideOfFieldError{}, errs[0])
		require.IsType(t, &sema.InvalidMappedEntitlementMemberError{}, errs[1])
	})

	t.Run("mismatched entitlement mapping to set", func(t *testing.T) {
		t.Parallel()
		_, err := ParseAndCheck(t, `
			entitlement mapping M {}
			entitlement N
			struct interface S {
				access(M) let foo: auth(N) &String
			}
		`)

		errs := RequireCheckerErrors(t, err, 1)

		require.IsType(t, &sema.InvalidMappedEntitlementMemberError{}, errs[0])
	})

	t.Run("function", func(t *testing.T) {
		t.Parallel()
		_, err := ParseAndCheck(t, `
			entitlement mapping M {}
			struct interface S {
				access(M) fun foo() 
			}
		`)

		errs := RequireCheckerErrors(t, err, 1)

		require.IsType(t, &sema.InvalidMappedEntitlementMemberError{}, errs[0])
	})

	t.Run("accessor function in contract", func(t *testing.T) {
		t.Parallel()
		_, err := ParseAndCheck(t, `
			entitlement mapping M {}
			contract interface S {
				access(M) fun foo(): auth(M) &Int 
			}
		`)

		errs := RequireCheckerErrors(t, err, 1)

		require.IsType(t, &sema.InvalidMappedEntitlementMemberError{}, errs[0])
	})

	t.Run("accessor function no container", func(t *testing.T) {
		t.Parallel()
		_, err := ParseAndCheck(t, `
			entitlement mapping M {}
			access(M) fun foo(): auth(M) &Int {
				return &1 as auth(M) &Int
			}
		`)

		errs := RequireCheckerErrors(t, err, 2)

		require.IsType(t, &sema.InvalidMappedAuthorizationOutsideOfFieldError{}, errs[0])
		require.IsType(t, &sema.InvalidMappedEntitlementMemberError{}, errs[1])
	})

	t.Run("accessor function", func(t *testing.T) {
		t.Parallel()
		_, err := ParseAndCheck(t, `
			entitlement mapping M {}
			struct interface S {
				access(M) fun foo(): auth(M) &Int 
			}
		`)

		assert.NoError(t, err)
	})

	t.Run("accessor function non mapped return", func(t *testing.T) {
		t.Parallel()
		_, err := ParseAndCheck(t, `
			entitlement X
			entitlement mapping M {}
			struct interface S {
				access(M) fun foo(): auth(X) &Int 
			}
		`)

		errs := RequireCheckerErrors(t, err, 1)

		require.IsType(t, &sema.InvalidMappedEntitlementMemberError{}, errs[0])
	})

	t.Run("accessor function non mapped access", func(t *testing.T) {
		t.Parallel()
		_, err := ParseAndCheck(t, `
			entitlement X
			entitlement mapping M {}
			struct interface S {
				access(X) fun foo(): auth(M) &Int 
			}
		`)

		errs := RequireCheckerErrors(t, err, 1)

		require.IsType(t, &sema.InvalidMappedAuthorizationOutsideOfFieldError{}, errs[0])
	})

	t.Run("accessor function optional", func(t *testing.T) {
		t.Parallel()
		_, err := ParseAndCheck(t, `
			entitlement mapping M {}
			struct interface S {
				access(M) fun foo(): auth(M) &Int? 
			}
		`)

		assert.NoError(t, err)
	})

	t.Run("accessor function with impl", func(t *testing.T) {
		t.Parallel()
		_, err := ParseAndCheck(t, `
			entitlement mapping M {}
			struct S {
				access(M) fun foo(): auth(M) &Int {
					return &1 as auth(M) &Int
				}
			}
		`)

		assert.NoError(t, err)
	})

	t.Run("accessor function with impl wrong mapping", func(t *testing.T) {
		t.Parallel()
		_, err := ParseAndCheck(t, `
			entitlement mapping M {}
			entitlement mapping N {}
			struct S {
				access(M) fun foo(): auth(M) &Int {
					return &1 as auth(N) &Int
				}
			}
		`)

		errs := RequireCheckerErrors(t, err, 2)

		require.IsType(t, &sema.InvalidMappedAuthorizationOutsideOfFieldError{}, errs[0])
		require.IsType(t, &sema.TypeMismatchError{}, errs[1])
	})

	t.Run("accessor function with impl subtype", func(t *testing.T) {
		t.Parallel()
		_, err := ParseAndCheck(t, `
			entitlement X
			entitlement Y
			entitlement Z
			entitlement mapping M {
				X -> Y
				X -> Z
			}
			struct S {
				access(M) fun foo(): auth(M) &Int {
					return &1 as auth(Y, Z) &Int
				}
			}
		`)

		assert.NoError(t, err)
	})

	t.Run("accessor function with impl supertype", func(t *testing.T) {
		t.Parallel()
		_, err := ParseAndCheck(t, `
			entitlement X
			entitlement Y
			entitlement Z
			entitlement mapping M {
				X -> Y
				X -> Z
			}
			var x: [auth(Y) &Int] = []
			struct S {
				access(M) fun foo(): auth(M) &Int {
					let r =  &1 as auth(M) &Int
					x[0] = r
					return r
				}
			}
		`)

		errs := RequireCheckerErrors(t, err, 1)

		require.IsType(t, &sema.TypeMismatchError{}, errs[0])
	})

	t.Run("accessor function with impl invalid cast", func(t *testing.T) {
		t.Parallel()
		_, err := ParseAndCheck(t, `
			entitlement E
			entitlement F
			entitlement mapping M {
				E -> F
			}
			struct S {
				access(M) fun foo(): auth(M) &Int {
					let x = &1 as auth(M) &Int
					// cannot cast, because M may be pub
					let y: auth(F) &Int = x
					return y
				}
			}
		`)

		errs := RequireCheckerErrors(t, err, 1)

		require.IsType(t, &sema.TypeMismatchError{}, errs[0])
		require.Equal(t, errs[0].(*sema.TypeMismatchError).ExpectedType.QualifiedString(), "auth(F) &Int")
		require.Equal(t, errs[0].(*sema.TypeMismatchError).ActualType.QualifiedString(), "auth(M) &Int")
	})

	t.Run("accessor function with complex impl", func(t *testing.T) {
		t.Parallel()
		_, err := ParseAndCheck(t, `
			entitlement mapping M {}
			var x: [AnyStruct] = []
			struct S {
				access(M) fun foo(cond: Bool): auth(M) &Int {
					if(cond) {
						let r = x[0]
						if let ref = x as? auth(M) &Int {
							return ref
						} else {
							return &2 as auth(M) &Int
						}
					} else {
						let r = &3 as auth(M) &Int
						x.append(r)
						return r
					}
				}
			}
		`)

		assert.NoError(t, err)
	})

	t.Run("accessor function with downcast impl", func(t *testing.T) {
		t.Parallel()
		_, err := ParseAndCheck(t, `
			entitlement X
			entitlement Y
			entitlement Z
			entitlement mapping M {
				X -> Y
				X -> Z
			}
			struct T {
				access(Y) fun foo() {}
			}
			struct S {
				access(M) fun foo(cond: Bool): auth(M) &T {
					let x = &T() as auth(M) &T
					if let y = x as? auth(Y) &T {
						y.foo()
					} 
					return x
				}
			}
		`)

		assert.NoError(t, err)
	})

	t.Run("accessor function with no downcast impl", func(t *testing.T) {
		t.Parallel()
		_, err := ParseAndCheck(t, `
			entitlement X
			entitlement Y
			entitlement mapping M {
				X -> Y
			}
			struct T {
				access(Y) fun foo() {}
			}
			struct S {
				access(M) fun foo(cond: Bool): auth(M) &T {
					let x = &T() as auth(M) &T
					x.foo()
					return x
				}
			}
		`)

		errs := RequireCheckerErrors(t, err, 1)

		require.IsType(t, &sema.InvalidAccessError{}, errs[0])
	})

	t.Run("accessor function with object access impl", func(t *testing.T) {
		t.Parallel()
		_, err := ParseAndCheck(t, `
			entitlement X
			entitlement Y
			entitlement mapping M {
				X -> Y
			}
			struct T {
				access(Y) fun getRef(): auth(Y) &Int {
					return &1 as auth(Y) &Int
				}
			}
			struct S {
				access(M) let t: auth(M) &T
				access(M) fun foo(cond: Bool): auth(M) &Int {
					// success because we have self is fully entitled to the domain of M
					return self.t.getRef() 
				}
				init() {
					self.t = &T() as auth(Y) &T
				}
			}
		`)

		assert.NoError(t, err)
	})

	t.Run("accessor function with invalid object access impl", func(t *testing.T) {
		t.Parallel()
		_, err := ParseAndCheck(t, `
			entitlement X
			entitlement Y
			entitlement Z
			entitlement mapping M {
				X -> Y
			}
			struct T {
				access(Z) fun getRef(): auth(Y) &Int {
					return &1 as auth(Y) &Int
				}
			}
			struct S {
				access(M) let t: auth(M) &T
				access(M) fun foo(cond: Bool): auth(M) &Int {
					// invalid bc we have no Z entitlement
					return self.t.getRef() 
				}
				init() {
					self.t = &T() as auth(Y) &T
				}
			}
		`)

		errs := RequireCheckerErrors(t, err, 1)

		require.IsType(t, &sema.InvalidAccessError{}, errs[0])
	})

	t.Run("accessor function with mapped object access impl", func(t *testing.T) {
		t.Parallel()
		_, err := ParseAndCheck(t, `
			entitlement X
			entitlement Y
			entitlement Z
			entitlement mapping M {
				X -> Y
			}
			entitlement mapping N {
				Y -> Z
			}
			struct T {
				access(N) fun getRef(): auth(N) &Int {
					return &1 as auth(N) &Int
				}
			}
			struct S {
				access(M) let t: auth(M) &T
				access(X) fun foo(cond: Bool): auth(Z) &Int {
					return self.t.getRef() 
				}
				init() {
					self.t = &T() as auth(Y) &T
				}
			}
		`)

		assert.NoError(t, err)
	})

	t.Run("accessor function with composed mapping object access impl", func(t *testing.T) {
		t.Parallel()
		_, err := ParseAndCheck(t, `
			entitlement X
			entitlement Y
			entitlement Z
			entitlement mapping M {
				X -> Y
			}
			entitlement mapping N {
				Y -> Z
			}
			entitlement mapping NM {
				X -> Z
			}
			struct T {
				access(N) fun getRef(): auth(N) &Int {
					return &1 as auth(N) &Int
				}
			}
			struct S {
				access(M) let t: auth(M) &T
				access(NM) fun foo(cond: Bool): auth(NM) &Int {
					return self.t.getRef() 
				}
				init() {
					self.t = &T() as auth(Y) &T
				}
			}
		`)

		assert.NoError(t, err)
	})

	t.Run("accessor function with invalid composed mapping object access impl", func(t *testing.T) {
		t.Parallel()
		_, err := ParseAndCheck(t, `
			entitlement X
			entitlement Y
			entitlement Z
			entitlement Q
			entitlement mapping M {
				X -> Y
			}
			entitlement mapping N {
				Y -> Z
			}
			entitlement mapping NM {
				X -> Q
			}
			struct T {
				access(N) fun getRef(): auth(N) &Int {
					return &1 as auth(N) &Int
				}
			}
			struct S {
				access(M) let t: auth(M) &T
				access(NM) fun foo(cond: Bool): auth(NM) &Int {
					return self.t.getRef() 
				}
				init() {
					self.t = &T() as auth(Y) &T
				}
			}
		`)

		errs := RequireCheckerErrors(t, err, 1)

		require.IsType(t, &sema.TypeMismatchError{}, errs[0])
		require.Equal(t, errs[0].(*sema.TypeMismatchError).ExpectedType.QualifiedString(), "auth(NM) &Int")
		require.Equal(t, errs[0].(*sema.TypeMismatchError).ActualType.QualifiedString(), "auth(Z) &Int")
	})

	t.Run("accessor function with superset composed mapping object access input", func(t *testing.T) {
		t.Parallel()
		_, err := ParseAndCheck(t, `
			entitlement X
			entitlement Y
			entitlement Z
			entitlement A 
			entitlement B
			entitlement mapping M {
				X -> Y
				A -> B
			}
			entitlement mapping N {
				Y -> Z
			}
			entitlement mapping NM {
				X -> Z
			}
			struct T {
				access(N) fun getRef(): auth(N) &Int {
					return &1 as auth(N) &Int
				}
			}
			struct S {
				access(M) let t: auth(M) &T
				access(NM) fun foo(cond: Bool): auth(NM) &Int {
					return self.t.getRef() 
				}
				init() {
					self.t = &T() as auth(Y, B) &T
				}
			}`)

		assert.NoError(t, err)
	})

	t.Run("accessor function with composed mapping object access skipped step", func(t *testing.T) {
		t.Parallel()
		_, err := ParseAndCheck(t, `
			entitlement X
			entitlement Y
			entitlement Z
			entitlement A 
			entitlement B
			entitlement mapping M {
				X -> Y
				A -> B
			}
			entitlement mapping N {
				Y -> Z
			}
			entitlement mapping NM {
				X -> Z
				A -> B
			}
			struct T {
				access(N) fun getRef(): auth(N) &Int {
					return &1 as auth(N) &Int
				}
			}
			struct S {
				access(M) let t: auth(M) &T
				access(NM) fun foo(cond: Bool): auth(NM) &Int {
					// the B entitlement doesn't pass through the mapping N
					return self.t.getRef() 
				}
				init() {
					self.t = &T() as auth(Y, B) &T
				}
			}`)

		errs := RequireCheckerErrors(t, err, 1)

		require.IsType(t, &sema.TypeMismatchError{}, errs[0])
		require.Equal(t, errs[0].(*sema.TypeMismatchError).ExpectedType.QualifiedString(), "auth(NM) &Int")
		require.Equal(t, errs[0].(*sema.TypeMismatchError).ActualType.QualifiedString(), "auth(Z) &Int")
	})

	t.Run("accessor function with composed mapping object access included intermediate step", func(t *testing.T) {

		t.Parallel()

		_, err := ParseAndCheck(t, `
			entitlement X
			entitlement Y
			entitlement Z
			entitlement A 
			entitlement B
			entitlement mapping M {
				X -> Y
				A -> B
			}
			entitlement mapping N {
				Y -> Z
				B -> B
			}
			entitlement mapping NM {
				X -> Z
				A -> B
			}
			struct T {
				access(N) fun getRef(): auth(N) &Int {
					return &1 as auth(N) &Int
				}
			}
			struct S {
				access(M) let t: auth(M) &T
				access(NM) fun foo(cond: Bool): auth(NM) &Int {
					return self.t.getRef() 
				}
				init() {
					self.t = &T() as auth(Y, B) &T
				}
			}`)

		assert.NoError(t, err)
	})

	t.Run("accessor function array", func(t *testing.T) {
		t.Parallel()
		_, err := ParseAndCheck(t, `
			entitlement mapping M {}
			struct interface S {
				access(M) fun foo(): [auth(M) &Int]
			}
		`)

		errs := RequireCheckerErrors(t, err, 1)

		require.IsType(t, &sema.InvalidMappedEntitlementMemberError{}, errs[0])
	})

	t.Run("accessor function with invalid mapped ref arg", func(t *testing.T) {
		t.Parallel()
		_, err := ParseAndCheck(t, `
			entitlement mapping M {}
			struct interface S {
				access(M) fun foo(arg: auth(M) &Int): auth(M) &Int 
			}
		`)

		errs := RequireCheckerErrors(t, err, 1)

		require.IsType(t, &sema.InvalidMappedAuthorizationOutsideOfFieldError{}, errs[0])
	})

	t.Run("multiple mappings conjunction", func(t *testing.T) {
		t.Parallel()
		_, err := ParseAndCheck(t, `
			entitlement mapping M {} 
			entitlement mapping N {}
			resource interface R {
				access(M, N) let foo: String
			}
		`)

		errs := RequireCheckerErrors(t, err, 1)

		require.IsType(t, &sema.InvalidMultipleMappedEntitlementError{}, errs[0])
	})

	t.Run("multiple mappings conjunction with regular", func(t *testing.T) {
		t.Parallel()
		_, err := ParseAndCheck(t, `
			entitlement mapping M {} 
			entitlement N
			resource interface R {
				access(M, N) let foo: String
			}
		`)

		errs := RequireCheckerErrors(t, err, 1)

		require.IsType(t, &sema.InvalidMultipleMappedEntitlementError{}, errs[0])
	})

	t.Run("multiple mappings disjunction", func(t *testing.T) {
		t.Parallel()
		_, err := ParseAndCheck(t, `
			entitlement mapping M {} 
			entitlement mapping N {}
			resource interface R {
				access(M | N) let foo: String
			}
		`)

		errs := RequireCheckerErrors(t, err, 1)

		require.IsType(t, &sema.InvalidMultipleMappedEntitlementError{}, errs[0])
	})

	t.Run("multiple mappings disjunction with regular", func(t *testing.T) {
		t.Parallel()
		_, err := ParseAndCheck(t, `
			entitlement M 
			entitlement mapping N {}
			resource interface R {
				access(M | N) let foo: String
			}
		`)

		errs := RequireCheckerErrors(t, err, 1)

		require.IsType(t, &sema.InvalidNonEntitlementAccessError{}, errs[0])
	})

	t.Run("valid in contract", func(t *testing.T) {
		t.Parallel()
		_, err := ParseAndCheck(t, `
			contract C {
				entitlement mapping M {} 
				struct interface S {
					access(M) let foo: auth(M) &String
				}
			}
		`)

		assert.NoError(t, err)
	})

	t.Run("valid in contract interface", func(t *testing.T) {
		t.Parallel()
		_, err := ParseAndCheck(t, `
			contract interface C {
				entitlement mapping M {} 
				struct interface S {
					access(M) let foo: auth(M) &String
				}
			}
		`)

		assert.NoError(t, err)
	})

	t.Run("qualified", func(t *testing.T) {
		t.Parallel()
		_, err := ParseAndCheck(t, `
			contract C {
				entitlement mapping M {} 
				struct interface S {
					access(M) let foo: auth(M) &String
				}
			}
			resource interface R {
				access(C.M) let bar: auth(C.M) &String
			}
		`)

		assert.NoError(t, err)
	})
}

func TestCheckInvalidEntitlementAccess(t *testing.T) {

	t.Parallel()

	t.Run("invalid variable decl", func(t *testing.T) {
		t.Parallel()
		_, err := ParseAndCheck(t, `
			entitlement E
			access(E) var x: String = ""
		`)

		errs := RequireCheckerErrors(t, err, 1)

		require.IsType(t, &sema.InvalidEntitlementAccessError{}, errs[0])
	})

	t.Run("invalid fun decl", func(t *testing.T) {
		t.Parallel()
		_, err := ParseAndCheck(t, `
			entitlement E
			access(E) fun foo() {}
		`)

		errs := RequireCheckerErrors(t, err, 1)

		require.IsType(t, &sema.InvalidEntitlementAccessError{}, errs[0])
	})

	t.Run("invalid contract field", func(t *testing.T) {
		t.Parallel()
		_, err := ParseAndCheck(t, `
			entitlement E
			contract C {
				access(E) fun foo() {}
			}
		`)

		errs := RequireCheckerErrors(t, err, 1)

		require.IsType(t, &sema.InvalidEntitlementAccessError{}, errs[0])
	})

	t.Run("invalid contract interface field", func(t *testing.T) {
		t.Parallel()
		_, err := ParseAndCheck(t, `
			entitlement E
			contract interface C {
				access(E) fun foo()
			}
		`)

		errs := RequireCheckerErrors(t, err, 1)

		require.IsType(t, &sema.InvalidEntitlementAccessError{}, errs[0])
	})

	t.Run("invalid event", func(t *testing.T) {
		t.Parallel()
		_, err := ParseAndCheck(t, `
			entitlement E
			resource I {
				access(E) event Foo()
			}
		`)

		errs := RequireCheckerErrors(t, err, 2)

		require.IsType(t, &sema.InvalidNestedDeclarationError{}, errs[0])
		require.IsType(t, &sema.InvalidEntitlementAccessError{}, errs[1])
	})

	t.Run("invalid enum case", func(t *testing.T) {
		t.Parallel()
		_, err := ParseAndCheck(t, `
			entitlement E
			enum X: UInt8 {
				access(E) case red
			}
		`)

		errs := RequireCheckerErrors(t, err, 1)

		require.IsType(t, &sema.InvalidAccessModifierError{}, errs[0])
	})

	t.Run("missing entitlement declaration fun", func(t *testing.T) {
		t.Parallel()
		_, err := ParseAndCheck(t, `
			resource R {
				access(E) fun foo() {}
			}
		`)

		errs := RequireCheckerErrors(t, err, 1)

		require.IsType(t, &sema.NotDeclaredError{}, errs[0])
	})

	t.Run("missing entitlement declaration field", func(t *testing.T) {
		t.Parallel()
		_, err := ParseAndCheck(t, `
			struct interface S {
				access(E) let foo: String
			}
		`)

		errs := RequireCheckerErrors(t, err, 1)

		require.IsType(t, &sema.NotDeclaredError{}, errs[0])
	})
}

func TestCheckInvalidEntitlementMappingAuth(t *testing.T) {
	t.Parallel()

	t.Run("invalid variable annot", func(t *testing.T) {
		t.Parallel()
		_, err := ParseAndCheck(t, `
			entitlement mapping M {}
			let x: auth(M) &Int = 3
		`)

		errs := RequireCheckerErrors(t, err, 2)

		require.IsType(t, &sema.InvalidMappedAuthorizationOutsideOfFieldError{}, errs[0])
		require.IsType(t, &sema.TypeMismatchError{}, errs[1])
	})

	t.Run("invalid param annot", func(t *testing.T) {
		t.Parallel()
		_, err := ParseAndCheck(t, `
			entitlement mapping M {}
			fun foo(x: auth(M) &Int) {

			}
		`)

		errs := RequireCheckerErrors(t, err, 1)

		require.IsType(t, &sema.InvalidMappedAuthorizationOutsideOfFieldError{}, errs[0])
	})

	t.Run("invalid return annot", func(t *testing.T) {
		t.Parallel()
		_, err := ParseAndCheck(t, `
			entitlement mapping M {}
			fun foo(): auth(M) &Int {}
		`)

		errs := RequireCheckerErrors(t, err, 2)

		require.IsType(t, &sema.InvalidMappedAuthorizationOutsideOfFieldError{}, errs[0])
		require.IsType(t, &sema.MissingReturnStatementError{}, errs[1])
	})

	t.Run("invalid ref expr annot", func(t *testing.T) {
		t.Parallel()
		_, err := ParseAndCheck(t, `
			entitlement mapping M {}
			let x = &1 as auth(M) &Int
		`)

		errs := RequireCheckerErrors(t, err, 1)

		require.IsType(t, &sema.InvalidMappedAuthorizationOutsideOfFieldError{}, errs[0])
	})

	t.Run("invalid failable annot", func(t *testing.T) {
		t.Parallel()
		_, err := ParseAndCheck(t, `
			entitlement mapping M {}
			let x = &1 as &Int
			let y = x as? auth(M) &Int
		`)

		errs := RequireCheckerErrors(t, err, 1)

		require.IsType(t, &sema.InvalidMappedAuthorizationOutsideOfFieldError{}, errs[0])
	})

	t.Run("invalid type param annot", func(t *testing.T) {
		t.Parallel()
		_, err := ParseAndCheck(t, `
			entitlement mapping M {}
			fun foo(x: Capability<auth(M) &Int>) {}
		`)

		errs := RequireCheckerErrors(t, err, 1)

		require.IsType(t, &sema.InvalidMappedAuthorizationOutsideOfFieldError{}, errs[0])
	})

	t.Run("invalid type argument annot", func(t *testing.T) {
		t.Parallel()
		_, err := ParseAndCheckAccount(t, `
			entitlement mapping M {}
			let x = authAccount.borrow<auth(M) &Int>(from: /storage/foo)
		`)

		errs := RequireCheckerErrors(t, err, 1)

		require.IsType(t, &sema.InvalidMappedAuthorizationOutsideOfFieldError{}, errs[0])
	})

	t.Run("invalid cast annot", func(t *testing.T) {
		t.Parallel()
		_, err := ParseAndCheck(t, `
			entitlement mapping M {}
			let x = &1 as &Int
			let y = x as auth(M) &Int
		`)

		errs := RequireCheckerErrors(t, err, 1)

		require.IsType(t, &sema.InvalidMappedAuthorizationOutsideOfFieldError{}, errs[0])
	})

	t.Run("ref array field", func(t *testing.T) {
		t.Parallel()
		_, err := ParseAndCheck(t, `
			entitlement mapping M {}
			resource interface R {
				access(M) let foo: [auth(M) &Int]
			}
		`)

		errs := RequireCheckerErrors(t, err, 1)

		require.IsType(t, &sema.InvalidMappedEntitlementMemberError{}, errs[0])
	})

	t.Run("capability field", func(t *testing.T) {
		t.Parallel()
		_, err := ParseAndCheck(t, `
			entitlement mapping M {}
			resource interface R {
				access(M) let foo: Capability<auth(M) &Int>
			}
		`)

		errs := RequireCheckerErrors(t, err, 1)

		require.IsType(t, &sema.InvalidMappedEntitlementMemberError{}, errs[0])
	})

	t.Run("optional ref field", func(t *testing.T) {
		t.Parallel()
		_, err := ParseAndCheck(t, `
			entitlement mapping M {}
			resource interface R {
				access(M) let foo: (auth(M) &Int)?
			}
		`)

		// exception made for optional reference fields
		assert.NoError(t, err)
	})

	t.Run("fun ref field", func(t *testing.T) {
		t.Parallel()
		_, err := ParseAndCheck(t, `
			entitlement mapping M {}
			resource interface R {
				access(M) let foo: fun(auth(M) &Int): auth(M) &Int
			}
		`)

		errs := RequireCheckerErrors(t, err, 1)

		require.IsType(t, &sema.InvalidMappedEntitlementMemberError{}, errs[0])
	})

	t.Run("optional fun ref field", func(t *testing.T) {
		t.Parallel()
		_, err := ParseAndCheck(t, `
			entitlement mapping M {}
			resource interface R {
				access(M) let foo: fun((auth(M) &Int?))
			}
		`)

		errs := RequireCheckerErrors(t, err, 1)

		require.IsType(t, &sema.InvalidMappedEntitlementMemberError{}, errs[0])
	})

	t.Run("mapped ref unmapped field", func(t *testing.T) {
		t.Parallel()
		_, err := ParseAndCheck(t, `
			entitlement E
			entitlement F 
			entitlement mapping M {
				E -> F
			}
			struct interface S {
				access(E) var x: auth(M) &String
			}
		`)

		errs := RequireCheckerErrors(t, err, 1)

		require.IsType(t, &sema.InvalidMappedAuthorizationOutsideOfFieldError{}, errs[0])
	})

	t.Run("mapped nonref unmapped field", func(t *testing.T) {
		t.Parallel()
		_, err := ParseAndCheck(t, `
			entitlement E
			entitlement F 
			entitlement mapping M {
				E -> F
			}
			struct interface S {
				access(E) var x: fun(auth(M) &String): Int
			}
		`)

		errs := RequireCheckerErrors(t, err, 1)

		require.IsType(t, &sema.InvalidMappedAuthorizationOutsideOfFieldError{}, errs[0])
	})

	t.Run("mapped field unmapped ref", func(t *testing.T) {
		t.Parallel()
		_, err := ParseAndCheck(t, `
			entitlement E
			entitlement F 
			entitlement mapping M {
				E -> F
			}
			struct interface S {
				access(M) var x: auth(E) &String
			}
		`)

		errs := RequireCheckerErrors(t, err, 1)

		require.IsType(t, &sema.InvalidMappedEntitlementMemberError{}, errs[0])
	})

	t.Run("different map", func(t *testing.T) {
		t.Parallel()
		_, err := ParseAndCheck(t, `
			entitlement E
			entitlement F 
			entitlement mapping M {
				E -> F
			}
			entitlement mapping N {
				E -> F
			}
			struct interface S {
				access(M) var x: auth(N) &String
			}
		`)

		errs := RequireCheckerErrors(t, err, 2)

		require.IsType(t, &sema.InvalidMappedAuthorizationOutsideOfFieldError{}, errs[0])
		require.IsType(t, &sema.InvalidMappedEntitlementMemberError{}, errs[1])
	})
}

func TestCheckInvalidEntitlementMappingAccess(t *testing.T) {

	t.Parallel()

	t.Run("invalid variable decl", func(t *testing.T) {
		t.Parallel()
		_, err := ParseAndCheck(t, `
			entitlement mapping M {}
			access(M) var x: String = ""
		`)

		errs := RequireCheckerErrors(t, err, 1)

		require.IsType(t, &sema.InvalidMappedEntitlementMemberError{}, errs[0])
	})

	t.Run("nonreference field", func(t *testing.T) {
		t.Parallel()
		_, err := ParseAndCheck(t, `
			entitlement mapping M {}
			resource interface R {
				access(M) let foo: Int
			}
		`)

		errs := RequireCheckerErrors(t, err, 1)

		require.IsType(t, &sema.InvalidMappedEntitlementMemberError{}, errs[0])
	})

	t.Run("optional nonreference field", func(t *testing.T) {
		t.Parallel()
		_, err := ParseAndCheck(t, `
			entitlement mapping M {}
			resource interface R {
				access(M) let foo: Int?
			}
		`)

		errs := RequireCheckerErrors(t, err, 1)

		require.IsType(t, &sema.InvalidMappedEntitlementMemberError{}, errs[0])
	})

	t.Run("invalid fun decl", func(t *testing.T) {
		t.Parallel()
		_, err := ParseAndCheck(t, `
			entitlement mapping M {}
			access(M) fun foo() {}
		`)

		errs := RequireCheckerErrors(t, err, 1)

		require.IsType(t, &sema.InvalidMappedEntitlementMemberError{}, errs[0])
	})

	t.Run("invalid contract field", func(t *testing.T) {
		t.Parallel()
		_, err := ParseAndCheck(t, `
			entitlement mapping M {}
			contract C {
				access(M) fun foo() {}
			}
		`)

		errs := RequireCheckerErrors(t, err, 1)

		require.IsType(t, &sema.InvalidMappedEntitlementMemberError{}, errs[0])
	})

	t.Run("invalid contract interface field", func(t *testing.T) {
		t.Parallel()
		_, err := ParseAndCheck(t, `
			entitlement mapping M {}
			contract interface C {
				access(M) fun foo()
			}
		`)

		errs := RequireCheckerErrors(t, err, 1)

		require.IsType(t, &sema.InvalidMappedEntitlementMemberError{}, errs[0])
	})

	t.Run("invalid event", func(t *testing.T) {
		t.Parallel()
		_, err := ParseAndCheck(t, `
			entitlement mapping M {}
			resource I {
				access(M) event Foo()
			}
		`)

		errs := RequireCheckerErrors(t, err, 2)

		require.IsType(t, &sema.InvalidNestedDeclarationError{}, errs[0])
		require.IsType(t, &sema.InvalidMappedEntitlementMemberError{}, errs[1])
	})

	t.Run("invalid enum case", func(t *testing.T) {
		t.Parallel()
		_, err := ParseAndCheck(t, `
			entitlement mapping M {}
			enum X: UInt8 {
				access(M) case red
			}
		`)

		errs := RequireCheckerErrors(t, err, 1)

		require.IsType(t, &sema.InvalidAccessModifierError{}, errs[0])
	})

	t.Run("missing entitlement mapping declaration fun", func(t *testing.T) {
		t.Parallel()
		_, err := ParseAndCheck(t, `
			resource R {
				access(M) fun foo() {}
			}
		`)

		errs := RequireCheckerErrors(t, err, 1)

		require.IsType(t, &sema.NotDeclaredError{}, errs[0])
	})

	t.Run("missing entitlement mapping declaration field", func(t *testing.T) {
		t.Parallel()
		_, err := ParseAndCheck(t, `
			struct interface S {
				access(M) let foo: String
			}
		`)

		errs := RequireCheckerErrors(t, err, 1)

		require.IsType(t, &sema.NotDeclaredError{}, errs[0])
	})
}

func TestCheckNonEntitlementAccess(t *testing.T) {

	t.Parallel()

	t.Run("resource", func(t *testing.T) {
		t.Parallel()
		_, err := ParseAndCheck(t, `
			resource E {}
			resource R {
				access(E) fun foo() {}
			}
		`)

		errs := RequireCheckerErrors(t, err, 1)

		require.IsType(t, &sema.InvalidNonEntitlementAccessError{}, errs[0])
	})

	t.Run("resource interface", func(t *testing.T) {
		t.Parallel()
		_, err := ParseAndCheck(t, `
			resource interface E {}
			resource R {
				access(E) fun foo() {}
			}
		`)

		errs := RequireCheckerErrors(t, err, 1)

		require.IsType(t, &sema.InvalidNonEntitlementAccessError{}, errs[0])
	})

	t.Run("attachment", func(t *testing.T) {
		t.Parallel()
		_, err := ParseAndCheck(t, `
			attachment E for AnyStruct {}
			resource R {
				access(E) fun foo() {}
			}
		`)

		errs := RequireCheckerErrors(t, err, 1)

		require.IsType(t, &sema.InvalidNonEntitlementAccessError{}, errs[0])
	})

	t.Run("struct", func(t *testing.T) {
		t.Parallel()
		_, err := ParseAndCheck(t, `
			struct E {}
			resource R {
				access(E) fun foo() {}
			}
		`)

		errs := RequireCheckerErrors(t, err, 1)

		require.IsType(t, &sema.InvalidNonEntitlementAccessError{}, errs[0])
	})

	t.Run("struct interface", func(t *testing.T) {
		t.Parallel()
		_, err := ParseAndCheck(t, `
			resource E {}
			resource R {
				access(E) fun foo() {}
			}
		`)

		errs := RequireCheckerErrors(t, err, 1)

		require.IsType(t, &sema.InvalidNonEntitlementAccessError{}, errs[0])
	})

	t.Run("event", func(t *testing.T) {
		t.Parallel()
		_, err := ParseAndCheck(t, `
			event E()
			resource R {
				access(E) fun foo() {}
			}
		`)

		errs := RequireCheckerErrors(t, err, 1)

		require.IsType(t, &sema.InvalidNonEntitlementAccessError{}, errs[0])
	})

	t.Run("contract", func(t *testing.T) {
		t.Parallel()
		_, err := ParseAndCheck(t, `
			contract E {}
			resource R {
				access(E) fun foo() {}
			}
		`)

		errs := RequireCheckerErrors(t, err, 1)

		require.IsType(t, &sema.InvalidNonEntitlementAccessError{}, errs[0])
	})

	t.Run("contract interface", func(t *testing.T) {
		t.Parallel()
		_, err := ParseAndCheck(t, `
			contract interface E {}
			resource R {
				access(E) fun foo() {}
			}
		`)

		errs := RequireCheckerErrors(t, err, 1)

		require.IsType(t, &sema.InvalidNonEntitlementAccessError{}, errs[0])
	})

	t.Run("enum", func(t *testing.T) {
		t.Parallel()
		_, err := ParseAndCheck(t, `
			enum E: UInt8 {}
			resource R {
				access(E) fun foo() {}
			}
		`)

		errs := RequireCheckerErrors(t, err, 1)

		require.IsType(t, &sema.InvalidNonEntitlementAccessError{}, errs[0])
	})
}

func TestCheckEntitlementInheritance(t *testing.T) {

	t.Parallel()
	t.Run("valid", func(t *testing.T) {
		t.Parallel()
		_, err := ParseAndCheck(t, `
			entitlement E
			struct interface I {
				access(E) fun foo() 
			}
			struct S: I {
				access(E) fun foo() {}
			}
		`)

		assert.NoError(t, err)
	})

	t.Run("valid mapped", func(t *testing.T) {
		t.Parallel()
		_, err := ParseAndCheck(t, `
		 	entitlement X
			entitlement Y
			entitlement mapping M {
				X -> Y
			}
			struct interface I {
				access(M) let x: auth(M) &String
			}
			struct S: I {
				access(M) let x: auth(M) &String
				init() {
					self.x = &"foo" as auth(Y) &String
				}
			}
		`)

		assert.NoError(t, err)
	})

	t.Run("mismatched mapped", func(t *testing.T) {
		t.Parallel()
		_, err := ParseAndCheck(t, `
			entitlement X
			entitlement Y
			entitlement mapping M {}
			entitlement mapping N {
				X -> Y
			}
			struct interface I {
				access(M) let x: auth(M) &String
			}
			struct S: I {
				access(N) let x: auth(N) &String
				init() {
					self.x = &"foo" as auth(Y) &String
				}
			}
		`)

		errs := RequireCheckerErrors(t, err, 1)

		require.IsType(t, &sema.ConformanceError{}, errs[0])
	})

	t.Run("pub subtyping invalid", func(t *testing.T) {
		t.Parallel()
		_, err := ParseAndCheck(t, `
			entitlement E
			struct interface I {
				pub fun foo() 
			}
			struct S: I {
				access(E) fun foo() {}
			}
		`)

		errs := RequireCheckerErrors(t, err, 1)

		require.IsType(t, &sema.ConformanceError{}, errs[0])
	})

	t.Run("pub(set) subtyping invalid", func(t *testing.T) {
		t.Parallel()
		_, err := ParseAndCheck(t, `
			entitlement E
			struct interface I {
				pub(set) var x: String
			}
			struct S: I {
				access(E) var x: String
				init() {
					self.x = ""
				}
			}
		`)

		errs := RequireCheckerErrors(t, err, 1)

		require.IsType(t, &sema.ConformanceError{}, errs[0])
	})

	t.Run("pub supertying invalid", func(t *testing.T) {
		t.Parallel()
		_, err := ParseAndCheck(t, `
			entitlement E
			struct interface I {
				access(E) fun foo() 
			}
			struct S: I {
				pub fun foo() {}
			}
		`)

		errs := RequireCheckerErrors(t, err, 1)

		require.IsType(t, &sema.ConformanceError{}, errs[0])
	})

	t.Run("pub(set) supertyping invalid", func(t *testing.T) {
		t.Parallel()
		_, err := ParseAndCheck(t, `
			entitlement E
			struct interface I {
				access(E) var x: String
			}
			struct S: I {
				pub(set) var x: String
				init() {
					self.x = ""
				}
			}
		`)

		errs := RequireCheckerErrors(t, err, 1)

		require.IsType(t, &sema.ConformanceError{}, errs[0])
	})

	t.Run("access contract subtyping invalid", func(t *testing.T) {
		t.Parallel()
		_, err := ParseAndCheck(t, `
			entitlement E
			struct interface I {
				access(contract) fun foo() 
			}
			struct S: I {
				access(E) fun foo() {}
			}
		`)

		errs := RequireCheckerErrors(t, err, 1)

		require.IsType(t, &sema.ConformanceError{}, errs[0])
	})

	t.Run("access account subtyping invalid", func(t *testing.T) {
		t.Parallel()
		_, err := ParseAndCheck(t, `
			entitlement E
			struct interface I {
				access(account) fun foo() 
			}
			struct S: I {
				access(E) fun foo() {}
			}
		`)

		errs := RequireCheckerErrors(t, err, 1)

		require.IsType(t, &sema.ConformanceError{}, errs[0])
	})

	t.Run("access account supertying invalid", func(t *testing.T) {
		t.Parallel()
		_, err := ParseAndCheck(t, `
			entitlement E
			struct interface I {
				access(E) fun foo() 
			}
			struct S: I {
				access(account) fun foo() {}
			}
		`)

		errs := RequireCheckerErrors(t, err, 1)

		require.IsType(t, &sema.ConformanceError{}, errs[0])
	})

	t.Run("access contract supertying invalid", func(t *testing.T) {
		t.Parallel()
		_, err := ParseAndCheck(t, `
			entitlement E
			struct interface I {
				access(E) fun foo() 
			}
			struct S: I {
				access(contract) fun foo() {}
			}
		`)

		errs := RequireCheckerErrors(t, err, 1)

		require.IsType(t, &sema.ConformanceError{}, errs[0])
	})

	t.Run("priv supertying invalid", func(t *testing.T) {
		t.Parallel()
		_, err := ParseAndCheck(t, `
			entitlement E
			struct interface I {
				access(E) fun foo() 
			}
			struct S: I {
				priv fun foo() {}
			}
		`)

		errs := RequireCheckerErrors(t, err, 1)

		require.IsType(t, &sema.ConformanceError{}, errs[0])
	})

	t.Run("invalid map subtype with regular conjunction", func(t *testing.T) {
		t.Parallel()
		_, err := ParseAndCheck(t, `
			entitlement E
			entitlement F 
			entitlement mapping M {
				E -> F
			}
			struct interface I {
				access(E, F) var x: auth(E, F) &String
			}
			struct S: I {
				access(M) var x: auth(M) &String 

				init() {
					self.x = &"foo" as auth(F) &String
				}
			}
		`)

		errs := RequireCheckerErrors(t, err, 1)

		require.IsType(t, &sema.ConformanceError{}, errs[0])
	})

	t.Run("invalid map supertype with regular conjunction", func(t *testing.T) {
		t.Parallel()
		_, err := ParseAndCheck(t, `
			entitlement E
			entitlement F 
			entitlement mapping M {
				E -> F
			}
			struct interface I {
				access(M) var x: auth(M) &String
			}
			struct S: I {
				access(E, F) var x: auth(E, F) &String 

				init() {
					self.x = &"foo" as auth(E, F) &String
				}
			}
		`)

		errs := RequireCheckerErrors(t, err, 1)

		require.IsType(t, &sema.ConformanceError{}, errs[0])
	})

	t.Run("invalid map subtype with regular disjunction", func(t *testing.T) {
		t.Parallel()
		_, err := ParseAndCheck(t, `
			entitlement E
			entitlement F 
			entitlement mapping M {
				E -> F
			}
			struct interface I {
				access(E | F) var x: auth(E | F) &String
			}
			struct S: I {
				access(M) var x: auth(M) &String 

				init() {
					self.x = &"foo" as auth(F) &String
				}
			}
		`)

		errs := RequireCheckerErrors(t, err, 1)

		require.IsType(t, &sema.ConformanceError{}, errs[0])
	})

	t.Run("invalid map supertype with regular disjunction", func(t *testing.T) {
		t.Parallel()
		_, err := ParseAndCheck(t, `
			entitlement E
			entitlement F 
			entitlement mapping M {
				E -> F
			}
			struct interface I {
				access(M) var x: auth(M) &String
			}
			struct S: I {
				access(E | F) var x: auth(E | F) &String 

				init() {
					self.x = &"foo" as auth(F) &String
				}
			}
		`)

		errs := RequireCheckerErrors(t, err, 1)

		require.IsType(t, &sema.ConformanceError{}, errs[0])
	})

	t.Run("expanded entitlements valid in disjunction", func(t *testing.T) {
		t.Parallel()
		_, err := ParseAndCheck(t, `
			entitlement E
			entitlement F
			struct interface I {
				access(E) fun foo() 
			}
			struct interface J {
				access(F) fun foo() 
			}
			struct S: I, J {
				access(E | F) fun foo() {}
			}
		`)

		assert.NoError(t, err)
	})

	t.Run("more expanded entitlements valid in disjunction", func(t *testing.T) {
		t.Parallel()
		_, err := ParseAndCheck(t, `
			entitlement E
			entitlement F
			entitlement G
			struct interface I {
				access(E | G) fun foo() 
			}
			struct S: I {
				access(E | F | G) fun foo() {}
			}
		`)

		assert.NoError(t, err)
	})

	t.Run("reduced entitlements valid with conjunction", func(t *testing.T) {
		t.Parallel()
		_, err := ParseAndCheck(t, `
			entitlement E
			entitlement F 
			entitlement G
			struct interface I {
				access(E, G) fun foo() 
			}
			struct interface J {
				access(E, F) fun foo() 
			}
			struct S: I, J {
				access(E) fun foo() {}
			}
		`)

		assert.NoError(t, err)
	})

	t.Run("more reduced entitlements valid with conjunction", func(t *testing.T) {
		t.Parallel()
		_, err := ParseAndCheck(t, `
			entitlement E
			entitlement F 
			entitlement G
			struct interface I {
				access(E, F, G) fun foo() 
			}
			struct S: I {
				access(E, F) fun foo() {}
			}
		`)

		assert.NoError(t, err)
	})

	t.Run("expanded entitlements invalid in conjunction", func(t *testing.T) {
		t.Parallel()
		_, err := ParseAndCheck(t, `
			entitlement E
			entitlement F
			struct interface I {
				access(E) fun foo() 
			}
			struct interface J {
				access(F) fun foo() 
			}
			struct S: I, J {
				access(E, F) fun foo() {}
			}
		`)

		// this conforms to neither I nor J
		errs := RequireCheckerErrors(t, err, 2)

		require.IsType(t, &sema.ConformanceError{}, errs[0])
		require.IsType(t, &sema.ConformanceError{}, errs[1])
	})

	t.Run("more expanded entitlements invalid in conjunction", func(t *testing.T) {
		t.Parallel()
		_, err := ParseAndCheck(t, `
			entitlement E
			entitlement F
			entitlement G
			struct interface I {
				access(E, F) fun foo() 
			}
			struct S: I {
				access(E, F, G) fun foo() {}
			}
		`)

		errs := RequireCheckerErrors(t, err, 1)

		require.IsType(t, &sema.ConformanceError{}, errs[0])
	})

	t.Run("expanded entitlements invalid", func(t *testing.T) {
		t.Parallel()
		_, err := ParseAndCheck(t, `
			entitlement E
			entitlement F
			struct interface I {
				access(E) fun foo() 
			}
			struct interface J {
				access(F) fun foo() 
			}
			struct S: I, J {
				access(E) fun foo() {}
			}
		`)

		errs := RequireCheckerErrors(t, err, 1)

		require.IsType(t, &sema.ConformanceError{}, errs[0])
	})

	t.Run("reduced entitlements invalid with disjunction", func(t *testing.T) {
		t.Parallel()
		_, err := ParseAndCheck(t, `
			entitlement E
			entitlement F 
			struct interface I {
				access(E) fun foo() 
			}
			struct interface J {
				access(E | F) fun foo() 
			}
			struct S: I, J {
				access(E) fun foo() {}
			}
		`)

		errs := RequireCheckerErrors(t, err, 1)

		require.IsType(t, &sema.ConformanceError{}, errs[0])
	})

	t.Run("more reduced entitlements invalid with disjunction", func(t *testing.T) {
		t.Parallel()
		_, err := ParseAndCheck(t, `
			entitlement E
			entitlement F 
			entitlement G
			struct interface I {
				access(E | F | G) fun foo() 
			}
			struct S: I {
				access(E | G) fun foo() {}
			}
		`)

		errs := RequireCheckerErrors(t, err, 1)

		require.IsType(t, &sema.ConformanceError{}, errs[0])
	})

	t.Run("overlapped entitlements invalid with disjunction", func(t *testing.T) {
		t.Parallel()
		_, err := ParseAndCheck(t, `
			entitlement E
			entitlement F 
			entitlement G
			struct interface J {
				access(E | F) fun foo() 
			}
			struct S: J {
				access(E | G) fun foo() {}
			}
		`)

		errs := RequireCheckerErrors(t, err, 1)

		require.IsType(t, &sema.ConformanceError{}, errs[0])
	})

	t.Run("overlapped entitlements invalid with disjunction/conjunction subtype", func(t *testing.T) {
		t.Parallel()
		_, err := ParseAndCheck(t, `
			entitlement E
			entitlement F 
			entitlement G
			struct interface J {
				access(E | F) fun foo() 
			}
			struct S: J {
				access(E, G) fun foo() {}
			}
		`)

		// implementation is more specific because it requires both, but interface only guarantees one
		errs := RequireCheckerErrors(t, err, 1)

		require.IsType(t, &sema.ConformanceError{}, errs[0])
	})

	t.Run("disjunction/conjunction subtype valid when sets are the same", func(t *testing.T) {
		t.Parallel()
		_, err := ParseAndCheck(t, `
			entitlement E
			struct interface J {
				access(E | E) fun foo() 
			}
			struct S: J {
				access(E, E) fun foo() {}
			}
		`)

		assert.NoError(t, err)
	})

	t.Run("overlapped entitlements valid with conjunction/disjunction subtype", func(t *testing.T) {
		t.Parallel()
		_, err := ParseAndCheck(t, `
			entitlement E
			entitlement F 
			entitlement G
			struct interface J {
				access(E, F) fun foo() 
			}
			struct S: J {
				access(E | G) fun foo() {}
			}
		`)

		// implementation is less specific because it only requires one, but interface guarantees both
		assert.NoError(t, err)
	})

	t.Run("different entitlements invalid", func(t *testing.T) {
		t.Parallel()
		_, err := ParseAndCheck(t, `
			entitlement E
			entitlement F
			entitlement G 
			struct interface I {
				access(E) fun foo() 
			}
			struct interface J {
				access(F) fun foo() 
			}
			struct S: I, J {
				access(E | G) fun foo() {}
			}
		`)

		errs := RequireCheckerErrors(t, err, 1)

		require.IsType(t, &sema.ConformanceError{}, errs[0])
	})
}

func TestCheckEntitlementTypeAnnotation(t *testing.T) {

	t.Parallel()

	t.Run("invalid local annot", func(t *testing.T) {
		t.Parallel()
		_, err := ParseAndCheck(t, `
			entitlement E
			let x: E = ""
		`)

		errs := RequireCheckerErrors(t, err, 2)

		require.IsType(t, &sema.DirectEntitlementAnnotationError{}, errs[0])
		require.IsType(t, &sema.TypeMismatchError{}, errs[1])
	})

	t.Run("invalid param annot", func(t *testing.T) {
		t.Parallel()
		_, err := ParseAndCheck(t, `
			entitlement E
			pub fun foo(e: E) {}
		`)

		errs := RequireCheckerErrors(t, err, 1)

		require.IsType(t, &sema.DirectEntitlementAnnotationError{}, errs[0])
	})

	t.Run("invalid return annot", func(t *testing.T) {
		t.Parallel()
		_, err := ParseAndCheck(t, `
			entitlement E
			resource interface I {
				pub fun foo(): E 
			}
		`)

		errs := RequireCheckerErrors(t, err, 1)

		require.IsType(t, &sema.DirectEntitlementAnnotationError{}, errs[0])
	})

	t.Run("invalid field annot", func(t *testing.T) {
		t.Parallel()
		_, err := ParseAndCheck(t, `
			entitlement E
			resource interface I {
				let e: E
			}
		`)

		errs := RequireCheckerErrors(t, err, 1)

		require.IsType(t, &sema.DirectEntitlementAnnotationError{}, errs[0])
	})

	t.Run("invalid conformance annotation", func(t *testing.T) {
		t.Parallel()
		_, err := ParseAndCheck(t, `
			entitlement E
			resource R: E {}
		`)

		errs := RequireCheckerErrors(t, err, 1)

		require.IsType(t, &sema.InvalidConformanceError{}, errs[0])
	})

	t.Run("invalid array annot", func(t *testing.T) {
		t.Parallel()
		_, err := ParseAndCheck(t, `
			entitlement E
			resource interface I {
				let e: [E]
			}
		`)

		errs := RequireCheckerErrors(t, err, 1)

		require.IsType(t, &sema.DirectEntitlementAnnotationError{}, errs[0])
	})

	t.Run("invalid fun annot", func(t *testing.T) {
		t.Parallel()
		_, err := ParseAndCheck(t, `
			entitlement E
			resource interface I {
				let e: (fun (E): Void)
			}
		`)

		errs := RequireCheckerErrors(t, err, 1)

		require.IsType(t, &sema.DirectEntitlementAnnotationError{}, errs[0])
	})

	t.Run("invalid enum conformance", func(t *testing.T) {
		t.Parallel()
		_, err := ParseAndCheck(t, `
			entitlement E
			enum X: E {}
		`)

		errs := RequireCheckerErrors(t, err, 1)

		require.IsType(t, &sema.InvalidEnumRawTypeError{}, errs[0])
	})

	t.Run("invalid dict annot", func(t *testing.T) {
		t.Parallel()
		_, err := ParseAndCheck(t, `
			entitlement E
			resource interface I {
				let e: {E: E}
			}
		`)

		errs := RequireCheckerErrors(t, err, 2)

		// key
		require.IsType(t, &sema.InvalidDictionaryKeyTypeError{}, errs[0])
		// value
		require.IsType(t, &sema.DirectEntitlementAnnotationError{}, errs[1])
	})

	t.Run("invalid fun annot", func(t *testing.T) {
		t.Parallel()
		_, err := ParseAndCheck(t, `
			entitlement E
			resource interface I {
				let e: (fun (E): Void)
			}
		`)

		errs := RequireCheckerErrors(t, err, 1)

		require.IsType(t, &sema.DirectEntitlementAnnotationError{}, errs[0])
	})

	t.Run("runtype type", func(t *testing.T) {
		t.Parallel()
		_, err := ParseAndCheck(t, `
			entitlement E
			let e = Type<E>()
		`)

		errs := RequireCheckerErrors(t, err, 1)

		require.IsType(t, &sema.DirectEntitlementAnnotationError{}, errs[0])
	})

	t.Run("type arg", func(t *testing.T) {
		t.Parallel()
		_, err := ParseAndCheckAccount(t, `
			entitlement E
			let e = authAccount.load<E>(from: /storage/foo)
		`)

		errs := RequireCheckerErrors(t, err, 2)

		require.IsType(t, &sema.DirectEntitlementAnnotationError{}, errs[0])
		// entitlements are not storable either
		require.IsType(t, &sema.TypeMismatchError{}, errs[1])
	})

	t.Run("restricted", func(t *testing.T) {
		t.Parallel()
		_, err := ParseAndCheckAccount(t, `
			entitlement E
			resource interface I {
				let e: E{E}
			}
		`)

		errs := RequireCheckerErrors(t, err, 2)

		require.IsType(t, &sema.InvalidRestrictionTypeError{}, errs[0])
		require.IsType(t, &sema.InvalidRestrictedTypeError{}, errs[1])
	})

	t.Run("reference", func(t *testing.T) {
		t.Parallel()
		_, err := ParseAndCheckAccount(t, `
			entitlement E
			resource interface I {
				let e: &E
			}
		`)

		errs := RequireCheckerErrors(t, err, 1)

		require.IsType(t, &sema.DirectEntitlementAnnotationError{}, errs[0])
	})

	t.Run("capability", func(t *testing.T) {
		t.Parallel()
		_, err := ParseAndCheckAccount(t, `
			entitlement E
			resource interface I {
				let e: Capability<&E>
			}
		`)

		errs := RequireCheckerErrors(t, err, 2)

		require.IsType(t, &sema.DirectEntitlementAnnotationError{}, errs[0])
		require.IsType(t, &sema.DirectEntitlementAnnotationError{}, errs[1])
	})

	t.Run("optional", func(t *testing.T) {
		t.Parallel()
		_, err := ParseAndCheckAccount(t, `
			entitlement E
			resource interface I {
				let e: E?
			}
		`)

		errs := RequireCheckerErrors(t, err, 1)

		require.IsType(t, &sema.DirectEntitlementAnnotationError{}, errs[0])
	})
}

func TestCheckEntitlementMappingTypeAnnotation(t *testing.T) {

	t.Parallel()

	t.Run("invalid local annot", func(t *testing.T) {
		t.Parallel()
		_, err := ParseAndCheck(t, `
			entitlement mapping E {}
			let x: E = ""
		`)

		errs := RequireCheckerErrors(t, err, 2)

		require.IsType(t, &sema.DirectEntitlementAnnotationError{}, errs[0])
		require.IsType(t, &sema.TypeMismatchError{}, errs[1])
	})

	t.Run("invalid param annot", func(t *testing.T) {
		t.Parallel()
		_, err := ParseAndCheck(t, `
			entitlement mapping E {}
			pub fun foo(e: E) {}
		`)

		errs := RequireCheckerErrors(t, err, 1)

		require.IsType(t, &sema.DirectEntitlementAnnotationError{}, errs[0])
	})

	t.Run("invalid return annot", func(t *testing.T) {
		t.Parallel()
		_, err := ParseAndCheck(t, `
			entitlement mapping E {}
			resource interface I {
				pub fun foo(): E 
			}
		`)

		errs := RequireCheckerErrors(t, err, 1)

		require.IsType(t, &sema.DirectEntitlementAnnotationError{}, errs[0])
	})

	t.Run("invalid field annot", func(t *testing.T) {
		t.Parallel()
		_, err := ParseAndCheck(t, `
			entitlement mapping E {}
			resource interface I {
				let e: E
			}
		`)

		errs := RequireCheckerErrors(t, err, 1)

		require.IsType(t, &sema.DirectEntitlementAnnotationError{}, errs[0])
	})

	t.Run("invalid conformance annotation", func(t *testing.T) {
		t.Parallel()
		_, err := ParseAndCheck(t, `
			entitlement mapping E {}
			resource R: E {}
		`)

		errs := RequireCheckerErrors(t, err, 1)

		require.IsType(t, &sema.InvalidConformanceError{}, errs[0])
	})

	t.Run("invalid array annot", func(t *testing.T) {
		t.Parallel()
		_, err := ParseAndCheck(t, `
			entitlement mapping E {}
			resource interface I {
				let e: [E]
			}
		`)

		errs := RequireCheckerErrors(t, err, 1)

		require.IsType(t, &sema.DirectEntitlementAnnotationError{}, errs[0])
	})

	t.Run("invalid fun annot", func(t *testing.T) {
		t.Parallel()
		_, err := ParseAndCheck(t, `
			entitlement mapping E {}
			resource interface I {
				let e: (fun (E): Void)
			}
		`)

		errs := RequireCheckerErrors(t, err, 1)

		require.IsType(t, &sema.DirectEntitlementAnnotationError{}, errs[0])
	})

	t.Run("invalid enum conformance", func(t *testing.T) {
		t.Parallel()
		_, err := ParseAndCheck(t, `
			entitlement mapping E {}
			enum X: E {}
		`)

		errs := RequireCheckerErrors(t, err, 1)

		require.IsType(t, &sema.InvalidEnumRawTypeError{}, errs[0])
	})

	t.Run("invalid dict annot", func(t *testing.T) {
		t.Parallel()
		_, err := ParseAndCheck(t, `
			entitlement mapping E {}
			resource interface I {
				let e: {E: E}
			}
		`)

		errs := RequireCheckerErrors(t, err, 2)

		// key
		require.IsType(t, &sema.InvalidDictionaryKeyTypeError{}, errs[0])
		// value
		require.IsType(t, &sema.DirectEntitlementAnnotationError{}, errs[1])
	})

	t.Run("runtype type", func(t *testing.T) {
		t.Parallel()
		_, err := ParseAndCheck(t, `
			entitlement mapping E {}
			let e = Type<E>()
		`)

		errs := RequireCheckerErrors(t, err, 1)

		require.IsType(t, &sema.DirectEntitlementAnnotationError{}, errs[0])
	})

	t.Run("type arg", func(t *testing.T) {
		t.Parallel()
		_, err := ParseAndCheckAccount(t, `
			entitlement mapping E {}
			let e = authAccount.load<E>(from: /storage/foo)
		`)

		errs := RequireCheckerErrors(t, err, 2)

		require.IsType(t, &sema.DirectEntitlementAnnotationError{}, errs[0])
		// entitlements are not storable either
		require.IsType(t, &sema.TypeMismatchError{}, errs[1])
	})

	t.Run("restricted", func(t *testing.T) {
		t.Parallel()
		_, err := ParseAndCheckAccount(t, `
			entitlement mapping E {}
			resource interface I {
				let e: E{E}
			}
		`)

		errs := RequireCheckerErrors(t, err, 2)

		require.IsType(t, &sema.InvalidRestrictionTypeError{}, errs[0])
		require.IsType(t, &sema.InvalidRestrictedTypeError{}, errs[1])
	})

	t.Run("reference", func(t *testing.T) {
		t.Parallel()
		_, err := ParseAndCheckAccount(t, `
			entitlement mapping E {}
			resource interface I {
				let e: &E
			}
		`)

		errs := RequireCheckerErrors(t, err, 1)

		require.IsType(t, &sema.DirectEntitlementAnnotationError{}, errs[0])
	})

	t.Run("capability", func(t *testing.T) {
		t.Parallel()
		_, err := ParseAndCheckAccount(t, `
			entitlement mapping E {}
			resource interface I {
				let e: Capability<&E>
			}
		`)

		errs := RequireCheckerErrors(t, err, 2)

		require.IsType(t, &sema.DirectEntitlementAnnotationError{}, errs[0])
		require.IsType(t, &sema.DirectEntitlementAnnotationError{}, errs[1])
	})

	t.Run("optional", func(t *testing.T) {
		t.Parallel()
		_, err := ParseAndCheckAccount(t, `
			entitlement mapping E {}
			resource interface I {
				let e: E?
			}
		`)

		errs := RequireCheckerErrors(t, err, 1)

		require.IsType(t, &sema.DirectEntitlementAnnotationError{}, errs[0])
	})
}

func TestCheckAttachmentEntitlementAccessAnnotation(t *testing.T) {

	t.Parallel()
	t.Run("mapping allowed", func(t *testing.T) {
		t.Parallel()
		_, err := ParseAndCheck(t, `
			entitlement mapping E {}
			access(E) attachment A for AnyStruct {}
		`)

		assert.NoError(t, err)
	})

	t.Run("entitlement set not allowed", func(t *testing.T) {
		t.Parallel()
		_, err := ParseAndCheck(t, `
			entitlement E
			entitlement F
			access(E, F) attachment A for AnyStruct {}
		`)

		errs := RequireCheckerErrors(t, err, 1)

		require.IsType(t, &sema.InvalidEntitlementAccessError{}, errs[0])
	})

	t.Run("mapping allowed in contract", func(t *testing.T) {
		t.Parallel()
		_, err := ParseAndCheck(t, `
		contract C {
			entitlement X 
			entitlement Y
			entitlement mapping E {
				X -> Y
			}	
			access(E) attachment A for AnyStruct {
				access(Y) fun foo() {}
			}
		}
		`)

		assert.NoError(t, err)
	})

	t.Run("entitlement set not allowed in contract", func(t *testing.T) {
		t.Parallel()
		_, err := ParseAndCheck(t, `
		contract C {
			entitlement E
			access(E) attachment A for AnyStruct {}
		}
		`)

		errs := RequireCheckerErrors(t, err, 1)

		require.IsType(t, &sema.InvalidEntitlementAccessError{}, errs[0])
	})

}

func TestCheckEntitlementSetAccess(t *testing.T) {

	t.Parallel()

	runTest := func(refType string, memberName string, valid bool) {
		t.Run(fmt.Sprintf("%s on %s", memberName, refType), func(t *testing.T) {
			t.Parallel()
			_, err := ParseAndCheckAccount(t, fmt.Sprintf(`
				entitlement X
				entitlement Y
				entitlement Z

				struct R {
					pub fun p() {}

					access(X) fun x() {}
					access(Y) fun y() {}
					access(Z) fun z() {}

					access(X, Y) fun xy() {}
					access(Y, Z) fun yz() {}
					access(X, Z) fun xz() {}
					
					access(X, Y, Z) fun xyz() {}

					access(X | Y) fun xyOr() {}
					access(Y | Z) fun yzOr() {}
					access(X | Z) fun xzOr() {}

					access(X | Y | Z) fun xyzOr() {}

					priv fun private() {}
					access(contract) fun c() {}
					access(account) fun a() {}
				}

				fun test(ref: %s) {
					ref.%s()
				}
			`, refType, memberName))

			if valid {
				assert.NoError(t, err)
			} else {
				errs := RequireCheckerErrors(t, err, 1)

				require.IsType(t, &sema.InvalidAccessError{}, errs[0])
			}
		})
	}

	tests := []struct {
		refType    string
		memberName string
		valid      bool
	}{
		{"&R", "p", true},
		{"&R", "x", false},
		{"&R", "xy", false},
		{"&R", "xyz", false},
		{"&R", "xyOr", false},
		{"&R", "xyzOr", false},
		{"&R", "private", false},
		{"&R", "a", true},
		{"&R", "c", false},

		{"auth(X) &R", "p", true},
		{"auth(X) &R", "x", true},
		{"auth(X) &R", "y", false},
		{"auth(X) &R", "xy", false},
		{"auth(X) &R", "xyz", false},
		{"auth(X) &R", "xyOr", true},
		{"auth(X) &R", "xyzOr", true},
		{"auth(X) &R", "private", false},
		{"auth(X) &R", "a", true},
		{"auth(X) &R", "c", false},

		{"auth(X, Y) &R", "p", true},
		{"auth(X, Y) &R", "x", true},
		{"auth(X, Y) &R", "y", true},
		{"auth(X, Y) &R", "xy", true},
		{"auth(X, Y) &R", "xyz", false},
		{"auth(X, Y) &R", "xyOr", true},
		{"auth(X, Y) &R", "xyzOr", true},
		{"auth(X, Y) &R", "private", false},
		{"auth(X, Y) &R", "a", true},
		{"auth(X, Y) &R", "c", false},

		{"auth(X, Y, Z) &R", "p", true},
		{"auth(X, Y, Z) &R", "x", true},
		{"auth(X, Y, Z) &R", "y", true},
		{"auth(X, Y, Z) &R", "z", true},
		{"auth(X, Y, Z) &R", "xy", true},
		{"auth(X, Y, Z) &R", "xyz", true},
		{"auth(X, Y, Z) &R", "xyOr", true},
		{"auth(X, Y, Z) &R", "xyzOr", true},
		{"auth(X, Y, Z) &R", "private", false},
		{"auth(X, Y, Z) &R", "a", true},
		{"auth(X, Y, Z) &R", "c", false},

		{"auth(X | Y) &R", "p", true},
		{"auth(X | Y) &R", "x", false},
		{"auth(X | Y) &R", "y", false},
		{"auth(X | Y) &R", "xy", false},
		{"auth(X | Y) &R", "xyz", false},
		{"auth(X | Y) &R", "xyOr", true},
		{"auth(X | Y) &R", "xzOr", false},
		{"auth(X | Y) &R", "yzOr", false},
		{"auth(X | Y) &R", "xyzOr", true},
		{"auth(X | Y) &R", "private", false},
		{"auth(X | Y) &R", "a", true},
		{"auth(X | Y) &R", "c", false},

		{"auth(X | Y | Z) &R", "p", true},
		{"auth(X | Y | Z) &R", "x", false},
		{"auth(X | Y | Z) &R", "y", false},
		{"auth(X | Y | Z) &R", "xy", false},
		{"auth(X | Y | Z) &R", "xyz", false},
		{"auth(X | Y | Z) &R", "xyOr", false},
		{"auth(X | Y | Z) &R", "xzOr", false},
		{"auth(X | Y | Z) &R", "yzOr", false},
		{"auth(X | Y | Z) &R", "xyzOr", true},
		{"auth(X | Y | Z) &R", "private", false},
		{"auth(X | Y | Z) &R", "a", true},
		{"auth(X | Y | Z) &R", "c", false},

		{"R", "p", true},
		{"R", "x", true},
		{"R", "y", true},
		{"R", "xy", true},
		{"R", "xyz", true},
		{"R", "xyOr", true},
		{"R", "xzOr", true},
		{"R", "yzOr", true},
		{"R", "xyzOr", true},
		{"R", "private", false},
		{"R", "a", true},
		{"R", "c", false},
	}

	for _, test := range tests {
		runTest(test.refType, test.memberName, test.valid)
	}

}

func TestCheckEntitlementMapAccess(t *testing.T) {

	t.Parallel()
	t.Run("basic", func(t *testing.T) {
		t.Parallel()
		_, err := ParseAndCheck(t, `
		entitlement X
		entitlement Y 
		entitlement mapping M {
			X -> Y
		}
		struct Q {
			access(Y) fun foo() {}
		}
		struct interface S {
			access(M) let x: auth(M) &Q
		}
		fun foo(s: auth(X) &{S}) {
			s.x.foo()
		}
		`)

		assert.NoError(t, err)
	})

	t.Run("basic with optional access", func(t *testing.T) {
		t.Parallel()
		_, err := ParseAndCheck(t, `
		entitlement X
		entitlement Y 
		entitlement mapping M {
			X -> Y
		}
		struct Q {
			access(Y) fun foo() {}
		}
		struct interface S {
			access(M) let x: auth(M) &Q
		}
		fun foo(s: auth(X) &{S}?) {
			s?.x?.foo()
		}
		`)

		assert.NoError(t, err)
	})

	t.Run("basic with optional access return", func(t *testing.T) {
		t.Parallel()
		_, err := ParseAndCheck(t, `
		entitlement X
		entitlement Y 
		entitlement mapping M {
			X -> Y
		}
		struct Q {}
		struct interface S {
			access(M) let x: auth(M) &Q
		}
		fun foo(s: auth(X) &{S}?): auth(Y) &Q? {
			return s?.x
		}
		`)

		assert.NoError(t, err)
	})

	t.Run("basic with optional full entitled map", func(t *testing.T) {
		t.Parallel()
		_, err := ParseAndCheck(t, `
		entitlement X
		entitlement Y
		entitlement E
		entitlement F
		entitlement mapping M {
			X -> Y
			E -> F
		}
		struct S {
			access(M) let foo: auth(M) &Int
			init() {
				self.foo = &3 as auth(F, Y) &Int
			}
		}
		fun test(): &Int {
			let s: S? = S()
			let i: auth(F, Y) &Int? = s?.foo
			return i!
		}
		`)

		assert.NoError(t, err)
	})

	t.Run("basic with optional partial map", func(t *testing.T) {
		t.Parallel()
		_, err := ParseAndCheck(t, `
		entitlement X
		entitlement Y
		entitlement E
		entitlement F
		entitlement mapping M {
			X -> Y
			E -> F
		}
		struct S {
			access(M) let foo: auth(M) &Int
			init() {
				self.foo = &3 as auth(F, Y) &Int
			}
		}
		fun test(): &Int {
			let s = S()
			let ref = &s as auth(X) &S?
			let i: auth(F, Y) &Int? = ref?.foo
			return i!
		}
		`)

		errs := RequireCheckerErrors(t, err, 1)

		require.IsType(t, &sema.TypeMismatchError{}, errs[0])
		require.Equal(t, errs[0].(*sema.TypeMismatchError).ExpectedType.QualifiedString(), "auth(F, Y) &Int?")
		require.Equal(t, errs[0].(*sema.TypeMismatchError).ActualType.QualifiedString(), "auth(Y) &Int?")
	})

	t.Run("basic with optional function call return invalid", func(t *testing.T) {
		t.Parallel()
		_, err := ParseAndCheck(t, `
		entitlement X
		entitlement Y 
		entitlement E
		entitlement F 
		entitlement mapping M {
			X -> Y
			E -> F
		}
		struct S {
			access(M) fun foo(): auth(M) &Int {
				return &1 as auth(M) &Int
			}
		}
		fun foo(s: auth(X) &S?): auth(X, Y) &Int? {
			return s?.foo()
		}
		`)

		errs := RequireCheckerErrors(t, err, 1)

		require.IsType(t, &sema.TypeMismatchError{}, errs[0])
		require.Equal(t, errs[0].(*sema.TypeMismatchError).ExpectedType.QualifiedString(), "auth(X, Y) &Int?")
		require.Equal(t, errs[0].(*sema.TypeMismatchError).ActualType.QualifiedString(), "auth(Y) &Int?")
	})

	t.Run("basic with optional partial map", func(t *testing.T) {
		t.Parallel()
		_, err := ParseAndCheck(t, `
		entitlement X
		entitlement Y
		entitlement E
		entitlement F
		entitlement mapping M {
			X -> Y
			E -> F
		}
		struct S {
			access(M) let foo: auth(M) &Int
			init() {
				self.foo = &3 as auth(F, Y) &Int
			}
		}
		fun test(): &Int {
			let s = S()
			let ref = &s as auth(X) &S?
			let i: auth(F, Y) &Int? = ref?.foo
			return i!
		}
		`)

		errs := RequireCheckerErrors(t, err, 1)

		require.IsType(t, &sema.TypeMismatchError{}, errs[0])
		require.Equal(t, errs[0].(*sema.TypeMismatchError).ExpectedType.QualifiedString(), "auth(F, Y) &Int?")
		require.Equal(t, errs[0].(*sema.TypeMismatchError).ActualType.QualifiedString(), "auth(Y) &Int?")
	})

	t.Run("multiple outputs", func(t *testing.T) {
		t.Parallel()
		_, err := ParseAndCheck(t, `
		entitlement X
		entitlement Y 
		entitlement E
		entitlement F
		entitlement mapping M {
			X -> Y
			E -> F
		}
		struct interface S {
			access(M) let x: auth(M) &Int
		}
		fun foo(ref: auth(X | E) &{S}) {
			let x: auth(Y | F) &Int = ref.x
			let x2: auth(Y, F) &Int = ref.x
		}
		`)

		errs := RequireCheckerErrors(t, err, 1)

		require.IsType(t, &sema.TypeMismatchError{}, errs[0])
		require.Equal(t, errs[0].(*sema.TypeMismatchError).ExpectedType.QualifiedString(), "auth(Y, F) &Int")
		require.Equal(t, errs[0].(*sema.TypeMismatchError).ActualType.QualifiedString(), "auth(Y | F) &Int")
	})

	t.Run("optional", func(t *testing.T) {
		t.Parallel()
		_, err := ParseAndCheck(t, `
		entitlement X
		entitlement Y 
		entitlement mapping M {
			X -> Y
		}
		struct interface S {
			access(M) let x: auth(M) &Int?
		}
		fun foo(ref: auth(X) &{S}) {
			let x: auth(Y) &Int? = ref.x
		}
		`)

		assert.NoError(t, err)
	})

	t.Run("do not retain entitlements", func(t *testing.T) {
		t.Parallel()
		_, err := ParseAndCheck(t, `
		entitlement X
		entitlement Y 
		entitlement mapping M {
			X -> Y
		}
		struct interface S {
			access(M) let x: auth(M) &Int
		}
		fun foo(ref: auth(X) &{S}) {
			let x: auth(X) &Int = ref.x
		}
		`)

		errs := RequireCheckerErrors(t, err, 1)

		// X is not retained in the entitlements for ref
		require.IsType(t, &sema.TypeMismatchError{}, errs[0])
		require.Equal(t, errs[0].(*sema.TypeMismatchError).ExpectedType.QualifiedString(), "auth(X) &Int")
		require.Equal(t, errs[0].(*sema.TypeMismatchError).ActualType.QualifiedString(), "auth(Y) &Int")
	})

	t.Run("different views", func(t *testing.T) {
		t.Parallel()
		_, err := ParseAndCheck(t, `
		entitlement X
		entitlement Y 
		entitlement A
		entitlement B
		entitlement mapping M {
			X -> Y
			A -> B
		}
		struct interface S {
			access(M) let x: auth(M) &Int
		}
		fun foo(ref: auth(A) &{S}) {
			let x: auth(Y) &Int = ref.x
		}
		`)

		errs := RequireCheckerErrors(t, err, 1)

		// access gives B, not Y
		require.IsType(t, &sema.TypeMismatchError{}, errs[0])
		require.Equal(t, errs[0].(*sema.TypeMismatchError).ExpectedType.QualifiedString(), "auth(Y) &Int")
		require.Equal(t, errs[0].(*sema.TypeMismatchError).ActualType.QualifiedString(), "auth(B) &Int")
	})

	t.Run("safe disjoint", func(t *testing.T) {
		t.Parallel()
		_, err := ParseAndCheck(t, `
		entitlement X
		entitlement Y 
		entitlement A
		entitlement B
		entitlement mapping M {
			X -> Y
			A -> B
		}
		struct interface S {
			access(M) let x: auth(M) &Int
		}
		fun foo(ref: auth(A | X) &{S}) {
			let x: auth(B | Y) &Int = ref.x
		}
		`)

		assert.NoError(t, err)
	})

	t.Run("unrepresentable disjoint", func(t *testing.T) {
		t.Parallel()
		_, err := ParseAndCheck(t, `
		entitlement X
		entitlement Y 
		entitlement A
		entitlement B
		entitlement C
		entitlement mapping M {
			X -> Y
			X -> C
			A -> B
		}
		struct interface S {
			access(M) let x: auth(M) &Int
		}
		fun foo(ref: auth(A | X) &{S}) {
			let x = ref.x
		}
		`)

		errs := RequireCheckerErrors(t, err, 2)

		require.IsType(t, &sema.UnrepresentableEntitlementMapOutputError{}, errs[0])
		require.IsType(t, &sema.InvalidAccessError{}, errs[1])
	})

	t.Run("unrepresentable disjoint with dedup", func(t *testing.T) {
		t.Parallel()
		_, err := ParseAndCheck(t, `
		entitlement X
		entitlement Y 
		entitlement A
		entitlement B
		entitlement mapping M {
			X -> Y
			X -> B
			A -> B
			A -> Y
		}
		struct interface S {
			access(M) let x: auth(M) &Int
		}
		fun foo(ref: auth(A | X) &{S}) {
			let x = ref.x
		}
		`)

		// theoretically this should be allowed, because ((Y & B) | (Y & B)) simplifies to
		// just (Y & B), but this would require us to build in a simplifier for boolean expressions,
		// which is a lot of work for an edge case that is very unlikely to come up
		errs := RequireCheckerErrors(t, err, 2)

		require.IsType(t, &sema.UnrepresentableEntitlementMapOutputError{}, errs[0])
		require.IsType(t, &sema.InvalidAccessError{}, errs[1])
	})

	t.Run("multiple output", func(t *testing.T) {
		t.Parallel()
		_, err := ParseAndCheck(t, `
		entitlement X
		entitlement Y 
		entitlement Z
		entitlement mapping M {
			X -> Y
			X -> Z
		}
		struct interface S {
			access(M) let x: auth(M) &Int
		}
		fun foo(ref: auth(X) &{S}) {
			let x: auth(Y, Z) &Int = ref.x
		}
		`)

		assert.NoError(t, err)
	})

	t.Run("unmapped entitlements do not pass through map", func(t *testing.T) {
		t.Parallel()
		_, err := ParseAndCheck(t, `
		entitlement X
		entitlement Y 
		entitlement Z
		entitlement D
		entitlement mapping M {
			X -> Y
			X -> Z
		}
		struct interface S {
			access(M) let x: auth(M) &Int
		}
		fun foo(ref: auth(D) &{S}) {
			let x1: auth(D) &Int = ref.x
		}
		`)

		errs := RequireCheckerErrors(t, err, 1)

		// access results in pub access because D is not mapped
		require.IsType(t, &sema.TypeMismatchError{}, errs[0])
		require.Equal(t, errs[0].(*sema.TypeMismatchError).ExpectedType.QualifiedString(), "auth(D) &Int")
		require.Equal(t, errs[0].(*sema.TypeMismatchError).ActualType.QualifiedString(), "&Int")
	})

	t.Run("multiple output with upcasting", func(t *testing.T) {
		t.Parallel()
		_, err := ParseAndCheck(t, `
		entitlement X
		entitlement Y 
		entitlement Z
		entitlement mapping M {
			X -> Y
			X -> Z
		}
		struct interface S {
			access(M) let x: auth(M) &Int
		}
		fun foo(ref: auth(X) &{S}) {
			let x: auth(Z) &Int = ref.x
		}
		`)

		assert.NoError(t, err)
	})

	t.Run("multiple inputs", func(t *testing.T) {
		t.Parallel()
		_, err := ParseAndCheck(t, `
		entitlement A
		entitlement B 
		entitlement C
		entitlement X
		entitlement Y
		entitlement Z
		entitlement mapping M {
			A -> C
			B -> C
		}
		struct interface S {
			access(M) let x: auth(M) &Int
		}
		fun foo(ref1: auth(A) &{S}, ref2: auth(B) &{S}) {
			let x1: auth(C) &Int = ref1.x
			let x2: auth(C) &Int = ref2.x
		}
		`)

		assert.NoError(t, err)
	})

	t.Run("multiple inputs and outputs", func(t *testing.T) {
		t.Parallel()
		_, err := ParseAndCheck(t, `
		entitlement A
		entitlement B 
		entitlement C
		entitlement X
		entitlement Y
		entitlement Z
		entitlement mapping M {
			A -> B
			A -> C
			X -> Y
			X -> Z
		}
		struct interface S {
			access(M) let x: auth(M) &Int
		}
		fun foo(ref: auth(A, X) &{S}) {
			let x: auth(B, C, Y, Z) &Int = ref.x
			let upRef = ref as auth(A) &{S}
			let upX: auth(B, C) &Int = upRef.x
		}
		`)

		assert.NoError(t, err)
	})

	t.Run("multiple inputs and outputs mismatch", func(t *testing.T) {
		t.Parallel()
		_, err := ParseAndCheck(t, `
		entitlement A
		entitlement B 
		entitlement C
		entitlement X
		entitlement Y
		entitlement Z
		entitlement mapping M {
			A -> B
			A -> C
			X -> Y
			X -> Z
		}
		struct interface S {
			access(M) let x: auth(M) &Int
		}
		fun foo(ref: auth(A, X) &{S}) {
			let upRef = ref as auth(A) &{S}
			let upX: auth(X, Y) &Int = upRef.x
		}
		`)

		errs := RequireCheckerErrors(t, err, 1)

		// access gives B & C, not X & Y
		require.IsType(t, &sema.TypeMismatchError{}, errs[0])
		require.Equal(t, errs[0].(*sema.TypeMismatchError).ExpectedType.QualifiedString(), "auth(X, Y) &Int")
		require.Equal(t, errs[0].(*sema.TypeMismatchError).ActualType.QualifiedString(), "auth(B, C) &Int")
	})

	t.Run("unauthorized", func(t *testing.T) {
		t.Parallel()
		_, err := ParseAndCheck(t, `
		entitlement X
		entitlement Y 
		entitlement mapping M {
			X -> Y
		}
		struct interface S {
			access(M) let x: auth(M) &Int
		}
		fun foo(ref: &{S}) {
			let x: &Int = ref.x
		}
		`)

		assert.NoError(t, err)
	})

	t.Run("unauthorized downcast", func(t *testing.T) {
		t.Parallel()
		_, err := ParseAndCheck(t, `
		entitlement X
		entitlement Y 
		entitlement mapping M {
			X -> Y
		}
		struct interface S {
			access(M) let x: auth(M) &Int
		}
		fun foo(ref: &{S}) {
			let x: auth(Y) &Int = ref.x
		}
		`)

		errs := RequireCheckerErrors(t, err, 1)

		// result is not authorized
		require.IsType(t, &sema.TypeMismatchError{}, errs[0])
		require.Equal(t, errs[0].(*sema.TypeMismatchError).ExpectedType.QualifiedString(), "auth(Y) &Int")
		require.Equal(t, errs[0].(*sema.TypeMismatchError).ActualType.QualifiedString(), "&Int")
	})

	t.Run("basic with init", func(t *testing.T) {
		t.Parallel()
		_, err := ParseAndCheck(t, `
		entitlement X
		entitlement Y 
		entitlement Z
		entitlement mapping M {
			X -> Y
			X -> Z
		}
		struct S {
			access(M) let x: auth(M) &Int
			init() {
				self.x = &1 as auth(Y, Z) &Int
			}
		}
		let ref = &S() as auth(X) &S
		let x = ref.x
		`)

		assert.NoError(t, err)
	})

	t.Run("basic with update", func(t *testing.T) {
		t.Parallel()
		_, err := ParseAndCheck(t, `
		entitlement X
		entitlement Y 
		entitlement Z
		entitlement mapping M {
			X -> Y
			X -> Z
		}
		struct S {
			access(M) var x: auth(M) &Int
			init() {
				self.x = &1 as auth(Y, Z) &Int
			}
			fun updateX(x: auth(Y, Z) &Int) {
				self.x = x
			}
		}
		`)

		assert.NoError(t, err)
	})

	t.Run("basic with update error", func(t *testing.T) {
		t.Parallel()
		_, err := ParseAndCheck(t, `
		entitlement X
		entitlement Y 
		entitlement Z
		entitlement mapping M {
			X -> Y
			X -> Z
		}
		struct S {
			access(M) var x: auth(M) &Int
			init() {
				self.x = &1 as auth(Y, Z) &Int
			}
			fun updateX(x: auth(Z) &Int) {
				self.x = x
			}
		}
		`)

		errs := RequireCheckerErrors(t, err, 1)

		// init of map needs full authorization of codomain
		require.IsType(t, &sema.TypeMismatchError{}, errs[0])
	})

	t.Run("basic with unauthorized init", func(t *testing.T) {
		t.Parallel()
		_, err := ParseAndCheck(t, `
		entitlement X
		entitlement Y 
		entitlement mapping M {
			X -> Y
		}
		struct S {
			access(M) let x: auth(M) &Int
			init() {
				self.x = &1 as &Int
			}
		}
		let ref = &S() as auth(X) &S
		let x = ref.x
		`)

		errs := RequireCheckerErrors(t, err, 1)

		// init of map needs full authorization of codomain
		require.IsType(t, &sema.TypeMismatchError{}, errs[0])
	})

	t.Run("basic with underauthorized init", func(t *testing.T) {
		t.Parallel()
		_, err := ParseAndCheck(t, `
		entitlement X
		entitlement Y 
		entitlement Z
		entitlement mapping M {
			X -> Y
			X -> Z
		}
		struct S {
			access(M) let x: auth(M) &Int
			init() {
				self.x = &1 as auth(Y) &Int
			}
		}
		let ref = &S() as auth(X) &S
		let x = ref.x
		`)

		errs := RequireCheckerErrors(t, err, 1)

		// init of map needs full authorization of codomain
		require.IsType(t, &sema.TypeMismatchError{}, errs[0])
	})

	t.Run("basic with underauthorized disjunction init", func(t *testing.T) {
		t.Parallel()
		_, err := ParseAndCheck(t, `
		entitlement X
		entitlement Y 
		entitlement Z
		entitlement mapping M {
			X -> Y
			X -> Z
		}
		struct S {
			access(M) let x: auth(M) &Int
			init() {
				self.x = (&1 as auth(Y) &Int) as auth(Y | Z) &Int
			}
		}
		let ref = &S() as auth(X) &S
		let x = ref.x
		`)

		errs := RequireCheckerErrors(t, err, 1)

		// init of map needs full authorization of codomain
		require.IsType(t, &sema.TypeMismatchError{}, errs[0])
	})

	t.Run("basic with non-reference init", func(t *testing.T) {
		t.Parallel()
		_, err := ParseAndCheck(t, `
		entitlement X
		entitlement Y 
		entitlement Z
		entitlement mapping M {
			X -> Y
			X -> Z
		}
		struct S {
			access(M) let x: auth(M) &Int
			init() {
				self.x = 1
			}
		}
		let ref = &S() as auth(X) &S
		let x = ref.x
		`)

		errs := RequireCheckerErrors(t, err, 1)

		// init of map needs full authorization of codomain
		require.IsType(t, &sema.TypeMismatchError{}, errs[0])
	})
}

func TestCheckAttachmentEntitlements(t *testing.T) {

	t.Parallel()
	t.Run("basic", func(t *testing.T) {
		t.Parallel()
		_, err := ParseAndCheck(t, `
		entitlement X
		entitlement Y 
		entitlement mapping M {
			X -> Y
		}
		struct S {}
		access(M) attachment A for S {
			access(Y) fun entitled() {
				let a: auth(Y) &A = self 
				let b: &S = base 
			} 
			pub fun unentitled() {
				let a: auth(X, Y) &A = self // err
				let b: auth(X) &S = base // err
			}
		}
		`)

		errs := RequireCheckerErrors(t, err, 2)

		require.IsType(t, &sema.TypeMismatchError{}, errs[0])
		require.Equal(t, errs[0].(*sema.TypeMismatchError).ExpectedType.QualifiedString(), "auth(X, Y) &A")
		require.Equal(t, errs[0].(*sema.TypeMismatchError).ActualType.QualifiedString(), "auth(Y) &A")
		require.IsType(t, &sema.TypeMismatchError{}, errs[1])
		require.Equal(t, errs[1].(*sema.TypeMismatchError).ExpectedType.QualifiedString(), "auth(X) &S")
		require.Equal(t, errs[1].(*sema.TypeMismatchError).ActualType.QualifiedString(), "&S")
	})

	t.Run("base type with too few requirements", func(t *testing.T) {
		t.Parallel()
		_, err := ParseAndCheck(t, `
		entitlement X
		entitlement Y 
		entitlement mapping M {
			X -> Y
		}
		struct S {}
		access(M) attachment A for S {
			require entitlement X
			pub fun unentitled() {
				let b: &S = base 
			} 
			pub fun entitled() {
				let b: auth(X, Y) &S = base
			}
		}
		`)

		errs := RequireCheckerErrors(t, err, 1)

		require.IsType(t, &sema.TypeMismatchError{}, errs[0])
		require.Equal(t, errs[0].(*sema.TypeMismatchError).ExpectedType.QualifiedString(), "auth(X, Y) &S")
		require.Equal(t, errs[0].(*sema.TypeMismatchError).ActualType.QualifiedString(), "auth(X) &S")
	})

	t.Run("base type with no requirements", func(t *testing.T) {
		t.Parallel()
		_, err := ParseAndCheck(t, `
		entitlement X
		entitlement Y 
		entitlement mapping M {
			X -> Y
		}
		struct S {}
		access(M) attachment A for S {
			pub fun unentitled() {
				let b: &S = base 
			} 
			pub fun entitled() {
				let b: auth(X) &S = base
			}
		}
		`)

		errs := RequireCheckerErrors(t, err, 1)

		require.IsType(t, &sema.TypeMismatchError{}, errs[0])
		require.Equal(t, errs[0].(*sema.TypeMismatchError).ExpectedType.QualifiedString(), "auth(X) &S")
		require.Equal(t, errs[0].(*sema.TypeMismatchError).ActualType.QualifiedString(), "&S")
	})

	t.Run("base type", func(t *testing.T) {
		t.Parallel()
		_, err := ParseAndCheck(t, `
		entitlement X
		entitlement Y 
		entitlement mapping M {
			X -> Y
		}
		struct S {}
		access(M) attachment A for S {
			require entitlement X
			require entitlement Y
			pub fun unentitled() {
				let b: &S = base 
			} 
			pub fun entitled() {
				let b: auth(X, Y) &S = base
			}
		}
		`)

		assert.NoError(t, err)
	})

	t.Run("multiple mappings", func(t *testing.T) {
		t.Parallel()
		_, err := ParseAndCheck(t, `
		entitlement X
		entitlement Y 
		entitlement E
		entitlement F
		entitlement mapping M {
			X -> Y
			E -> F
		}
		struct S {
			access(E, X) fun foo() {}
		}
		access(M) attachment A for S {
			access(F, Y) fun entitled() {
				let a: auth(F, Y) &A = self 
			} 
			pub fun unentitled() {
				let a: auth(F, Y, E) &A = self // err
			}
		}
		`)

		errs := RequireCheckerErrors(t, err, 1)

		require.IsType(t, &sema.TypeMismatchError{}, errs[0])
		require.Equal(t, errs[0].(*sema.TypeMismatchError).ExpectedType.QualifiedString(), "auth(F, Y, E) &A")
		require.Equal(t, errs[0].(*sema.TypeMismatchError).ActualType.QualifiedString(), "auth(Y, F) &A")
	})

	t.Run("missing in codomain", func(t *testing.T) {
		t.Parallel()
		_, err := ParseAndCheck(t, `
		entitlement X
		entitlement Y 
		entitlement Z
		entitlement E
		entitlement mapping M {
			X -> Y
			X -> Z
		}
		struct S {}
		access(M) attachment A for S {
			access(E) fun entitled() {} 
		}
		`)

		errs := RequireCheckerErrors(t, err, 1)

		require.IsType(t, &sema.InvalidAttachmentEntitlementError{}, errs[0])
		require.Equal(t, errs[0].(*sema.InvalidAttachmentEntitlementError).InvalidEntitlement.QualifiedString(), "E")
	})

	t.Run("missing in codomain in set", func(t *testing.T) {
		t.Parallel()
		_, err := ParseAndCheck(t, `
		entitlement X
		entitlement Y 
		entitlement Z
		entitlement E
		entitlement mapping M {
			X -> Y
			X -> Z
		}
		struct S {}
		access(M) attachment A for S {
			access(Y | E | Z) fun entitled() {} 
		}
		`)

		errs := RequireCheckerErrors(t, err, 1)

		require.IsType(t, &sema.InvalidAttachmentEntitlementError{}, errs[0])
		require.Equal(t, errs[0].(*sema.InvalidAttachmentEntitlementError).InvalidEntitlement.QualifiedString(), "E")
	})

	t.Run("multiple missing in codomain", func(t *testing.T) {
		t.Parallel()
		_, err := ParseAndCheck(t, `
		entitlement X
		entitlement E
		entitlement F
		entitlement mapping M {
			E -> F
		}
		struct S {}
		access(M) attachment A for S {
			access(F, X, E) fun entitled() {} 
		}
		`)

		errs := RequireCheckerErrors(t, err, 2)

		require.IsType(t, &sema.InvalidAttachmentEntitlementError{}, errs[0])
		require.Equal(t, errs[0].(*sema.InvalidAttachmentEntitlementError).InvalidEntitlement.QualifiedString(), "X")
		require.IsType(t, &sema.InvalidAttachmentEntitlementError{}, errs[1])
		require.Equal(t, errs[1].(*sema.InvalidAttachmentEntitlementError).InvalidEntitlement.QualifiedString(), "E")
	})

	t.Run("mapped field", func(t *testing.T) {
		t.Parallel()
		_, err := ParseAndCheck(t, `
		entitlement X
		entitlement Y 
		entitlement mapping M {
			X -> Y
		}
		struct S {
			access(Y) fun foo() {}
		}
		access(M) attachment A for S {
			access(M) let x: auth(M) &S
			init() {
				self.x = &S() as auth(Y) &S
			}
		}
		`)

		errs := RequireCheckerErrors(t, err, 1)
		require.IsType(t, &sema.InvalidMappedEntitlementMemberError{}, errs[0])
	})

	t.Run("pub decl", func(t *testing.T) {
		t.Parallel()
		_, err := ParseAndCheck(t, `
		entitlement X
		entitlement Y 
		struct S {}
		attachment A for S {
			access(Y) fun entitled() {} 
			access(Y) let entitledField: Int
			pub fun unentitled() {
				let a: auth(Y) &A = self // err
				let b: auth(X) &S = base // err
			}
			init() {
				self.entitledField = 3
			}
		}
		`)

		errs := RequireCheckerErrors(t, err, 4)

		require.IsType(t, &sema.TypeMismatchError{}, errs[0])
		require.Equal(t, errs[0].(*sema.TypeMismatchError).ExpectedType.QualifiedString(), "auth(Y) &A")
		require.Equal(t, errs[0].(*sema.TypeMismatchError).ActualType.QualifiedString(), "&A")
		require.IsType(t, &sema.TypeMismatchError{}, errs[1])
		require.Equal(t, errs[1].(*sema.TypeMismatchError).ExpectedType.QualifiedString(), "auth(X) &S")
		require.Equal(t, errs[1].(*sema.TypeMismatchError).ActualType.QualifiedString(), "&S")
		require.IsType(t, &sema.InvalidAttachmentEntitlementError{}, errs[2])
		require.IsType(t, &sema.InvalidAttachmentEntitlementError{}, errs[3])
	})

	t.Run("non mapped entitlement decl", func(t *testing.T) {
		t.Parallel()
		_, err := ParseAndCheck(t, `
		entitlement X
		entitlement Y 
		struct S {}
		access(X) attachment A for S {
			
		}
		`)

		errs := RequireCheckerErrors(t, err, 1)
		require.IsType(t, &sema.InvalidEntitlementAccessError{}, errs[0])
	})

}

func TestCheckAttachmentAccessEntitlements(t *testing.T) {

	t.Parallel()
	t.Run("basic owned fully entitled", func(t *testing.T) {
		t.Parallel()
		_, err := ParseAndCheck(t, `
		entitlement X
		entitlement Y 
		entitlement Z 
		entitlement mapping M {
			X -> Y
			X -> Z
		}
		struct S {}
		access(M) attachment A for S {
			access(Y, Z) fun foo() {}
		}
		let s = attach A() to S()
		let a: auth(Y, Z) &A = s[A]!
		`)

		assert.NoError(t, err)
	})

	t.Run("basic owned restricted fully entitled", func(t *testing.T) {
		t.Parallel()
		_, err := ParseAndCheck(t, `
		entitlement X
		entitlement Y 
		entitlement Z 
		entitlement mapping M {
			X -> Y
			X -> Z
		}
		struct interface I {}
		struct S: I {}
		access(M) attachment A for I {
			access(Y, Z) fun foo() {}
		}
		let s: {I} = attach A() to S()
		let a: auth(Y, Z) &A = s[A]!
		`)

		assert.NoError(t, err)
	})

	t.Run("basic reference mapping", func(t *testing.T) {
		t.Parallel()
		_, err := ParseAndCheck(t, `
		entitlement X
		entitlement Y 
		entitlement E
		entitlement F
		entitlement mapping M {
			X -> Y
			E -> F
		}
		struct S {
			access(X, E) fun foo() {}
		}
		access(M) attachment A for S {
			access(Y, F) fun foo() {}
		}
		let s = attach A() to S()
		let yRef = &s as auth(X) &S
		let fRef = &s as auth(E) &S
		let bothRef = &s as auth(X, E) &S
		let a1: auth(Y) &A = yRef[A]!
		let a2: auth(F) &A = fRef[A]!
		let a3: auth(F) &A = yRef[A]! // err
		let a4: auth(Y) &A = fRef[A]! // err
		let a5: auth(Y, F) &A = bothRef[A]!
		`)

		errs := RequireCheckerErrors(t, err, 2)

		require.IsType(t, &sema.TypeMismatchError{}, errs[0])
		require.Equal(t, errs[0].(*sema.TypeMismatchError).ExpectedType.QualifiedString(), "auth(F) &A?")
		require.Equal(t, errs[0].(*sema.TypeMismatchError).ActualType.QualifiedString(), "auth(Y) &A?")

		require.IsType(t, &sema.TypeMismatchError{}, errs[1])
		require.Equal(t, errs[1].(*sema.TypeMismatchError).ExpectedType.QualifiedString(), "auth(Y) &A?")
		require.Equal(t, errs[1].(*sema.TypeMismatchError).ActualType.QualifiedString(), "auth(F) &A?")
	})

	t.Run("pub access entitled attachment", func(t *testing.T) {
		t.Parallel()
		_, err := ParseAndCheck(t, `
		entitlement X
		entitlement Y 
		entitlement mapping M {
			X -> Y
		}
		struct S {}
		access(M) attachment A for S {
			access(Y) fun foo() {}
		}
		let s = attach A() to S()
		let ref = &s as &S
		let a1: auth(Y) &A = ref[A]!
		`)

		errs := RequireCheckerErrors(t, err, 1)

		require.IsType(t, &sema.TypeMismatchError{}, errs[0])
		require.Equal(t, errs[0].(*sema.TypeMismatchError).ExpectedType.QualifiedString(), "auth(Y) &A?")
		require.Equal(t, errs[0].(*sema.TypeMismatchError).ActualType.QualifiedString(), "&A?")
	})

	t.Run("entitled access pub attachment", func(t *testing.T) {
		t.Parallel()
		_, err := ParseAndCheck(t, `
		entitlement X
		entitlement Y 
		entitlement mapping M {
			X -> Y
		}
		struct S {
			access(X) fun foo() {}
		}
		pub attachment A for S {
			pub fun foo() {}
		}
		let s = attach A() to S()
		let ref = &s as auth(X) &S
		let a1: auth(Y) &A = ref[A]!
		`)

		errs := RequireCheckerErrors(t, err, 1)

		require.IsType(t, &sema.TypeMismatchError{}, errs[0])
		require.Equal(t, errs[0].(*sema.TypeMismatchError).ExpectedType.QualifiedString(), "auth(Y) &A?")
		require.Equal(t, errs[0].(*sema.TypeMismatchError).ActualType.QualifiedString(), "&A?")
	})

	t.Run("pub access pub attachment", func(t *testing.T) {
		t.Parallel()
		_, err := ParseAndCheck(t, `
		entitlement X
		entitlement Y 
		entitlement mapping M {
			X -> Y
		}
		struct S {}
		pub attachment A for S {}
		let s = attach A() to S()
		let ref = &s as &S
		let a1: auth(Y) &A = ref[A]!
		`)

		errs := RequireCheckerErrors(t, err, 1)

		require.IsType(t, &sema.TypeMismatchError{}, errs[0])
		require.Equal(t, errs[0].(*sema.TypeMismatchError).ExpectedType.QualifiedString(), "auth(Y) &A?")
		require.Equal(t, errs[0].(*sema.TypeMismatchError).ActualType.QualifiedString(), "&A?")
	})

	t.Run("unrepresentable access mapping", func(t *testing.T) {
		t.Parallel()
		_, err := ParseAndCheck(t, `
		entitlement X
		entitlement Y 
		entitlement Z
		entitlement E
		entitlement F
		entitlement G
		entitlement mapping M {
			X -> Y
			X -> Z
			E -> F
			E -> G
		}
		struct S {
			access(X, E) fun foo() {}
		}
		access(M) attachment A for S {
			access(Y, Z, F, G) fun foo() {}
		}
		let s = attach A() to S()
		let ref = (&s as auth(X) &S) as auth(X | E) &S
		let a1 = ref[A]!
		`)

		errs := RequireCheckerErrors(t, err, 2)

		require.IsType(t, &sema.UnrepresentableEntitlementMapOutputError{}, errs[0])
		require.IsType(t, &sema.InvalidTypeIndexingError{}, errs[1])
	})
}

func TestCheckEntitlementConditions(t *testing.T) {
	t.Parallel()
	t.Run("use of function on owned value", func(t *testing.T) {
		t.Parallel()
		_, err := ParseAndCheck(t, `
		entitlement X
		struct S {
			view access(X) fun foo(): Bool {
				return true
			}
		}
		fun bar(r: S) {
			pre {
				r.foo(): ""
			} 
			post {
				r.foo(): ""
			}
			r.foo()
		}
		`)

		assert.NoError(t, err)
	})

	t.Run("use of function on entitled referenced value", func(t *testing.T) {
		t.Parallel()
		_, err := ParseAndCheck(t, `
		entitlement X
		struct S {
			view access(X) fun foo(): Bool {
				return true
			}
		}
		fun bar(r: auth(X) &S) {
			pre {
				r.foo(): ""
			} 
			post {
				r.foo(): ""
			}
			r.foo()
		}
		`)

		assert.NoError(t, err)
	})

	t.Run("use of function on unentitled referenced value", func(t *testing.T) {
		t.Parallel()
		_, err := ParseAndCheck(t, `
		entitlement X
		struct S {
			view access(X) fun foo(): Bool {
				return true
			}
		}
		fun bar(r: &S) {
			pre {
				r.foo(): ""
			} 
			post {
				r.foo(): ""
			}
			r.foo()
		}
		`)

		errs := RequireCheckerErrors(t, err, 3)
		require.IsType(t, &sema.InvalidAccessError{}, errs[0])
		require.IsType(t, &sema.InvalidAccessError{}, errs[1])
		require.IsType(t, &sema.InvalidAccessError{}, errs[2])
	})

	t.Run("result value usage struct", func(t *testing.T) {
		t.Parallel()
		_, err := ParseAndCheck(t, `
		entitlement X
		struct S {
			view access(X) fun foo(): Bool {
				return true
			}
		}
		fun bar(r: S): S {
			post {
				result.foo(): ""
			}
			return r
		}
		`)

		assert.NoError(t, err)
	})

	t.Run("result value usage reference", func(t *testing.T) {
		t.Parallel()
		_, err := ParseAndCheck(t, `
		entitlement X
		struct S {
			view access(X) fun foo(): Bool {
				return true
			}
		}
		fun bar(r: S): &S {
			post {
				result.foo(): ""
			}
			return &r as auth(X) &S
		}
		`)

		errs := RequireCheckerErrors(t, err, 1)
		require.IsType(t, &sema.InvalidAccessError{}, errs[0])
	})

	t.Run("result value usage reference authorized", func(t *testing.T) {
		t.Parallel()
		_, err := ParseAndCheck(t, `
		entitlement X
		struct S {
			view access(X) fun foo(): Bool {
				return true
			}
		}
		fun bar(r: S): auth(X) &S {
			post {
				result.foo(): ""
			}
			return &r as auth(X) &S
		}
		`)

		assert.NoError(t, err)
	})

	t.Run("result value usage resource", func(t *testing.T) {
		t.Parallel()
		_, err := ParseAndCheck(t, `
		entitlement X
		entitlement Y
		resource R {
			view access(X) fun foo(): Bool {
				return true
			}
			view access(X, Y) fun bar(): Bool {
				return true
			}
		}
		fun bar(r: @R): @R {
			post {
				result.foo(): ""
				result.bar(): ""
			}
			return <-r
		}
		`)

		assert.NoError(t, err)
	})

	t.Run("optional result value usage resource", func(t *testing.T) {
		t.Parallel()
		_, err := ParseAndCheck(t, `
		entitlement X
		entitlement Y
		resource R {
			view access(X) fun foo(): Bool {
				return true
			}
			view access(X, Y) fun bar(): Bool {
				return true
			}
		}
		fun bar(r: @R): @R? {
			post {
				result?.foo()!: ""
				result?.bar()!: ""
			}
			return <-r
		}
		`)

		assert.NoError(t, err)
	})

	t.Run("result value inherited entitlement resource", func(t *testing.T) {
		t.Parallel()
		_, err := ParseAndCheck(t, `
		entitlement X
		entitlement Y
		resource interface I {
			access(X, Y) view fun foo(): Bool {
				return true
			}
		}
		resource R: I {}
		fun bar(r: @R): @R {
			post {
				result.foo(): ""
			}
			return <-r
		}
		`)

		assert.NoError(t, err)
	})

	t.Run("result value usage unentitled resource", func(t *testing.T) {
		t.Parallel()
		_, err := ParseAndCheck(t, `
		resource R {
			view fun foo(): Bool {
				return true
			}
		}
		fun bar(r: @R): @R {
			post {
				result.foo(): ""
			}
			return <-r
		}
		`)

		assert.NoError(t, err)
	})
}

func TestCheckEntitledWriteAndMutateNotAllowed(t *testing.T) {

	t.Parallel()

	t.Run("basic owned", func(t *testing.T) {
		t.Parallel()
		_, err := ParseAndCheck(t, `
			entitlement E
			struct S {
				access(E) var x: Int
				init() {
					self.x = 1
				}
			}
			fun foo() {
				let s = S()
				s.x = 3
			}
		`)

		errs := RequireCheckerErrors(t, err, 1)
		require.IsType(t, &sema.InvalidAssignmentAccessError{}, errs[0])
	})

	t.Run("basic authorized", func(t *testing.T) {
		t.Parallel()
		_, err := ParseAndCheck(t, `
			entitlement E
			struct S {
				access(E) var x: Int
				init() {
					self.x = 1
				}
			}
			fun foo() {
				let s = S()
				let ref = &s as auth(E) &S
				ref.x = 3
			}
		`)

		errs := RequireCheckerErrors(t, err, 1)
		require.IsType(t, &sema.InvalidAssignmentAccessError{}, errs[0])
	})

	t.Run("mapped owned", func(t *testing.T) {
		t.Parallel()
		_, err := ParseAndCheck(t, `
			entitlement X
			entitlement Y
			entitlement mapping M {
				X -> Y
			}
			struct S {
				access(M) var x: auth(M) &Int
				init() {
					self.x = &1 as auth(Y) &Int
				}
			}
			fun foo() {
				let s = S()
				s.x = &1 as auth(Y) &Int
			}
		`)

		errs := RequireCheckerErrors(t, err, 1)
		require.IsType(t, &sema.InvalidAssignmentAccessError{}, errs[0])
	})

	t.Run("mapped authorized", func(t *testing.T) {
		t.Parallel()
		_, err := ParseAndCheck(t, `
		entitlement X
		entitlement Y
		entitlement mapping M {
			X -> Y
		}
		struct S {
			access(M) var x: auth(M) &Int
			init() {
				self.x = &1 as auth(Y) &Int
			}
		}
		fun foo() {
			let s = S()
			let ref = &s as auth(X) &S
			ref.x = &1 as auth(Y) &Int
		}
		`)

		errs := RequireCheckerErrors(t, err, 1)
		require.IsType(t, &sema.InvalidAssignmentAccessError{}, errs[0])
	})

	t.Run("basic mutate", func(t *testing.T) {
		t.Parallel()
		_, err := ParseAndCheck(t, `
			entitlement E
			struct S {
				access(E) var x: [Int]
				init() {
					self.x = [1]
				}
			}
			fun foo() {
				let s = S()
				s.x.append(3)
			}
		`)

		errs := RequireCheckerErrors(t, err, 1)
		require.IsType(t, &sema.ExternalMutationError{}, errs[0])
	})

	t.Run("basic authorized", func(t *testing.T) {
		t.Parallel()
		_, err := ParseAndCheck(t, `
			entitlement E
			struct S {
				access(E) var x: [Int]
				init() {
					self.x = [1]
				}
			}
			fun foo() {
				let s = S()
				let ref = &s as auth(E) &S
				ref.x.append(3)
			}
		`)

		errs := RequireCheckerErrors(t, err, 1)
		require.IsType(t, &sema.ExternalMutationError{}, errs[0])
	})
}

func TestCheckAttachmentRequireEntitlements(t *testing.T) {
	t.Parallel()
	t.Run("entitlements allowed", func(t *testing.T) {
		t.Parallel()
		_, err := ParseAndCheck(t, `
			entitlement E
			entitlement F
			attachment A for AnyStruct {
				require entitlement E
				require entitlement F
			}
		`)

		assert.NoError(t, err)
	})

	t.Run("entitlement mapping disallowed", func(t *testing.T) {
		t.Parallel()
		_, err := ParseAndCheck(t, `
			entitlement E
			entitlement mapping M {}
			attachment A for AnyStruct {
				require entitlement E
				require entitlement M
			}
		`)

		errs := RequireCheckerErrors(t, err, 1)

		require.IsType(t, &sema.InvalidNonEntitlementRequirement{}, errs[0])
	})

	t.Run("event disallowed", func(t *testing.T) {
		t.Parallel()
		_, err := ParseAndCheck(t, `
			entitlement E
			event M()
			attachment A for AnyStruct {
				require entitlement E
				require entitlement M
			}
		`)

		errs := RequireCheckerErrors(t, err, 1)

		require.IsType(t, &sema.InvalidNonEntitlementRequirement{}, errs[0])
	})

	t.Run("struct disallowed", func(t *testing.T) {
		t.Parallel()
		_, err := ParseAndCheck(t, `
			entitlement E
			struct M {}
			attachment A for AnyStruct {
				require entitlement E
				require entitlement M
			}
		`)

		errs := RequireCheckerErrors(t, err, 1)

		require.IsType(t, &sema.InvalidNonEntitlementRequirement{}, errs[0])
	})

	t.Run("struct interface disallowed", func(t *testing.T) {
		t.Parallel()
		_, err := ParseAndCheck(t, `
			entitlement E
			struct interface M {}
			attachment A for AnyStruct {
				require entitlement E
				require entitlement M
			}
		`)

		errs := RequireCheckerErrors(t, err, 1)

		require.IsType(t, &sema.InvalidNonEntitlementRequirement{}, errs[0])
	})

	t.Run("resource disallowed", func(t *testing.T) {
		t.Parallel()
		_, err := ParseAndCheck(t, `
			entitlement E
			resource M {}
			attachment A for AnyStruct {
				require entitlement E
				require entitlement M
			}
		`)

		errs := RequireCheckerErrors(t, err, 1)

		require.IsType(t, &sema.InvalidNonEntitlementRequirement{}, errs[0])
	})

	t.Run("resource interface disallowed", func(t *testing.T) {
		t.Parallel()
		_, err := ParseAndCheck(t, `
			entitlement E
			resource interface M {}
			attachment A for AnyStruct {
				require entitlement E
				require entitlement M
			}
		`)

		errs := RequireCheckerErrors(t, err, 1)

		require.IsType(t, &sema.InvalidNonEntitlementRequirement{}, errs[0])
	})

	t.Run("attachment disallowed", func(t *testing.T) {
		t.Parallel()
		_, err := ParseAndCheck(t, `
			entitlement E
			attachment M for AnyResource {}
			attachment A for AnyStruct {
				require entitlement E
				require entitlement M
			}
		`)

		errs := RequireCheckerErrors(t, err, 1)

		require.IsType(t, &sema.InvalidNonEntitlementRequirement{}, errs[0])
	})

	t.Run("enum disallowed", func(t *testing.T) {
		t.Parallel()
		_, err := ParseAndCheck(t, `
			entitlement E
			enum M: UInt8 {}
			attachment A for AnyStruct {
				require entitlement E
				require entitlement M
			}
		`)

		errs := RequireCheckerErrors(t, err, 1)

		require.IsType(t, &sema.InvalidNonEntitlementRequirement{}, errs[0])
	})

	t.Run("int disallowed", func(t *testing.T) {
		t.Parallel()
		_, err := ParseAndCheck(t, `
			entitlement E
			attachment A for AnyStruct {
				require entitlement E
				require entitlement Int
			}
		`)

		errs := RequireCheckerErrors(t, err, 1)

		require.IsType(t, &sema.InvalidNonEntitlementRequirement{}, errs[0])
	})

	t.Run("duplicates disallowed", func(t *testing.T) {
		t.Parallel()
		_, err := ParseAndCheck(t, `
			entitlement E
			attachment A for AnyStruct {
				require entitlement E
				require entitlement E
			}
		`)

		errs := RequireCheckerErrors(t, err, 1)

		require.IsType(t, &sema.DuplicateEntitlementRequirementError{}, errs[0])
	})
}

func TestCheckAttachProvidedEntitlements(t *testing.T) {
	t.Parallel()
	t.Run("all provided", func(t *testing.T) {
		t.Parallel()
		_, err := ParseAndCheck(t, `
			entitlement E
			entitlement F
			struct S {}
			attachment A for S {
				require entitlement E
				require entitlement F
			}
			fun foo() {
				let s = attach A() to S() with (E, F)
			}

		`)
		assert.NoError(t, err)
	})

	t.Run("extra provided", func(t *testing.T) {
		t.Parallel()
		_, err := ParseAndCheck(t, `
			entitlement E
			entitlement F
			entitlement G
			struct S {}
			attachment A for S {
				require entitlement E
				require entitlement F
			}
			fun foo() {
				let s = attach A() to S() with (E, F, G)
			}

		`)
		assert.NoError(t, err)
	})

	t.Run("one missing", func(t *testing.T) {
		t.Parallel()
		_, err := ParseAndCheck(t, `
			entitlement E
			entitlement F
			struct S {}
			attachment A for S {
				require entitlement E
				require entitlement F
			}
			fun foo() {
				let s = attach A() to S() with (E)
			}

		`)
		errs := RequireCheckerErrors(t, err, 1)

		require.IsType(t, &sema.RequiredEntitlementNotProvidedError{}, errs[0])
		require.Equal(t, errs[0].(*sema.RequiredEntitlementNotProvidedError).RequiredEntitlement.Identifier, "F")
	})

	t.Run("one missing with extra provided", func(t *testing.T) {
		t.Parallel()
		_, err := ParseAndCheck(t, `
			entitlement E
			entitlement F
			entitlement G
			struct S {}
			attachment A for S {
				require entitlement E
				require entitlement F
			}
			fun foo() {
				let s = attach A() to S() with (E, G)
			}

		`)
		errs := RequireCheckerErrors(t, err, 1)

		require.IsType(t, &sema.RequiredEntitlementNotProvidedError{}, errs[0])
		require.Equal(t, errs[0].(*sema.RequiredEntitlementNotProvidedError).RequiredEntitlement.Identifier, "F")
	})

	t.Run("two missing", func(t *testing.T) {
		t.Parallel()
		_, err := ParseAndCheck(t, `
			entitlement E
			entitlement F
			struct S {}
			attachment A for S {
				require entitlement E
				require entitlement F
			}
			fun foo() {
				let s = attach A() to S() 
			}

		`)
		errs := RequireCheckerErrors(t, err, 2)

		require.IsType(t, &sema.RequiredEntitlementNotProvidedError{}, errs[0])
		require.Equal(t, errs[0].(*sema.RequiredEntitlementNotProvidedError).RequiredEntitlement.Identifier, "E")

		require.IsType(t, &sema.RequiredEntitlementNotProvidedError{}, errs[1])
		require.Equal(t, errs[1].(*sema.RequiredEntitlementNotProvidedError).RequiredEntitlement.Identifier, "F")
	})

	t.Run("mapping provided", func(t *testing.T) {
		t.Parallel()
		_, err := ParseAndCheck(t, `
			entitlement E
			entitlement mapping M {}
			struct S {}
			attachment A for S {
				require entitlement E
			}
			fun foo() {
				let s = attach A() to S() with (M)
			}

		`)
		errs := RequireCheckerErrors(t, err, 2)

		require.IsType(t, &sema.InvalidNonEntitlementProvidedError{}, errs[0])

		require.IsType(t, &sema.RequiredEntitlementNotProvidedError{}, errs[1])
		require.Equal(t, errs[1].(*sema.RequiredEntitlementNotProvidedError).RequiredEntitlement.Identifier, "E")
	})

	t.Run("int provided", func(t *testing.T) {
		t.Parallel()
		_, err := ParseAndCheck(t, `
			entitlement E
			struct S {}
			attachment A for S {
				require entitlement E
			}
			fun foo() {
				let s = attach A() to S() with (UInt8)
			}

		`)
		errs := RequireCheckerErrors(t, err, 2)

		require.IsType(t, &sema.InvalidNonEntitlementProvidedError{}, errs[0])

		require.IsType(t, &sema.RequiredEntitlementNotProvidedError{}, errs[1])
		require.Equal(t, errs[1].(*sema.RequiredEntitlementNotProvidedError).RequiredEntitlement.Identifier, "E")
	})

	t.Run("struct provided", func(t *testing.T) {
		t.Parallel()
		_, err := ParseAndCheck(t, `
			entitlement E
			struct S {}
			attachment A for S {
				require entitlement E
			}
			fun foo() {
				let s = attach A() to S() with (S)
			}

		`)
		errs := RequireCheckerErrors(t, err, 2)

		require.IsType(t, &sema.InvalidNonEntitlementProvidedError{}, errs[0])

		require.IsType(t, &sema.RequiredEntitlementNotProvidedError{}, errs[1])
		require.Equal(t, errs[1].(*sema.RequiredEntitlementNotProvidedError).RequiredEntitlement.Identifier, "E")
	})
}

func TestCheckBuiltinEntitlements(t *testing.T) {

	t.Parallel()

<<<<<<< HEAD
	_, err := ParseAndCheck(t, `
        struct S {
            access(Mutable) fun foo() {}
            access(Insertable) fun bar() {}
            access(Removable) fun baz() {}
        }

        fun main() {
            let s = S()
            let mutableRef = &s as auth(Mutable) &S
            let insertableRef = &s as auth(Insertable) &S
            let removableRef = &s as auth(Removable) &S
        }
    `)

	assert.NoError(t, err)
}

func TestCheckIdentityMapping(t *testing.T) {

	t.Parallel()

	t.Run("owned value", func(t *testing.T) {
=======
	t.Run("builtin", func(t *testing.T) {
>>>>>>> a073e17d
		t.Parallel()

		_, err := ParseAndCheck(t, `
            struct S {
<<<<<<< HEAD
                access(Identity) fun foo(): auth(Identity) &AnyStruct {
                    let a: AnyStruct = "hello"
                    return &a as auth(Identity) &AnyStruct
                }
=======
                access(Mutable) fun foo() {}
                access(Insertable) fun bar() {}
                access(Removable) fun baz() {}
>>>>>>> a073e17d
            }

            fun main() {
                let s = S()
<<<<<<< HEAD

                // OK
                let resultRef1: &AnyStruct = s.foo()

                // Error: Must return an unauthorized ref
                let resultRef2: auth(Mutable) &AnyStruct = s.foo()
            }
        `)

		errors := RequireCheckerErrors(t, err, 1)
		typeMismatchError := &sema.TypeMismatchError{}
		require.ErrorAs(t, errors[0], &typeMismatchError)

		require.IsType(t, &sema.ReferenceType{}, typeMismatchError.ActualType)
		actualReference := typeMismatchError.ActualType.(*sema.ReferenceType)

		require.IsType(t, sema.EntitlementSetAccess{}, actualReference.Authorization)
		actualAuth := actualReference.Authorization.(sema.EntitlementSetAccess)

		assert.Equal(t, 0, actualAuth.Entitlements.Len())
	})

	t.Run("unauthorized ref", func(t *testing.T) {
		t.Parallel()

		_, err := ParseAndCheck(t, `
            struct S {
                access(Identity) fun foo(): auth(Identity) &AnyStruct {
                    let a: AnyStruct = "hello"
                    return &a as auth(Identity) &AnyStruct
                }
            }

            fun main() {
                let s = S()

                let ref = &s as &S

                // OK
                let resultRef1: &AnyStruct = ref.foo()

                // Error: Must return an unauthorized ref
                let resultRef2: auth(Mutable) &AnyStruct = ref.foo()
            }
        `)

		errors := RequireCheckerErrors(t, err, 1)
		typeMismatchError := &sema.TypeMismatchError{}
		require.ErrorAs(t, errors[0], &typeMismatchError)
	})

	t.Run("basic entitled ref", func(t *testing.T) {
		t.Parallel()

		_, err := ParseAndCheck(t, `
            struct S {
                access(Identity) fun foo(): auth(Identity) &AnyStruct {
                    let a: AnyStruct = "hello"
                    return &a as auth(Identity) &AnyStruct
                }
            }

            fun main() {
                let s = S()

                let mutableRef = &s as auth(Mutable) &S
                let ref1: auth(Mutable) &AnyStruct = mutableRef.foo()

                let insertableRef = &s as auth(Insertable) &S
                let ref2: auth(Insertable) &AnyStruct = insertableRef.foo()

                let removableRef = &s as auth(Removable) &S
                let ref3: auth(Removable) &AnyStruct = removableRef.foo()
=======
                let mutableRef = &s as auth(Mutable) &S
                let insertableRef = &s as auth(Insertable) &S
                let removableRef = &s as auth(Removable) &S
>>>>>>> a073e17d
            }
        `)

		assert.NoError(t, err)
	})

<<<<<<< HEAD
	t.Run("entitlement set ref", func(t *testing.T) {
		t.Parallel()

		_, err := ParseAndCheck(t, `
            struct S {
                access(Identity) fun foo(): auth(Identity) &AnyStruct {
                    let a: AnyStruct = "hello"
                    return &a as auth(Identity) &AnyStruct
                }
            }

            fun main() {
                let s = S()

                let ref1 = &s as auth(Insertable | Removable) &S
                let resultRef1: auth(Insertable | Removable) &AnyStruct = ref1.foo()

                let ref2 = &s as auth(Insertable, Removable) &S
                let resultRef2: auth(Insertable, Removable) &AnyStruct = ref2.foo()
            }
        `)

		assert.NoError(t, err)
	})
=======
	t.Run("redefine", func(t *testing.T) {
		t.Parallel()

		_, err := ParseAndCheck(t, `
            entitlement Mutable
            entitlement Insertable
            entitlement Removable
        `)

		errs := RequireCheckerErrors(t, err, 3)

		require.IsType(t, &sema.RedeclarationError{}, errs[0])
		require.IsType(t, &sema.RedeclarationError{}, errs[1])
		require.IsType(t, &sema.RedeclarationError{}, errs[2])
	})

>>>>>>> a073e17d
}<|MERGE_RESOLUTION|>--- conflicted
+++ resolved
@@ -5115,75 +5115,50 @@
 
 	t.Parallel()
 
-<<<<<<< HEAD
-	_, err := ParseAndCheck(t, `
-        struct S {
-            access(Mutable) fun foo() {}
-            access(Insertable) fun bar() {}
-            access(Removable) fun baz() {}
-        }
-
-        fun main() {
-            let s = S()
-            let mutableRef = &s as auth(Mutable) &S
-            let insertableRef = &s as auth(Insertable) &S
-            let removableRef = &s as auth(Removable) &S
-        }
-    `)
-
-	assert.NoError(t, err)
-}
-
-func TestCheckIdentityMapping(t *testing.T) {
-
-	t.Parallel()
-
-	t.Run("owned value", func(t *testing.T) {
-=======
 	t.Run("builtin", func(t *testing.T) {
->>>>>>> a073e17d
 		t.Parallel()
 
 		_, err := ParseAndCheck(t, `
             struct S {
-<<<<<<< HEAD
-                access(Identity) fun foo(): auth(Identity) &AnyStruct {
-                    let a: AnyStruct = "hello"
-                    return &a as auth(Identity) &AnyStruct
-                }
-=======
                 access(Mutable) fun foo() {}
                 access(Insertable) fun bar() {}
                 access(Removable) fun baz() {}
->>>>>>> a073e17d
             }
 
             fun main() {
                 let s = S()
-<<<<<<< HEAD
-
-                // OK
-                let resultRef1: &AnyStruct = s.foo()
-
-                // Error: Must return an unauthorized ref
-                let resultRef2: auth(Mutable) &AnyStruct = s.foo()
+                let mutableRef = &s as auth(Mutable) &S
+                let insertableRef = &s as auth(Insertable) &S
+                let removableRef = &s as auth(Removable) &S
             }
         `)
 
-		errors := RequireCheckerErrors(t, err, 1)
-		typeMismatchError := &sema.TypeMismatchError{}
-		require.ErrorAs(t, errors[0], &typeMismatchError)
-
-		require.IsType(t, &sema.ReferenceType{}, typeMismatchError.ActualType)
-		actualReference := typeMismatchError.ActualType.(*sema.ReferenceType)
-
-		require.IsType(t, sema.EntitlementSetAccess{}, actualReference.Authorization)
-		actualAuth := actualReference.Authorization.(sema.EntitlementSetAccess)
-
-		assert.Equal(t, 0, actualAuth.Entitlements.Len())
-	})
-
-	t.Run("unauthorized ref", func(t *testing.T) {
+		assert.NoError(t, err)
+	})
+
+	t.Run("redefine", func(t *testing.T) {
+		t.Parallel()
+
+		_, err := ParseAndCheck(t, `
+            entitlement Mutable
+            entitlement Insertable
+            entitlement Removable
+        `)
+
+		errs := RequireCheckerErrors(t, err, 3)
+
+		require.IsType(t, &sema.RedeclarationError{}, errs[0])
+		require.IsType(t, &sema.RedeclarationError{}, errs[1])
+		require.IsType(t, &sema.RedeclarationError{}, errs[2])
+	})
+
+}
+
+func TestCheckIdentityMapping(t *testing.T) {
+
+	t.Parallel()
+
+	t.Run("owned value", func(t *testing.T) {
 		t.Parallel()
 
 		_, err := ParseAndCheck(t, `
@@ -5197,22 +5172,28 @@
             fun main() {
                 let s = S()
 
-                let ref = &s as &S
-
                 // OK
-                let resultRef1: &AnyStruct = ref.foo()
+                let resultRef1: &AnyStruct = s.foo()
 
                 // Error: Must return an unauthorized ref
-                let resultRef2: auth(Mutable) &AnyStruct = ref.foo()
+                let resultRef2: auth(Mutable) &AnyStruct = s.foo()
             }
         `)
 
 		errors := RequireCheckerErrors(t, err, 1)
 		typeMismatchError := &sema.TypeMismatchError{}
 		require.ErrorAs(t, errors[0], &typeMismatchError)
-	})
-
-	t.Run("basic entitled ref", func(t *testing.T) {
+
+		require.IsType(t, &sema.ReferenceType{}, typeMismatchError.ActualType)
+		actualReference := typeMismatchError.ActualType.(*sema.ReferenceType)
+
+		require.IsType(t, sema.EntitlementSetAccess{}, actualReference.Authorization)
+		actualAuth := actualReference.Authorization.(sema.EntitlementSetAccess)
+
+		assert.Equal(t, 0, actualAuth.Entitlements.Len())
+	})
+
+	t.Run("unauthorized ref", func(t *testing.T) {
 		t.Parallel()
 
 		_, err := ParseAndCheck(t, `
@@ -5226,27 +5207,22 @@
             fun main() {
                 let s = S()
 
-                let mutableRef = &s as auth(Mutable) &S
-                let ref1: auth(Mutable) &AnyStruct = mutableRef.foo()
-
-                let insertableRef = &s as auth(Insertable) &S
-                let ref2: auth(Insertable) &AnyStruct = insertableRef.foo()
-
-                let removableRef = &s as auth(Removable) &S
-                let ref3: auth(Removable) &AnyStruct = removableRef.foo()
-=======
-                let mutableRef = &s as auth(Mutable) &S
-                let insertableRef = &s as auth(Insertable) &S
-                let removableRef = &s as auth(Removable) &S
->>>>>>> a073e17d
+                let ref = &s as &S
+
+                // OK
+                let resultRef1: &AnyStruct = ref.foo()
+
+                // Error: Must return an unauthorized ref
+                let resultRef2: auth(Mutable) &AnyStruct = ref.foo()
             }
         `)
 
-		assert.NoError(t, err)
-	})
-
-<<<<<<< HEAD
-	t.Run("entitlement set ref", func(t *testing.T) {
+		errors := RequireCheckerErrors(t, err, 1)
+		typeMismatchError := &sema.TypeMismatchError{}
+		require.ErrorAs(t, errors[0], &typeMismatchError)
+	})
+
+	t.Run("basic entitled ref", func(t *testing.T) {
 		t.Parallel()
 
 		_, err := ParseAndCheck(t, `
@@ -5260,6 +5236,34 @@
             fun main() {
                 let s = S()
 
+                let mutableRef = &s as auth(Mutable) &S
+                let ref1: auth(Mutable) &AnyStruct = mutableRef.foo()
+
+                let insertableRef = &s as auth(Insertable) &S
+                let ref2: auth(Insertable) &AnyStruct = insertableRef.foo()
+
+                let removableRef = &s as auth(Removable) &S
+                let ref3: auth(Removable) &AnyStruct = removableRef.foo()
+            }
+        `)
+
+		assert.NoError(t, err)
+	})
+
+	t.Run("entitlement set ref", func(t *testing.T) {
+		t.Parallel()
+
+		_, err := ParseAndCheck(t, `
+            struct S {
+                access(Identity) fun foo(): auth(Identity) &AnyStruct {
+                    let a: AnyStruct = "hello"
+                    return &a as auth(Identity) &AnyStruct
+                }
+            }
+
+            fun main() {
+                let s = S()
+
                 let ref1 = &s as auth(Insertable | Removable) &S
                 let resultRef1: auth(Insertable | Removable) &AnyStruct = ref1.foo()
 
@@ -5270,22 +5274,4 @@
 
 		assert.NoError(t, err)
 	})
-=======
-	t.Run("redefine", func(t *testing.T) {
-		t.Parallel()
-
-		_, err := ParseAndCheck(t, `
-            entitlement Mutable
-            entitlement Insertable
-            entitlement Removable
-        `)
-
-		errs := RequireCheckerErrors(t, err, 3)
-
-		require.IsType(t, &sema.RedeclarationError{}, errs[0])
-		require.IsType(t, &sema.RedeclarationError{}, errs[1])
-		require.IsType(t, &sema.RedeclarationError{}, errs[2])
-	})
-
->>>>>>> a073e17d
 }