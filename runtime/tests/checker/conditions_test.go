--- conflicted
+++ resolved
@@ -491,11 +491,7 @@
         }
     `)
 
-<<<<<<< HEAD
-	errs := ExpectCheckerErrors(t, err, 3)
-=======
-	errs := RequireCheckerErrors(t, err, 2)
->>>>>>> d8b62416
+	errs := RequireCheckerErrors(t, err, 3)
 
 	require.IsType(t, &sema.InvalidMoveOperationError{}, errs[1])
 	require.IsType(t, &sema.TypeMismatchError{}, errs[2])
