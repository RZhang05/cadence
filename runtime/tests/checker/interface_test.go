/*
 * Cadence - The resource-oriented smart contract programming language
 *
 * Copyright 2019-2022 Dapper Labs, Inc.
 *
 * Licensed under the Apache License, Version 2.0 (the "License");
 * you may not use this file except in compliance with the License.
 * You may obtain a copy of the License at
 *
 *   http://www.apache.org/licenses/LICENSE-2.0
 *
 * Unless required by applicable law or agreed to in writing, software
 * distributed under the License is distributed on an "AS IS" BASIS,
 * WITHOUT WARRANTIES OR CONDITIONS OF ANY KIND, either express or implied.
 * See the License for the specific language governing permissions and
 * limitations under the License.
 */

package checker

import (
	"fmt"
	"testing"

	"github.com/stretchr/testify/assert"
	"github.com/stretchr/testify/require"

	"github.com/onflow/cadence/runtime/common"
	"github.com/onflow/cadence/runtime/errors"
	"github.com/onflow/cadence/runtime/parser2"
	"github.com/onflow/cadence/runtime/sema"
	"github.com/onflow/cadence/runtime/stdlib"
	"github.com/onflow/cadence/runtime/tests/examples"
	. "github.com/onflow/cadence/runtime/tests/utils"
)

func constructorArguments(compositeKind common.CompositeKind) string {
	switch compositeKind {
	case common.CompositeKindContract:
		return ""
	case common.CompositeKindEnum:
		return ".a"
	default:
		return "()"
	}
}

func TestCheckInvalidLocalInterface(t *testing.T) {

	t.Parallel()

	for _, kind := range common.AllCompositeKinds {

		if !kind.SupportsInterfaces() {
			continue
		}

		t.Run(kind.Keyword(), func(t *testing.T) {

			body := "{}"
			if kind == common.CompositeKindEvent {
				body = "()"
			}

			_, err := ParseAndCheck(t,
				fmt.Sprintf(
					`
                      fun test() {
                          %[1]s interface Test %[2]s
                      }
                    `,
					kind.Keyword(),
					body,
				),
			)

			errs := ExpectCheckerErrors(t, err, 1)

			assert.IsType(t, &sema.InvalidDeclarationError{}, errs[0])
		})
	}
}

func TestCheckInterfaceWithFunction(t *testing.T) {

	t.Parallel()

	for _, kind := range common.CompositeKindsWithFieldsAndFunctions {
		t.Run(kind.Keyword(), func(t *testing.T) {

			_, err := ParseAndCheck(t,
				fmt.Sprintf(
					`
                      %s interface Test {
                          fun test()
                      }
                    `,
					kind.Keyword(),
				),
			)

			require.NoError(t, err)

		})
	}
}

func TestCheckInterfaceWithFunctionImplementationAndConditions(t *testing.T) {

	t.Parallel()

	for _, kind := range common.CompositeKindsWithFieldsAndFunctions {
		t.Run(kind.Keyword(), func(t *testing.T) {

			_, err := ParseAndCheck(t,
				fmt.Sprintf(
					`
                      %s interface Test {
                          fun test(x: Int) {
                              pre {
                                x == 0
                              }
                          }
                      }
                    `,
					kind.Keyword(),
				),
			)

			require.NoError(t, err)

		})
	}
}

func TestCheckInterfaceWithFunctionImplementation(t *testing.T) {

	t.Parallel()

	for _, kind := range common.CompositeKindsWithFieldsAndFunctions {
		t.Run(kind.Keyword(), func(t *testing.T) {

			_, err := ParseAndCheck(t,
				fmt.Sprintf(
					`
                      %[1]s interface Test {
                          fun test(): Int {
                             return 1
                          }
                      }
                      
                      %[1]s TestUser: Test{

                      }
                    `,
					kind.Keyword(),
				),
			)

			require.NoError(t, err)

		})
	}
}

func TestCheckInvalidInterfaceWithFunctionImplementationNoConditions(t *testing.T) {

	t.Parallel()

	for _, kind := range common.CompositeKindsWithFieldsAndFunctions {
		t.Run(kind.Keyword(), func(t *testing.T) {

			_, err := ParseAndCheck(t,
				fmt.Sprintf(
					`
                      %s interface Test {
                          fun test() {
                            // ...
                          }
                      }
                    `,
					kind.Keyword(),
				),
			)

			errs := ExpectCheckerErrors(t, err, 1)

			assert.IsType(t, &sema.InvalidImplementationError{}, errs[0])
		})
	}
}

func TestCheckInterfaceWithInitializer(t *testing.T) {

	t.Parallel()

	for _, kind := range common.CompositeKindsWithFieldsAndFunctions {
		t.Run(kind.Keyword(), func(t *testing.T) {

			_, err := ParseAndCheck(t,
				fmt.Sprintf(
					`
                      %s interface Test {
                          init()
                      }
                    `,
					kind.Keyword(),
				),
			)

			require.NoError(t, err)
		})
	}
}

func TestCheckInterfaceWithInitializerImplementation(t *testing.T) {

	t.Parallel()

	for _, kind := range common.CompositeKindsWithFieldsAndFunctions {
		t.Run(kind.Keyword(), func(t *testing.T) {

			_, err := ParseAndCheck(t,
				fmt.Sprintf(
					`
                      %s interface Test {
                          init() {
                            // ...
                          }
                      }
                    `,
					kind.Keyword(),
				),
			)

			require.NoError(t, err)

		})
	}
}

func TestCheckInterfaceWithInitializerImplementationAndConditions(t *testing.T) {

	t.Parallel()

	for _, kind := range common.CompositeKindsWithFieldsAndFunctions {
		t.Run(kind.Keyword(), func(t *testing.T) {

			_, err := ParseAndCheck(t,
				fmt.Sprintf(
					`
                      %s interface Test {
                          init(x: Int) {
                              pre {
                                x == 0
                              }
                          }
                      }
                    `,
					kind.Keyword(),
				),
			)

			require.NoError(t, err)
		})
	}
}

func TestCheckInterfaceUse(t *testing.T) {

	t.Parallel()

	for _, kind := range common.AllCompositeKinds {

		if !kind.SupportsInterfaces() {
			continue
		}

		body := "{}"
		if kind == common.CompositeKindEvent {
			body = "()"
		}

		annotationType := AsInterfaceType("Test", kind)

		t.Run(kind.Keyword(), func(t *testing.T) {

			_, err := ParseAndCheckWithPanic(t,
				fmt.Sprintf(
					`
                      pub %[1]s interface Test %[2]s

                      pub let test: %[3]s%[4]s %[5]s panic("")
                    `,
					kind.Keyword(),
					body,
					kind.Annotation(),
					annotationType,
					kind.TransferOperator(),
				),
			)

			require.NoError(t, err)
		})
	}
}

func TestCheckInterfaceConformanceNoRequirements(t *testing.T) {

	t.Parallel()

	for _, compositeKind := range common.AllCompositeKinds {

		if !compositeKind.SupportsInterfaces() {
			continue
		}

		body := "{}"
		if compositeKind == common.CompositeKindEvent {
			body = "()"
		}

		annotationType := AsInterfaceType("Test", compositeKind)

		var useCode string
		if compositeKind != common.CompositeKindContract {
			useCode = fmt.Sprintf(
				`let test: %[1]s%[2]s %[3]s %[4]s TestImpl%[5]s`,
				compositeKind.Annotation(),
				annotationType,
				compositeKind.TransferOperator(),
				compositeKind.ConstructionKeyword(),
				constructorArguments(compositeKind),
			)
		}

		t.Run(compositeKind.Keyword(), func(t *testing.T) {

			_, err := ParseAndCheck(t,
				fmt.Sprintf(
					`
                      %[1]s interface Test %[2]s

                      %[1]s TestImpl: Test %[2]s

                      %[3]s
                    `,
					compositeKind.Keyword(),
					body,
					useCode,
				))

			require.NoError(t, err)
		})
	}
}

func TestCheckInvalidInterfaceConformanceIncompatibleCompositeKinds(t *testing.T) {

	t.Parallel()

	for _, firstKind := range common.AllCompositeKinds {

		if !firstKind.SupportsInterfaces() {
			continue
		}

		for _, secondKind := range common.AllCompositeKinds {

			if !secondKind.SupportsInterfaces() {
				continue
			}

			// only test incompatible combinations
			if firstKind == secondKind {
				continue
			}

			firstBody := "{}"
			if firstKind == common.CompositeKindEvent {
				firstBody = "()"
			}

			secondBody := "{}"
			if secondKind == common.CompositeKindEvent {
				secondBody = "()"
			}

			firstKindInterfaceType := AsInterfaceType("Test", firstKind)

			// NOTE: type mismatch is only tested when both kinds are not contracts
			// (which can not be passed by value)

			var useCode string
			if firstKind != common.CompositeKindContract &&
				secondKind != common.CompositeKindContract {

				useCode = fmt.Sprintf(
					`let test: %[1]s%[2]s %[3]s %[4]s TestImpl%[5]s`,
					firstKind.Annotation(),
					firstKindInterfaceType,
					firstKind.TransferOperator(),
					secondKind.ConstructionKeyword(),
					constructorArguments(secondKind),
				)
			}

			testName := fmt.Sprintf(
				"%s/%s",
				firstKind.Keyword(),
				secondKind.Keyword(),
			)

			t.Run(testName, func(t *testing.T) {

				code := fmt.Sprintf(
					`
                      %[1]s interface Test %[2]s

                      %[3]s TestImpl: Test %[4]s

                      %[5]s
                    `,
					firstKind.Keyword(),
					firstBody,
					secondKind.Keyword(),
					secondBody,
					useCode,
				)

				checker, err := ParseAndCheck(t, code)

				// NOTE: type mismatch is only tested when both kinds are not contracts
				// (which can not be passed by value)

				if firstKind != common.CompositeKindContract &&
					secondKind != common.CompositeKindContract {

					errs := ExpectCheckerErrors(t, err, 2)

					assert.IsType(t, &sema.CompositeKindMismatchError{}, errs[0])
					assert.IsType(t, &sema.TypeMismatchError{}, errs[1])

				} else {
					errs := ExpectCheckerErrors(t, err, 1)

					assert.IsType(t, &sema.CompositeKindMismatchError{}, errs[0])
				}

				require.NotNil(t, checker)

				testType := RequireGlobalType(t, checker.Elaboration, "Test")
				testImplType := RequireGlobalType(t, checker.Elaboration, "TestImpl")

				assert.False(t, sema.IsSubType(testImplType, testType))
			})
		}
	}
}

func TestCheckInvalidInterfaceConformanceUndeclared(t *testing.T) {

	t.Parallel()

	for _, compositeKind := range common.AllCompositeKinds {

		if !compositeKind.SupportsInterfaces() {
			continue
		}

		interfaceType := AsInterfaceType("Test", compositeKind)

		var useCode string
		if compositeKind != common.CompositeKindContract {
			useCode = fmt.Sprintf(
				`let test: %[1]s%[2]s %[3]s %[4]s TestImpl%[5]s`,
				compositeKind.Annotation(),
				interfaceType,
				compositeKind.TransferOperator(),
				compositeKind.ConstructionKeyword(),
				constructorArguments(compositeKind),
			)
		}

		body := "{}"
		if compositeKind == common.CompositeKindEvent {
			body = "()"
		}

		t.Run(compositeKind.Keyword(), func(t *testing.T) {

			checker, err := ParseAndCheck(t,
				fmt.Sprintf(
					`
                      %[1]s interface Test %[2]s

                      // NOTE: not declaring conformance
                      %[1]s TestImpl %[2]s

                      %[3]s
                    `,
					compositeKind.Keyword(),
					body,
					useCode,
				),
			)

			if compositeKind != common.CompositeKindContract {
				errs := ExpectCheckerErrors(t, err, 1)

				assert.IsType(t, &sema.TypeMismatchError{}, errs[0])
			} else {
				require.NoError(t, err)
			}

			require.NotNil(t, checker)

			testType := RequireGlobalType(t, checker.Elaboration, "Test")
			testImplType := RequireGlobalType(t, checker.Elaboration, "TestImpl")

			assert.False(t, sema.IsSubType(testImplType, testType))
		})
	}
}

func TestCheckInvalidCompositeInterfaceConformanceNonInterface(t *testing.T) {

	t.Parallel()

	for _, kind := range common.AllCompositeKinds {

		if !kind.SupportsInterfaces() {
			continue
		}

		body := "{}"
		if kind == common.CompositeKindEvent {
			body = "()"
		}

		t.Run(kind.Keyword(), func(t *testing.T) {

			_, err := ParseAndCheck(t,
				fmt.Sprintf(
					`
                      %[1]s TestImpl: Int %[2]s
                    `,
					kind.Keyword(),
					body,
				),
			)

			errs := ExpectCheckerErrors(t, err, 1)

			assert.IsType(t, &sema.InvalidConformanceError{}, errs[0])
		})
	}
}

func TestCheckInterfaceFieldUse(t *testing.T) {

	t.Parallel()

	for _, compositeKind := range common.CompositeKindsWithFieldsAndFunctions {

		if compositeKind == common.CompositeKindContract {
			// Contracts cannot be instantiated
			continue
		}

		t.Run(compositeKind.Keyword(), func(t *testing.T) {

			interfaceType := AsInterfaceType("Test", compositeKind)

			_, err := ParseAndCheck(t,
				fmt.Sprintf(
					`
                      %[1]s interface Test {
                          x: Int
                      }

                      %[1]s TestImpl: Test {
                          var x: Int

                          init(x: Int) {
                              self.x = x
                          }
                      }

                      let test: %[2]s%[3]s %[4]s %[5]s TestImpl(x: 1)

                      let x = test.x
                    `,
					compositeKind.Keyword(),
					compositeKind.Annotation(),
					interfaceType,
					compositeKind.TransferOperator(),
					compositeKind.ConstructionKeyword(),
				),
			)

			require.NoError(t, err)
		})
	}
}

func TestCheckInvalidInterfaceUndeclaredFieldUse(t *testing.T) {

	t.Parallel()

	for _, compositeKind := range common.CompositeKindsWithFieldsAndFunctions {

		if compositeKind == common.CompositeKindContract {
			// Contracts cannot be instantiated
			continue
		}

		interfaceType := AsInterfaceType("Test", compositeKind)

		t.Run(compositeKind.Keyword(), func(t *testing.T) {

			_, err := ParseAndCheck(t,
				fmt.Sprintf(
					`
                      %[1]s interface Test {}

                      %[1]s TestImpl: Test {
                          var x: Int

                          init(x: Int) {
                              self.x = x
                          }
                      }

                      let test: %[2]s%[3]s %[4]s %[5]s TestImpl(x: 1)

                      let x = test.x
                    `,
					compositeKind.Keyword(),
					compositeKind.Annotation(),
					interfaceType,
					compositeKind.TransferOperator(),
					compositeKind.ConstructionKeyword(),
				),
			)

			errs := ExpectCheckerErrors(t, err, 1)

			assert.IsType(t, &sema.NotDeclaredMemberError{}, errs[0])
		})
	}
}

func TestCheckInterfaceFunctionUse(t *testing.T) {

	t.Parallel()

	for _, compositeKind := range common.CompositeKindsWithFieldsAndFunctions {

		var setupCode, identifier string
		if compositeKind != common.CompositeKindContract {
			identifier = "test"

			interfaceType := AsInterfaceType("Test", compositeKind)

			setupCode = fmt.Sprintf(
				`let test: %[1]s%[2]s %[3]s %[4]s TestImpl%[5]s`,
				compositeKind.Annotation(),
				interfaceType,
				compositeKind.TransferOperator(),
				compositeKind.ConstructionKeyword(),
				constructorArguments(compositeKind),
			)
		} else {
			identifier = "TestImpl"
		}

		t.Run(compositeKind.Keyword(), func(t *testing.T) {

			_, err := ParseAndCheck(t,
				fmt.Sprintf(
					`
                      %[1]s interface Test {
                          fun test(): Int
                      }

                      %[1]s TestImpl: Test {
                          fun test(): Int {
                              return 2
                          }
                      }

                      %[2]s

                      let val = %[3]s.test()
                    `,
					compositeKind.Keyword(),
					setupCode,
					identifier,
				),
			)

			require.NoError(t, err)
		})
	}
}

func TestCheckInvalidInterfaceUndeclaredFunctionUse(t *testing.T) {

	t.Parallel()

	for _, compositeKind := range common.CompositeKindsWithFieldsAndFunctions {

		if compositeKind == common.CompositeKindContract {
			continue
		}

		t.Run(compositeKind.Keyword(), func(t *testing.T) {

			interfaceType := AsInterfaceType("Test", compositeKind)

			_, err := ParseAndCheck(t,
				fmt.Sprintf(
					`
                      %[1]s interface Test {}

                      %[1]s TestImpl: Test {
                          fun test(): Int {
                              return 2
                          }
                      }

                      let test: %[2]s%[3]s %[4]s %[5]s TestImpl%[6]s

                      let val = test.test()
                    `,
					compositeKind.Keyword(),
					compositeKind.Annotation(),
					interfaceType,
					compositeKind.TransferOperator(),
					compositeKind.ConstructionKeyword(),
					constructorArguments(compositeKind),
				),
			)

			errs := ExpectCheckerErrors(t, err, 1)

			assert.IsType(t, &sema.NotDeclaredMemberError{}, errs[0])
		})
	}
}

func TestCheckInvalidInterfaceConformanceInitializerExplicitMismatch(t *testing.T) {

	t.Parallel()

	for _, kind := range common.CompositeKindsWithFieldsAndFunctions {
		t.Run(kind.Keyword(), func(t *testing.T) {

			_, err := ParseAndCheck(t,
				fmt.Sprintf(
					`
                      %[1]s interface Test {
                          init(x: Int)
                      }

                      %[1]s TestImpl: Test {
                          init(x: Bool) {}
                      }
                    `,
					kind.Keyword(),
				),
			)

			errs := ExpectCheckerErrors(t, err, 1)

			assert.IsType(t, &sema.ConformanceError{}, errs[0])
		})
	}
}

func TestCheckInvalidInterfaceConformanceInitializerImplicitMismatch(t *testing.T) {

	t.Parallel()

	for _, kind := range common.CompositeKindsWithFieldsAndFunctions {
		t.Run(kind.Keyword(), func(t *testing.T) {

			_, err := ParseAndCheck(t,
				fmt.Sprintf(
					`
                      %[1]s interface Test {
                          init(x: Int)
                      }

                      %[1]s TestImpl: Test {
                      }
                    `,
					kind.Keyword(),
				),
			)

			errs := ExpectCheckerErrors(t, err, 1)

			assert.IsType(t, &sema.ConformanceError{}, errs[0])
		})
	}
}

func TestCheckInvalidInterfaceConformanceMissingFunction(t *testing.T) {

	t.Parallel()

	for _, kind := range common.CompositeKindsWithFieldsAndFunctions {
		t.Run(kind.Keyword(), func(t *testing.T) {

			_, err := ParseAndCheck(t,
				fmt.Sprintf(
					`
                      %[1]s interface Test {
                          fun test(): Int
                      }

                      %[1]s TestImpl: Test {}
                    `,
					kind.Keyword(),
				),
			)

			errs := ExpectCheckerErrors(t, err, 1)

			assert.IsType(t, &sema.ConformanceError{}, errs[0])
		})
	}
}

func TestCheckInvalidInterfaceConformanceFunctionMismatch(t *testing.T) {

	t.Parallel()

	for _, kind := range common.CompositeKindsWithFieldsAndFunctions {
		t.Run(kind.Keyword(), func(t *testing.T) {

			_, err := ParseAndCheck(t,
				fmt.Sprintf(
					`
                      %[1]s interface Test {
                          fun test(): Int
                      }

                      %[1]s TestImpl: Test {
                          fun test(): Bool {
                              return true
                          }
                      }
                    `,
					kind.Keyword(),
				),
			)

			errs := ExpectCheckerErrors(t, err, 1)

			assert.IsType(t, &sema.ConformanceError{}, errs[0])
		})
	}
}

func TestCheckInvalidInterfaceConformanceFunctionPrivateAccessModifier(t *testing.T) {

	t.Parallel()

	for _, kind := range common.CompositeKindsWithFieldsAndFunctions {
		t.Run(kind.Keyword(), func(t *testing.T) {

			_, err := ParseAndCheck(t,
				fmt.Sprintf(
					`
                      %[1]s interface Test {
                          fun test(): Int
                      }

                      %[1]s TestImpl: Test {
                          priv fun test(): Int {
                              return 1
                          }
                      }
                    `,
					kind.Keyword(),
				),
			)

			errs := ExpectCheckerErrors(t, err, 1)

			assert.IsType(t, &sema.ConformanceError{}, errs[0])
		})
	}
}

func TestCheckInvalidInterfaceConformanceMissingField(t *testing.T) {

	t.Parallel()

	for _, kind := range common.AllCompositeKinds {

		if !kind.SupportsInterfaces() {
			continue
		}

		var interfaceBody string
		if kind == common.CompositeKindEvent {
			interfaceBody = "(x: Int)"
		} else {
			interfaceBody = "{ x: Int }"
		}

		var conformanceBody string
		if kind == common.CompositeKindEvent {
			conformanceBody = "()"
		} else {
			conformanceBody = "{}"
		}

		t.Run(kind.Keyword(), func(t *testing.T) {

			_, err := ParseAndCheck(t,
				fmt.Sprintf(
					`
                      %[1]s interface Test %[2]s

                      %[1]s TestImpl: Test %[3]s

                    `,
					kind.Keyword(),
					interfaceBody,
					conformanceBody,
				),
			)

			errs := ExpectCheckerErrors(t, err, 1)

			assert.IsType(t, &sema.ConformanceError{}, errs[0])
		})
	}
}

func TestCheckInvalidInterfaceConformanceFieldTypeMismatch(t *testing.T) {

	t.Parallel()

	for _, kind := range common.CompositeKindsWithFieldsAndFunctions {
		t.Run(kind.Keyword(), func(t *testing.T) {

			_, err := ParseAndCheck(t,
				fmt.Sprintf(
					`
                      %[1]s interface Test {
                          x: Int
                      }

                      %[1]s TestImpl: Test {
                          var x: Bool
                          init(x: Bool) {
                             self.x = x
                          }
                      }
                    `,
					kind.Keyword(),
				),
			)

			errs := ExpectCheckerErrors(t, err, 1)

			assert.IsType(t, &sema.ConformanceError{}, errs[0])
		})
	}
}

func TestCheckInvalidInterfaceConformanceFieldPrivateAccessModifier(t *testing.T) {

	t.Parallel()

	for _, kind := range common.CompositeKindsWithFieldsAndFunctions {
		t.Run(kind.Keyword(), func(t *testing.T) {

			_, err := ParseAndCheck(t,
				fmt.Sprintf(
					`
                      %[1]s interface Test {
                          x: Int
                      }

                      %[1]s TestImpl: Test {
                          priv var x: Int

                          init(x: Int) {
                             self.x = x
                          }
                      }
                    `,
					kind.Keyword(),
				),
			)

			errs := ExpectCheckerErrors(t, err, 1)

			assert.IsType(t, &sema.ConformanceError{}, errs[0])
		})
	}
}

func TestCheckInvalidInterfaceConformanceFieldMismatchAccessModifierMoreRestrictive(t *testing.T) {

	t.Parallel()

	for _, kind := range common.CompositeKindsWithFieldsAndFunctions {
		t.Run(kind.Keyword(), func(t *testing.T) {

			_, err := ParseAndCheck(t,
				fmt.Sprintf(
					`
                      %[1]s interface Test {
                          pub(set) x: Int
                      }

                      %[1]s TestImpl: Test {
                          pub var x: Int

                          init(x: Int) {
                             self.x = x
                          }
                      }
                    `,
					kind.Keyword(),
				),
			)

			errs := ExpectCheckerErrors(t, err, 1)

			assert.IsType(t, &sema.ConformanceError{}, errs[0])
		})
	}
}

func TestCheckInvalidInterfaceConformanceFunctionMismatchAccessModifierMoreRestrictive(t *testing.T) {

	t.Parallel()

	for _, kind := range common.CompositeKindsWithFieldsAndFunctions {
		t.Run(kind.Keyword(), func(t *testing.T) {

			_, err := ParseAndCheck(t,
				fmt.Sprintf(
					`
                      %[1]s interface Test {
                          pub fun x()
                      }

                      %[1]s TestImpl: Test {
                          access(account) fun x() {}
                      }
                    `,
					kind.Keyword(),
				),
			)

			errs := ExpectCheckerErrors(t, err, 1)

			assert.IsType(t, &sema.ConformanceError{}, errs[0])
		})
	}
}

func TestCheckInterfaceConformanceFieldMorePermissiveAccessModifier(t *testing.T) {

	t.Parallel()

	for _, kind := range common.CompositeKindsWithFieldsAndFunctions {
		t.Run(kind.Keyword(), func(t *testing.T) {

			_, err := ParseAndCheck(t,
				fmt.Sprintf(
					`
                      %[1]s interface Test {
                          pub x: Int
                      }

                      %[1]s TestImpl: Test {
                          pub(set) var x: Int

                          init(x: Int) {
                             self.x = x
                          }
                      }
                    `,
					kind.Keyword(),
				),
			)

			require.NoError(t, err)
		})
	}
}

func TestCheckInvalidInterfaceConformanceKindFieldFunctionMismatch(t *testing.T) {

	t.Parallel()

	for _, kind := range common.CompositeKindsWithFieldsAndFunctions {
		t.Run(kind.Keyword(), func(t *testing.T) {

			_, err := ParseAndCheck(t,
				fmt.Sprintf(
					`
                      %[1]s interface Test {
                          x: Bool
                      }

                      %[1]s TestImpl: Test {
                          fun x(): Bool {
                              return true
                          }
                      }
                    `,
					kind.Keyword(),
				),
			)

			errs := ExpectCheckerErrors(t, err, 1)

			assert.IsType(t, &sema.ConformanceError{}, errs[0])
		})
	}
}

func TestCheckInvalidInterfaceConformanceKindFunctionFieldMismatch(t *testing.T) {

	t.Parallel()

	for _, kind := range common.CompositeKindsWithFieldsAndFunctions {
		t.Run(kind.Keyword(), func(t *testing.T) {

			_, err := ParseAndCheck(t,
				fmt.Sprintf(
					`
                      %[1]s interface Test {
                          fun x(): Bool
                      }

                      %[1]s TestImpl: Test {
                          var x: Bool

                          init(x: Bool) {
                             self.x = x
                          }
                      }
                    `,
					kind.Keyword(),
				),
			)

			errs := ExpectCheckerErrors(t, err, 1)

			assert.IsType(t, &sema.ConformanceError{}, errs[0])
		})
	}
}

func TestCheckInvalidInterfaceConformanceFieldKindLetVarMismatch(t *testing.T) {

	t.Parallel()

	for _, kind := range common.CompositeKindsWithFieldsAndFunctions {
		t.Run(kind.Keyword(), func(t *testing.T) {

			_, err := ParseAndCheck(t,
				fmt.Sprintf(
					`
                      %[1]s interface Test {
                          let x: Bool
                      }

                      %[1]s TestImpl: Test {
                          var x: Bool

                          init(x: Bool) {
                             self.x = x
                          }
                      }
                    `,
					kind.Keyword(),
				),
			)

			errs := ExpectCheckerErrors(t, err, 1)

			assert.IsType(t, &sema.ConformanceError{}, errs[0])
		})
	}
}

func TestCheckInvalidInterfaceConformanceFieldKindVarLetMismatch(t *testing.T) {

	t.Parallel()

	for _, kind := range common.CompositeKindsWithFieldsAndFunctions {
		t.Run(kind.Keyword(), func(t *testing.T) {

			_, err := ParseAndCheck(t,
				fmt.Sprintf(
					`
                      %[1]s interface Test {
                          var x: Bool
                      }

                      %[1]s TestImpl: Test {
                          let x: Bool

                          init(x: Bool) {
                             self.x = x
                          }
                      }
                    `,
					kind.Keyword(),
				),
			)

			errs := ExpectCheckerErrors(t, err, 1)

			assert.IsType(t, &sema.ConformanceError{}, errs[0])
		})
	}
}

func TestCheckInterfaceConformanceFunctionArgumentLabelMatch(t *testing.T) {

	t.Parallel()

	for _, kind := range common.CompositeKindsWithFieldsAndFunctions {
		t.Run(kind.Keyword(), func(t *testing.T) {

			_, err := ParseAndCheck(t,
				fmt.Sprintf(
					`
                      %[1]s interface Test {
                          fun x(z: Int)
                      }

                      %[1]s TestImpl: Test {
                          fun x(z: Int) {}
                      }
                    `,
					kind.Keyword(),
				),
			)

			require.NoError(t, err)
		})
	}
}

func TestCheckInvalidInterfaceConformanceFunctionArgumentLabelMismatch(t *testing.T) {

	t.Parallel()

	for _, kind := range common.CompositeKindsWithFieldsAndFunctions {
		t.Run(kind.Keyword(), func(t *testing.T) {

			_, err := ParseAndCheck(t,
				fmt.Sprintf(
					`
                      %[1]s interface Test {
                          fun x(y: Int)
                      }

                      %[1]s TestImpl: Test {
                          fun x(z: Int) {}
                      }
                    `,
					kind.Keyword(),
				),
			)

			errs := ExpectCheckerErrors(t, err, 1)

			assert.IsType(t, &sema.ConformanceError{}, errs[0])
		})
	}
}

func TestCheckInvalidInterfaceConformanceRepetition(t *testing.T) {

	t.Parallel()

	for _, kind := range common.AllCompositeKinds {

		if !kind.SupportsInterfaces() {
			continue
		}

		body := "{}"
		if kind == common.CompositeKindEvent {
			body = "()"
		}

		t.Run(kind.Keyword(), func(t *testing.T) {

			_, err := ParseAndCheck(t,
				fmt.Sprintf(
					`
                      %[1]s interface X %[2]s

                      %[1]s interface Y %[2]s

                      %[1]s TestImpl: X, Y, X {}
                    `,
					kind.Keyword(),
					body,
				),
			)

			errs := ExpectCheckerErrors(t, err, 1)

			assert.IsType(t, &sema.DuplicateConformanceError{}, errs[0])
		})
	}
}

func TestCheckInvalidInterfaceTypeAsValue(t *testing.T) {

	t.Parallel()

	for _, kind := range common.AllCompositeKinds {

		if !kind.SupportsInterfaces() {
			continue
		}

		body := "{}"
		if kind == common.CompositeKindEvent {
			body = "()"
		}

		t.Run(kind.Keyword(), func(t *testing.T) {

			_, err := ParseAndCheck(t,
				fmt.Sprintf(
					`
                      %[1]s interface X %[2]s

                      let x = X
                    `,
					kind.Keyword(),
					body,
				),
			)

			errs := ExpectCheckerErrors(t, err, 1)

			assert.IsType(t, &sema.NotDeclaredError{}, errs[0])
		})
	}
}

func TestCheckInterfaceWithFieldHavingStructType(t *testing.T) {

	t.Parallel()

	test := func(firstKind, secondKind common.CompositeKind) {

		testName := fmt.Sprintf(
			"%s in %s",
			firstKind.Keyword(),
			secondKind.Keyword(),
		)

		t.Run(testName, func(t *testing.T) {

			t.Parallel()

			_, err := ParseAndCheck(t,
				fmt.Sprintf(
					`
                          %[1]s S {}

                          %[2]s interface I {
                              s: %[3]sS
                          }
                        `,
					firstKind.Keyword(),
					secondKind.Keyword(),
					firstKind.Annotation(),
				),
			)

			// `firstKind` is the nested composite kind.
			// `secondKind` is the container composite kind.
			// Resource composites can only be nested in resource composite kinds.

			switch firstKind {
			case common.CompositeKindResource:
				switch secondKind {
				case common.CompositeKindResource,
					common.CompositeKindContract:

					require.NoError(t, err)

				default:
					errs := ExpectCheckerErrors(t, err, 1)

					assert.IsType(t, &sema.InvalidResourceFieldError{}, errs[0])
				}

			case common.CompositeKindContract:
				switch secondKind {
				case common.CompositeKindResource,
					common.CompositeKindStructure:

					require.NoError(t, err)

				default:
					errs := ExpectCheckerErrors(t, err, 1)

					assert.IsType(t, &sema.FieldTypeNotStorableError{}, errs[0])
				}

			default:
				require.NoError(t, err)
			}
		})
	}

	for _, firstKind := range common.CompositeKindsWithFieldsAndFunctions {
		for _, secondKind := range common.CompositeKindsWithFieldsAndFunctions {

			test(firstKind, secondKind)
		}
	}
}

func TestCheckInterfaceWithFunctionHavingStructType(t *testing.T) {

	t.Parallel()

	for _, firstKind := range common.CompositeKindsWithFieldsAndFunctions {
		for _, secondKind := range common.CompositeKindsWithFieldsAndFunctions {

			testName := fmt.Sprintf(
				"%s/%s",
				firstKind.Keyword(),
				secondKind.Keyword(),
			)

			t.Run(testName, func(t *testing.T) {

				_, err := ParseAndCheck(t,
					fmt.Sprintf(
						`
                          %[1]s S {}

                          %[2]s interface I {
                              fun s(): %[3]sS
                          }
                        `,
						firstKind.Keyword(),
						secondKind.Keyword(),
						firstKind.Annotation(),
					),
				)

				require.NoError(t, err)
			})
		}
	}
}

func TestCheckInterfaceUseCompositeInInitializer(t *testing.T) {

	t.Parallel()

	_, err := ParseAndCheck(t, `
      struct Foo {}

      struct interface Bar {
          init(foo: Foo)
      }
    `)

	require.NoError(t, err)
}

func TestCheckInterfaceSelfUse(t *testing.T) {

	t.Parallel()

	declarationKinds := []common.DeclarationKind{
		common.DeclarationKindInitializer,
		common.DeclarationKindFunction,
	}

	for _, compositeKind := range common.CompositeKindsWithFieldsAndFunctions {
		for _, declarationKind := range declarationKinds {

			testName := fmt.Sprintf("%s %s", compositeKind, declarationKind)

			innerDeclaration := ""
			switch declarationKind {
			case common.DeclarationKindInitializer:
				innerDeclaration = declarationKind.Keywords()

			case common.DeclarationKindFunction:
				innerDeclaration = fmt.Sprintf("%s test", declarationKind.Keywords())

			default:
				panic(errors.NewUnreachableError())
			}

			t.Run(testName, func(t *testing.T) {

				_, err := ParseAndCheck(t,
					fmt.Sprintf(
						`
                          %[1]s interface Bar {
                              balance: Int

                              %[2]s(balance: Int) {
                                  post {
                                      self.balance == balance
                                  }
                              }
                          }
                        `,
						compositeKind.Keyword(),
						innerDeclaration,
					),
				)

				require.NoError(t, err)
			})
		}
	}
}

func TestCheckInvalidContractInterfaceConformanceMissingTypeRequirement(t *testing.T) {

	t.Parallel()

	_, err := ParseAndCheck(t,
		`
          contract interface Test {
              struct Nested {}
          }

          contract TestImpl: Test {
              // missing 'Nested'
          }
        `,
	)

	errs := ExpectCheckerErrors(t, err, 1)

	assert.IsType(t, &sema.ConformanceError{}, errs[0])
}

func TestCheckInvalidContractInterfaceConformanceTypeRequirementKindMismatch(t *testing.T) {

	t.Parallel()

	_, err := ParseAndCheck(t,
		`
          contract interface Test {
              struct Nested {}
          }

          contract TestImpl: Test {
              // expected struct, not struct interface
              struct interface Nested {}
          }
        `,
	)

	errs := ExpectCheckerErrors(t, err, 1)

	assert.IsType(t, &sema.DeclarationKindMismatchError{}, errs[0])
}

func TestCheckInvalidContractInterfaceConformanceTypeRequirementMismatch(t *testing.T) {

	t.Parallel()

	_, err := ParseAndCheck(t,
		`
         contract interface Test {
             struct Nested {}
         }

         contract TestImpl: Test {
             // expected struct
             resource Nested {}
         }
        `,
	)

	errs := ExpectCheckerErrors(t, err, 1)

	assert.IsType(t, &sema.CompositeKindMismatchError{}, errs[0])
}

func TestCheckContractInterfaceTypeRequirement(t *testing.T) {

	t.Parallel()

	_, err := ParseAndCheck(t,
		`
          contract interface Test {
              struct Nested {
                  fun test(): Int
              }
          }
        `,
	)

	require.NoError(t, err)
}

func TestCheckContractInterfaceTypeRequirementFunctionImplementation(t *testing.T) {

	t.Parallel()

	_, err := ParseAndCheck(t,
		`
          contract interface Test {
              struct Nested {
                  fun test(): Int {
                      return 1
                  }
              }
          }
        `,
	)

	require.NoError(t, err)

}

func TestCheckInvalidContractInterfaceTypeRequirementMissingFunction(t *testing.T) {

	t.Parallel()

	_, err := ParseAndCheck(t,
		`
          contract interface Test {
              struct Nested {
                  fun test(): Int
              }
          }

          contract TestImpl: Test {
             struct Nested {
                 // missing function 'test'
             }
          }
        `,
	)

	errs := ExpectCheckerErrors(t, err, 1)

	assert.IsType(t, &sema.ConformanceError{}, errs[0])
}

func TestCheckContractInterfaceTypeRequirementWithFunction(t *testing.T) {

	t.Parallel()

	_, err := ParseAndCheck(t,
		`
          contract interface Test {
              struct Nested {
                  fun test(): Int
              }
          }

          contract TestImpl: Test {
             struct Nested {
                  fun test(): Int {
                      return 1
                  }
             }
          }
        `,
	)

	require.NoError(t, err)
}

func TestCheckContractInterfaceTypeRequirementConformanceMissingMembers(t *testing.T) {

	t.Parallel()

	_, err := ParseAndCheck(t,
		`
          contract interface Test {

              struct interface NestedInterface {
                  fun test(): Bool
              }

              struct Nested: NestedInterface {
                  // missing function 'test' is valid:
                  // 'Nested' is a requirement, not an actual declaration
              }
          }
        `,
	)

	require.NoError(t, err)
}

func TestCheckInvalidContractInterfaceTypeRequirementConformance(t *testing.T) {

	t.Parallel()

	_, err := ParseAndCheck(t,
		`
          contract interface Test {

              struct interface NestedInterface {
                  fun test(): Bool
              }

              struct Nested: NestedInterface {
                  // return type mismatch, should be 'Bool'
                  fun test(): Int
              }
          }
        `,
	)

	errs := ExpectCheckerErrors(t, err, 1)

	assert.IsType(t, &sema.ConformanceError{}, errs[0])
}

func TestCheckInvalidContractInterfaceTypeRequirementConformanceMissingFunction(t *testing.T) {

	t.Parallel()

	_, err := ParseAndCheck(t,
		`
          contract interface Test {

              struct interface NestedInterface {
                  fun test(): Bool
              }

              struct Nested: NestedInterface {}
          }

          contract TestImpl: Test {

              struct Nested: Test.NestedInterface {
                  // missing function 'test'
              }
          }
        `,
	)

	errs := ExpectCheckerErrors(t, err, 1)

	assert.IsType(t, &sema.ConformanceError{}, errs[0])
}

func TestCheckInvalidContractInterfaceTypeRequirementMissingConformance(t *testing.T) {

	t.Parallel()

	_, err := ParseAndCheck(t,
		`
          contract interface Test {

              struct interface NestedInterface {
                  fun test(): Bool
              }

              struct Nested: NestedInterface {}
          }

          contract TestImpl: Test {

              // missing conformance to 'Test.NestedInterface'
              struct Nested {
                  fun test(): Bool {
                      return true
                  }
              }
          }
        `,
	)

	errs := ExpectCheckerErrors(t, err, 1)

	assert.IsType(t, &sema.MissingConformanceError{}, errs[0])
}

func TestCheckContractInterfaceTypeRequirementImplementation(t *testing.T) {

	t.Parallel()

	_, err := ParseAndCheck(t,
		`
          struct interface OtherInterface {}

          contract interface Test {

              struct interface NestedInterface {
                  fun test(): Bool
              }

              struct Nested: NestedInterface {}
          }

          contract TestImpl: Test {

              struct Nested: Test.NestedInterface, OtherInterface {
                  fun test(): Bool {
                      return true
                  }
              }
          }
        `,
	)

	require.NoError(t, err)
}

func TestCheckContractInterfaceFungibleToken(t *testing.T) {

	t.Parallel()

	const code = examples.FungibleTokenContractInterface

	_, err := ParseAndCheck(t, code)
	require.NoError(t, err)
}

func TestCheckContractInterfaceFungibleTokenConformance(t *testing.T) {

	t.Parallel()

	code := examples.FungibleTokenContractInterface + "\n" + examples.ExampleFungibleTokenContract

	_, err := ParseAndCheckWithPanic(t, code)
	require.NoError(t, err)
}

func BenchmarkContractInterfaceFungibleToken(b *testing.B) {

	const code = examples.FungibleTokenContractInterface

	program, err := parser2.ParseProgram(code)
	if err != nil {
		b.Fatal(err)
	}

	b.ReportAllocs()
	b.ResetTimer()

	for i := 0; i < b.N; i++ {
		checker, err := sema.NewChecker(
			program,
			TestLocation,
			sema.WithAccessCheckMode(sema.AccessCheckModeNotSpecifiedUnrestricted),
		)
		if err != nil {
			b.Fatal(err)
		}
		err = checker.Check()
		if err != nil {
			b.Fatal(err)
		}
	}
}

func BenchmarkCheckContractInterfaceFungibleTokenConformance(b *testing.B) {

	code := examples.FungibleTokenContractInterface + "\n" + examples.ExampleFungibleTokenContract

	program, err := parser2.ParseProgram(code)
	if err != nil {
		b.Fatal(err)
	}

	panicDeclarationOption := sema.WithPredeclaredValues(
		stdlib.StandardLibraryFunctions{
			stdlib.PanicFunction,
		}.ToSemaValueDeclarations(),
	)

	b.ReportAllocs()
	b.ResetTimer()

	for i := 0; i < b.N; i++ {
		checker, err := sema.NewChecker(
			program,
			TestLocation,
			sema.WithAccessCheckMode(sema.AccessCheckModeNotSpecifiedUnrestricted),
			panicDeclarationOption,
		)
		if err != nil {
			b.Fatal(err)
		}
		err = checker.Check()
		if err != nil {
			b.Fatal(err)
		}
	}
}

func TestCheckContractInterfaceFungibleTokenUse(t *testing.T) {

	t.Parallel()

	code := examples.FungibleTokenContractInterface + "\n" +
		examples.ExampleFungibleTokenContract + "\n" + `

      fun test(): Int {
          let publisher <- ExampleToken.sprout(balance: 100)
          let receiver <- ExampleToken.sprout(balance: 0)

          let withdrawn <- publisher.withdraw(amount: 60)
          receiver.deposit(vault: <-withdrawn)

          let publisherBalance = publisher.balance
          let receiverBalance = receiver.balance

          destroy publisher
          destroy receiver

          return receiverBalance
      }
    `

	_, err := ParseAndCheckWithPanic(t, code)

	require.NoError(t, err)
}

// TestCheckInvalidInterfaceUseAsTypeSuggestion tests that an interface
// can not be used as a type, and the suggestion to fix it is correct
//
func TestCheckInvalidInterfaceUseAsTypeSuggestion(t *testing.T) {

	t.Parallel()

	checker, err := ParseAndCheckWithPanic(t, `
      struct interface I {}

      let s: ((I): {Int: I}) = panic("")
    `)

	errs := ExpectCheckerErrors(t, err, 1)

	require.IsType(t, &sema.InvalidInterfaceTypeError{}, errs[0])

	iType := RequireGlobalType(t, checker.Elaboration, "I").(*sema.InterfaceType)

	assert.Equal(t,
		&sema.FunctionType{
			Parameters: []*sema.Parameter{
				{
					TypeAnnotation: sema.NewTypeAnnotation(
						&sema.RestrictedType{
							Type: sema.AnyStructType,
							Restrictions: []*sema.InterfaceType{
								iType,
							},
						},
					),
				},
			},
			ReturnTypeAnnotation: sema.NewTypeAnnotation(
				&sema.DictionaryType{
					KeyType: sema.IntType,
					ValueType: &sema.RestrictedType{
						Type: sema.AnyStructType,
						Restrictions: []*sema.InterfaceType{
							iType,
						},
					},
				},
			),
		},
		errs[0].(*sema.InvalidInterfaceTypeError).ExpectedType,
	)
}

<<<<<<< HEAD
//MultipleInterfaceDefaultImplementation
func TestCheckInvalidMultipleInterfaceDefaultImplementation(t *testing.T) {

	t.Parallel()

	_, err := ParseAndCheck(t, `
    struct interface InterfaceA {
        fun test(): Int {
            return 41
        }
    }

    struct interface InterfaceB {
        fun test(): Int {
            return 41
        }
    }
    
    struct Test:  InterfaceA, InterfaceB   {

    }

    `)

	errs := ExpectCheckerErrors(t, err, 1)

	require.IsType(t, &sema.MultipleInterfaceDefaultImplementationsError{}, errs[0])

}

func TestCheckMultipleInterfaceDefaultImplementationWhenOverriden(t *testing.T) {

	t.Parallel()

	_, err := ParseAndCheck(t, `
    struct interface InterfaceA {
        fun test(): Int{
            return 41
        }
    }

    struct interface InterfaceB {
        fun test(): Int {
            return 41
        }
    }
    
    struct Test:  InterfaceA, InterfaceB {
        fun test(): Int {
            return 42
        }
    }


    `)

	require.NoError(t, err)

}

func TestCheckMultipleInterfaceSingleInterfaceDefaultImplementation(t *testing.T) {

	t.Parallel()

	_, err := ParseAndCheck(t, `
    struct interface InterfaceA {
        fun test(): Int {
            return 41
        }
    }

    struct interface InterfaceB {
        fun test(): Int
    }
    
    struct Test:  InterfaceA, InterfaceB {

    }

    `)

	errs := ExpectCheckerErrors(t, err, 1)

	require.IsType(t, &sema.ConformanceError{}, errs[0])

}

func TestCheckMultipleInterfaceSingleInterfaceDefaultImplementationWhenOverridden(t *testing.T) {

	t.Parallel()

	_, err := ParseAndCheck(t, `
    struct interface InterfaceA {
        fun test(): Int {
            return 41
        }
    }

    struct interface InterfaceB {
        fun test(): Int
    }
    
    struct Test:  InterfaceA, InterfaceB {
        fun test(): Int {
            return 42
        }
    }


    `)
	require.NoError(t, err)

=======
func TestCheckBadStructInterface(t *testing.T) {
	t.Parallel()

	_, err := ParseAndCheck(t, "struct interface var { contract h : var { contract h { } contract h { contract h { } } } }")

	errs := ExpectCheckerErrors(t, err, 12)

	assert.IsType(t, &sema.InvalidNestedDeclarationError{}, errs[0])
	assert.IsType(t, &sema.InvalidNestedDeclarationError{}, errs[1])
	assert.IsType(t, &sema.InvalidNestedDeclarationError{}, errs[2])
	assert.IsType(t, &sema.RedeclarationError{}, errs[3])
	assert.IsType(t, &sema.RedeclarationError{}, errs[4])
	assert.IsType(t, &sema.InvalidNestedDeclarationError{}, errs[5])
	assert.IsType(t, &sema.RedeclarationError{}, errs[6])
	assert.IsType(t, &sema.RedeclarationError{}, errs[7])
	assert.IsType(t, &sema.RedeclarationError{}, errs[8])
	assert.IsType(t, &sema.RedeclarationError{}, errs[9])
	assert.IsType(t, &sema.CompositeKindMismatchError{}, errs[10])
	assert.IsType(t, &sema.RedeclarationError{}, errs[11])
>>>>>>> f615beac
}<|MERGE_RESOLUTION|>--- conflicted
+++ resolved
@@ -1993,7 +1993,6 @@
 	)
 }
 
-<<<<<<< HEAD
 //MultipleInterfaceDefaultImplementation
 func TestCheckInvalidMultipleInterfaceDefaultImplementation(t *testing.T) {
 
@@ -2106,7 +2105,8 @@
     `)
 	require.NoError(t, err)
 
-=======
+}
+
 func TestCheckBadStructInterface(t *testing.T) {
 	t.Parallel()
 
@@ -2126,5 +2126,4 @@
 	assert.IsType(t, &sema.RedeclarationError{}, errs[9])
 	assert.IsType(t, &sema.CompositeKindMismatchError{}, errs[10])
 	assert.IsType(t, &sema.RedeclarationError{}, errs[11])
->>>>>>> f615beac
 }