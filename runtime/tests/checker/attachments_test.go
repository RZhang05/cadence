/*
 * Cadence - The resource-oriented smart contract programming language
 *
 * Copyright 2019-2022 Dapper Labs, Inc.
 *
 * Licensed under the Apache License, Version 2.0 (the "License");
 * you may not use this file except in compliance with the License.
 * You may obtain a copy of the License at
 *
 *   http://www.apache.org/licenses/LICENSE-2.0
 *
 * Unless required by applicable law or agreed to in writing, software
 * distributed under the License is distributed on an "AS IS" BASIS,
 * WITHOUT WARRANTIES OR CONDITIONS OF ANY KIND, either express or implied.
 * See the License for the specific language governing permissions and
 * limitations under the License.
 */

package checker

import (
	"fmt"
	"testing"

	"github.com/stretchr/testify/assert"
	"github.com/stretchr/testify/require"

	"github.com/onflow/cadence/runtime/sema"
)

func TestCheckAttachmentBasic(t *testing.T) {

	t.Parallel()

	_, err := ParseAndCheck(t, `
      attachment Test for AnyStruct {}
    `)

	require.NoError(t, err)
}

func TestCheckAttachmentRedeclaration(t *testing.T) {

	t.Parallel()

	_, err := ParseAndCheck(t, `
      struct R {}

      attachment R for AnyStruct {}`,
	)

	errs := RequireCheckerErrors(t, err, 2)

	// 2 redeclaration errors: one for the constructor, one for the type
	assert.IsType(t, &sema.RedeclarationError{}, errs[0])
	assert.IsType(t, &sema.RedeclarationError{}, errs[1])
}

func TestCheckAttachmentRedeclareInContract(t *testing.T) {

	t.Parallel()

	_, err := ParseAndCheck(t, `
        contract C {
		    attachment C for AnyStruct {}
		}
    `)

	errs := RequireCheckerErrors(t, err, 2)

	// 2 redeclaration errors: one for the constructor, one for the type
	assert.IsType(t, &sema.RedeclarationError{}, errs[0])
	assert.IsType(t, &sema.RedeclarationError{}, errs[1])
}

func TestCheckAttachmentBaseType(t *testing.T) {

	t.Parallel()

	t.Run("struct", func(t *testing.T) {

		t.Parallel()

		_, err := ParseAndCheck(t,
			`
			struct S {}
			attachment Test for S {}`,
		)

		require.NoError(t, err)
	})

	t.Run("struct interface", func(t *testing.T) {

		t.Parallel()

		_, err := ParseAndCheck(t,
			`
			struct interface S {}
			attachment Test for S {}`,
		)

		require.NoError(t, err)
	})

	t.Run("resource", func(t *testing.T) {

		t.Parallel()

		_, err := ParseAndCheck(t,
			`
			resource R {}
			attachment Test for R {}`,
		)

		require.NoError(t, err)
	})

	t.Run("resource interface", func(t *testing.T) {

		t.Parallel()

		_, err := ParseAndCheck(t,
			`
			resource interface R {}
			attachment Test for R {}`,
		)

		require.NoError(t, err)
	})

	t.Run("order", func(t *testing.T) {

		t.Parallel()

		_, err := ParseAndCheck(t,
			`
			attachment Test for R {}
			resource R {}`,
		)

		require.NoError(t, err)
	})

	t.Run("AnyStruct", func(t *testing.T) {

		t.Parallel()

		_, err := ParseAndCheck(t,
			`
			attachment Test for AnyStruct {}`,
		)

		require.NoError(t, err)
	})

	t.Run("AnyResource", func(t *testing.T) {

		t.Parallel()

		_, err := ParseAndCheck(t,
			`
			attachment Test for AnyResource {}`,
		)

		require.NoError(t, err)
	})

	t.Run("non-composite", func(t *testing.T) {

		t.Parallel()

		_, err := ParseAndCheck(t,
			`
			attachment Test for Int {}
			`,
		)

		errs := RequireCheckerErrors(t, err, 1)

		assert.IsType(t, &sema.InvalidBaseTypeError{}, errs[0])
	})

	t.Run("contract", func(t *testing.T) {

		t.Parallel()

		_, err := ParseAndCheck(t,
			`
			contract Test {}
			attachment A for Test {}
			`,
		)

		errs := RequireCheckerErrors(t, err, 1)

		assert.IsType(t, &sema.InvalidBaseTypeError{}, errs[0])
	})

	t.Run("contract interface", func(t *testing.T) {

		t.Parallel()

		_, err := ParseAndCheck(t,
			`
			contract interface Test {}
			attachment A for Test {}
			`,
		)

		errs := RequireCheckerErrors(t, err, 1)

		assert.IsType(t, &sema.InvalidBaseTypeError{}, errs[0])
	})

	t.Run("enum", func(t *testing.T) {

		t.Parallel()

		_, err := ParseAndCheck(t,
			`
			enum E: Int {}
			attachment Test for E {}
			`,
		)

		errs := RequireCheckerErrors(t, err, 1)

		assert.IsType(t, &sema.InvalidBaseTypeError{}, errs[0])
	})

	t.Run("struct attachment", func(t *testing.T) {

		t.Parallel()

		_, err := ParseAndCheck(t,
			`
			attachment S for AnyStruct {}
			attachment Test for S {}`,
		)

		errs := RequireCheckerErrors(t, err, 1)

		assert.IsType(t, &sema.InvalidBaseTypeError{}, errs[0])
	})

	t.Run("resource attachment", func(t *testing.T) {

		t.Parallel()

		_, err := ParseAndCheck(t,
			`
			attachment R for AnyResource {}
			attachment Test for R {}`,
		)

		errs := RequireCheckerErrors(t, err, 1)

		assert.IsType(t, &sema.InvalidBaseTypeError{}, errs[0])
	})

	t.Run("event", func(t *testing.T) {

		t.Parallel()

		_, err := ParseAndCheck(t,
			`
			event E()
			attachment Test for E {}`,
		)

		errs := RequireCheckerErrors(t, err, 1)

		assert.IsType(t, &sema.InvalidBaseTypeError{}, errs[0])
	})

	t.Run("recursive", func(t *testing.T) {

		t.Parallel()

		_, err := ParseAndCheck(t,
			`
			attachment A for A {}`,
		)

		errs := RequireCheckerErrors(t, err, 1)

		assert.IsType(t, &sema.InvalidBaseTypeError{}, errs[0])
	})

	t.Run("mutually recursive", func(t *testing.T) {

		t.Parallel()

		_, err := ParseAndCheck(t,
			`
			attachment A for B {}
			attachment B for A {}`,
		)

		errs := RequireCheckerErrors(t, err, 2)

		assert.IsType(t, &sema.NotDeclaredError{}, errs[0])
		assert.IsType(t, &sema.InvalidBaseTypeError{}, errs[1])
	})

	t.Run("invalid type", func(t *testing.T) {

		t.Parallel()

		_, err := ParseAndCheck(t,
			`
			attachment A for B {}`,
		)

		errs := RequireCheckerErrors(t, err, 1)

		assert.IsType(t, &sema.NotDeclaredError{}, errs[0])
	})
}

func TestCheckAttachmentBuiltin(t *testing.T) {

	t.Parallel()

	_, err := ParseAndCheck(t,
		`attachment Test for Account {}`,
	)

	errs := RequireCheckerErrors(t, err, 1)

	assert.IsType(t, &sema.InvalidBaseTypeError{}, errs[0])
}

func TestCheckAttachmentNestedBaseType(t *testing.T) {

	t.Parallel()

	t.Run("struct", func(t *testing.T) {

		t.Parallel()

		_, err := ParseAndCheck(t,
			`
			struct S {
				attachment Test for S {}
			}
			`,
		)

		errs := RequireCheckerErrors(t, err, 1)

		assert.IsType(t, &sema.InvalidNestedDeclarationError{}, errs[0])
	})

	t.Run("struct interface", func(t *testing.T) {

		t.Parallel()

		_, err := ParseAndCheck(t,
			`
			struct interface S {
				attachment Test for S {}
			}
			`,
		)

		errs := RequireCheckerErrors(t, err, 1)

		assert.IsType(t, &sema.InvalidNestedDeclarationError{}, errs[0])
	})

	t.Run("resource", func(t *testing.T) {

		t.Parallel()

		_, err := ParseAndCheck(t,
			`
			resource R {
				attachment Test for R {}
			}
			`,
		)

		errs := RequireCheckerErrors(t, err, 1)

		assert.IsType(t, &sema.InvalidNestedDeclarationError{}, errs[0])
	})

	t.Run("resource interface", func(t *testing.T) {

		t.Parallel()

		_, err := ParseAndCheck(t,
			`
			resource interface R {
				attachment Test for R {}
			}
			`,
		)

		errs := RequireCheckerErrors(t, err, 1)

		assert.IsType(t, &sema.InvalidNestedDeclarationError{}, errs[0])
	})

	t.Run("contract", func(t *testing.T) {

		t.Parallel()

		_, err := ParseAndCheck(t,
			`
			contract Test {
				attachment A for Test {}
			}
			`,
		)

		errs := RequireCheckerErrors(t, err, 1)

		assert.IsType(t, &sema.InvalidBaseTypeError{}, errs[0])
	})

	t.Run("qualified base type", func(t *testing.T) {

		t.Parallel()

		_, err := ParseAndCheck(t,
			`
			contract C {
				struct S {
					fun foo() {}
				}
			}
			access(all) attachment A for C.S {
				fun bar() {
					base.foo()
				}
			}
			`,
		)

		require.NoError(t, err)
	})

	t.Run("unqualified base type", func(t *testing.T) {

		t.Parallel()

		_, err := ParseAndCheck(t,
			`
			contract C {
				struct S {
					fun foo() {}
				}
			}
			access(all) attachment A for S {
			}
			`,
		)

		errs := RequireCheckerErrors(t, err, 1)

		assert.IsType(t, &sema.NotDeclaredError{}, errs[0])
	})
}

<<<<<<< HEAD
func TestCheckAttachmentTypeRequirement(t *testing.T) {
=======
func TestCheckTypeRequirementsNoLongerAllowed(t *testing.T) {
>>>>>>> 9443532a

	t.Parallel()

	t.Run("no attachment", func(t *testing.T) {

		t.Parallel()

		_, err := ParseAndCheck(t,
			`
			contract interface Test {
				attachment A for AnyStruct {
					fun foo(): Int 
				}
			}
			`,
		)

		errs := RequireCheckerErrors(t, err, 1)

		assert.IsType(t, &sema.InvalidNestedDeclarationError{}, errs[0])
	})
}

func TestCheckAttachmentWithMembers(t *testing.T) {

	t.Parallel()

	t.Run("field missing init", func(t *testing.T) {

		t.Parallel()

		_, err := ParseAndCheck(t,
			`
			resource R {}
			attachment Test for R {
				let x: Int
			}`,
		)

		errs := RequireCheckerErrors(t, err, 1)

		assert.IsType(t, &sema.MissingInitializerError{}, errs[0])
	})

	t.Run("field", func(t *testing.T) {

		t.Parallel()

		_, err := ParseAndCheck(t,
			`
			resource R {}
			attachment Test for R {
				let x: Int
				init(x: Int) {
					self.x = x
				}
			}`,
		)

		require.NoError(t, err)
	})

	t.Run("resource field", func(t *testing.T) {

		t.Parallel()

		_, err := ParseAndCheck(t,
			`
			resource R {}
			attachment Test for R {
				let x: @R
				init(x: @R) {
					self.x <- x
				}
				destroy() {
					destroy self.x
				}
			}`,
		)

		require.NoError(t, err)
	})

	t.Run("resource field no destroy", func(t *testing.T) {

		t.Parallel()

		_, err := ParseAndCheck(t,
			`
			resource R {}
			attachment Test for R {
				let x: @R
				init(x: @R) {
					self.x <- x
				}
			}`,
		)

		errs := RequireCheckerErrors(t, err, 1)

		assert.IsType(t, &sema.MissingDestructorError{}, errs[0])
	})

	t.Run("resource field in struct", func(t *testing.T) {

		t.Parallel()

		_, err := ParseAndCheck(t,
			`
			resource R {}
			attachment Test for AnyStruct {
				let x: @R
				init(x: @R) {
					self.x <- x
				}
				destroy() {
					destroy self.x
				}
			}`,
		)

		errs := RequireCheckerErrors(t, err, 2)

		assert.IsType(t, &sema.InvalidResourceFieldError{}, errs[0])
		assert.IsType(t, &sema.InvalidDestructorError{}, errs[1])
	})

	t.Run("field with same name as base type", func(t *testing.T) {

		t.Parallel()

		_, err := ParseAndCheck(t,
			`
			resource R {
				let x: Int
				init(x: Int) {
					self.x = x
				}
			}
			attachment Test for R {
				let x: Int
				init(x: Int) {
					self.x = x
				}
			}`,
		)

		require.NoError(t, err)
	})

	t.Run("method", func(t *testing.T) {

		t.Parallel()

		_, err := ParseAndCheck(t,
			`
			resource R {}
			attachment Test for R {
				fun foo() {}
			}`,
		)

		require.NoError(t, err)
	})

	t.Run("destroy", func(t *testing.T) {

		t.Parallel()

		_, err := ParseAndCheck(t,
			`
			resource R {}
			attachment Test for R {
				destroy() {}
			}`,
		)

		require.NoError(t, err)
	})

	t.Run("destroy in struct", func(t *testing.T) {

		t.Parallel()

		_, err := ParseAndCheck(t,
			`
			struct S {}
			attachment Test for S {
				destroy() {}
			}`,
		)

		errs := RequireCheckerErrors(t, err, 1)

		assert.IsType(t, &sema.InvalidDestructorError{}, errs[0])
	})
}

func TestCheckAttachmentConformance(t *testing.T) {

	t.Parallel()

	t.Run("basic", func(t *testing.T) {

		t.Parallel()

		_, err := ParseAndCheck(t,
			`
			resource R {}
			resource interface I {
			}
			attachment Test for R: I {
			}`,
		)

		require.NoError(t, err)
	})

	t.Run("field", func(t *testing.T) {

		t.Parallel()

		_, err := ParseAndCheck(t,
			`
			resource R {}
			resource interface I {
				let x: Int
			}
			attachment Test for R: I {
				let x: Int
				init(x: Int) {
					self.x = x
				}
			}`,
		)

		require.NoError(t, err)
	})

	t.Run("method", func(t *testing.T) {

		t.Parallel()

		_, err := ParseAndCheck(t,
			`
			resource R {}
			resource interface I {
				fun x(): Int
			}
			attachment Test for R: I {
				fun x(): Int { return 0 }
			}`,
		)

		require.NoError(t, err)
	})

	t.Run("field missing", func(t *testing.T) {

		t.Parallel()

		_, err := ParseAndCheck(t,
			`
			resource R {}
			resource interface I {
				let x: Int
			}
			attachment Test for R: I {
			}`,
		)

		errs := RequireCheckerErrors(t, err, 1)

		assert.IsType(t, &sema.ConformanceError{}, errs[0])
	})

	t.Run("field type", func(t *testing.T) {

		t.Parallel()

		_, err := ParseAndCheck(t,
			`
			resource R {}
			resource interface I {
				let x: Int
			}
			attachment Test for R: I {
				let x: AnyStruct
				init(x: AnyStruct) {
					self.x = x
				}
			}`,
		)

		errs := RequireCheckerErrors(t, err, 1)

		assert.IsType(t, &sema.ConformanceError{}, errs[0])
	})

	t.Run("method missing", func(t *testing.T) {

		t.Parallel()

		_, err := ParseAndCheck(t,
			`
			resource R {}
			resource interface I {
				fun x(): Int
			}
			attachment Test for R: I {
			}`,
		)

		errs := RequireCheckerErrors(t, err, 1)

		assert.IsType(t, &sema.ConformanceError{}, errs[0])
	})

	t.Run("method type", func(t *testing.T) {

		t.Parallel()

		_, err := ParseAndCheck(t,
			`
			resource R {}
			resource interface I {
				fun x(): Int
			}
			attachment Test for R: I {
				fun x(): AnyStruct { return "" }
			}`,
		)

		errs := RequireCheckerErrors(t, err, 1)

		assert.IsType(t, &sema.ConformanceError{}, errs[0])
	})

	t.Run("method missing, exists in base type", func(t *testing.T) {

		t.Parallel()

		_, err := ParseAndCheck(t,
			`
			resource R {
				fun x(): Int { return 3 }
			}
			resource interface I {
				fun x(): Int
			}
			attachment Test for R: I {
			}`,
		)

		errs := RequireCheckerErrors(t, err, 1)

		assert.IsType(t, &sema.ConformanceError{}, errs[0])
	})

	t.Run("kind mismatch resource", func(t *testing.T) {

		t.Parallel()

		_, err := ParseAndCheck(t,
			`
			resource R {}
			struct interface I {}
			attachment Test for R: I {}`,
		)

		errs := RequireCheckerErrors(t, err, 1)

		assert.IsType(t, &sema.CompositeKindMismatchError{}, errs[0])
	})

	t.Run("kind mismatch struct", func(t *testing.T) {

		t.Parallel()

		_, err := ParseAndCheck(t,
			`
			struct R {}
			resource interface I {}
			attachment Test for R: I {}`,
		)

		errs := RequireCheckerErrors(t, err, 1)

		assert.IsType(t, &sema.CompositeKindMismatchError{}, errs[0])
	})

	t.Run("conforms to base", func(t *testing.T) {

		t.Parallel()

		_, err := ParseAndCheck(t,
			`
			resource interface I {}
			attachment A for I: I {}`,
		)

		require.NoError(t, err)
	})

	t.Run("AnyResource base, resource conformance", func(t *testing.T) {

		t.Parallel()

		_, err := ParseAndCheck(t,
			`
			resource interface I {}
			attachment A for AnyResource: I {}`,
		)

		require.NoError(t, err)
	})

	t.Run("AnyStruct base, struct conformance", func(t *testing.T) {

		t.Parallel()

		_, err := ParseAndCheck(t,
			`
			struct interface I {}
			attachment A for AnyStruct: I {}`,
		)

		require.NoError(t, err)
	})

	t.Run("AnyStruct base, resource conformance", func(t *testing.T) {

		t.Parallel()

		_, err := ParseAndCheck(t,
			`
			resource interface I {}
			attachment A for AnyStruct: I {}`,
		)

		errs := RequireCheckerErrors(t, err, 1)

		assert.IsType(t, &sema.CompositeKindMismatchError{}, errs[0])
	})

	t.Run("AnyResource base, struct conformance", func(t *testing.T) {

		t.Parallel()

		_, err := ParseAndCheck(t,
			`
			struct interface I {}
			attachment A for AnyResource: I {}`,
		)

		errs := RequireCheckerErrors(t, err, 1)

		assert.IsType(t, &sema.CompositeKindMismatchError{}, errs[0])
	})

	t.Run("cross-contract concrete base", func(t *testing.T) {

		t.Parallel()

		_, err := ParseAndCheck(t,
			`
			contract C0 {
				resource interface R {}
			}
			contract C1 {
				resource R {}
				attachment A for R: C0.R {}
			}
			`,
		)

		require.NoError(t, err)
	})

	t.Run("cross-contract interface base", func(t *testing.T) {

		t.Parallel()

		_, err := ParseAndCheck(t,
			`
			contract C0 {
				resource R {}
			}
			contract C1 {
				resource interface R {}
				attachment A for C0.R: R {}
			}
			`,
		)

		require.NoError(t, err)
	})
}

func TestCheckAttachmentBase(t *testing.T) {

	t.Parallel()

	t.Run("basic", func(t *testing.T) {

		t.Parallel()

		_, err := ParseAndCheck(t,
			`
			struct S {}
			attachment Test for S {
				fun foo() {
					let x: &S = base
				}
			}`,
		)

		require.NoError(t, err)
	})

	t.Run("interface", func(t *testing.T) {

		t.Parallel()

		_, err := ParseAndCheck(t,
			`
			struct interface I {}
			attachment Test for I {
				fun foo() {
					let x: &{I} = base
				}
			}`,
		)

		require.NoError(t, err)
	})

	t.Run("init", func(t *testing.T) {

		t.Parallel()

		_, err := ParseAndCheck(t,
			`
			struct S {
				fun foo(): Int {
					return 3
				}
			}
			attachment Test for S {
				let x: Int
				init() {
					self.x = base.foo()
				}
			}`,
		)

		require.NoError(t, err)
	})

	t.Run("destroy", func(t *testing.T) {

		t.Parallel()

		_, err := ParseAndCheck(t,
			`
			resource R {
				fun foo() {}
			}
			attachment Test for R {
				destroy() {
					base.foo()
				}
			}`,
		)

		require.NoError(t, err)
	})

	t.Run("interface base", func(t *testing.T) {

		t.Parallel()

		_, err := ParseAndCheck(t,
			`
			resource interface R {
				fun foo(): Int {
					return 3
				}
			}
			attachment Test for R {
				let x: Int
				init() {
					self.x = base.foo()
				}
			}`,
		)

		require.NoError(t, err)
	})

	t.Run("base in struct", func(t *testing.T) {

		t.Parallel()

		_, err := ParseAndCheck(t,
			`
			struct S {
				let x: Int
				init() {
					self.x = base
				}
			}`,
		)

		errs := RequireCheckerErrors(t, err, 1)

		assert.IsType(t, &sema.NotDeclaredError{}, errs[0])
	})

	t.Run("base in resource", func(t *testing.T) {

		t.Parallel()

		_, err := ParseAndCheck(t,
			`
			resource S {
				let x: Int
				init() {
					self.x = base
				}
			}`,
		)

		errs := RequireCheckerErrors(t, err, 1)

		assert.IsType(t, &sema.NotDeclaredError{}, errs[0])
	})

	t.Run("base in contract", func(t *testing.T) {

		t.Parallel()

		_, err := ParseAndCheck(t,
			`
			contract S {
				let x: Int
				init() {
					self.x = base
				}
			}`,
		)

		errs := RequireCheckerErrors(t, err, 1)

		assert.IsType(t, &sema.NotDeclaredError{}, errs[0])
	})

	t.Run("base outside composite", func(t *testing.T) {

		t.Parallel()

		_, err := ParseAndCheck(t,
			`
			fun foo() {
				let x = base
			}`,
		)

		errs := RequireCheckerErrors(t, err, 1)

		assert.IsType(t, &sema.NotDeclaredError{}, errs[0])
	})
}

func TestCheckAttachmentBaseScoping(t *testing.T) {

	t.Parallel()

	t.Run("access(all) member", func(t *testing.T) {

		t.Parallel()

		_, err := ParseAndCheck(t,
			`
			access(all) struct S {
				access(all) fun foo() {}
			}
			access(all) attachment Test for S {
				fun foo() {
					base.foo()
				}
			}`,
		)

		require.NoError(t, err)
	})

	t.Run("access(self) member", func(t *testing.T) {

		t.Parallel()

		_, err := ParseAndCheck(t,
			`
			access(all) struct S {
				access(self) fun foo() {}
			}
			access(all) attachment Test for S {
				fun foo() {
					base.foo()
				}
			}`,
		)

		errs := RequireCheckerErrors(t, err, 1)

		assert.IsType(t, &sema.InvalidAccessError{}, errs[0])
	})

	t.Run("contract member", func(t *testing.T) {

		t.Parallel()

		_, err := ParseAndCheck(t,
			`
			access(all) contract C {
				access(all) struct S {
					access(contract) fun foo() {}
				}
			}
			access(all) attachment Test for C.S {
				fun foo() {
					base.foo()
				}
			}`,
		)

		errs := RequireCheckerErrors(t, err, 1)

		assert.IsType(t, &sema.InvalidAccessError{}, errs[0])
	})

	t.Run("contract member valid", func(t *testing.T) {

		t.Parallel()

		_, err := ParseAndCheck(t,
			`
			access(all) contract C {
				access(all) struct S {
					access(contract) fun foo() {}
				}
				access(all) attachment Test for S {
					fun foo() {
						base.foo()
					}
				}
			}`,
		)

		require.NoError(t, err)
	})
}

func TestCheckAttachmentBaseTyping(t *testing.T) {

	t.Parallel()

	t.Run("struct cast", func(t *testing.T) {

		t.Parallel()

		_, err := ParseAndCheck(t,
			`
			struct R: I {}
			struct interface I {}
			attachment Test for I {
				fun foo() {
					let x = base as! &{I}
				}
			}`,
		)

		require.NoError(t, err)
	})

	t.Run("resource cast", func(t *testing.T) {

		t.Parallel()

		_, err := ParseAndCheck(t,
			`
			resource R: I {}
			resource interface I {}
			attachment Test for I {
				fun foo() {
					let x = base as! &{I}
				}
			}`,
		)

		require.NoError(t, err)
	})

	t.Run("struct return", func(t *testing.T) {

		t.Parallel()

		_, err := ParseAndCheck(t,
			`
			struct interface I {}
			attachment Test for I {
				fun foo(): &{I} {
					return base
				}
			}`,
		)

		require.NoError(t, err)
	})

	t.Run("resource return", func(t *testing.T) {

		t.Parallel()

		_, err := ParseAndCheck(t,
			`
			resource interface I {}
			attachment Test for I {
				fun foo(): &{I} {
					return base
				}
			}`,
		)

		require.NoError(t, err)
	})
}

func TestCheckAttachmentSelfTyping(t *testing.T) {

	t.Parallel()

	t.Run("return self", func(t *testing.T) {

		t.Parallel()

		_, err := ParseAndCheck(t,
			`
			struct R {}
			attachment Test for R {
				fun foo(): &Test {
					return self
				}
			}`,
		)

		require.NoError(t, err)
	})

	t.Run("return self", func(t *testing.T) {

		t.Parallel()

		_, err := ParseAndCheck(t,
			`
			struct R {}
			attachment Test for R {
				fun foo(): &AnyStruct {
					return self
				}
			}`,
		)

		require.NoError(t, err)
	})

	t.Run("return self resource", func(t *testing.T) {

		t.Parallel()

		_, err := ParseAndCheck(t,
			`
			resource R {}
			attachment Test for R {
				fun foo(): &AnyResource {
					return self
				}
			}`,
		)

		require.NoError(t, err)
	})

	t.Run("return self struct interface", func(t *testing.T) {

		t.Parallel()

		_, err := ParseAndCheck(t,
			`
			struct R {}
			struct interface I {}
			attachment Test for R: I {
				fun foo(): &{I} {
					return self
				}
			}`,
		)

		require.NoError(t, err)
	})

	t.Run("return self resource interface", func(t *testing.T) {

		t.Parallel()

		_, err := ParseAndCheck(t,
			`
			resource R {}
			resource interface I {}
			attachment Test for R: I {
				fun foo(): &{I} {
					return self
				}
			}`,
		)

		require.NoError(t, err)
	})
}

func TestCheckAttachmentType(t *testing.T) {

	t.Parallel()

	t.Run("reference", func(t *testing.T) {

		t.Parallel()

		_, err := ParseAndCheck(t,
			`
			attachment T for AnyStruct {}
			fun foo(x: &T) {}
			`,
		)

		require.NoError(t, err)
	})

	t.Run("resource reference", func(t *testing.T) {

		t.Parallel()

		_, err := ParseAndCheck(t,
			`
			attachment T for AnyResource {}
			fun foo(x: &T) {}
			`,
		)

		require.NoError(t, err)
	})

	t.Run("struct resource annotation", func(t *testing.T) {

		t.Parallel()

		_, err := ParseAndCheck(t,
			`
			attachment T for AnyStruct {}
			fun foo(x: @T) {}
			`,
		)

		errs := RequireCheckerErrors(t, err, 1)

		assert.IsType(t, &sema.InvalidAttachmentAnnotationError{}, errs[0])
	})

	t.Run("resource annotation", func(t *testing.T) {

		t.Parallel()

		_, err := ParseAndCheck(t,
			`
			attachment T for AnyResource {}
			fun foo(x: @T) {
				destroy x
			}
			`,
		)

		errs := RequireCheckerErrors(t, err, 1)

		assert.IsType(t, &sema.InvalidAttachmentAnnotationError{}, errs[0])
	})

	t.Run("resource without resource annotation", func(t *testing.T) {

		t.Parallel()

		_, err := ParseAndCheck(t,
			`
			attachment T for AnyResource {}
			fun foo(x: T) {
				destroy x
			}
			`,
		)

		errs := RequireCheckerErrors(t, err, 1)

		assert.IsType(t, &sema.InvalidAttachmentAnnotationError{}, errs[0])
	})

	t.Run("optional annotation", func(t *testing.T) {

		t.Parallel()

		_, err := ParseAndCheck(t,
			`
			attachment T for AnyStruct {}
			fun foo(x: T?) {
			}
			`,
		)

		errs := RequireCheckerErrors(t, err, 1)

		assert.IsType(t, &sema.InvalidAttachmentAnnotationError{}, errs[0])
	})

	t.Run("nested", func(t *testing.T) {

		t.Parallel()

		_, err := ParseAndCheck(t,
			`
			attachment T for AnyResource {}
			fun foo(x: [T]) {
				destroy x
			}
			`,
		)

		errs := RequireCheckerErrors(t, err, 1)

		assert.IsType(t, &sema.InvalidAttachmentAnnotationError{}, errs[0])
	})

	t.Run("nested reference", func(t *testing.T) {

		t.Parallel()

		_, err := ParseAndCheck(t,
			`
			attachment T for AnyResource {}
			fun foo(x: [&T]) {
			}
			`,
		)

		require.NoError(t, err)
	})
}

func TestCheckAttachmentIllegalInit(t *testing.T) {

	t.Parallel()

	t.Run("struct", func(t *testing.T) {

		t.Parallel()

		_, err := ParseAndCheck(t,
			`attachment Test for AnyStruct {}
			let t = Test()
		`,
		)

		errs := RequireCheckerErrors(t, err, 1)

		assert.IsType(t, &sema.InvalidAttachmentUsageError{}, errs[0])
	})

	t.Run("resource", func(t *testing.T) {

		t.Parallel()

		_, err := ParseAndCheck(t,
			`attachment Test for AnyResource {}
			access(all) fun foo() {
				let t <- Test()
				destroy t
			}
		`,
		)

		errs := RequireCheckerErrors(t, err, 1)

		assert.IsType(t, &sema.InvalidAttachmentUsageError{}, errs[0])
	})
}

func TestCheckAttachmentAttachNonAttachment(t *testing.T) {

	t.Parallel()

	t.Run("non-composite", func(t *testing.T) {

		t.Parallel()

		_, err := ParseAndCheck(t,
			`
			access(all) fun A() {}
			access(all) fun foo() {
				attach A() to 4
			}
		`,
		)

		errs := RequireCheckerErrors(t, err, 1)

		assert.IsType(t, &sema.AttachNonAttachmentError{}, errs[0])
	})

	t.Run("struct", func(t *testing.T) {

		t.Parallel()

		_, err := ParseAndCheck(t,
			`
			access(all) struct S {}
			access(all) fun foo() {
				attach S() to 4
			}
		`,
		)

		errs := RequireCheckerErrors(t, err, 1)

		assert.IsType(t, &sema.AttachNonAttachmentError{}, errs[0])
	})

	t.Run("resource", func(t *testing.T) {

		t.Parallel()

		_, err := ParseAndCheck(t,
			`
			access(all) resource R {}
			access(all) fun foo() {
				attach R() to 4
			}
		`,
		)

		errs := RequireCheckerErrors(t, err, 3)

		assert.IsType(t, &sema.MissingCreateError{}, errs[0])
		assert.IsType(t, &sema.MissingMoveOperationError{}, errs[1])
		assert.IsType(t, &sema.AttachNonAttachmentError{}, errs[2])
	})

	t.Run("event", func(t *testing.T) {

		t.Parallel()

		_, err := ParseAndCheck(t,
			`
			event E()
			access(all) fun foo() {
				attach E() to 4
			}
		`,
		)

		errs := RequireCheckerErrors(t, err, 1)

		assert.IsType(t, &sema.AttachNonAttachmentError{}, errs[0])
	})

	t.Run("enum", func(t *testing.T) {

		t.Parallel()

		_, err := ParseAndCheck(t,
			`
			enum E: Int {}
			access(all) fun foo() {
				attach E(rawValue: 0) to 4
			}
		`,
		)

		errs := RequireCheckerErrors(t, err, 1)

		assert.IsType(t, &sema.AttachNonAttachmentError{}, errs[0])
	})

	t.Run("contract", func(t *testing.T) {

		t.Parallel()

		_, err := ParseAndCheck(t,
			`
			contract C {}
			access(all) fun foo() {
				attach C() to 4
			}
		`,
		)

		errs := RequireCheckerErrors(t, err, 1)

		assert.IsType(t, &sema.NotCallableError{}, errs[0])
	})
}

func TestCheckAttachmentAttachToNonComposite(t *testing.T) {

	t.Parallel()

	t.Run("non-composite", func(t *testing.T) {

		t.Parallel()

		_, err := ParseAndCheck(t,
			`
			attachment A for AnyStruct {}
			access(all) fun foo() {
				attach A() to 4
			}
		`,
		)

		errs := RequireCheckerErrors(t, err, 1)

		assert.IsType(t, &sema.AttachToInvalidTypeError{}, errs[0])
	})

	t.Run("reference", func(t *testing.T) {

		t.Parallel()

		_, err := ParseAndCheck(t,
			`
			struct S{}
			attachment A for AnyStruct {}
			access(all) fun foo() {
				let s = S()
				attach A() to (&s as &S)
			}
		`,
		)

		errs := RequireCheckerErrors(t, err, 1)

		assert.IsType(t, &sema.AttachToInvalidTypeError{}, errs[0])
	})

	t.Run("non-composite non-resource", func(t *testing.T) {

		t.Parallel()

		_, err := ParseAndCheck(t,
			`
			attachment A for AnyResource {}
			access(all) fun foo() {
				attach A() to 4
			}
		`,
		)

		errs := RequireCheckerErrors(t, err, 2)

		assert.IsType(t, &sema.TypeMismatchError{}, errs[1])
		assert.IsType(t, &sema.MissingMoveOperationError{}, errs[0])
	})

	t.Run("array", func(t *testing.T) {

		t.Parallel()

		_, err := ParseAndCheck(t,
			`
			attachment A for AnyStruct {}
			access(all) fun foo() {
				attach A() to [4]
			}
		`,
		)

		errs := RequireCheckerErrors(t, err, 1)

		assert.IsType(t, &sema.AttachToInvalidTypeError{}, errs[0])
	})

	t.Run("event", func(t *testing.T) {

		t.Parallel()

		_, err := ParseAndCheck(t,
			`
			attachment A for AnyStruct {}
			event E()
			access(all) fun foo() {
				attach A() to E()
			}
		`,
		)

		errs := RequireCheckerErrors(t, err, 1)

		assert.IsType(t, &sema.InvalidEventUsageError{}, errs[0])
	})

	t.Run("contract", func(t *testing.T) {

		t.Parallel()

		_, err := ParseAndCheck(t,
			`
			attachment A for AnyStruct {}
			contract C {}
			access(all) fun foo() {
				attach A() to C()
			}
		`,
		)

		errs := RequireCheckerErrors(t, err, 1)

		assert.IsType(t, &sema.NotCallableError{}, errs[0])
	})

	t.Run("attachment", func(t *testing.T) {

		t.Parallel()

		_, err := ParseAndCheck(t,
			`
			attachment A for AnyStruct {}
			attachment B for AnyStruct {}
			access(all) fun foo() {
				attach A() to B()
			}
		`,
		)

		errs := RequireCheckerErrors(t, err, 1)

		assert.IsType(t, &sema.InvalidAttachmentUsageError{}, errs[0])
	})

	t.Run("enum", func(t *testing.T) {

		t.Parallel()

		_, err := ParseAndCheck(t,
			`
			attachment A for AnyStruct {}
			enum E: Int { }
			access(all) fun foo() {
				attach A() to E(rawValue: 0)
			}
		`,
		)

		errs := RequireCheckerErrors(t, err, 1)

		assert.IsType(t, &sema.AttachToInvalidTypeError{}, errs[0])
	})

	t.Run("resource array", func(t *testing.T) {

		t.Parallel()

		_, err := ParseAndCheck(t,
			`
			resource R {}
			attachment A for AnyResource {}
			access(all) fun foo() {
				let r <- attach A() to <-[<-create R()]
				destroy r
			}
		`,
		)

		errs := RequireCheckerErrors(t, err, 1)

		assert.IsType(t, &sema.AttachToInvalidTypeError{}, errs[0])
	})
}

func TestCheckAttachmentAttach(t *testing.T) {

	t.Parallel()

	t.Run("struct", func(t *testing.T) {

		t.Parallel()

		_, err := ParseAndCheck(t,
			`
			struct S {}
			attachment A for S {}
			access(all) fun foo() {
				attach A() to S()
			}
		`,
		)

		require.NoError(t, err)
	})

	t.Run("loss of resource", func(t *testing.T) {

		t.Parallel()

		_, err := ParseAndCheck(t,
			`
			resource R {}
			attachment A for R {}
			access(all) fun foo() {
				attach A() to <-create R()
			}
		`,
		)

		errs := RequireCheckerErrors(t, err, 1)

		assert.IsType(t, &sema.ResourceLossError{}, errs[0])
	})

	t.Run("resource", func(t *testing.T) {

		t.Parallel()

		_, err := ParseAndCheck(t,
			`
			resource R {}
			attachment A for R {}
			access(all) fun foo() {
				let r <- attach A() to <-create R()
				destroy r
			}
		`,
		)

		require.NoError(t, err)
	})

	t.Run("enforce type", func(t *testing.T) {

		t.Parallel()

		_, err := ParseAndCheck(t,
			`
			resource R {}
			attachment A for R {}
			access(all) fun foo() {
				let r <- create R()
				let r2: @R <- attach A() to <-r
				destroy r2
			}
		`,
		)

		require.NoError(t, err)
	})

	t.Run("resource not moved", func(t *testing.T) {

		t.Parallel()

		_, err := ParseAndCheck(t,
			`
			resource R {}
			attachment A for R {}
			access(all) fun foo() {
				let r <- attach A() to create R()
				destroy r
			}
		`,
		)

		errs := RequireCheckerErrors(t, err, 1)

		assert.IsType(t, &sema.MissingMoveOperationError{}, errs[0])
	})

	t.Run("struct AnyStruct subtyping", func(t *testing.T) {

		t.Parallel()

		_, err := ParseAndCheck(t,
			`
			struct S {}
			attachment A for AnyStruct {}
			access(all) fun foo() {
				attach A() to S()
			}
		`,
		)

		require.NoError(t, err)
	})

	t.Run("cannot attach directly to AnyStruct", func(t *testing.T) {

		t.Parallel()

		_, err := ParseAndCheck(t,
			`
			struct S {}
			attachment A for AnyStruct {}
			access(all) fun foo() {
				attach A() to (S() as AnyStruct)
			}
		`,
		)

		errs := RequireCheckerErrors(t, err, 1)

		assert.IsType(t, &sema.AttachToInvalidTypeError{}, errs[0])
	})

	t.Run("cannot attach directly to AnyResource", func(t *testing.T) {

		t.Parallel()

		_, err := ParseAndCheck(t,
			`
			resource S {}
			attachment A for AnyResource {}
			access(all) fun foo() {
				destroy attach A() to <-(create S() as @AnyResource)
			}
		`,
		)

		errs := RequireCheckerErrors(t, err, 1)

		assert.IsType(t, &sema.AttachToInvalidTypeError{}, errs[0])
	})

	t.Run("resource AnyResource", func(t *testing.T) {

		t.Parallel()

		_, err := ParseAndCheck(t,
			`
			resource R {}
			attachment A for AnyResource {}
			access(all) fun foo() {
				let r <- attach A() to <-create R()
				destroy r
			}
		`,
		)

		require.NoError(t, err)
	})

	t.Run("struct interface", func(t *testing.T) {

		t.Parallel()

		_, err := ParseAndCheck(t,
			`
			struct S: I {}
			struct interface I {}
			attachment A for I {}
			access(all) fun foo() {
				attach A() to S()
			}
		`,
		)

		require.NoError(t, err)
	})

	t.Run("struct interface non-conform", func(t *testing.T) {

		t.Parallel()

		_, err := ParseAndCheck(t,
			`
			struct S {}
			struct interface I {}
			attachment A for I {}
			access(all) fun foo() {
				attach A() to S()
			}
		`,
		)

		errs := RequireCheckerErrors(t, err, 1)

		assert.IsType(t, &sema.TypeMismatchError{}, errs[0])
	})

	t.Run("resource interface", func(t *testing.T) {

		t.Parallel()

		_, err := ParseAndCheck(t,
			`
			resource R: I {}
			resource interface I {}
			attachment A for I {}
			access(all) fun foo() {
				let r <- attach A() to <-create R()
				destroy r
			}
		`,
		)

		require.NoError(t, err)
	})

	t.Run("resource interface non conform", func(t *testing.T) {

		t.Parallel()

		_, err := ParseAndCheck(t,
			`
			resource R {}
			resource interface I {}
			attachment A for I {}
			access(all) fun foo() {
				let r <- attach A() to <-create R()
				destroy r
			}
		`,
		)

		errs := RequireCheckerErrors(t, err, 1)

		assert.IsType(t, &sema.TypeMismatchError{}, errs[0])
	})

	t.Run("struct resource mismatch", func(t *testing.T) {

		t.Parallel()

		_, err := ParseAndCheck(t,
			`
			struct S {}
			resource interface I {}
			attachment A for I {}
			access(all) fun foo() {
				let r <- attach A() to S()
				destroy r
			}
		`,
		)

		errs := RequireCheckerErrors(t, err, 2)

		assert.IsType(t, &sema.MissingMoveOperationError{}, errs[0])
		assert.IsType(t, &sema.TypeMismatchError{}, errs[1])
	})

	t.Run("resource struct mismatch", func(t *testing.T) {

		t.Parallel()

		_, err := ParseAndCheck(t,
			`
			resource R {}
			struct interface I {}
			attachment A for I {}
			access(all) fun foo() {
				attach A() to <-create R()
			}
		`,
		)

		errs := RequireCheckerErrors(t, err, 1)

		assert.IsType(t, &sema.TypeMismatchError{}, errs[0])
	})

	t.Run("resource AnyStruct mismatch", func(t *testing.T) {

		t.Parallel()

		_, err := ParseAndCheck(t,
			`
			resource R {}
			attachment A for AnyStruct {}
			access(all) fun foo() {
				attach A() to <-create R()
			}
		`,
		)

		errs := RequireCheckerErrors(t, err, 1)

		assert.IsType(t, &sema.TypeMismatchError{}, errs[0])
	})

	t.Run("struct AnyResource mismatch", func(t *testing.T) {

		t.Parallel()

		_, err := ParseAndCheck(t,
			`
			struct S {}
			attachment A for AnyResource {}
			access(all) fun foo() {
				let r <- attach A() to S()
				destroy r
			}
		`,
		)

		errs := RequireCheckerErrors(t, err, 2)

		assert.IsType(t, &sema.MissingMoveOperationError{}, errs[0])
		assert.IsType(t, &sema.TypeMismatchError{}, errs[1])
	})

	t.Run("attach struct interface", func(t *testing.T) {

		t.Parallel()

		_, err := ParseAndCheck(t,
			`
			struct interface I {}
			struct S: I {}
			attachment A for AnyStruct {}
			access(all) fun foo() {
				let s: {I} = S()
				attach A() to s
			}
		`,
		)

		require.NoError(t, err)
	})
}

func TestCheckAttachmentAttachToIntersectionType(t *testing.T) {

	t.Parallel()

	t.Run("any struct intersection", func(t *testing.T) {

		t.Parallel()

		_, err := ParseAndCheck(t,
			`
			struct interface I {}
			struct S: I {}
			attachment A for AnyStruct {}
			access(all) fun foo() {
				let s: {I} = S()
				attach A() to s
			}
		`,
		)

		require.NoError(t, err)
	})

	t.Run("resource intersection", func(t *testing.T) {

		t.Parallel()

		_, err := ParseAndCheck(t,
			`
			resource interface I {}
			resource R: I {}
			attachment A for AnyResource {}
			access(all) fun foo() {
				let r: @{I} <- create R()
				destroy attach A() to <-r
			}
		`,
		)

		require.NoError(t, err)
	})

	t.Run("attach interface to struct", func(t *testing.T) {

		t.Parallel()

		_, err := ParseAndCheck(t,
			`
			struct interface I {}
			struct S: I {}
			attachment A for S {}
			access(all) fun foo() {
				let s: {I} = S()
				attach A() to s
			}
		`,
		)

		errs := RequireCheckerErrors(t, err, 1)

		assert.IsType(t, &sema.TypeMismatchError{}, errs[0])
	})

	t.Run("attach resource interface to resource interface", func(t *testing.T) {

		t.Parallel()

		_, err := ParseAndCheck(t,
			`
			resource interface I {}
			resource R: I {}
			attachment A for I {}
			access(all) fun foo() {
				let r: @{I} <- create R()
				destroy attach A() to <-r
			}
		`,
		)

		require.NoError(t, err)
	})

	t.Run("attach interface to resource", func(t *testing.T) {

		t.Parallel()

		_, err := ParseAndCheck(t,
			`
			resource interface I {}
			resource R: I {}
			attachment A for R {}
			access(all) fun foo() {
				let r: @{I} <- create R()
				destroy attach A() to <-r
			}
		`,
		)

		errs := RequireCheckerErrors(t, err, 1)

		assert.IsType(t, &sema.TypeMismatchError{}, errs[0])
	})

	t.Run("attach AnyStruct interface to struct interface", func(t *testing.T) {

		t.Parallel()

		_, err := ParseAndCheck(t,
			`
			struct interface I {}
			struct S: I {}
			attachment A for I {}
			access(all) fun foo() {
				let s: {I} = S()
				attach A() to s
			}
		`,
		)

		require.NoError(t, err)
	})

	t.Run("attach multiply intersection to struct interface", func(t *testing.T) {

		t.Parallel()

		_, err := ParseAndCheck(t,
			`
			struct interface I {}
			struct interface I2 {}
			struct S: I, I2 {}
			attachment A for I {}
			access(all) fun foo() {
				let s: {I, I2} = S()
				attach A() to s
			}
		`,
		)

		require.NoError(t, err)
	})

	t.Run("attach AnyResource interface to resource interface", func(t *testing.T) {

		t.Parallel()

		_, err := ParseAndCheck(t,
			`
			resource interface I {}
			resource R: I {}
			attachment A for I {}
			access(all) fun foo() {
				let r: @{I} <- create R()
				destroy attach A() to <-r
			}
		`,
		)

		require.NoError(t, err)
	})

	t.Run("attach multiply intersection to resource interface", func(t *testing.T) {

		t.Parallel()

		_, err := ParseAndCheck(t,
			`
			resource interface I {}
			resource interface I2 {}
			resource R: I, I2 {}
			attachment A for I {}
			access(all) fun foo() {
				let r: @{I, I2} <- create R()
				destroy attach A() to <-r
			}
		`,
		)

		require.NoError(t, err)
	})

	t.Run("attach to super interface", func(t *testing.T) {

		t.Parallel()

		_, err := ParseAndCheck(t,
			`
			resource interface I {}
			resource interface I2: I {}
			resource R: I2 {}
			attachment A for I {}
			access(all) fun foo() {
				let r: @{I2} <- create R()
				destroy attach A() to <-r
			}
		`,
		)

		require.NoError(t, err)
	})
}

func TestCheckAttachmentAttachWithArguments(t *testing.T) {

	t.Parallel()

	t.Run("attach one arg", func(t *testing.T) {

		t.Parallel()

		_, err := ParseAndCheck(t,
			`
			struct S {}
			attachment A for S {
				let x: Int 
				init(x: Int) {
					self.x = x
				}
			}
			access(all) fun foo() {
				attach A(x: 3) to S()
			}
		`,
		)

		require.NoError(t, err)
	})

	t.Run("attach base argument", func(t *testing.T) {

		t.Parallel()

		_, err := ParseAndCheck(t,
			`
			struct S {}
			attachment A for S {
				let x: Int 
				init(x: Int) {
					self.x = x
				}
			}
			access(all) fun foo() {
				attach A(x: base) to S()
			}
		`,
		)

		errs := RequireCheckerErrors(t, err, 1)

		assert.IsType(t, &sema.NotDeclaredError{}, errs[0])
	})

	t.Run("attach two arg", func(t *testing.T) {

		t.Parallel()

		_, err := ParseAndCheck(t,
			`
			struct S {}
			attachment A for S {
				let x: Int 
				let y: String
				init(x: Int, y: String) {
					self.x = x
					self.y = y
				}
			}
			access(all) fun foo() {
				attach A(x: 3, y: "") to S()
			}
		`,
		)

		require.NoError(t, err)
	})

	t.Run("missing labels", func(t *testing.T) {

		t.Parallel()

		_, err := ParseAndCheck(t,
			`
			struct S {}
			attachment A for S {
				let x: Int 
				let y: String
				init(x: Int, y: String) {
					self.x = x
					self.y = y
				}
			}
			access(all) fun foo() {
				attach A(3, "") to S()
			}
		`,
		)

		errs := RequireCheckerErrors(t, err, 2)

		assert.IsType(t, &sema.MissingArgumentLabelError{}, errs[0])
		assert.IsType(t, &sema.MissingArgumentLabelError{}, errs[1])
	})

	t.Run("wrong labels", func(t *testing.T) {

		t.Parallel()

		_, err := ParseAndCheck(t,
			`
			struct S {}
			attachment A for S {
				let x: Int 
				let y: String
				init(x: Int, y: String) {
					self.x = x
					self.y = y
				}
			}
			access(all) fun foo() {
				attach A(z: 3, a: "") to S()
			}
		`,
		)

		errs := RequireCheckerErrors(t, err, 2)

		assert.IsType(t, &sema.IncorrectArgumentLabelError{}, errs[0])
		assert.IsType(t, &sema.IncorrectArgumentLabelError{}, errs[1])
	})
}

func TestCheckAttachmentAttachInvalidType(t *testing.T) {

	t.Parallel()

	_, err := ParseAndCheck(t,
		`
		resource C {}
		attachment A for B {}
		access(all) fun foo() {
			destroy attach A() to <- create C()
		}`,
	)

	errs := RequireCheckerErrors(t, err, 2)

	assert.IsType(t, &sema.NotDeclaredError{}, errs[0])
	assert.IsType(t, &sema.TypeMismatchError{}, errs[1])
}

func TestCheckAttachmentAnyAttachmentTypes(t *testing.T) {

	type TestCase struct {
		subType         string
		setupCode       string
		expectedSuccess bool
	}

	testCases := func(resource bool) []TestCase {
		return []TestCase{
			{
				subType:         "Int",
				expectedSuccess: false,
			},
			{
				subType:         "AnyStruct",
				expectedSuccess: false,
			},
			{
				subType:         "AnyResource",
				expectedSuccess: false,
			},
			{
				setupCode:       "attachment S for AnyStruct {}",
				subType:         "S",
				expectedSuccess: !resource,
			},
			{
				setupCode:       "struct S2 {}",
				subType:         "S2",
				expectedSuccess: false,
			},
			{
				setupCode:       "struct S {}\nattachment S3 for S {}",
				subType:         "S3",
				expectedSuccess: !resource,
			},
			{
				setupCode:       "attachment R for AnyResource {}",
				subType:         "R",
				expectedSuccess: resource,
			},
			{
				setupCode:       "resource R2 {}",
				subType:         "R2",
				expectedSuccess: false,
			},
			{
				setupCode:       "resource R {}\nattachment R3 for R {}",
				subType:         "R3",
				expectedSuccess: resource,
			},
			{
				setupCode:       "event E()",
				subType:         "E",
				expectedSuccess: false,
			},
			{
				setupCode:       "contract C {}",
				subType:         "C",
				expectedSuccess: false,
			},
			{
				setupCode:       "contract interface CI {}",
				subType:         "CI",
				expectedSuccess: false,
			},
		}
	}

	t.Run("AnyStructAttachmentType", func(t *testing.T) {

		for _, testCase := range testCases(false) {
			t.Run(testCase.subType, func(t *testing.T) {

				_, err := ParseAndCheck(t,
					fmt.Sprintf(`
					%s
					access(all) fun foo(x: &%s): &AnyStructAttachment {
						return x
					}
				`, testCase.setupCode, testCase.subType),
				)

				if testCase.expectedSuccess {
					require.NoError(t, err)
				} else {
					errs := RequireCheckerErrors(t, err, 1)
					assert.IsType(t, &sema.TypeMismatchError{}, errs[0])
				}
			})
		}
	})

	t.Run("AnyResourceAttachmentType", func(t *testing.T) {
		for _, testCase := range testCases(true) {
			t.Run(testCase.subType, func(t *testing.T) {

				_, err := ParseAndCheck(t,
					fmt.Sprintf(`
					%s
					access(all) fun foo(x: &%s): &AnyResourceAttachment {
						return x
					}
				`, testCase.setupCode, testCase.subType),
				)

				if testCase.expectedSuccess {
					require.NoError(t, err)
				} else {
					errs := RequireCheckerErrors(t, err, 1)
					assert.IsType(t, &sema.TypeMismatchError{}, errs[0])
				}
			})
		}
	})
}

func TestCheckAttachmentRemove(t *testing.T) {

	t.Parallel()

	t.Run("basic struct", func(t *testing.T) {

		t.Parallel()

		_, err := ParseAndCheck(t,
			`
			struct S {}
			attachment A for S {}
			access(all) fun foo(s: S) {
				remove A from s
			}
		`,
		)

		require.NoError(t, err)
	})

	t.Run("basic resource", func(t *testing.T) {

		t.Parallel()

		_, err := ParseAndCheck(t,
			`
			resource R {}
			attachment A for R {}
			access(all) fun foo(r: @R) {
				remove A from r
				destroy r
			}
		`,
		)

		require.NoError(t, err)
	})

	t.Run("resource lost", func(t *testing.T) {

		t.Parallel()

		_, err := ParseAndCheck(t,
			`
			resource R {}
			attachment A for R {}
			access(all) fun foo(r: @R) {
				remove A from r
			}
		`,
		)

		errs := RequireCheckerErrors(t, err, 1)
		assert.IsType(t, &sema.ResourceLossError{}, errs[0])
	})

	t.Run("struct with AnyStruct base", func(t *testing.T) {

		t.Parallel()

		_, err := ParseAndCheck(t,
			`
			struct S {}
			attachment A for AnyStruct {}
			access(all) fun foo(s: S) {
				remove A from s
			}
		`,
		)

		require.NoError(t, err)
	})

	t.Run("struct with struct interface base", func(t *testing.T) {

		t.Parallel()

		_, err := ParseAndCheck(t,
			`
			struct S: I {}
			struct interface I {}
			attachment A for I {}
			access(all) fun foo(s: S) {
				remove A from s
			}
		`,
		)

		require.NoError(t, err)
	})

	t.Run("struct with no implement", func(t *testing.T) {

		t.Parallel()

		_, err := ParseAndCheck(t,
			`
			struct S {}
			struct interface I {}
			attachment A for I {}
			access(all) fun foo(s: S) {
				remove A from s
			}
		`,
		)

		errs := RequireCheckerErrors(t, err, 1)
		assert.IsType(t, &sema.InvalidAttachmentRemoveError{}, errs[0])
	})

	t.Run("resource with AnyResource base", func(t *testing.T) {

		t.Parallel()

		_, err := ParseAndCheck(t,
			`
			resource R {}
			attachment A for AnyResource {}
			access(all) fun foo(r: @R) {
				remove A from r
				destroy r
			}
		`,
		)

		require.NoError(t, err)
	})

	t.Run("resource with interface base", func(t *testing.T) {

		t.Parallel()

		_, err := ParseAndCheck(t,
			`
			resource R: I {}
			resource interface I {}
			attachment A for I {}
			access(all) fun foo(r: @R) {
				remove A from r
				destroy r
			}
		`,
		)

		require.NoError(t, err)
	})

	t.Run("resource with interface no implements", func(t *testing.T) {

		t.Parallel()

		_, err := ParseAndCheck(t,
			`
			resource R {}
			resource interface I {}
			attachment A for I {}
			access(all) fun foo(r: @R) {
				remove A from r
				destroy r
			}
		`,
		)

		errs := RequireCheckerErrors(t, err, 1)
		assert.IsType(t, &sema.InvalidAttachmentRemoveError{}, errs[0])
	})

	t.Run("qualified type", func(t *testing.T) {

		t.Parallel()

		_, err := ParseAndCheck(t,
			`
			contract C {
				struct S {}
				attachment A for S {}
			}
			access(all) fun foo(s: C.S) {
				remove C.A from s
			}
		`,
		)

		require.NoError(t, err)
	})

	t.Run("non-composite base", func(t *testing.T) {

		t.Parallel()

		_, err := ParseAndCheck(t,
			`
			struct S {}
			attachment A for S {}
			access(all) fun foo(s: Int) {
				remove A from s
			}
		`,
		)

		errs := RequireCheckerErrors(t, err, 1)
		assert.IsType(t, &sema.InvalidAttachmentRemoveError{}, errs[0])
	})

	t.Run("cannot remove from AnyStruct", func(t *testing.T) {

		t.Parallel()

		_, err := ParseAndCheck(t,
			`
			attachment A for AnyStruct {}
			access(all) fun foo(s: AnyStruct) {
				remove A from s
			}
		`,
		)

		errs := RequireCheckerErrors(t, err, 1)
		assert.IsType(t, &sema.InvalidAttachmentRemoveError{}, errs[0])
	})

	t.Run("cannot remove from AnyResource", func(t *testing.T) {

		t.Parallel()

		_, err := ParseAndCheck(t,
			`
			attachment A for AnyResource {}
			access(all) fun foo(s: @AnyResource) {
				remove A from s
				destroy s
			}
		`,
		)

		errs := RequireCheckerErrors(t, err, 1)
		assert.IsType(t, &sema.InvalidAttachmentRemoveError{}, errs[0])
	})

	t.Run("non-composite base any-struct declaration", func(t *testing.T) {

		t.Parallel()

		_, err := ParseAndCheck(t,
			`
			attachment A for AnyStruct {}
			access(all) fun foo(s: Int) {
				remove A from s
			}
		`,
		)

		errs := RequireCheckerErrors(t, err, 1)
		assert.IsType(t, &sema.InvalidAttachmentRemoveError{}, errs[0])
	})

	t.Run("remove non-attachment struct", func(t *testing.T) {

		t.Parallel()

		_, err := ParseAndCheck(t,
			`
			struct S {}
			attachment A for S {}
			access(all) fun foo(s: S) {
				remove S from s
			}
		`,
		)

		errs := RequireCheckerErrors(t, err, 1)
		assert.IsType(t, &sema.InvalidAttachmentRemoveError{}, errs[0])
	})

	t.Run("remove non-attachment resource", func(t *testing.T) {

		t.Parallel()

		_, err := ParseAndCheck(t,
			`
			resource S {}
			attachment A for S {}
			access(all) fun foo(s: @S) {
				remove S from s
				destroy s
			}
		`,
		)

		errs := RequireCheckerErrors(t, err, 1)
		assert.IsType(t, &sema.InvalidAttachmentRemoveError{}, errs[0])
	})

	t.Run("remove non-declared", func(t *testing.T) {

		t.Parallel()

		_, err := ParseAndCheck(t,
			`
			struct S {}
			attachment A for S {}
			access(all) fun foo(s: S) {
				remove X from s
			}
		`,
		)

		errs := RequireCheckerErrors(t, err, 1)
		assert.IsType(t, &sema.NotDeclaredError{}, errs[0])
	})

	t.Run("remove event", func(t *testing.T) {

		t.Parallel()

		_, err := ParseAndCheck(t,
			`
			struct S {}
			event E()
			access(all) fun foo(s: S) {
				remove E from s
			}
		`,
		)

		errs := RequireCheckerErrors(t, err, 1)
		assert.IsType(t, &sema.InvalidAttachmentRemoveError{}, errs[0])
	})

	t.Run("remove contract", func(t *testing.T) {

		t.Parallel()

		_, err := ParseAndCheck(t,
			`
			struct S {}
			contract C {}
			access(all) fun foo(s: S) {
				remove C from s
			}
		`,
		)

		errs := RequireCheckerErrors(t, err, 1)
		assert.IsType(t, &sema.InvalidAttachmentRemoveError{}, errs[0])
	})

	t.Run("remove resource interface", func(t *testing.T) {

		t.Parallel()

		_, err := ParseAndCheck(t,
			`
			struct S {}
			resource interface C {}
			access(all) fun foo(s: S) {
				remove C from s
			}
		`,
		)

		errs := RequireCheckerErrors(t, err, 1)
		assert.IsType(t, &sema.InvalidAttachmentRemoveError{}, errs[0])
	})

	t.Run("remove struct interface", func(t *testing.T) {

		t.Parallel()

		_, err := ParseAndCheck(t,
			`
			struct S {}
			resource interface C {}
			access(all) fun foo(s: S) {
				remove C from s
			}
		`,
		)

		errs := RequireCheckerErrors(t, err, 1)
		assert.IsType(t, &sema.InvalidAttachmentRemoveError{}, errs[0])
	})

	t.Run("remove AnyStruct", func(t *testing.T) {

		t.Parallel()

		_, err := ParseAndCheck(t,
			`
			struct S {}
			access(all) fun foo(s: S) {
				remove AnyStruct from s
			}
		`,
		)

		errs := RequireCheckerErrors(t, err, 1)
		assert.IsType(t, &sema.InvalidAttachmentRemoveError{}, errs[0])
	})

	t.Run("remove AnyResource", func(t *testing.T) {

		t.Parallel()

		_, err := ParseAndCheck(t,
			`
			resource S {}
			access(all) fun foo(s: @S) {
				remove AnyResource from s
				destroy s
			}
		`,
		)

		errs := RequireCheckerErrors(t, err, 1)
		assert.IsType(t, &sema.InvalidAttachmentRemoveError{}, errs[0])
	})

	t.Run("remove AnyStructAttachment", func(t *testing.T) {

		t.Parallel()

		_, err := ParseAndCheck(t,
			`
			struct S {}
			access(all) fun foo(s: S) {
				remove AnyStructAttachment from s
			}
		`,
		)

		errs := RequireCheckerErrors(t, err, 1)
		assert.IsType(t, &sema.InvalidAttachmentRemoveError{}, errs[0])
	})

	t.Run("remove AnyResourceAttachment", func(t *testing.T) {

		t.Parallel()

		_, err := ParseAndCheck(t,
			`
			resource S {}
			access(all) fun foo(s: @S) {
				remove AnyResourceAttachment from s
				destroy s
			}
		`,
		)

		errs := RequireCheckerErrors(t, err, 1)
		assert.IsType(t, &sema.InvalidAttachmentRemoveError{}, errs[0])
	})

}

func TestCheckAttachmentRemoveFromIntersection(t *testing.T) {

	t.Parallel()

	t.Run("basic struct", func(t *testing.T) {

		t.Parallel()

		_, err := ParseAndCheck(t,
			`
			struct S: I {}
			struct interface I {}
			attachment A for S {}
			access(all) fun foo(s: {I}) {
				remove A from s
			}
		`,
		)

		errs := RequireCheckerErrors(t, err, 1)
		assert.IsType(t, &sema.InvalidAttachmentRemoveError{}, errs[0])
	})

	t.Run("basic struct interface", func(t *testing.T) {

		t.Parallel()

		_, err := ParseAndCheck(t,
			`
			struct S: I {}
			struct interface I {}
			attachment A for I {}
			access(all) fun foo(s: {I}) {
				remove A from s
			}
		`,
		)

		require.NoError(t, err)
	})

	t.Run("basic resource", func(t *testing.T) {

		t.Parallel()

		_, err := ParseAndCheck(t,
			`
			resource S: I {}
			resource interface I {}
			attachment A for S {}
			access(all) fun foo(s: @{I}) {
				remove A from s
				destroy s
			}
		`,
		)

		errs := RequireCheckerErrors(t, err, 1)
		assert.IsType(t, &sema.InvalidAttachmentRemoveError{}, errs[0])
	})

	t.Run("basic resource interface", func(t *testing.T) {

		t.Parallel()

		_, err := ParseAndCheck(t,
			`
			resource S: I {}
			resource interface I {}
			attachment A for I {}
			access(all) fun foo(s: @{I}) {
				remove A from s
				destroy s
			}
		`,
		)

		require.NoError(t, err)
	})

	t.Run("struct base AnyStruct intersection", func(t *testing.T) {

		t.Parallel()

		_, err := ParseAndCheck(t,
			`
			struct S: I {}
			struct interface I {}
			attachment A for S {}
			access(all) fun foo(s: {I}) {
				remove A from s
			}
		`,
		)

		errs := RequireCheckerErrors(t, err, 1)
		assert.IsType(t, &sema.InvalidAttachmentRemoveError{}, errs[0])
	})

	t.Run("resource base AnyResource intersection", func(t *testing.T) {

		t.Parallel()

		_, err := ParseAndCheck(t,
			`
			resource S: I {}
			resource interface I {}
			attachment A for S {}
			access(all) fun foo(s: @{I}) {
				remove A from s
				destroy s
			}
		`,
		)

		errs := RequireCheckerErrors(t, err, 1)
		assert.IsType(t, &sema.InvalidAttachmentRemoveError{}, errs[0])
	})

	t.Run("interface base AnyStruct intersection", func(t *testing.T) {

		t.Parallel()

		_, err := ParseAndCheck(t,
			`
			struct interface I {}
			attachment A for I {}
			access(all) fun foo(s: {I}) {
				remove A from s
			}
		`,
		)

		require.NoError(t, err)
	})

	t.Run("interface base AnyResource intersection", func(t *testing.T) {

		t.Parallel()

		_, err := ParseAndCheck(t,
			`
			resource interface I {}
			attachment A for I {}
			access(all) fun foo(s: @{I}) {
				remove A from s
				destroy s
			}
		`,
		)

		require.NoError(t, err)
	})

	t.Run("multiple intersection", func(t *testing.T) {

		t.Parallel()

		_, err := ParseAndCheck(t,
			`
			struct interface I {}
			struct interface J {}
			attachment A for I {}
			access(all) fun foo(s: {I, J}) {
				remove A from s
			}
		`,
		)

		require.NoError(t, err)
	})
}

func TestCheckAttachmentAccessAttachment(t *testing.T) {

	t.Parallel()

	runTests := func(suffix, sigil, destructor string) {
		t.Run(fmt.Sprintf("basic %s", suffix), func(t *testing.T) {
			t.Parallel()

			_, err := ParseAndCheck(t,
				fmt.Sprintf(`
					resource R {}
					attachment A for R {}
					access(all) fun foo(r: %sR) {
						let a: &A? = r[A]
						%s
					}`, sigil, destructor),
			)
			require.NoError(t, err)
		})

		t.Run(fmt.Sprintf("non-composite %s", suffix), func(t *testing.T) {
			t.Parallel()

			_, err := ParseAndCheck(t,
				fmt.Sprintf(`
					resource R {}
					attachment A for R {}
					access(all) fun foo(r: %sR) {
						let a: &A? = r[Int]
						%s
					}`, sigil, destructor),
			)
			errs := RequireCheckerErrors(t, err, 1)
			assert.IsType(t, &sema.InvalidTypeIndexingError{}, errs[0])
		})

		t.Run(fmt.Sprintf("struct %s", suffix), func(t *testing.T) {
			t.Parallel()

			_, err := ParseAndCheck(t,
				fmt.Sprintf(`
					resource R {}
					struct D {}
					access(all) fun foo(r: %sR) {
						r[D]
						%s
					}`, sigil, destructor),
			)
			errs := RequireCheckerErrors(t, err, 1)
			assert.IsType(t, &sema.InvalidTypeIndexingError{}, errs[0])
		})

		t.Run(fmt.Sprintf("resource %s", suffix), func(t *testing.T) {
			t.Parallel()

			_, err := ParseAndCheck(t,
				fmt.Sprintf(`
					resource R {}
					resource X {}
					access(all) fun foo(r: %sR) {
						r[X]
						%s
					}
				`, sigil, destructor),
			)
			errs := RequireCheckerErrors(t, err, 1)
			assert.IsType(t, &sema.InvalidTypeIndexingError{}, errs[0])
		})

		t.Run(fmt.Sprintf("contract %s", suffix), func(t *testing.T) {
			t.Parallel()

			_, err := ParseAndCheck(t,
				fmt.Sprintf(`
					resource R {}
					contract X {}
					access(all) fun foo(r: %sR) {
						r[X]
						%s
					}
				`, sigil, destructor),
			)
			errs := RequireCheckerErrors(t, err, 1)
			assert.IsType(t, &sema.InvalidTypeIndexingError{}, errs[0])
		})

		t.Run(fmt.Sprintf("event %s", suffix), func(t *testing.T) {
			t.Parallel()

			_, err := ParseAndCheck(t,
				fmt.Sprintf(`
					resource R {}
					event X()
					access(all) fun foo(r: %sR) {
						r[X]
						%s
					}
				`, sigil, destructor),
			)
			errs := RequireCheckerErrors(t, err, 1)
			assert.IsType(t, &sema.InvalidTypeIndexingError{}, errs[0])
		})

		t.Run(fmt.Sprintf("enum %s", suffix), func(t *testing.T) {
			t.Parallel()

			_, err := ParseAndCheck(t,
				fmt.Sprintf(`
					resource R {}
					enum X: Int {}
					access(all) fun foo(r: %sR) {
						r[X]
						%s
					}
				`, sigil, destructor),
			)
			errs := RequireCheckerErrors(t, err, 1)
			assert.IsType(t, &sema.InvalidTypeIndexingError{}, errs[0])
		})

		t.Run(fmt.Sprintf("AnyStructAttachment %s", suffix), func(t *testing.T) {
			t.Parallel()

			_, err := ParseAndCheck(t,
				fmt.Sprintf(`
					resource R {}
					access(all) fun foo(r: %sR) {
						r[AnyStructAttachment]
						%s
					}
				`, sigil, destructor),
			)
			errs := RequireCheckerErrors(t, err, 1)
			assert.IsType(t, &sema.InvalidTypeIndexingError{}, errs[0])
		})

		t.Run(fmt.Sprintf("AnyResourceAttachment %s", suffix), func(t *testing.T) {
			t.Parallel()

			_, err := ParseAndCheck(t,
				fmt.Sprintf(`
					resource R {}
					access(all) fun foo(r: %sR) {
						r[AnyResourceAttachment]
						%s
					}
				`, sigil, destructor),
			)
			errs := RequireCheckerErrors(t, err, 1)
			assert.IsType(t, &sema.InvalidTypeIndexingError{}, errs[0])
		})

		t.Run(fmt.Sprintf("AnyStruct %s", suffix), func(t *testing.T) {
			t.Parallel()

			_, err := ParseAndCheck(t,
				fmt.Sprintf(`
					resource R {}
					access(all) fun foo(r: %sR) {
						r[AnyStruct]
						%s
					}
				`, sigil, destructor),
			)
			errs := RequireCheckerErrors(t, err, 1)
			assert.IsType(t, &sema.InvalidTypeIndexingError{}, errs[0])
		})

		t.Run(fmt.Sprintf("AnyResource %s", suffix), func(t *testing.T) {
			t.Parallel()

			_, err := ParseAndCheck(t,
				fmt.Sprintf(`
					resource R {}
					access(all) fun foo(r: %sR) {
						r[AnyResource]
						%s
					}
				`, sigil, destructor),
			)
			errs := RequireCheckerErrors(t, err, 1)
			assert.IsType(t, &sema.InvalidTypeIndexingError{}, errs[0])
		})

		t.Run(fmt.Sprintf("AnyResource index %s", suffix), func(t *testing.T) {
			t.Parallel()

			_, err := ParseAndCheck(t,
				fmt.Sprintf(`
					attachment A for AnyResource {}
					access(all) fun foo(r: %sAnyResource) {
						r[A]
						%s
					}
				`, sigil, destructor),
			)
			errs := RequireCheckerErrors(t, err, 1)
			assert.IsType(t, &sema.NotIndexableTypeError{}, errs[0])
		})

		t.Run(fmt.Sprintf("interface %s", suffix), func(t *testing.T) {
			t.Parallel()

			_, err := ParseAndCheck(t,
				fmt.Sprintf(`
					resource interface I {}
					resource R: I {}
					attachment A for I {}
					access(all) fun foo(r: %sR) {
						let a: &A? = r[A]
						%s
					}
				`, sigil, destructor),
			)
			require.NoError(t, err)
		})

		t.Run(fmt.Sprintf("interface indexer %s", suffix), func(t *testing.T) {
			t.Parallel()

			_, err := ParseAndCheck(t,
				fmt.Sprintf(`
					resource R {}
					resource interface I {}
					attachment A for AnyResource: I {}
					access(all) fun foo(r: %sR) {
						r[I]
						%s
					}
				`, sigil, destructor),
			)
			errs := RequireCheckerErrors(t, err, 1)
			assert.IsType(t, &sema.InvalidTypeIndexingError{}, errs[0])
		})

		t.Run(fmt.Sprintf("interface nonconforming %s", suffix), func(t *testing.T) {
			t.Parallel()

			_, err := ParseAndCheck(t,
				fmt.Sprintf(`
					resource interface I {}
					resource R {}
					attachment A for I {}
					access(all) fun foo(r: %sR) {
						let a: &A? = r[A]
						%s
					}
				`, sigil, destructor),
			)
			errs := RequireCheckerErrors(t, err, 1)
			assert.IsType(t, &sema.InvalidTypeIndexingError{}, errs[0])
		})

		t.Run(fmt.Sprintf("not writeable %s", suffix), func(t *testing.T) {
			t.Parallel()

			_, err := ParseAndCheck(t,
				fmt.Sprintf(`
					resource R {}
					attachment A for R {}
					access(all) fun foo(r: %sR) {
						r[A] = 3
						%s
					}
				`, sigil, destructor),
			)
			errs := RequireCheckerErrors(t, err, 1)
			assert.IsType(t, &sema.NotIndexingAssignableTypeError{}, errs[0])
		})

		t.Run(fmt.Sprintf("qualified %s", suffix), func(t *testing.T) {
			t.Parallel()

			_, err := ParseAndCheck(t,
				fmt.Sprintf(`
					resource R {}
					contract C {
						attachment A for R {}
					}
					access(all) fun foo(r: %sR) {
						let a: &C.A? = r[C.A]
						%s
					}
				`, sigil, destructor),
			)
			require.NoError(t, err)
		})
	}

	runTests("resource", "@", "destroy r")
	runTests("reference", "&", "")

	t.Run("AnyStruct index", func(t *testing.T) {
		t.Parallel()

		_, err := ParseAndCheck(t,
			`
			attachment A for AnyStruct {}
			access(all) fun foo(r: AnyStruct) {
				r[A]
			}
		`,
		)
		errs := RequireCheckerErrors(t, err, 1)
		assert.IsType(t, &sema.NotIndexableTypeError{}, errs[0])
	})

	t.Run("non-nominal array", func(t *testing.T) {
		t.Parallel()

		_, err := ParseAndCheck(t,
			`
			attachment A for S {}
			struct S {}
			access(all) fun foo(r: S) {
				r[[A]]
			}
		`,
		)
		errs := RequireCheckerErrors(t, err, 1)
		assert.IsType(t, &sema.InvalidTypeIndexingError{}, errs[0])
	})
}

func TestCheckAttachmentAccessAttachmentIntersection(t *testing.T) {

	t.Parallel()

	t.Run("intersection", func(t *testing.T) {
		t.Parallel()

		_, err := ParseAndCheck(t,
			`
		struct R: I {}
		struct interface I {}
		attachment A for I {}
		access(all) fun foo(r: {I}) {
			r[A]
		}
		`,
		)
		require.NoError(t, err)
	})

	t.Run("intersection concrete base", func(t *testing.T) {
		t.Parallel()

		_, err := ParseAndCheck(t,
			`
		struct R: I {}
		struct interface I {}
		attachment A for R {}
		access(all) fun foo(r: {I}) {
			r[A]
		}
		`,
		)
		errs := RequireCheckerErrors(t, err, 1)
		assert.IsType(t, &sema.InvalidTypeIndexingError{}, errs[0])
	})

	t.Run("intersection concrete base reference to interface", func(t *testing.T) {
		t.Parallel()

		_, err := ParseAndCheck(t,
			`
		struct R: I {}
		struct interface I {}
		attachment A for R {}
		access(all) fun foo(r: &{I}) {
			r[A]
		}
		`,
		)
		errs := RequireCheckerErrors(t, err, 1)
		assert.IsType(t, &sema.InvalidTypeIndexingError{}, errs[0])
	})

	t.Run("intersection AnyStruct base", func(t *testing.T) {
		t.Parallel()

		_, err := ParseAndCheck(t,
			`
		struct interface I {}
		attachment A for I {}
		access(all) fun foo(r: {I}) {
			r[A]
		}
		`,
		)
		require.NoError(t, err)
	})

	t.Run("intersection AnyStruct base interface", func(t *testing.T) {
		t.Parallel()

		_, err := ParseAndCheck(t,
			`
		struct interface I {}
		attachment A for I {}
		access(all) fun foo(r: &{I}) {
			r[A]
		}
		`,
		)
		require.NoError(t, err)
	})

	t.Run("intersection invalid base", func(t *testing.T) {
		t.Parallel()

		_, err := ParseAndCheck(t,
			`
		struct interface I {}
		struct interface J {}
		attachment A for I {}
		access(all) fun foo(r: {J}) {
			r[A]
		}
		`,
		)

		errs := RequireCheckerErrors(t, err, 1)
		assert.IsType(t, &sema.InvalidTypeIndexingError{}, errs[0])
	})

	t.Run("intersection multiply extended base", func(t *testing.T) {
		t.Parallel()

		_, err := ParseAndCheck(t,
			`
		struct R: I, J {}
		struct interface I {}
		struct interface J {}
		attachment A for I {}
		access(all) fun foo(r: {J}) {
			r[A]
		}
		`,
		)

		errs := RequireCheckerErrors(t, err, 1)
		assert.IsType(t, &sema.InvalidTypeIndexingError{}, errs[0])
	})

	t.Run("intersection multiply extended base reference", func(t *testing.T) {
		t.Parallel()

		_, err := ParseAndCheck(t,
			`
		struct R: I, J {}
		struct interface I {}
		struct interface J {}
		attachment A for I {}
		access(all) fun foo(r: &{J}) {
			r[A]
		}
		`,
		)

		errs := RequireCheckerErrors(t, err, 1)
		assert.IsType(t, &sema.InvalidTypeIndexingError{}, errs[0])
	})

	t.Run("intersection multiply intersection base", func(t *testing.T) {
		t.Parallel()

		_, err := ParseAndCheck(t,
			`
		struct interface I {}
		struct interface J {}
		attachment A for I {}
		access(all) fun foo(r: {I, J}) {
			r[A]
		}
		`,
		)

		require.NoError(t, err)
	})

	t.Run("intersection multiply intersection base interface", func(t *testing.T) {
		t.Parallel()

		_, err := ParseAndCheck(t,
			`
		struct interface I {}
		struct interface J {}
		attachment A for I {}
		access(all) fun foo(r: &{I, J}) {
			r[A]
		}
		`,
		)

		require.NoError(t, err)
	})
}

func TestCheckAttachmentsExternalMutation(t *testing.T) {
	t.Parallel()

	t.Run("basic", func(t *testing.T) {

		t.Parallel()

		_, err := ParseAndCheck(t,
			`
				access(all) resource R {}
				access(all) attachment A for R {
					access(all) let x: [String]
					init() {
						self.x = ["x"]
					}
				}

				fun main(r: @R) {
					r[A]!.x.append("y")
					destroy r
				}
				`,
		)

		errs := RequireCheckerErrors(t, err, 1)
		require.IsType(t, &sema.InvalidAccessError{}, errs[0])
		assert.Equal(
			t,
			errs[0].(*sema.InvalidAccessError).RestrictingAccess,
			sema.NewEntitlementSetAccess(
				[]*sema.EntitlementType{
					sema.InsertEntitlement,
					sema.MutateEntitlement,
				},
				sema.Disjunction,
			),
		)
		assert.Equal(
			t,
			errs[0].(*sema.InvalidAccessError).PossessedAccess,
			sema.UnauthorizedAccess,
		)
	})

	t.Run("basic, with entitlements", func(t *testing.T) {

		t.Parallel()

		_, err := ParseAndCheck(t,
			`
				access(all) resource R {}

				entitlement mapping M {
					Mutate -> Insert
				}

				access(M) attachment A for R {
					access(Identity) let x: [String]
					init() {
						self.x = ["x"]
					}
				}

				fun main(r: @R) {
					var xRef = r[A]!.x
					xRef.append("y")
					destroy r
				}
				`,
		)

		require.NoError(t, err)
	})

	t.Run("in base", func(t *testing.T) {

		t.Parallel()

		_, err := ParseAndCheck(t,
			`
				access(all) resource R {
					access(all) fun foo() {
						self[A]!.x.append("y")
					}
				}
				access(all) attachment A for R {
					access(all) let x: [String]
					init() {
						self.x = ["x"]
					}
				}
				
				`,
		)

		errs := RequireCheckerErrors(t, err, 1)
		require.IsType(t, &sema.InvalidAccessError{}, errs[0])
		assert.Equal(
			t,
			errs[0].(*sema.InvalidAccessError).RestrictingAccess,
			sema.NewEntitlementSetAccess(
				[]*sema.EntitlementType{
					sema.InsertEntitlement,
					sema.MutateEntitlement,
				},
				sema.Disjunction,
			),
		)
		assert.Equal(
			t,
			errs[0].(*sema.InvalidAccessError).PossessedAccess,
			sema.UnauthorizedAccess,
		)
	})

	t.Run("in base, with entitlements", func(t *testing.T) {

		t.Parallel()

		_, err := ParseAndCheck(t,
			`
				entitlement mapping M {
					Mutate -> Insert
				}

				access(all) resource R {
					access(all) fun foo() {
						var xRef = self[A]!.x
						xRef.append("y")
					}
				}
				access(M) attachment A for R {
					access(Identity) let x: [String]
					init() {
						self.x = ["x"]
					}
				}
				`,
		)

		require.NoError(t, err)
	})

	t.Run("in self, through base", func(t *testing.T) {

		t.Parallel()

		_, err := ParseAndCheck(t,
			`
				access(all) resource R {}
				access(all) attachment A for R {
					access(all) let x: [String]
					init() {
						self.x = ["x"]
					}
					access(all) fun foo() {
						base[A]!.x.append("y")
					}
				}
				
				`,
		)

		errs := RequireCheckerErrors(t, err, 1)
		require.IsType(t, &sema.InvalidAccessError{}, errs[0])
		assert.Equal(
			t,
			errs[0].(*sema.InvalidAccessError).RestrictingAccess,
			sema.NewEntitlementSetAccess(
				[]*sema.EntitlementType{
					sema.InsertEntitlement,
					sema.MutateEntitlement,
				},
				sema.Disjunction,
			),
		)
		assert.Equal(
			t,
			errs[0].(*sema.InvalidAccessError).PossessedAccess,
			sema.UnauthorizedAccess,
		)
	})
}

func TestCheckAttachmentBaseNonMember(t *testing.T) {

	t.Parallel()

	t.Run("basic", func(t *testing.T) {
		t.Parallel()

		_, err := ParseAndCheck(t,
			`
		access(all) resource R {}
		access(all) attachment A for R {
			access(all) let base: &R
			init() {
				self.base = base
			}
		}
	`,
		)

		require.NoError(t, err)
	})

	t.Run("array", func(t *testing.T) {
		t.Parallel()

		_, err := ParseAndCheck(t,
			`
			access(all) resource R {}
			access(all) attachment A for R {
				access(all) let bases: [&R]
				init() {
					self.bases = [base]
				}
			}
		`,
		)

		require.NoError(t, err)
	})

	t.Run("array append", func(t *testing.T) {
		t.Parallel()

		_, err := ParseAndCheck(t,
			`
			access(all) resource R {}
			access(all) attachment A for R {
				access(all) let bases: [&R]
				init() {
					self.bases = []
					self.bases.append(base)
				}
			}
		`,
		)

		require.NoError(t, err)
	})

	t.Run("array index", func(t *testing.T) {
		t.Parallel()

		_, err := ParseAndCheck(t,
			`
			access(all) resource R {}
			access(all) attachment A for R {
				access(all) let bases: [&R]
				init() {
					self.bases = []
					self.bases[0] = base
				}
			}
		`,
		)

		require.NoError(t, err)
	})
}

func TestCheckAttachmentsResourceReference(t *testing.T) {
	t.Parallel()

	t.Run("attachment base moved", func(t *testing.T) {

		t.Parallel()

		_, err := ParseAndCheck(t, `
        resource R {}
        attachment A for R {
            fun foo(): Int { return 3 }
        }
        fun test(): Int {
            var r <- create R()
            let ref = &r as &R
            var r2 <- attach A() to <-r
            let i = ref[A]?.foo()!
            destroy r2
            return i
        }
    `)

		errs := RequireCheckerErrors(t, err, 1)
		assert.IsType(t, &sema.InvalidatedResourceReferenceError{}, errs[0])
	})
}

func TestCheckAttachmentsNotEnabled(t *testing.T) {

	t.Parallel()

	parseAndCheckWithoutAttachments := func(t *testing.T, code string) (*sema.Checker, error) {
		return ParseAndCheckWithOptions(t, code, ParseAndCheckOptions{})
	}

	t.Run("declaration", func(t *testing.T) {

		t.Parallel()

		_, err := parseAndCheckWithoutAttachments(t,
			`
			struct S {}
			attachment Test for S {}`,
		)

		errs := RequireCheckerErrors(t, err, 1)
		assert.IsType(t, &sema.AttachmentsNotEnabledError{}, errs[0])
	})

	t.Run("attach", func(t *testing.T) {

		t.Parallel()

		_, err := parseAndCheckWithoutAttachments(t,
			`
			struct S {}
			let s = attach A() to S() 
			`,
		)

		errs := RequireCheckerErrors(t, err, 2)
		assert.IsType(t, &sema.AttachmentsNotEnabledError{}, errs[0])
		assert.IsType(t, &sema.NotDeclaredError{}, errs[1])
	})

	t.Run("remove", func(t *testing.T) {

		t.Parallel()

		_, err := parseAndCheckWithoutAttachments(t,
			`
			struct S {}
			fun foo() {
				remove A from S() 
			}
			`,
		)

		errs := RequireCheckerErrors(t, err, 2)
		assert.IsType(t, &sema.AttachmentsNotEnabledError{}, errs[0])
		assert.IsType(t, &sema.NotDeclaredError{}, errs[1])
	})

	t.Run("type indexing", func(t *testing.T) {

		t.Parallel()

		_, err := parseAndCheckWithoutAttachments(t,
			`
			struct S {}
			attachment A for S {}
			let s = S()
			let r = s[A]
			`,
		)

		errs := RequireCheckerErrors(t, err, 2)
		assert.IsType(t, &sema.AttachmentsNotEnabledError{}, errs[0])
		assert.IsType(t, &sema.AttachmentsNotEnabledError{}, errs[1])
	})

	t.Run("regular indexing ok", func(t *testing.T) {

		t.Parallel()

		_, err := parseAndCheckWithoutAttachments(t,
			`
			let x = [1, 2, 3]
			let y = x[2]
			`,
		)

		require.NoError(t, err)
	})
}

func TestCheckAttachmentForEachAttachment(t *testing.T) {

	t.Parallel()

	t.Run("basic", func(t *testing.T) {

		t.Parallel()

		_, err := ParseAndCheck(t,
			`
			fun bar (_: &AnyStructAttachment) {}
			struct A {}
			access(all) fun foo(s: A) {
				s.forEachAttachment(bar)
			}
		`,
		)

		require.NoError(t, err)
	})

	t.Run("type check return", func(t *testing.T) {

		t.Parallel()

		_, err := ParseAndCheck(t,
			`
			fun bar (_: &AnyStructAttachment): Bool { return false }
			struct A {}
			access(all) fun foo(s: A) {
				s.forEachAttachment(bar)
			}
		`,
		)

		errs := RequireCheckerErrors(t, err, 1)
		assert.IsType(t, &sema.TypeMismatchError{}, errs[0])
	})

	t.Run("param not reference", func(t *testing.T) {

		t.Parallel()

		_, err := ParseAndCheck(t,
			`
			fun bar (_: AnyStructAttachment) { }
			struct A {}
			access(all) fun foo(s: A) {
				s.forEachAttachment(bar)
			}
		`,
		)

		errs := RequireCheckerErrors(t, err, 1)
		assert.IsType(t, &sema.TypeMismatchError{}, errs[0])
	})

	t.Run("param mismatch", func(t *testing.T) {

		t.Parallel()

		_, err := ParseAndCheck(t,
			`
			fun bar (_: &AnyResource) { }
			struct A {}
			access(all) fun foo(s: A) {
				s.forEachAttachment(bar)
			}
		`,
		)

		errs := RequireCheckerErrors(t, err, 1)
		assert.IsType(t, &sema.TypeMismatchError{}, errs[0])
	})

	t.Run("param supertype", func(t *testing.T) {

		t.Parallel()

		_, err := ParseAndCheck(t,
			`
			fun bar (_: &AnyStruct) { }
			struct A {}
			access(all) fun foo(s: A) {
				s.forEachAttachment(bar)
			}
		`,
		)

		require.NoError(t, err)
	})

	t.Run("resource", func(t *testing.T) {

		t.Parallel()

		_, err := ParseAndCheck(t,
			`
			fun bar (_: &AnyResourceAttachment) {}
			resource A {}
			access(all) fun foo(s: @A) {
				s.forEachAttachment(bar)
				destroy s
			}
		`,
		)

		require.NoError(t, err)
	})

	t.Run("resource type mismatch", func(t *testing.T) {

		t.Parallel()

		_, err := ParseAndCheck(t,
			`
			fun bar (_: &AnyStructAttachment) {}
			resource A {}
			access(all) fun foo(s: @A) {
				s.forEachAttachment(bar)
				destroy s
			}
		`,
		)

		errs := RequireCheckerErrors(t, err, 1)
		assert.IsType(t, &sema.TypeMismatchError{}, errs[0])
	})

	t.Run("not on AnyStruct", func(t *testing.T) {

		t.Parallel()

		_, err := ParseAndCheck(t,
			`
			fun bar (_: &AnyResourceAttachment) {}
			access(all) fun foo(s: AnyStruct) {
				s.forEachAttachment(bar)
			}
		`,
		)
		errs := RequireCheckerErrors(t, err, 1)
		assert.IsType(t, &sema.NotDeclaredMemberError{}, errs[0])
	})

	t.Run("not on AnyResource", func(t *testing.T) {

		t.Parallel()

		_, err := ParseAndCheck(t,
			`
			fun bar (_: &AnyResourceAttachment) {}
			access(all) fun foo(s: @AnyResource) {
				s.forEachAttachment(bar)
				destroy s
			}
		`,
		)
		errs := RequireCheckerErrors(t, err, 1)
		assert.IsType(t, &sema.NotDeclaredMemberError{}, errs[0])
	})

	t.Run("not on AnyResourceAttachment", func(t *testing.T) {

		t.Parallel()

		_, err := ParseAndCheck(t,
			`
			fun bar (_: &AnyResourceAttachment) {}
			access(all) fun foo(s: &AnyResourceAttachment) {
				s.forEachAttachment(bar)
			}
		`,
		)
		errs := RequireCheckerErrors(t, err, 1)
		assert.IsType(t, &sema.NotDeclaredMemberError{}, errs[0])
	})

	t.Run("not on anyStructAttachment", func(t *testing.T) {

		t.Parallel()

		_, err := ParseAndCheck(t,
			`
			fun bar (_: &AnyStructAttachment) {}
			access(all) fun foo(s: &AnyStructAttachment) {
				s.forEachAttachment(bar)
			}
		`,
		)
		errs := RequireCheckerErrors(t, err, 1)
		assert.IsType(t, &sema.NotDeclaredMemberError{}, errs[0])
	})

	t.Run("not on event", func(t *testing.T) {

		t.Parallel()

		_, err := ParseAndCheck(t,
			`
			fun bar (_: &AnyStructAttachment) {}
			event E()
			access(all) fun foo(s: E) {
				s.forEachAttachment(bar)
			}
		`,
		)
		errs := RequireCheckerErrors(t, err, 1)
		assert.IsType(t, &sema.NotDeclaredMemberError{}, errs[0])
	})

	t.Run("not on contract", func(t *testing.T) {

		t.Parallel()

		_, err := ParseAndCheck(t,
			`
			fun bar (_: &AnyStructAttachment) {}
			contract C {}
			access(all) fun foo(s: C) {
				s.forEachAttachment(bar)
			}
		`,
		)
		errs := RequireCheckerErrors(t, err, 1)
		assert.IsType(t, &sema.NotDeclaredMemberError{}, errs[0])
	})

	t.Run("not on enum", func(t *testing.T) {

		t.Parallel()

		_, err := ParseAndCheck(t,
			`
			fun bar (_: &AnyStructAttachment) {}
			enum S:Int {}
			access(all) fun foo(s: S) {
				s.forEachAttachment(bar)
			}
		`,
		)
		errs := RequireCheckerErrors(t, err, 1)
		assert.IsType(t, &sema.NotDeclaredMemberError{}, errs[0])
	})

	t.Run("not on struct attachment", func(t *testing.T) {

		t.Parallel()

		_, err := ParseAndCheck(t,
			`
			fun bar (_: &AnyStructAttachment) {}
			attachment S for AnyStruct {}
			access(all) fun foo(s: &S) {
				s.forEachAttachment(bar)
			}
		`,
		)
		errs := RequireCheckerErrors(t, err, 1)
		assert.IsType(t, &sema.NotDeclaredMemberError{}, errs[0])
	})

	t.Run("not on resource attachment", func(t *testing.T) {

		t.Parallel()

		_, err := ParseAndCheck(t,
			`
			fun bar (_: &AnyStructAttachment) {}
			attachment R for AnyResource {}
			access(all) fun foo(s: &R) {
				s.forEachAttachment(bar)
			}
		`,
		)
		errs := RequireCheckerErrors(t, err, 1)
		assert.IsType(t, &sema.NotDeclaredMemberError{}, errs[0])
	})

	t.Run("cannot redeclare forEachAttachment", func(t *testing.T) {

		t.Parallel()

		_, err := ParseAndCheck(t,
			`
			access(all) struct S {
				access(all) fun forEachAttachment() {}
			}
		`,
		)

		errs := RequireCheckerErrors(t, err, 1)
		assert.IsType(t, &sema.InvalidDeclarationError{}, errs[0])
	})

	t.Run("downcasting reference with entitlements", func(t *testing.T) {

		t.Parallel()

		_, err := ParseAndCheck(t,
			`
			entitlement F
			entitlement E
			entitlement mapping M {
				E -> F
			}
			fun bar (attachmentRef: &AnyResourceAttachment) {
				if let a = attachmentRef as? auth(F) &A {
					a.foo()
				}
			}
			resource R {}
			access(M) attachment A for R {
				access(F) fun foo() {}
			}
			access(all) fun foo(s: @R) {
				s.forEachAttachment(bar)
				destroy s
			}
		`,
		)

		require.NoError(t, err)
	})
}<|MERGE_RESOLUTION|>--- conflicted
+++ resolved
@@ -465,11 +465,7 @@
 	})
 }
 
-<<<<<<< HEAD
-func TestCheckAttachmentTypeRequirement(t *testing.T) {
-=======
 func TestCheckTypeRequirementsNoLongerAllowed(t *testing.T) {
->>>>>>> 9443532a
 
 	t.Parallel()
 
@@ -3841,8 +3837,8 @@
 			errs[0].(*sema.InvalidAccessError).RestrictingAccess,
 			sema.NewEntitlementSetAccess(
 				[]*sema.EntitlementType{
-					sema.InsertEntitlement,
-					sema.MutateEntitlement,
+					sema.InsertType,
+					sema.MutateType,
 				},
 				sema.Disjunction,
 			),
@@ -3912,8 +3908,8 @@
 			errs[0].(*sema.InvalidAccessError).RestrictingAccess,
 			sema.NewEntitlementSetAccess(
 				[]*sema.EntitlementType{
-					sema.InsertEntitlement,
-					sema.MutateEntitlement,
+					sema.InsertType,
+					sema.MutateType,
 				},
 				sema.Disjunction,
 			),
@@ -3980,8 +3976,8 @@
 			errs[0].(*sema.InvalidAccessError).RestrictingAccess,
 			sema.NewEntitlementSetAccess(
 				[]*sema.EntitlementType{
-					sema.InsertEntitlement,
-					sema.MutateEntitlement,
+					sema.InsertType,
+					sema.MutateType,
 				},
 				sema.Disjunction,
 			),
