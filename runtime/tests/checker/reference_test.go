/*
 * Cadence - The resource-oriented smart contract programming language
 *
 * Copyright Dapper Labs, Inc.
 *
 * Licensed under the Apache License, Version 2.0 (the "License");
 * you may not use this file except in compliance with the License.
 * You may obtain a copy of the License at
 *
 *   http://www.apache.org/licenses/LICENSE-2.0
 *
 * Unless required by applicable law or agreed to in writing, software
 * distributed under the License is distributed on an "AS IS" BASIS,
 * WITHOUT WARRANTIES OR CONDITIONS OF ANY KIND, either express or implied.
 * See the License for the specific language governing permissions and
 * limitations under the License.
 */

package checker

import (
	"fmt"
	"testing"

	"github.com/stretchr/testify/assert"
	"github.com/stretchr/testify/require"

	"github.com/onflow/cadence/runtime/ast"
	"github.com/onflow/cadence/runtime/common"
	"github.com/onflow/cadence/runtime/sema"
	"github.com/onflow/cadence/runtime/tests/utils"
)

func TestCheckReference(t *testing.T) {

	t.Parallel()

	t.Run("variable declaration type annotation", func(t *testing.T) {

		t.Parallel()

		t.Run("non-auth", func(t *testing.T) {

			t.Parallel()

			_, err := ParseAndCheck(t, `
              let x: &Int = &1
            `)

			require.NoError(t, err)

		})

		t.Run("auth", func(t *testing.T) {

			t.Parallel()

			_, err := ParseAndCheck(t, `
            entitlement X
              let x: auth(X) &Int = &1
            `)

			require.NoError(t, err)
		})

		t.Run("non-reference type", func(t *testing.T) {

			t.Parallel()

			_, err := ParseAndCheck(t, `
              let x: Int = &1
            `)

			errs := RequireCheckerErrors(t, err, 1)

			assert.IsType(t, &sema.NonReferenceTypeReferenceError{}, errs[0])
		})
	})

	t.Run("variable declaration type annotation", func(t *testing.T) {

		t.Run("non-auth", func(t *testing.T) {

			t.Parallel()

			_, err := ParseAndCheck(t, `
              let x = &1 as &Int
            `)

			require.NoError(t, err)
		})

		t.Run("auth", func(t *testing.T) {

			t.Parallel()

			_, err := ParseAndCheck(t, `
              entitlement X
              let x = &1 as auth(X) &Int
            `)

			require.NoError(t, err)
		})

		t.Run("non-reference type", func(t *testing.T) {

			t.Parallel()

			_, err := ParseAndCheck(t, `
              let x = &1 as Int
            `)

			errs := RequireCheckerErrors(t, err, 1)

			assert.IsType(t, &sema.NonReferenceTypeReferenceError{}, errs[0])
		})
	})

	t.Run("invalid non-auth to auth cast", func(t *testing.T) {

		t.Parallel()

		_, err := ParseAndCheck(t, `
          entitlement X
          let x = &1 as &Int as auth(X) &Int
        `)

		errs := RequireCheckerErrors(t, err, 1)

		assert.IsType(t, &sema.TypeMismatchError{}, errs[0])
	})

	t.Run("missing type", func(t *testing.T) {

		t.Parallel()

		_, err := ParseAndCheck(t, `
          let x = &1
        `)

		errs := RequireCheckerErrors(t, err, 1)

		assert.IsType(t, &sema.TypeAnnotationRequiredError{}, errs[0])
	})

}

func TestCheckReferenceTypeOuter(t *testing.T) {

	t.Parallel()

	t.Run("resource", func(t *testing.T) {

		t.Parallel()

		_, err := ParseAndCheck(t, `
          resource R {}

          fun test(r: &[R]) {}
        `)

		require.NoError(t, err)
	})

	t.Run("struct", func(t *testing.T) {

		t.Parallel()

		_, err := ParseAndCheck(t, `
          struct S {}

          fun test(s: &[S]) {}
        `)

		require.NoError(t, err)
	})

	t.Run("non-composite", func(t *testing.T) {

		t.Parallel()

		_, err := ParseAndCheck(t, `
          fun test(i: &[Int]) {}
        `)

		require.NoError(t, err)
	})
}

func TestCheckReferenceTypeInner(t *testing.T) {

	t.Parallel()

	t.Run("resource", func(t *testing.T) {

		t.Parallel()

		_, err := ParseAndCheck(t, `
          resource R {}

          fun test(r: [&R]) {}
        `)

		require.NoError(t, err)
	})

	t.Run("struct", func(t *testing.T) {

		t.Parallel()

		_, err := ParseAndCheck(t, `
          struct S {}

          fun test(s: [&S]) {}
        `)

		require.NoError(t, err)
	})

	t.Run("non-composite", func(t *testing.T) {

		t.Parallel()

		_, err := ParseAndCheck(t, `
          fun test(i: [&Int]) {}
        `)

		require.NoError(t, err)
	})

}

func TestCheckNestedReferenceType(t *testing.T) {

	t.Parallel()

	t.Run("resource", func(t *testing.T) {

		t.Parallel()

		_, err := ParseAndCheck(t, `
          resource R {}

          fun test(r: &[&R]) {}
        `)

		require.NoError(t, err)
	})

	t.Run("struct", func(t *testing.T) {

		t.Parallel()

		_, err := ParseAndCheck(t, `
          struct S {}

          fun test(s: &[&S]) {}
        `)

		require.NoError(t, err)
	})

	t.Run("non-composite", func(t *testing.T) {

		t.Parallel()

		_, err := ParseAndCheck(t, `
          fun test(s: &[&Int]) {}
        `)

		require.NoError(t, err)
	})
}

func TestCheckInvalidReferenceType(t *testing.T) {

	t.Parallel()

	_, err := ParseAndCheck(t, `
      fun test(t: &T) {}
    `)

	errs := RequireCheckerErrors(t, err, 1)

	assert.IsType(t, &sema.NotDeclaredError{}, errs[0])

}

func TestCheckReferenceExpressionWithNonCompositeResultType(t *testing.T) {

	t.Parallel()

	checker, err := ParseAndCheck(t, `

      let i = 1
      let ref = &i as &Int
    `)

	require.NoError(t, err)

	refValueType := RequireGlobalValue(t, checker.Elaboration, "ref")

	assert.Equal(t,
		&sema.ReferenceType{
			Type:          sema.IntType,
			Authorization: sema.UnauthorizedAccess,
		},
		refValueType,
	)
}

func TestCheckReferenceExpressionWithCompositeResultType(t *testing.T) {

	t.Parallel()

	t.Run("resource", func(t *testing.T) {

		t.Parallel()

		checker, err := ParseAndCheck(t, `
          resource R {}

          let r <- create R()
          let ref = &r as &R
        `)

		require.NoError(t, err)

		rType := RequireGlobalType(t, checker.Elaboration, "R")

		refValueType := RequireGlobalValue(t, checker.Elaboration, "ref")

		assert.Equal(t,
			&sema.ReferenceType{
				Type:          rType,
				Authorization: sema.UnauthorizedAccess,
			},
			refValueType,
		)
	})

	t.Run("struct", func(t *testing.T) {

		t.Parallel()

		checker, err := ParseAndCheck(t, `
          struct S {}

          let s = S()
          let ref = &s as &S
        `)

		require.NoError(t, err)

		sType := RequireGlobalType(t, checker.Elaboration, "S")

		refValueType := RequireGlobalValue(t, checker.Elaboration, "ref")

		assert.Equal(t,
			&sema.ReferenceType{
				Type:          sType,
				Authorization: sema.UnauthorizedAccess,
			},
			refValueType,
		)
	})
}

func TestCheckReferenceExpressionWithInterfaceResultType(t *testing.T) {

	t.Parallel()

	t.Run("resource", func(t *testing.T) {

		t.Parallel()

		_, err := ParseAndCheck(t, `
          resource interface I {}
          resource R: I {}

          let r <- create R()
          let ref = &r as &I
        `)

		errs := RequireCheckerErrors(t, err, 1)

		assert.IsType(t, &sema.InvalidInterfaceTypeError{}, errs[0])
	})

	t.Run("struct", func(t *testing.T) {

		t.Parallel()

		_, err := ParseAndCheck(t, `
          struct interface I {}
          struct S: I {}

          let s = S()
          let ref = &s as &I
        `)

		errs := RequireCheckerErrors(t, err, 1)

		assert.IsType(t, &sema.InvalidInterfaceTypeError{}, errs[0])
	})
}

func TestCheckReferenceExpressionWithRdAnyResultType(t *testing.T) {

	t.Parallel()

	t.Run("resource", func(t *testing.T) {

		t.Parallel()

		_, err := ParseAndCheck(t, `
          resource R {}

          let r <- create R()
          let ref = &r as &AnyResource
        `)

		require.NoError(t, err)
	})

	t.Run("struct", func(t *testing.T) {

		t.Parallel()

		_, err := ParseAndCheck(t, `
          struct S {}

          let s = S()
          let ref = &s as &AnyStruct
        `)

		require.NoError(t, err)
	})

	t.Run("non-composite", func(t *testing.T) {

		t.Parallel()

		_, err := ParseAndCheck(t, `
          let i = 1
          let ref = &i as &AnyStruct
        `)

		require.NoError(t, err)
	})
}

func TestCheckReferenceExpressionWithIntersectionAnyResultType(t *testing.T) {

	t.Parallel()

	t.Run("resource", func(t *testing.T) {

		t.Parallel()

		_, err := ParseAndCheck(t, `
          resource interface I {}
          resource R: I {}

          let r <- create R()
          let ref = &r as &{I}
        `)

		require.NoError(t, err)
	})

	t.Run("struct", func(t *testing.T) {

		t.Parallel()

		_, err := ParseAndCheck(t, `
          struct interface I {}
          struct S: I {}

          let s = S()
          let ref = &s as &{I}
        `)

		require.NoError(t, err)
	})
}

func TestCheckInvalidReferenceExpressionType(t *testing.T) {

	t.Parallel()

	t.Run("resource", func(t *testing.T) {

		t.Parallel()

		_, err := ParseAndCheck(t, `
          resource R {}

          let r <- create R()
          let ref = &r as &X
        `)

		errs := RequireCheckerErrors(t, err, 1)

		assert.IsType(t, &sema.NotDeclaredError{}, errs[0])
	})

	t.Run("struct", func(t *testing.T) {

		t.Parallel()

		_, err := ParseAndCheck(t, `
          struct S {}

          let s = S()
          let ref = &s as &X
        `)

		errs := RequireCheckerErrors(t, err, 1)

		assert.IsType(t, &sema.NotDeclaredError{}, errs[0])
	})

	t.Run("non-composite", func(t *testing.T) {

		t.Parallel()

		_, err := ParseAndCheck(t, `
          let i = 1
          let ref = &i as &X
        `)

		errs := RequireCheckerErrors(t, err, 1)

		assert.IsType(t, &sema.NotDeclaredError{}, errs[0])
	})
}

func TestCheckInvalidReferenceExpressionTypeMismatchStructResource(t *testing.T) {

	t.Parallel()

	t.Run("struct / resource", func(t *testing.T) {

		t.Parallel()

		_, err := ParseAndCheck(t, `
          struct S {}
          resource R {}

          let s = S()
          let ref = &s as &R
        `)

		errs := RequireCheckerErrors(t, err, 1)

		assert.IsType(t, &sema.TypeMismatchError{}, errs[0])
	})

	t.Run("resource / struct", func(t *testing.T) {

		t.Parallel()

		_, err := ParseAndCheck(t, `
          struct S {}
          resource R {}

          let r <- create R()
          let ref = &r as &S
        `)

		errs := RequireCheckerErrors(t, err, 1)

		assert.IsType(t, &sema.TypeMismatchError{}, errs[0])
	})
}

func TestCheckInvalidReferenceExpressionDifferentStructs(t *testing.T) {

	t.Parallel()

	_, err := ParseAndCheck(t, `
      struct S {}
      struct T {}

      let s = S()
      let ref = &s as &T
    `)

	errs := RequireCheckerErrors(t, err, 1)

	assert.IsType(t, &sema.TypeMismatchError{}, errs[0])
}

func TestCheckInvalidReferenceExpressionTypeMismatchDifferentResources(t *testing.T) {

	t.Parallel()

	_, err := ParseAndCheck(t, `
      resource R {}
      resource T {}

      let r <- create R()
      let ref = &r as &T
    `)

	errs := RequireCheckerErrors(t, err, 1)

	assert.IsType(t, &sema.TypeMismatchError{}, errs[0])
}

func TestCheckReferenceResourceArrayIndexing(t *testing.T) {

	t.Parallel()

	_, err := ParseAndCheck(t, `
      resource R {}

      let rs <- [<-create R()]
      let ref = &rs[0] as &R
    `)

	require.NoError(t, err)
}

func TestCheckReferenceUse(t *testing.T) {

	t.Parallel()

	t.Run("resource", func(t *testing.T) {

		t.Parallel()

		_, err := ParseAndCheck(t, `
          resource R {
              var x: Int

              init() {
                  self.x = 0
              }

              fun setX(_ newX: Int) {
                  self.x = newX
              }
          }

          fun test(): [Int] {
              let r <- create R()
              let ref = &r as &R
              ref.x = 1
              let x1 = ref.x
              ref.setX(2)
              let x2 = ref.x
              destroy r
              return [x1, x2]
          }
        `)

		require.NoError(t, err)
	})

	t.Run("struct", func(t *testing.T) {

		t.Parallel()

		_, err := ParseAndCheck(t, `
          struct S {
              var x: Int

              init() {
                  self.x = 0
              }

              fun setX(_ newX: Int) {
                  self.x = newX
              }
          }

          fun test(): [Int] {
              let s = S()
              let ref = &s as &S
              ref.x = 1
              let x1 = ref.x
              ref.setX(2)
              let x2 = ref.x
              return [x1, x2]
          }
        `)

		require.NoError(t, err)
	})

	t.Run("non-composite", func(t *testing.T) {

		t.Parallel()

		_, err := ParseAndCheck(t, `

          fun test(): String {
              let i = 1
              let ref = &i as &Int
              return ref.toString()
          }
        `)

		require.NoError(t, err)
	})
}

func TestCheckReferenceUseArray(t *testing.T) {

	t.Parallel()

	t.Run("resource", func(t *testing.T) {

		t.Parallel()

		_, err := ParseAndCheck(t, `
          resource R {
              var x: Int

              init() {
                  self.x = 0
              }

              fun setX(_ newX: Int) {
                  self.x = newX
              }
          }

          fun test(): [Int] {
              let rs <- [<-create R()]
              let ref = &rs as &[R]
              ref[0].x = 1
              let x1 = ref[0].x
              ref[0].setX(2)
              let x2 = ref[0].x
              destroy rs
              return [x1, x2]
          }
        `)

		require.NoError(t, err)
	})

	t.Run("struct", func(t *testing.T) {

		t.Parallel()

		_, err := ParseAndCheck(t, `
          struct S {
              var x: Int

              init() {
                  self.x = 0
              }

              fun setX(_ newX: Int) {
                  self.x = newX
              }
          }

          fun test(): [Int] {
              let s = [S()]
              let ref = &s as &[S]
              ref[0].x = 1
              let x1 = ref[0].x
              ref[0].setX(2)
              let x2 = ref[0].x
              return [x1, x2]
          }
        `)

		require.NoError(t, err)
	})
}

func TestCheckReferenceIndexingIfReferencedIndexable(t *testing.T) {

	t.Parallel()

	t.Run("resource", func(t *testing.T) {

		t.Parallel()

		_, err := ParseAndCheck(t, `

          resource R {}

          fun test() {
              let rs <- [<-create R()]
              let ref = &rs as &[R]
              ref[0]
              destroy rs
          }
        `)

		require.NoError(t, err)
	})

	t.Run("struct", func(t *testing.T) {

		t.Parallel()

		_, err := ParseAndCheck(t, `

          struct S {}

          fun test() {
              let s = [S()]
              let ref = &s as &[S]
              ref[0]
          }
        `)

		require.NoError(t, err)
	})
}

func TestCheckReferenceResourceLoss(t *testing.T) {

	t.Parallel()

	_, err := ParseAndCheck(t, `
      resource R {}

      fun test() {
          let rs <- [<-create R()]
          let ref = &rs as &[R]
          ref[0]  // This result in a reference, so no resource loss
          destroy rs
      }
    `)

	require.NoError(t, err)
}

func TestCheckInvalidReferenceResourceLoss(t *testing.T) {

	t.Parallel()

	_, err := ParseAndCheck(t, `
      resource R {}

      fun f(): @R {
          return <- create R()
      }

      fun test() {
          let ref = &f() as &R
      }
    `)

	errs := RequireCheckerErrors(t, err, 1)

	assert.IsType(t, &sema.ResourceLossError{}, errs[0])
}

func TestCheckInvalidReferenceIndexingIfReferencedNotIndexable(t *testing.T) {

	t.Parallel()

	t.Run("resource", func(t *testing.T) {

		t.Parallel()

		_, err := ParseAndCheck(t, `

          resource R {}

          fun test() {
              let r <- create R()
              let ref = &r as &R
              ref[0]
              destroy r
          }
        `)

		errs := RequireCheckerErrors(t, err, 1)

		assert.IsType(t, &sema.InvalidTypeIndexingError{}, errs[0])
	})

	t.Run("struct", func(t *testing.T) {

		t.Parallel()

		_, err := ParseAndCheck(t, `

          struct S {}

          fun test() {
              let s = S()
              let ref = &s as &S
              ref[0]
          }
        `)

		errs := RequireCheckerErrors(t, err, 1)

		assert.IsType(t, &sema.InvalidTypeIndexingError{}, errs[0])
	})

	t.Run("non-composite", func(t *testing.T) {

		t.Parallel()

		_, err := ParseAndCheck(t, `
          fun test() {
              let i = 1
              let ref = &i as &Int
              ref[0]
          }
        `)

		errs := RequireCheckerErrors(t, err, 1)

		assert.IsType(t, &sema.NotIndexableTypeError{}, errs[0])
	})
}

func TestCheckResourceInterfaceReferenceFunctionCall(t *testing.T) {

	t.Parallel()

	t.Run("resource", func(t *testing.T) {

		t.Parallel()

		_, err := ParseAndCheck(t, `

          resource interface I {
              fun foo()
          }

          resource R: I {
              fun foo() {}
          }

          fun test() {
              let r <- create R()
              let ref = &r as &{I}
              ref.foo()
              destroy r
          }
        `)

		require.NoError(t, err)
	})

	t.Run("struct", func(t *testing.T) {

		t.Parallel()

		_, err := ParseAndCheck(t, `

          struct interface I {
              fun foo()
          }

          struct S: I {
              fun foo() {}
          }

          fun test() {
              let s = S()
              let ref = &s as &{I}
              ref.foo()
          }
        `)

		require.NoError(t, err)
	})
}

func TestCheckInvalidResourceInterfaceReferenceFunctionCall(t *testing.T) {

	t.Parallel()

	t.Run("resource", func(t *testing.T) {

		t.Parallel()

		_, err := ParseAndCheck(t, `

          resource interface I {}

          resource R: I {
              fun foo() {}
          }

          fun test() {
              let r <- create R()
              let ref = &r as &{I}
              ref.foo()
              destroy r
          }
        `)

		errs := RequireCheckerErrors(t, err, 1)

		assert.IsType(t, &sema.NotDeclaredMemberError{}, errs[0])
	})

	t.Run("struct", func(t *testing.T) {

		t.Parallel()

		_, err := ParseAndCheck(t, `

          struct interface I {}

          struct S: I {
              fun foo() {}
          }

          fun test() {
              let s = S()
              let ref = &s as &{I}
              ref.foo()
          }
        `)

		errs := RequireCheckerErrors(t, err, 1)

		assert.IsType(t, &sema.NotDeclaredMemberError{}, errs[0])
	})
}

func TestCheckReferenceExpressionReferenceType(t *testing.T) {

	t.Parallel()

	test := func(t *testing.T, auth sema.Access, kind common.CompositeKind) {

		var authKeyword string
		if auth != sema.UnauthorizedAccess {
			authKeyword = fmt.Sprintf("auth(%s)", auth.QualifiedString())
		}

		testName := fmt.Sprintf("%s, auth: %v", kind.Name(), auth)

		t.Run(testName, func(t *testing.T) {

			t.Parallel()

			checker, err := ParseAndCheck(t,
				fmt.Sprintf(
					`
                      %[1]s T {}
                      entitlement X

                      let t %[2]s %[3]s T()
                      let ref = &t as %[4]s &T
                    `,
					kind.Keyword(),
					kind.TransferOperator(),
					kind.ConstructionKeyword(),
					authKeyword,
				),
			)

			require.NoError(t, err)

			tType := RequireGlobalType(t, checker.Elaboration, "T")

			refValueType := RequireGlobalValue(t, checker.Elaboration, "ref")
			xType := RequireGlobalType(t, checker.Elaboration, "X").(*sema.EntitlementType)
			var access sema.Access = sema.UnauthorizedAccess
			if !auth.Equal(sema.UnauthorizedAccess) {
				access = sema.NewEntitlementSetAccess([]*sema.EntitlementType{xType}, sema.Conjunction)
			}

			require.Equal(t,
				&sema.ReferenceType{
					Authorization: access,
					Type:          tType,
				},
				refValueType,
			)
		})
	}

	for _, kind := range []common.CompositeKind{
		common.CompositeKindResource,
		common.CompositeKindStructure,
	} {
		for _, auth := range []sema.Access{
			sema.UnauthorizedAccess,
			sema.NewEntitlementSetAccess([]*sema.EntitlementType{{
				Location:   utils.TestLocation,
				Identifier: "X",
			}}, sema.Conjunction),
		} {
			test(t, auth, kind)
		}
	}
}

func TestCheckReferenceExpressionOfOptional(t *testing.T) {

	t.Parallel()

	t.Run("resource", func(t *testing.T) {

		t.Parallel()

		_, err := ParseAndCheck(t, `
          resource R {}

          let r: @R? <- create R()
          let ref = &r as &R
        `)

		errs := RequireCheckerErrors(t, err, 1)

		assert.IsType(t, &sema.TypeMismatchError{}, errs[0])
	})

	t.Run("struct", func(t *testing.T) {

		t.Parallel()

		_, err := ParseAndCheck(t, `
          struct S {}

          let s: S? = S()
          let ref = &s as &S
        `)

		errs := RequireCheckerErrors(t, err, 1)

		assert.IsType(t, &sema.TypeMismatchError{}, errs[0])
	})

	t.Run("non-composite", func(t *testing.T) {

		t.Parallel()

		_, err := ParseAndCheck(t, `
          let i: Int? = 1
          let ref = &i as &Int
        `)

		errs := RequireCheckerErrors(t, err, 1)

		assert.IsType(t, &sema.TypeMismatchError{}, errs[0])
	})

	t.Run("as optional", func(t *testing.T) {

		t.Parallel()

		checker, err := ParseAndCheck(t, `
          let i: Int? = 1
          let ref = &i as &Int?
        `)

		require.NoError(t, err)
		refValueType := RequireGlobalValue(t, checker.Elaboration, "ref")

		assert.Equal(t,
			&sema.OptionalType{
				Type: &sema.ReferenceType{
					Type:          sema.IntType,
					Authorization: sema.UnauthorizedAccess,
				},
			},
			refValueType,
		)
	})

	t.Run("double optional", func(t *testing.T) {

		t.Parallel()

		_, err := ParseAndCheck(t, `
          let i: Int? = 1
          let ref = &i as &Int??
        `)

		errs := RequireCheckerErrors(t, err, 1)
		assert.IsType(t, &sema.NonReferenceTypeReferenceError{}, errs[0])
	})

	t.Run("mismatched type", func(t *testing.T) {

		t.Parallel()

		_, err := ParseAndCheck(t, `
          let i: String? = ""
          let ref = &i as &Int?
        `)

		errs := RequireCheckerErrors(t, err, 1)
		assert.IsType(t, &sema.TypeMismatchError{}, errs[0])
	})

	t.Run("optional reference to non-optional value", func(t *testing.T) {

		t.Parallel()

		_, err := ParseAndCheck(t, `
          let i: Int = 1
          let ref = &i as &Int?
        `)

		errs := RequireCheckerErrors(t, err, 1)
		assert.IsType(t, &sema.TypeMismatchError{}, errs[0])
	})

	t.Run("non-optional reference to optional value", func(t *testing.T) {

		t.Parallel()

		_, err := ParseAndCheck(t, `
          let opt: Int? = 1
          let ref = &opt as &AnyStruct
        `)

		errs := RequireCheckerErrors(t, err, 1)
		assert.IsType(t, &sema.TypeMismatchError{}, errs[0])
	})
}

func TestCheckNilCoalesceReference(t *testing.T) {

	t.Parallel()

	checker, err := ParseAndCheckWithPanic(t, `
      let xs = {"a": 1}
      let ref = &xs["a"] as &Int? ?? panic("no a")
    `)
	require.NoError(t, err)

	refValueType := RequireGlobalValue(t, checker.Elaboration, "ref")

	assert.Equal(t,
		&sema.ReferenceType{
			Type:          sema.IntType,
			Authorization: sema.UnauthorizedAccess,
		},
		refValueType,
	)
}

func TestCheckInvalidReferenceExpressionNonReferenceAmbiguous(t *testing.T) {

	t.Parallel()

	_, err := ParseAndCheck(t, `
      let y = &x as {}
    `)

	errs := RequireCheckerErrors(t, err, 2)

	assert.IsType(t, &sema.AmbiguousIntersectionTypeError{}, errs[0])
	assert.IsType(t, &sema.NotDeclaredError{}, errs[1])
}

func TestCheckInvalidReferenceExpressionNonReferenceAnyStruct(t *testing.T) {

	t.Parallel()

	_, err := ParseAndCheck(t, `
      let y = &x as {}
    `)

	errs := RequireCheckerErrors(t, err, 2)

	assert.IsType(t, &sema.AmbiguousIntersectionTypeError{}, errs[0])
	assert.IsType(t, &sema.NotDeclaredError{}, errs[1])
}

func TestCheckInvalidDictionaryAccessReference(t *testing.T) {

	t.Parallel()

	_, err := ParseAndCheck(t, `
      let xs: {Int: Int} = {}
      let ref = &xs[1] as &String
    `)

	errs := RequireCheckerErrors(t, err, 1)

	require.IsType(t, &sema.TypeMismatchError{}, errs[0])

	typeMismatchError := errs[0].(*sema.TypeMismatchError)
	assert.Equal(t, 17, typeMismatchError.StartPos.Column)
	assert.Equal(t, 21, typeMismatchError.EndPos.Column)
}

func TestCheckDictionaryAccessReferenceIsOptional(t *testing.T) {

	t.Parallel()

	_, err := ParseAndCheck(t, `
      let xs: {Int: Int} = {}
      let ref: Int = &xs[1] as &Int?
    `)

	errs := RequireCheckerErrors(t, err, 1)

	require.IsType(t, &sema.TypeMismatchError{}, errs[0])

	typeMismatchError := errs[0].(*sema.TypeMismatchError)
	assert.Equal(t, 21, typeMismatchError.StartPos.Column)
	assert.Equal(t, 35, typeMismatchError.EndPos.Column)
}

func TestCheckInvalidDictionaryAccessOptionalReference(t *testing.T) {

	t.Parallel()

	_, err := ParseAndCheck(t, `
        access(all) struct S {
            access(all) let foo: Number
            init() {
                self.foo = 0
            }
        }
        let dict: {String: S} = {}
        let s = &dict[""] as &S?
        let n = s.foo
    `)

	errs := RequireCheckerErrors(t, err, 1)

	require.IsType(t, &sema.NotDeclaredMemberError{}, errs[0]) // nil has no member foo
}

func TestCheckInvalidDictionaryAccessNonOptionalReference(t *testing.T) {

	t.Parallel()

	_, err := ParseAndCheck(t, `
        access(all) struct S {
            access(all) let foo: Number
            init() {
                self.foo = 0
            }
        }
        let dict: {String: S} = {}
        let s = &dict[""] as &S
    `)

	errs := RequireCheckerErrors(t, err, 1)

	require.IsType(t, &sema.TypeMismatchError{}, errs[0])
}

func TestCheckArrayAccessReference(t *testing.T) {

	t.Parallel()

	_, err := ParseAndCheck(t, `
        access(all) struct S {
            access(all) let foo: Number
            init() {
                self.foo = 0
            }
        }
        let dict: [S] = []
        let s = &dict[0] as &S
        let n = s.foo
    `)

	require.NoError(t, err)
}

func TestCheckInvalidatedReferenceUse(t *testing.T) {

	t.Parallel()

	t.Run("no errors", func(t *testing.T) {

		t.Parallel()

		_, err := ParseAndCheck(t,
			`
            access(all) fun test() {
                let x <- create R()
                let xRef = &x as &R
                xRef.a
                destroy x
            }

            access(all) resource R {
                access(all) let a: Int

                init() {
                    self.a = 5
                }
            }
            `,
		)

		require.NoError(t, err)
	})

	t.Run("after destroy", func(t *testing.T) {

		t.Parallel()

		_, err := ParseAndCheck(t,
			`
            access(all) fun test() {
                let x <- create R()
                let xRef = &x as &R
                destroy x
                xRef.a
            }

            access(all) resource R {
                access(all) let a: Int

                init() {
                    self.a = 5
                }
            }
            `,
		)

		errors := RequireCheckerErrors(t, err, 1)
		invalidatedRefError := &sema.InvalidatedResourceReferenceError{}
		assert.ErrorAs(t, errors[0], &invalidatedRefError)
	})

	t.Run("after destroy - array", func(t *testing.T) {

		t.Parallel()

		_, err := ParseAndCheck(t,
			`
            access(all) fun test() {
                let x <- [<-create R()]
                let xRef = &x as &[R]
                destroy x
                xRef[0].a
            }

            access(all) resource R {
                access(all) let a: Int

                init() {
                    self.a = 5
                }
            }
            `,
		)

		errors := RequireCheckerErrors(t, err, 1)
		invalidatedRefError := &sema.InvalidatedResourceReferenceError{}
		assert.ErrorAs(t, errors[0], &invalidatedRefError)
	})

	t.Run("after destroy - dictionary", func(t *testing.T) {

		t.Parallel()

		_, err := ParseAndCheck(t,
			`
            access(all) fun test() {
                let x <- {1: <- create R()}
                let xRef = &x as &{Int: R}
                destroy x
                xRef[1]?.a
            }

            access(all) resource R {
                access(all) let a: Int

                init() {
                    self.a = 5
                }
            }
            `,
		)

		errors := RequireCheckerErrors(t, err, 1)
		invalidatedRefError := &sema.InvalidatedResourceReferenceError{}
		assert.ErrorAs(t, errors[0], &invalidatedRefError)
	})

	t.Run("after move", func(t *testing.T) {

		t.Parallel()

		_, err := ParseAndCheck(t,
			`
            access(all) fun test() {
                let x <- create R()
                let xRef = &x as &R
                consume(<-x)
                xRef.a
            }

            access(all) fun consume(_ r: @AnyResource) {
                destroy r
            }

            access(all) resource R {
                access(all) let a: Int

                init() {
                    self.a = 5
                }
            }
            `,
		)

		errors := RequireCheckerErrors(t, err, 1)
		invalidatedRefError := &sema.InvalidatedResourceReferenceError{}
		assert.ErrorAs(t, errors[0], &invalidatedRefError)
	})

	t.Run("after move - array", func(t *testing.T) {

		t.Parallel()

		_, err := ParseAndCheck(t,
			`
            access(all) fun test() {
                let x <- [<-create R()]
                let xRef = &x as &[R]
                consume(<-x)
                xRef[0].a
            }

            access(all) fun consume(_ r: @AnyResource) {
                destroy r
            }

            access(all) resource R {
                access(all) let a: Int

                init() {
                    self.a = 5
                }
            }
            `,
		)

		errors := RequireCheckerErrors(t, err, 1)
		invalidatedRefError := &sema.InvalidatedResourceReferenceError{}
		assert.ErrorAs(t, errors[0], &invalidatedRefError)
	})

	t.Run("after move - dictionary", func(t *testing.T) {

		t.Parallel()

		_, err := ParseAndCheck(t,
			`
            access(all) fun test() {
                let x <- {1: <- create R()}
                let xRef = &x as &{Int: R}
                consume(<-x)
                xRef[1]?.a
            }

            access(all) fun consume(_ r: @AnyResource) {
                destroy r
            }

            access(all) resource R {
                access(all) let a: Int

                init() {
                    self.a = 5
                }
            }
            `,
		)

		errors := RequireCheckerErrors(t, err, 1)
		invalidatedRefError := &sema.InvalidatedResourceReferenceError{}
		assert.ErrorAs(t, errors[0], &invalidatedRefError)
	})

	t.Run("after swap", func(t *testing.T) {

		t.Parallel()

		_, err := ParseAndCheck(t,
			`
            access(all) fun test() {
                var x <- create R()
                var y <- create R()
                let xRef = &x as &R
                x <-> y
                destroy x
                destroy y
                xRef.a
            }

            access(all) resource R {
                access(all) let a: Int

                init() {
                    self.a = 5
                }
            }
            `,
		)

		errors := RequireCheckerErrors(t, err, 1)
		invalidatedRefError := &sema.InvalidatedResourceReferenceError{}
		assert.ErrorAs(t, errors[0], &invalidatedRefError)
	})

	t.Run("nested", func(t *testing.T) {

		t.Parallel()

		_, err := ParseAndCheck(t,
			`
            access(all) fun test() {
                let x <- create R()
                let xRef = &x as &R
                if true {
                    destroy x
                } else {
                    destroy x
                }

                if true {
                    if true {
                    } else {
                        xRef.a
                    }
                }
            }

            access(all) resource R {
                access(all) let a: Int

                init() {
                    self.a = 5
                }
            }
            `,
		)

		errors := RequireCheckerErrors(t, err, 1)
		invalidatedRefError := &sema.InvalidatedResourceReferenceError{}
		assert.ErrorAs(t, errors[0], &invalidatedRefError)
	})

	t.Run("storage reference", func(t *testing.T) {

		t.Parallel()

		_, err := ParseAndCheck(t,
			`
            access(all) fun test(storage: auth(Storage) &Account.Storage) {
                storage.save(<-[<-create R()], to: /storage/a)

                let collectionRef = storage.borrow<&[R]>(from: /storage/a)!
                let ref = collectionRef[0]

                let collection <- storage.load<@[R]>(from: /storage/a)!
                storage.save(<- collection, to: /storage/b)

                ref.setA(2)
            }

            access(all) resource R {
                access(all) var a: Int

                access(all) fun setA(_ a: Int) {
                    self.a = a
                }

                init() {
                    self.a = 5
                }
            }
            `,
		)

		// Cannot detect storage transfers
		require.NoError(t, err)
	})

	t.Run("inside func expr", func(t *testing.T) {

		t.Parallel()

		_, err := ParseAndCheck(t,
			`
            access(all) fun test() {
                let f = fun() {
                    let x <- create R()
                    let xRef = &x as &R
                    destroy x
                    xRef.a
                }

                f()
            }

            access(all) resource R {
                access(all) let a: Int

                init() {
                    self.a = 5
                }
            }
            `,
		)

		errors := RequireCheckerErrors(t, err, 1)
		invalidatedRefError := &sema.InvalidatedResourceReferenceError{}
		assert.ErrorAs(t, errors[0], &invalidatedRefError)
	})

	t.Run("self var", func(t *testing.T) {

		t.Parallel()

		_, err := ParseAndCheck(t,
			`
            access(all) contract Test {
                access(self) var x: @R
                init() {
                    self.x <- create R()
                }

                access(all) fun test() {
                    let xRef = &self.x as &R
                    xRef.a
                }
            }

            access(all) resource R {
                access(all) let a: Int

                init() {
                    self.a = 5
                }
            }
            `,
		)

		require.NoError(t, err)
	})

	t.Run("self var using contract name", func(t *testing.T) {

		t.Parallel()

		_, err := ParseAndCheck(t,
			`
            access(all) contract Test {
                access(self) var x: @R
                init() {
                    self.x <- create R()
                }

                access(all) fun test() {
                    let xRef = &Test.x as &R
                    xRef.a
                }
            }

            access(all) resource R {
                access(all) let a: Int
                init() {
                    self.a = 5
                }
            }
            `,
		)

		require.NoError(t, err)
	})

	t.Run("ref to ref", func(t *testing.T) {

		t.Parallel()

		_, err := ParseAndCheck(t,
			`
            access(all) fun test() {
                var r: @{UInt64: {UInt64: [R]}} <- {}
                let ref1 = (&r[0] as &{UInt64: [R]}?)!
                let ref2 = ref1[0]!
                let ref3 = ref2[0]
                ref3.a

                destroy r
            }

            access(all) resource R {
                access(all) let a: Int

                init() {
                    self.a = 5
                }
            }
            `,
		)

		require.NoError(t, err)
	})

	t.Run("ref to ref invalid, index expr", func(t *testing.T) {

		t.Parallel()

		_, err := ParseAndCheck(t,
			`
            access(all) fun test() {
                var r: @{UInt64: {UInt64: [R]}} <- {}
                let ref1 = (&r[0] as &{UInt64: [R]}?)!
                let ref2 = ref1[0]!
                let ref3 = ref2[0]
                destroy r
                ref3.a
            }

            access(all) resource R {
                access(all) let a: Int
                init() {
                    self.a = 5
                }
            }
            `,
		)

		errors := RequireCheckerErrors(t, err, 1)
		invalidatedRefError := &sema.InvalidatedResourceReferenceError{}
		assert.ErrorAs(t, errors[0], &invalidatedRefError)
	})

	t.Run("ref to ref invalid, member expr", func(t *testing.T) {

		t.Parallel()

		_, err := ParseAndCheck(t,
			`
            access(all) fun test() {
                var r: @R1 <- create R1()
                let ref1 = &r as &R1
                let ref2 = ref1.r2
                let ref3 = ref2.r3
                destroy r
                ref3.a
            }

            access(all) resource R1 {
                access(all) let r2: @R2
                init() {
                    self.r2 <- create R2()
                }
            }

            access(all) resource R2 {
                access(all) let r3: @R3
                init() {
                    self.r3 <- create R3()
                }
            }

            access(all) resource R3 {
                access(all) let a: Int
                init() {
                    self.a = 5
                }
            }
            `,
		)

		errors := RequireCheckerErrors(t, err, 1)
		invalidatedRefError := &sema.InvalidatedResourceReferenceError{}
		assert.ErrorAs(t, errors[0], &invalidatedRefError)
	})

	t.Run("create ref with force expr", func(t *testing.T) {

		t.Parallel()

		_, err := ParseAndCheck(t,
			`
            access(all) fun test() {
                let x <- create R()
                let xRef = (&x as &R?)!
                destroy x
                xRef.a
            }

            access(all) resource R {
                access(all) let a: Int
                init() {
                    self.a = 5
                }
            }
            `,
		)

		errors := RequireCheckerErrors(t, err, 2)

		typeMismatchError := &sema.TypeMismatchError{}
		assert.ErrorAs(t, errors[0], &typeMismatchError)

		invalidatedRefError := &sema.InvalidatedResourceReferenceError{}
		assert.ErrorAs(t, errors[1], &invalidatedRefError)
	})

	t.Run("contract field ref", func(t *testing.T) {

		t.Parallel()

		importedChecker, err := ParseAndCheckWithOptions(t,
			`
                    access(all) contract Foo {
                        access(all) let field: @AnyResource
                        init() {
                            self.field <- create R()
                        }
                    }

                    access(all) resource R {
                        access(all) let a: Int
                        init() {
                            self.a = 5
                        }
                    }
                `,
			ParseAndCheckOptions{
				Location: utils.ImportedLocation,
			},
		)

		require.NoError(t, err)

		_, err = ParseAndCheckWithOptions(
			t,
			`
            import Foo from "imported"

            access(all) fun test() {
                let xRef = &Foo.field as &AnyResource
                xRef
            }
        `,
			ParseAndCheckOptions{
				Config: &sema.Config{
					ImportHandler: func(*sema.Checker, common.Location, ast.Range) (sema.Import, error) {
						return sema.ElaborationImport{
							Elaboration: importedChecker.Elaboration,
						}, nil
					},
				},
			},
		)

		require.NoError(t, err)
	})

	t.Run("self as reference", func(t *testing.T) {

		t.Parallel()

		_, err := ParseAndCheck(t,
			`
            access(all) resource R {
                access(all) let a: Int

                init() {
                    self.a = 5
                }

                access(all) fun test() {
                    let xRef = &self as &R
                    xRef.a
                }
            }
            `,
		)

		require.NoError(t, err)
	})

	t.Run("contract field nested ref", func(t *testing.T) {

		t.Parallel()

		_, err := ParseAndCheck(t,
			`
            access(all) contract Test {
                access(all) let a: @{UInt64: {UInt64: Test.R}}

                init() {
                    self.a <- {}
                }

                access(all) resource R {
                    access(all) fun test() {
                        if let storage = &Test.a[0] as &{UInt64: Test.R}? {
                            let nftRef = storage[0]!
                            nftRef
                        }
                    }
                }
            }
            `,
		)

		require.NoError(t, err)
	})

	t.Run("non resource refs", func(t *testing.T) {

		t.Parallel()

		_, err := ParseAndCheck(t,
			`
            access(all) contract Test {
                access(all) resource R {
                    access(all) fun test () {
                        let sourceRefNFTs: {UInt64: &Test.R} = {}
                        let sourceNFTs: @[Test.R] <- []

                        while true {
                            let nft <- create Test.R()
                            let nftRef = &nft as &Test.R
                            sourceRefNFTs[nftRef.uuid] = nftRef
                            sourceNFTs.append(<- nft)
                        }

                        let nftRef = sourceRefNFTs[0]!
                        nftRef

                        destroy sourceNFTs
                    }

                    access(all) fun bar(): Bool {
                        return true
                    }
                }
            }
            `,
		)

		require.NoError(t, err)
	})

	t.Run("non resource refs param", func(t *testing.T) {

		t.Parallel()

		_, err := ParseAndCheck(t,
			`
            access(all) contract Test {
                access(all) resource R {
                    access(all) fun test(packList: &[Test.R]) {
                        var i = 0
                        while i < packList.length {
                            let pack = packList[i]
                            pack
                            i = i + 1
                        }

                        return
                    }
                }
            }

            `,
		)

		require.NoError(t, err)
	})

	t.Run("partial invalidation", func(t *testing.T) {

		t.Parallel()

		_, err := ParseAndCheck(t,
			`
            access(all) fun test() {
                let x <- create R()
                let xRef = &x as &R
                if true {
                    destroy x
                } else {
                    // nothing
                }
                xRef.a

                destroy x
            }

            access(all) resource R {
                access(all) let a: Int

                init() {
                    self.a = 5
                }
            }
            `,
		)

		errors := RequireCheckerErrors(t, err, 3)

		var invalidatedRefError *sema.InvalidatedResourceReferenceError
		assert.ErrorAs(t, errors[0], &invalidatedRefError)

		var resourceUseAfterInvalidationErr *sema.ResourceUseAfterInvalidationError
		assert.ErrorAs(t, errors[1], &resourceUseAfterInvalidationErr)

		var resourceLossErr *sema.ResourceLossError
		assert.ErrorAs(t, errors[2], &resourceLossErr)
	})

	t.Run("nil coalescing lhs", func(t *testing.T) {

		t.Parallel()

		_, err := ParseAndCheck(t,
			`
            access(all) fun test() {
                let x: @R? <- create R()
                let ref = (&x as &R?) ?? nil
                destroy x
                ref!.a
            }

            access(all) resource R {
                access(all) let a: Int

                init() {
                    self.a = 5
                }
            }
            `,
		)

		errors := RequireCheckerErrors(t, err, 1)

		invalidatedRefError := &sema.InvalidatedResourceReferenceError{}
		assert.ErrorAs(t, errors[0], &invalidatedRefError)
	})

	t.Run("nil coalescing rhs", func(t *testing.T) {

		t.Parallel()

		_, err := ParseAndCheck(t,
			`
            access(all) fun test() {
                let x: @R? <- create R()
                let y: @R <- create R()

                let ref = nil ?? (&y as &R?)
                destroy y
                ref!.a
                destroy x
            }

            access(all) resource R {
                access(all) let a: Int

                init() {
                    self.a = 5
                }
            }
            `,
		)

		errors := RequireCheckerErrors(t, err, 2)

		typeMismatchError := &sema.TypeMismatchError{}
		assert.ErrorAs(t, errors[0], &typeMismatchError)

		invalidatedRefError := &sema.InvalidatedResourceReferenceError{}
		assert.ErrorAs(t, errors[1], &invalidatedRefError)
	})

	t.Run("nil coalescing both sides", func(t *testing.T) {

		t.Parallel()

		_, err := ParseAndCheck(t,
			`
            access(all) fun test() {
                let x: @R? <- create R()
                let y: @R <- create R()

                let ref = (&x as &R?) ?? (&y as &R?)
                destroy y
                destroy x
                ref!.a
            }

            access(all) resource R {
                access(all) let a: Int

                init() {
                    self.a = 5
                }
            }
            `,
		)

		errors := RequireCheckerErrors(t, err, 3)

		typeMismatchError := &sema.TypeMismatchError{}
		assert.ErrorAs(t, errors[0], &typeMismatchError)

		invalidatedRefError := &sema.InvalidatedResourceReferenceError{}
		assert.ErrorAs(t, errors[1], &invalidatedRefError)
		assert.ErrorAs(t, errors[2], &invalidatedRefError)
	})

	t.Run("nil coalescing nested", func(t *testing.T) {

		t.Parallel()

		_, err := ParseAndCheck(t,
			`
            access(all) fun test() {
                let x: @R? <- create R()
                let y: @R <- create R()
                let z: @R? <- create R()

                let ref1 = (&x as &R?) ?? ((&y as &R?) ?? (&z as &R?))
                let ref2 = ref1
                destroy y
                destroy x
                destroy z
                ref2!.a
            }

            access(all) resource R {
                access(all) let a: Int

                init() {
                    self.a = 5
                }
            }
            `,
		)

		errors := RequireCheckerErrors(t, err, 4)

		typeMismatchError := &sema.TypeMismatchError{}
		assert.ErrorAs(t, errors[0], &typeMismatchError)

		invalidatedRefError := &sema.InvalidatedResourceReferenceError{}
		assert.ErrorAs(t, errors[1], &invalidatedRefError)
		assert.ErrorAs(t, errors[2], &invalidatedRefError)
		assert.ErrorAs(t, errors[3], &invalidatedRefError)
	})

	t.Run("ref assignment", func(t *testing.T) {

		t.Parallel()

		_, err := ParseAndCheck(t,
			`
            access(all) fun test() {
                let x <- create R()
                var ref1: &R? = nil
                ref1 = &x as &R

                destroy x
                ref1!.a
            }

            access(all) resource R {
                access(all) let a: Int

                init() {
                    self.a = 5
                }
            }
            `,
		)

		errors := RequireCheckerErrors(t, err, 1)
		invalidatedRefError := &sema.InvalidatedResourceReferenceError{}
		assert.ErrorAs(t, errors[0], &invalidatedRefError)
	})

	t.Run("ref assignment non resource", func(t *testing.T) {

		t.Parallel()

		_, err := ParseAndCheck(t,
			`
            access(all) fun test() {
                let x = S()
                var ref1: &S? = nil
                ref1 = &x as &S
                consume(x)
                ref1!.a
            }

            access(all) fun consume(_ s:S) {}

            access(all) struct S {
                access(all) let a: Int

                init() {
                    self.a = 5
                }
            }
            `,
		)

		require.NoError(t, err)
	})

	t.Run("ref assignment chain", func(t *testing.T) {

		t.Parallel()

		_, err := ParseAndCheck(t,
			`
            access(all) fun test() {
                let x <- create R()
                let ref1 = &x as &R
                let ref2 = ref1
                let ref3 = ref2
                destroy x
                ref3.a
            }

            access(all) resource R {
                access(all) let a: Int

                init() {
                    self.a = 5
                }
            }
            `,
		)

		errors := RequireCheckerErrors(t, err, 1)
		invalidatedRefError := &sema.InvalidatedResourceReferenceError{}
		assert.ErrorAs(t, errors[0], &invalidatedRefError)
	})

	t.Run("ref target is field", func(t *testing.T) {

		t.Parallel()

		_, err := ParseAndCheck(t,
			`
            access(all) fun test() {
                let r <- create R()
                let s = S()

                s.setB(&r as &R)
                destroy r
                s.b!.a
            }

            access(all) resource R {
                access(all) let a: Int

                init() {
                    self.a = 5
                }
            }

            access(all) struct S {
                access(all) var b: &R?

                access(all) fun setB(_ b: &R) {
                    self.b = b
                }

                init() {
                    self.b = nil
                }
            }
            `,
		)

		require.NoError(t, err)
	})

	t.Run("ref source is field", func(t *testing.T) {

		t.Parallel()

		_, err := ParseAndCheck(t,
			`
            access(all) fun test() {
                let r <- create R()
                let s = S()
                s.setB(&r as &R)

                let x = s.b!
                destroy r
                x.a
            }

            access(all) resource R {
                access(all) let a: Int

                init() {
                    self.a = 5
                }
            }

            access(all) struct S {
                access(all) var b: &R?

                access(all) fun setB(_ b: &R) {
                    self.b = b
                }

                init() {
                    self.b = nil
                }
            }
            `,
		)

		require.NoError(t, err)
	})

	t.Run("conditional expr lhs", func(t *testing.T) {

		t.Parallel()

		_, err := ParseAndCheck(t,
			`
            access(all) fun test() {
                let x: @R? <- create R()
                let ref = true ? (&x as &R?) : nil
                destroy x
                ref!.a
            }

            access(all) resource R {
                access(all) let a: Int

                init() {
                    self.a = 5
                }
            }
            `,
		)

		errors := RequireCheckerErrors(t, err, 1)

		invalidatedRefError := &sema.InvalidatedResourceReferenceError{}
		assert.ErrorAs(t, errors[0], &invalidatedRefError)
	})

	t.Run("conditional expr rhs", func(t *testing.T) {

		t.Parallel()

		_, err := ParseAndCheck(t,
			`
            access(all) fun test() {
                let x: @R? <- create R()
                let y: @R <- create R()

                let ref = true ? nil : (&y as &R?)
                destroy y
                ref!.a
                destroy x
            }

            access(all) resource R {
                access(all) let a: Int

                init() {
                    self.a = 5
                }
            }
            `,
		)

		errors := RequireCheckerErrors(t, err, 2)

		typeMismatchError := &sema.TypeMismatchError{}
		assert.ErrorAs(t, errors[0], &typeMismatchError)

		invalidatedRefError := &sema.InvalidatedResourceReferenceError{}
		assert.ErrorAs(t, errors[1], &invalidatedRefError)
	})

	t.Run("conditional expr both sides", func(t *testing.T) {

		t.Parallel()

		_, err := ParseAndCheck(t,
			`
            access(all) fun test() {
                let x: @R? <- create R()
                let y: @R <- create R()

                let ref = true ? (&x as &R?) : (&y as &R?)
                destroy y
                destroy x
                ref!.a
            }

            access(all) resource R {
                access(all) let a: Int

                init() {
                    self.a = 5
                }
            }
            `,
		)

		errors := RequireCheckerErrors(t, err, 3)

		typeMismatchError := &sema.TypeMismatchError{}
		assert.ErrorAs(t, errors[0], &typeMismatchError)

		invalidatedRefError := &sema.InvalidatedResourceReferenceError{}
		assert.ErrorAs(t, errors[1], &invalidatedRefError)
		assert.ErrorAs(t, errors[2], &invalidatedRefError)
	})

	t.Run("error notes", func(t *testing.T) {

		t.Parallel()

		_, err := ParseAndCheck(t,
			`
            access(all) fun test() {
                let x <- create R()
                let xRef = &x as &R
                destroy x
                xRef.a
            }

            access(all) resource R {
                access(all) let a: Int

                init() {
                    self.a = 5
                }
            }
            `,
		)

		errors := RequireCheckerErrors(t, err, 1)
		invalidatedRefError := &sema.InvalidatedResourceReferenceError{}
		assert.ErrorAs(t, errors[0], &invalidatedRefError)

		errorNotes := invalidatedRefError.ErrorNotes()
		require.Len(t, errorNotes, 1)

		require.IsType(t, errorNotes[0], sema.PreviousResourceInvalidationNote{})
		prevInvalidationNote := errorNotes[0].(sema.PreviousResourceInvalidationNote)

		assert.Equal(
			t,
			prevInvalidationNote.Range.StartPos,
			ast.Position{
				Offset: 134,
				Line:   5,
				Column: 24,
			})
		assert.Equal(
			t,
			prevInvalidationNote.Range.EndPos,
			ast.Position{
				Offset: 134,
				Line:   5,
				Column: 24,
			})
	})

	t.Run("create ref by field access", func(t *testing.T) {

		t.Parallel()

		_, err := ParseAndCheck(t,
			`
            access(all) fun test() {
                let foo <- create Foo()
                var fooRef = &foo as &Foo

                let barRef = fooRef.bar
                destroy foo
                barRef.id
            }

            resource Foo {
                let bar: @Bar
                init() {
                    self.bar <-create Bar()
                }
            }

            resource Bar {
                let id: UInt8
                init() {
                    self.id = 1
                }
            }
            `,
		)

		errors := RequireCheckerErrors(t, err, 1)

		invalidatedRefError := &sema.InvalidatedResourceReferenceError{}
		assert.ErrorAs(t, errors[0], &invalidatedRefError)
	})

	t.Run("create ref by index access", func(t *testing.T) {

		t.Parallel()

		_, err := ParseAndCheck(t,
			`
            access(all) fun test() {
                let array <- [<- create Foo()]
                var arrayRef = &array as &[Foo]

                let fooRef = arrayRef[0]
                destroy array
                fooRef.id
            }

            resource Foo {
                let id: UInt8
                init() {
                    self.id = 1
                }
            }
            `,
		)

		errors := RequireCheckerErrors(t, err, 1)

		invalidatedRefError := &sema.InvalidatedResourceReferenceError{}
		assert.ErrorAs(t, errors[0], &invalidatedRefError)
	})

	t.Run("create ref by field and index access", func(t *testing.T) {

		t.Parallel()

		_, err := ParseAndCheck(t,
			`
            access(all) fun test() {
                let array <- [<- create Foo()]
                var arrayRef = &array as &[Foo]

                let barRef = arrayRef[0].bar
                destroy array
                barRef.id
            }

            resource Foo {
                let bar: @Bar
                init() {
                    self.bar <-create Bar()
                }
            }

            resource Bar {
                let id: UInt8
                init() {
                    self.id = 1
                }
            }
            `,
		)

		errors := RequireCheckerErrors(t, err, 1)

		invalidatedRefError := &sema.InvalidatedResourceReferenceError{}
		assert.ErrorAs(t, errors[0], &invalidatedRefError)
	})
}

func TestCheckReferenceUseAfterCopy(t *testing.T) {

	t.Parallel()

	t.Run("resource, field write", func(t *testing.T) {

		t.Parallel()

		_, err := ParseAndCheck(t, `
          resource R {
              var name: String
              init(name: String) {
                  self.name = name
              }
          }

          fun test() {
              let r <- create R(name: "1")
              let ref = &r as &R
              let container <- [<-r]
              ref.name = "2"
              destroy container
          }
        `)

		errs := RequireCheckerErrors(t, err, 1)
		invalidatedRefError := &sema.InvalidatedResourceReferenceError{}
		assert.ErrorAs(t, errs[0], &invalidatedRefError)
	})

	t.Run("resource, field read", func(t *testing.T) {

		t.Parallel()

		_, err := ParseAndCheck(t, `
          resource R {
              var name: String
              init(name: String) {
                  self.name = name
              }
          }

          fun test(): String {
              let r <- create R(name: "1")
              let ref = &r as &R
              let container <- [<-r]
              let name = ref.name
              destroy container
              return name
          }
        `)

		errs := RequireCheckerErrors(t, err, 1)
		invalidatedRefError := &sema.InvalidatedResourceReferenceError{}
		assert.ErrorAs(t, errs[0], &invalidatedRefError)
	})

	t.Run("resource array, insert", func(t *testing.T) {

		t.Parallel()

		_, err := ParseAndCheck(t, `
          resource R {}

          fun test() {
              let rs <- [<-create R()]
              let ref = &rs as auth(Mutate) &[R]
              let container <- [<-rs]
              ref.insert(at: 1, <-create R())
              destroy container
          }
        `)

		errs := RequireCheckerErrors(t, err, 1)
		invalidatedRefError := &sema.InvalidatedResourceReferenceError{}
		assert.ErrorAs(t, errs[0], &invalidatedRefError)
	})

	t.Run("resource array, append", func(t *testing.T) {

		t.Parallel()

		_, err := ParseAndCheck(t, `
          resource R {}

          fun test() {
              let rs <- [<-create R()]
              let ref = &rs as auth(Mutate) &[R]
              let container <- [<-rs]
              ref.append(<-create R())
              destroy container
          }
        `)

		errs := RequireCheckerErrors(t, err, 1)
		invalidatedRefError := &sema.InvalidatedResourceReferenceError{}
		assert.ErrorAs(t, errs[0], &invalidatedRefError)
	})

	t.Run("resource array, get/set", func(t *testing.T) {

		t.Parallel()

		_, err := ParseAndCheck(t, `
          resource R {}

          fun test() {
              let rs <- [<-create R()]
              let ref = &rs as &[R]
              let container <- [<-rs]
              var r <- create R()
              ref[0] <-> r
              destroy container
              destroy r
          }
        `)

		errs := RequireCheckerErrors(t, err, 4)

		invalidatedRefError := &sema.InvalidatedResourceReferenceError{}
		assert.ErrorAs(t, errs[0], &invalidatedRefError)

		unauthorizedReferenceAssignmentError := &sema.UnauthorizedReferenceAssignmentError{}
		assert.ErrorAs(t, errs[1], &unauthorizedReferenceAssignmentError)

		assert.ErrorAs(t, errs[2], &invalidatedRefError)

		typeMismatchError := &sema.TypeMismatchError{}
		assert.ErrorAs(t, errs[3], &typeMismatchError)

	})

	t.Run("resource array, remove", func(t *testing.T) {

		t.Parallel()

		_, err := ParseAndCheck(t, `
          resource R {}

          fun test() {
              let rs <- [<-create R()]
              let ref = &rs as auth(Mutate) &[R]
              let container <- [<-rs]
              let r <- ref.remove(at: 0)
              destroy container
              destroy r
          }
        `)

		errs := RequireCheckerErrors(t, err, 1)
		invalidatedRefError := &sema.InvalidatedResourceReferenceError{}
		assert.ErrorAs(t, errs[0], &invalidatedRefError)
	})

	t.Run("resource dictionary, insert", func(t *testing.T) {

		t.Parallel()

		_, err := ParseAndCheck(t, `
          resource R {}

          fun test() {
              let rs <- {0: <-create R()}
              let ref = &rs as &{Int: R}
              let container <- [<-rs]
              ref[1] <-! create R()
              destroy container
          }
        `)

		errs := RequireCheckerErrors(t, err, 2)
		invalidatedRefError := &sema.InvalidatedResourceReferenceError{}
		assert.ErrorAs(t, errs[0], &invalidatedRefError)

		unauthorizedReferenceAssignmentError := &sema.UnauthorizedReferenceAssignmentError{}
		assert.ErrorAs(t, errs[1], &unauthorizedReferenceAssignmentError)
	})

	t.Run("resource dictionary, remove", func(t *testing.T) {

		t.Parallel()

		_, err := ParseAndCheck(t, `
          resource R {}

          fun test() {
              let rs <- {0: <-create R()}
              let ref = &rs as auth(Remove) &{Int: R}
              let container <- [<-rs]
              let r <- ref.remove(key: 0)
              destroy container
              destroy r
          }
        `)

		errs := RequireCheckerErrors(t, err, 1)
		invalidatedRefError := &sema.InvalidatedResourceReferenceError{}
		assert.ErrorAs(t, errs[0], &invalidatedRefError)
	})

	t.Run("attachments", func(t *testing.T) {

		t.Parallel()

		_, err := ParseAndCheck(t, `
            resource R {}

            attachment A for R {
                access(all) var id: UInt8
                init() {
                    self.id = 1
                }
            }

            fun test() {
                let r <- create R()
                let r2 <- attach A() to <-r

                let a = r2[A]!
                destroy r2

                // Access attachment ref, after destroying the resource
                a.id
            }
        `)

		errs := RequireCheckerErrors(t, err, 1)
		invalidatedRefError := &sema.InvalidatedResourceReferenceError{}
		assert.ErrorAs(t, errs[0], &invalidatedRefError)
	})
}

func TestCheckResourceReferenceMethodInvocationAfterMove(t *testing.T) {

	t.Parallel()

	_, err := ParseAndCheck(t, `
        resource Foo {

            let id: UInt8

            init() {
                self.id = 12
            }

            access(all) fun something() {}
        }

        fun main() {
            var foo <- create Foo()
            var fooRef = &foo as &Foo

            // Invocation should not un-track the reference
            fooRef.something()

            // Moving the resource should update the tracking
            var newFoo <- foo

            fooRef.id

            destroy newFoo
        }
    `)

	errs := RequireCheckerErrors(t, err, 1)
	invalidatedRefError := &sema.InvalidatedResourceReferenceError{}
	assert.ErrorAs(t, errs[0], &invalidatedRefError)
}

func TestCheckReferenceCreationWithInvalidType(t *testing.T) {

	t.Parallel()

	t.Run("invalid reference type", func(t *testing.T) {

		t.Parallel()

		_, err := ParseAndCheck(t, `
            let foo: AnyStruct? = nil
            let x = &foo as &Foo
        `)

		errs := RequireCheckerErrors(t, err, 1)

		var notDeclaredError *sema.NotDeclaredError
		require.ErrorAs(t, errs[0], &notDeclaredError)
	})

	t.Run("valid non-reference type", func(t *testing.T) {

		t.Parallel()

		_, err := ParseAndCheck(t, `
            struct Foo {}

            let foo: AnyStruct? = nil
            let x = &foo as Foo
        `)

		errs := RequireCheckerErrors(t, err, 1)

		var nonReferenceTypeReferenceError *sema.NonReferenceTypeReferenceError
		require.ErrorAs(t, errs[0], &nonReferenceTypeReferenceError)
	})
}

func TestCheckResourceReferenceFieldNilAssignment(t *testing.T) {
	t.Parallel()

	_, err := ParseAndCheck(t, `
        access(all) resource Outer {
            access(all) var inner : @Inner?

            init(_ v: @Inner){
                self.inner <- v
                var outerRef = &self as &Outer
                outerRef.inner = nil
            }
        }

        access(all) resource Inner {}

        fun main() {
            let inner <- create Inner()
            let outer <- create Outer(<- inner)
            destroy outer
        }
    `)

	errors := RequireCheckerErrors(t, err, 2)
	require.IsType(t, &sema.IncorrectTransferOperationError{}, errors[0])
	require.IsType(t, &sema.InvalidResourceAssignmentError{}, errors[1])
}

func TestCheckResourceReferenceIndexNilAssignment(t *testing.T) {
	t.Parallel()

	t.Run("one level", func(t *testing.T) {
		t.Parallel()

		_, err := ParseAndCheck(t, `
            access(all) resource Foo {}

            fun main() {
                let array: @[Foo?] <- [<- create Foo()]
                let arrayRef = &array as auth(Mutate) &[Foo?]

                arrayRef[0] = nil

                destroy array
            }
        `)

		errors := RequireCheckerErrors(t, err, 2)
		require.IsType(t, &sema.IncorrectTransferOperationError{}, errors[0])
		require.IsType(t, &sema.InvalidResourceAssignmentError{}, errors[1])
	})

	t.Run("nested", func(t *testing.T) {
		t.Parallel()

		_, err := ParseAndCheck(t, `
            access(all) resource Foo {}

            fun main() {
                let array: @[[Foo?]] <- [<- [<- create Foo()]]
                let arrayRef = &array as auth(Mutate) &[[Foo?]]

                arrayRef[0][0] = nil

                destroy array
            }
        `)

		errors := RequireCheckerErrors(t, err, 3)
		require.IsType(t, &sema.UnauthorizedReferenceAssignmentError{}, errors[0])
		require.IsType(t, &sema.IncorrectTransferOperationError{}, errors[1])
		require.IsType(t, &sema.InvalidResourceAssignmentError{}, errors[2])
	})
}

func TestCheckNestedReference(t *testing.T) {
	t.Parallel()

	t.Run("basic", func(t *testing.T) {
		t.Parallel()

		_, err := ParseAndCheck(t, `
            fun main() {
                let x = &1 as &Int
                let y = &x as & &Int
            }
        `)

		errors := RequireCheckerErrors(t, err, 1)
		require.IsType(t, &sema.NestedReferenceError{}, errors[0])
	})

	t.Run("type of underlying value checked", func(t *testing.T) {
		t.Parallel()

		_, err := ParseAndCheck(t, `
            fun main() {
                let x = &1 as &Int
                let y = &x as &AnyStruct
            }
        `)

		errors := RequireCheckerErrors(t, err, 1)
		require.IsType(t, &sema.NestedReferenceError{}, errors[0])
	})

	t.Run("optional", func(t *testing.T) {
		t.Parallel()

		_, err := ParseAndCheck(t, `
            fun main() {
                let x: &Int? = &1 as &Int
                let y = &x as &AnyStruct?
            }
        `)

		errors := RequireCheckerErrors(t, err, 1)
		require.IsType(t, &sema.NestedReferenceError{}, errors[0])
	})

	t.Run("nested optional", func(t *testing.T) {
		t.Parallel()

		_, err := ParseAndCheck(t, `
            fun main() {
                let x: &Int?? = &1 as &Int
                let y = &x as &AnyStruct?
            }
        `)

		errors := RequireCheckerErrors(t, err, 1)
		require.IsType(t, &sema.NestedReferenceError{}, errors[0])
	})
}

func TestCheckDereference(t *testing.T) {

	t.Parallel()

	type testCase struct {
		ty          sema.Type
		initializer string
	}

	runValidTestCase := func(t *testing.T, name, code string, expectedTy sema.Type) {
		t.Run(name, func(t *testing.T) {
			t.Parallel()

			checker, err := ParseAndCheck(t, code)

			require.NoError(t, err)

			yType := RequireGlobalValue(t, checker.Elaboration, "y")

			assert.Equal(t,
				expectedTy,
				yType,
			)
		})
	}

	runInvalidTestCase := func(t *testing.T, name, code string) {
		t.Run(name, func(t *testing.T) {
			t.Parallel()

			_, err := ParseAndCheck(t, code)

			errs := RequireCheckerErrors(t, err, 1)
			assert.IsType(t, &sema.InvalidUnaryOperandError{}, errs[0])
		})
	}

	t.Run("Numeric Types", func(t *testing.T) {
		t.Parallel()

		for _, typ := range sema.AllIntegerTypes {
			integerType := typ
			typString := typ.QualifiedString()

			runValidTestCase(
				t,
				typString,
				fmt.Sprintf(
					`
                        let x: &%[1]s = &1
                        let y: %[1]s = *x
                    `,
					integerType,
				),
				integerType,
			)
		}

		for _, typ := range sema.AllFixedPointTypes {
			fixedPointType := typ
			typString := typ.QualifiedString()

			runValidTestCase(
				t,
				typString,
				fmt.Sprintf(
					`
                        let x: &%[1]s = &1.0
                        let y: %[1]s = *x
                    `,
					fixedPointType,
				),
				fixedPointType,
			)
		}
	})

	t.Run("Simple types", func(t *testing.T) {
		t.Parallel()

		for _, testCase := range []testCase{
			{
				ty:          sema.CharacterType,
				initializer: "\"\\u{FC}\"",
			},
			{
				ty:          sema.StringType,
				initializer: "\"\\u{FC}\"",
			},
			{
				ty:          sema.BoolType,
				initializer: "false",
			},
			{
				ty:          sema.TheAddressType,
				initializer: "0x0000000000000001",
			},
			{
				ty:          sema.PrivatePathType,
				initializer: "/private/foo",
			},
			{
				ty:          sema.PublicPathType,
				initializer: "/public/foo",
			},
		} {
			runValidTestCase(
				t,
				testCase.ty.QualifiedString(),
				fmt.Sprintf(
					`
                        let value: %[1]s = %[2]s
                        let x: &%[1]s = &value
                        let y: %[1]s = *x
                    `,
					testCase.ty,
					testCase.initializer,
				),
				testCase.ty,
			)
		}
	})

	t.Run("Arrays", func(t *testing.T) {
		t.Parallel()

		for _, testCase := range []testCase{
			{
				ty:          &sema.VariableSizedType{Type: sema.IntType},
				initializer: "[1, 2, 3]",
			},
			{
				ty:          &sema.VariableSizedType{Type: sema.Fix64Type},
				initializer: "[1.0, 5.7]",
			},
			{
				ty:          &sema.VariableSizedType{Type: sema.StringType},
				initializer: "[\"abc\", \"def\"]",
			},
			{
				ty: &sema.VariableSizedType{
					Type: &sema.VariableSizedType{
						Type: sema.StringType,
					},
				},
				initializer: "[ [\"abc\", \"def\"], [\"xyz\"]]",
			},
			{
				ty: &sema.VariableSizedType{
					Type: &sema.DictionaryType{
						KeyType:   sema.IntType,
						ValueType: sema.StringType,
					}},
				initializer: "[{1: \"abc\", 2: \"def\"}, {3: \"xyz\"}]",
			},
			{
				ty:          &sema.ConstantSizedType{Type: sema.IntType, Size: 3},
				initializer: "[1, 2, 3]",
			},
			{
				ty:          &sema.ConstantSizedType{Type: sema.Fix64Type, Size: 2},
				initializer: "[1.0, 5.7]",
			},
			{
				ty:          &sema.ConstantSizedType{Type: sema.StringType, Size: 2},
				initializer: "[\"abc\", \"def\"]",
			},
			{
				ty: &sema.ConstantSizedType{
					Type: &sema.VariableSizedType{
						Type: sema.StringType,
					},
					Size: 2,
				},
				initializer: "[ [\"abc\", \"def\"], [\"xyz\"]]",
			},
			{
				ty: &sema.ConstantSizedType{
					Type: &sema.DictionaryType{
						KeyType:   sema.IntType,
						ValueType: sema.StringType,
					},
					Size: 1,
				},
				initializer: "[{1: \"abc\", 2: \"def\"}]",
			},
		} {
			runValidTestCase(
				t,
				testCase.ty.QualifiedString(),
				fmt.Sprintf(
					`
                        let value: %[1]s = %[2]s
                        let x: &%[1]s = &value
                        let y: %[1]s = *x
                    `,
					testCase.ty,
					testCase.initializer,
				),
				testCase.ty,
			)
		}

		// Arrays of non-primitives cannot be dereferenced.
		runInvalidTestCase(
			t,
			"[Struct]",
			`
                struct S{}

                fun test() {
                    let value: [S] = [S(), S()]
                    let x: &[S] = &value
                    let y: [S] = *x
                }
            `,
		)

		runInvalidTestCase(
			t,
			"[Struct; 3]",
			`
                struct S{}

                fun test() {
                    let value: [S; 3] = [S(),S(),S()]
                    let x: &[S; 3] = &value
                    let y: [S; 3] = *x
                }
            `,
		)
	})

	t.Run("Dictionary", func(t *testing.T) {
		t.Parallel()

		for _, testCase := range []testCase{
			{
				ty:          &sema.DictionaryType{KeyType: sema.IntType, ValueType: sema.IntType},
				initializer: "{1: 1, 2: 2, 3: 3}",
			},
			{
				ty:          &sema.DictionaryType{KeyType: sema.IntType, ValueType: sema.Fix64Type},
				initializer: "{1: 1.2, 2: 2.4, 3: 3.0}",
			},
			{
				ty:          &sema.DictionaryType{KeyType: sema.StringType, ValueType: sema.StringType},
				initializer: "{\"123\": \"abc\", \"456\": \"def\"}",
			},
			{
				ty: &sema.DictionaryType{
					KeyType: sema.StringType,
					ValueType: &sema.VariableSizedType{
						Type: sema.IntType,
					},
				},
				initializer: "{\"123\": [1, 2, 3], \"456\": [4, 5, 6]}",
			},
			{
				ty: &sema.DictionaryType{
					KeyType: sema.StringType,
					ValueType: &sema.ConstantSizedType{
						Type: sema.IntType,
						Size: 3,
					},
				},
				initializer: "{\"123\": [1, 2, 3], \"456\": [4, 5, 6]}",
			},
		} {
			runValidTestCase(
				t,
				testCase.ty.QualifiedString(),
				fmt.Sprintf(
					`
                        let value: %[1]s = %[2]s
                        let x: &%[1]s = &value
                        let y: %[1]s = *x
                    `,
					testCase.ty,
					testCase.initializer,
				),
				testCase.ty,
			)
		}

		// Dictionaries with value as non-primitive cannot be dereferenced.
		runInvalidTestCase(
			t,
			"{Int: Struct}",
			`
                struct S{}

                fun test() {
                    let value: {Int: S} = { 1: S(), 2: S() }
                    let x: &{Int: S} = &value
                    let y: {Int: S} = *x
                }
            `,
		)
	})

	runInvalidTestCase(
		t,
		"Resource",
		`
			resource interface I {
				fun foo()
			}

<<<<<<< HEAD
		runInvalidTestCase(
			t,
			"Resource",
			`
                resource interface I {
                    fun foo()
                }

                resource R: I {
                    fun foo() {}
                }

                fun test() {
                    let r <- create R()
                    let ref = &r as &{I}
                    let deref <- *ref
                    destroy r
                    destroy deref
                }
            `,
		)
	})
=======
			resource R: I {
				fun foo() {}
			}

			fun test() {
				let r <- create R()
				let ref = &r as &{I}
				let deref <- *ref
				destroy r
                destroy deref
			}
		`,
	)

	runInvalidTestCase(
		t,
		"Struct",
		`
			struct S{}

			fun test() {
				let s = S()
				let ref = &s as &S
				let deref = *ref
			}
		`,
	)
>>>>>>> 24f277e4

	t.Run("built-in", func(t *testing.T) {

		t.Parallel()

		runInvalidTestCase(
			t,
			"Account",
			`
<<<<<<< HEAD
                struct S {}

                fun test() {
                    let s = S()
                    let ref = &s as &S
                    let deref = *ref
                }
            `,
		)
	})

	t.Run("Optional", func(t *testing.T) {
		t.Parallel()

		runValidTestCase(
			t,
			"valid",
			`
                let ref: &Int? = &1 as &Int
                let y = *ref
            `,
			&sema.OptionalType{
				Type: sema.IntType,
			},
		)

		runInvalidTestCase(
			t,
			"invalid",
			`
                struct S {}

                fun test() {
                    let s = S()
                    let ref: &S? = &s as &S
                    let deref = *ref
                }
            `,
=======
				fun test(ref: &Account): Account {
					return *ref
				}
			`,
>>>>>>> 24f277e4
		)
	})
}<|MERGE_RESOLUTION|>--- conflicted
+++ resolved
@@ -3171,8 +3171,8 @@
 				typString,
 				fmt.Sprintf(
 					`
-                        let x: &%[1]s = &1
-                        let y: %[1]s = *x
+                      let x: &%[1]s = &1
+                      let y: %[1]s = *x
                     `,
 					integerType,
 				),
@@ -3189,8 +3189,8 @@
 				typString,
 				fmt.Sprintf(
 					`
-                        let x: &%[1]s = &1.0
-                        let y: %[1]s = *x
+                      let x: &%[1]s = &1.0
+                      let y: %[1]s = *x
                     `,
 					fixedPointType,
 				),
@@ -3233,9 +3233,9 @@
 				testCase.ty.QualifiedString(),
 				fmt.Sprintf(
 					`
-                        let value: %[1]s = %[2]s
-                        let x: &%[1]s = &value
-                        let y: %[1]s = *x
+                      let value: %[1]s = %[2]s
+                      let x: &%[1]s = &value
+                      let y: %[1]s = *x
                     `,
 					testCase.ty,
 					testCase.initializer,
@@ -3314,9 +3314,9 @@
 				testCase.ty.QualifiedString(),
 				fmt.Sprintf(
 					`
-                        let value: %[1]s = %[2]s
-                        let x: &%[1]s = &value
-                        let y: %[1]s = *x
+                      let value: %[1]s = %[2]s
+                      let x: &%[1]s = &value
+                      let y: %[1]s = *x
                     `,
 					testCase.ty,
 					testCase.initializer,
@@ -3330,13 +3330,13 @@
 			t,
 			"[Struct]",
 			`
-                struct S{}
-
-                fun test() {
-                    let value: [S] = [S(), S()]
-                    let x: &[S] = &value
-                    let y: [S] = *x
-                }
+              struct S{}
+
+              fun test() {
+                  let value: [S] = [S(), S()]
+                  let x: &[S] = &value
+                  let y: [S] = *x
+              }
             `,
 		)
 
@@ -3344,13 +3344,13 @@
 			t,
 			"[Struct; 3]",
 			`
-                struct S{}
-
-                fun test() {
-                    let value: [S; 3] = [S(),S(),S()]
-                    let x: &[S; 3] = &value
-                    let y: [S; 3] = *x
-                }
+              struct S{}
+
+              fun test() {
+                  let value: [S; 3] = [S(),S(),S()]
+                  let x: &[S; 3] = &value
+                  let y: [S; 3] = *x
+              }
             `,
 		)
 	})
@@ -3396,9 +3396,9 @@
 				testCase.ty.QualifiedString(),
 				fmt.Sprintf(
 					`
-                        let value: %[1]s = %[2]s
-                        let x: &%[1]s = &value
-                        let y: %[1]s = *x
+                      let value: %[1]s = %[2]s
+                      let x: &%[1]s = &value
+                      let y: %[1]s = *x
                     `,
 					testCase.ty,
 					testCase.initializer,
@@ -3412,13 +3412,13 @@
 			t,
 			"{Int: Struct}",
 			`
-                struct S{}
-
-                fun test() {
-                    let value: {Int: S} = { 1: S(), 2: S() }
-                    let x: &{Int: S} = &value
-                    let y: {Int: S} = *x
-                }
+              struct S{}
+
+              fun test() {
+                  let value: {Int: S} = { 1: S(), 2: S() }
+                  let x: &{Int: S} = &value
+                  let y: {Int: S} = *x
+              }
             `,
 		)
 	})
@@ -3427,62 +3427,37 @@
 		t,
 		"Resource",
 		`
-			resource interface I {
-				fun foo()
-			}
-
-<<<<<<< HEAD
-		runInvalidTestCase(
-			t,
-			"Resource",
-			`
-                resource interface I {
-                    fun foo()
-                }
-
-                resource R: I {
-                    fun foo() {}
-                }
-
-                fun test() {
-                    let r <- create R()
-                    let ref = &r as &{I}
-                    let deref <- *ref
-                    destroy r
-                    destroy deref
-                }
-            `,
-		)
-	})
-=======
-			resource R: I {
-				fun foo() {}
-			}
-
-			fun test() {
-				let r <- create R()
-				let ref = &r as &{I}
-				let deref <- *ref
-				destroy r
-                destroy deref
-			}
-		`,
+          resource interface I {
+              fun foo()
+          }
+
+          resource R: I {
+              fun foo() {}
+          }
+
+          fun test() {
+              let r <- create R()
+              let ref = &r as &{I}
+              let deref <- *ref
+              destroy r
+              destroy deref
+          }
+        `,
 	)
 
 	runInvalidTestCase(
 		t,
 		"Struct",
 		`
-			struct S{}
-
-			fun test() {
-				let s = S()
-				let ref = &s as &S
-				let deref = *ref
-			}
-		`,
+          struct S{}
+
+          fun test() {
+              let s = S()
+              let ref = &s as &S
+              let deref = *ref
+          }
+        `,
 	)
->>>>>>> 24f277e4
 
 	t.Run("built-in", func(t *testing.T) {
 
@@ -3492,14 +3467,9 @@
 			t,
 			"Account",
 			`
-<<<<<<< HEAD
-                struct S {}
-
-                fun test() {
-                    let s = S()
-                    let ref = &s as &S
-                    let deref = *ref
-                }
+              fun test(ref: &Account): Account {
+                  return *ref
+              }
             `,
 		)
 	})
@@ -3511,8 +3481,8 @@
 			t,
 			"valid",
 			`
-                let ref: &Int? = &1 as &Int
-                let y = *ref
+              let ref: &Int? = &1 as &Int
+              let y = *ref
             `,
 			&sema.OptionalType{
 				Type: sema.IntType,
@@ -3523,20 +3493,14 @@
 			t,
 			"invalid",
 			`
-                struct S {}
-
-                fun test() {
-                    let s = S()
-                    let ref: &S? = &s as &S
-                    let deref = *ref
-                }
-            `,
-=======
-				fun test(ref: &Account): Account {
-					return *ref
-				}
-			`,
->>>>>>> 24f277e4
+              struct S {}
+
+              fun test() {
+                  let s = S()
+                  let ref: &S? = &s as &S
+                  let deref = *ref
+              }
+            `,
 		)
 	})
 }