/*
 * Cadence - The resource-oriented smart contract programming language
 *
 * Copyright 2019-2022 Dapper Labs, Inc.
 *
 * Licensed under the Apache License, Version 2.0 (the "License");
 * you may not use this file except in compliance with the License.
 * You may obtain a copy of the License at
 *
 *   http://www.apache.org/licenses/LICENSE-2.0
 *
 * Unless required by applicable law or agreed to in writing, software
 * distributed under the License is distributed on an "AS IS" BASIS,
 * WITHOUT WARRANTIES OR CONDITIONS OF ANY KIND, either express or implied.
 * See the License for the specific language governing permissions and
 * limitations under the License.
 */

package interpreter_test

import (
	"testing"

	"github.com/onflow/cadence/runtime/interpreter"
	"github.com/onflow/cadence/runtime/sema"

	"github.com/stretchr/testify/require"

	. "github.com/onflow/cadence/runtime/tests/utils"
)

func TestInterpretAttachmentStruct(t *testing.T) {
	t.Parallel()

	t.Run("basic", func(t *testing.T) {

		t.Parallel()

		inter := parseCheckAndInterpret(t, `
        struct S {}
        attachment A for S {
            fun foo(): Int { return 3 }
        }
        fun test(): Int {
            var s = S()
            s = attach A() to s
            return s[A]?.foo()!
        }
    `)

		value, err := inter.Invoke("test")
		require.NoError(t, err)

		AssertValuesEqual(t, inter, interpreter.NewUnmeteredIntValueFromInt64(3), value)
	})

	t.Run("duplicate attach", func(t *testing.T) {

		t.Parallel()

		inter := parseCheckAndInterpret(t, `
        struct S {}
        attachment A for S {
            fun foo(): Int { return 3 }
        }
        fun test(): Int {
            var s = S()
            s = attach A() to s
            remove A from s
            s = attach A() to s
            return s[A]?.foo()!
        }
    `)

		value, err := inter.Invoke("test")
		require.NoError(t, err)

		AssertValuesEqual(t, inter, interpreter.NewUnmeteredIntValueFromInt64(3), value)
	})

	t.Run("attach and remove", func(t *testing.T) {

		t.Parallel()

		inter := parseCheckAndInterpret(t, `
        struct S {}
        attachment A for S {
            fun foo(): Int { return 3 }
        }
        fun test(): Int {
            var s = S()
            s = attach A() to s
            s = attach A() to s
            return s[A]?.foo()!
        }
    `)

		_, err := inter.Invoke("test")
		require.ErrorAs(t, err, &interpreter.DuplicateAttachmentError{})
	})

	t.Run("reference", func(t *testing.T) {

		t.Parallel()

		inter := parseCheckAndInterpret(t, `
        struct S {}
        attachment A for S {
            fun foo(): Int { return 3 }
        }
        fun test(): Int {
            var s = S()
            s = attach A() to s
            let ref = &s as &S
            return ref[A]?.foo()!
        }
    `)

		value, err := inter.Invoke("test")
		require.NoError(t, err)

		AssertValuesEqual(t, inter, interpreter.NewUnmeteredIntValueFromInt64(3), value)
	})

	t.Run("removed", func(t *testing.T) {

		t.Parallel()

		inter := parseCheckAndInterpret(t, `
        struct S {}
        attachment A for S {
            fun foo(): Int { return 3 }
        }
        fun test(): Int? {
            var s = S()
            s = attach A() to s
            remove A from s
            return s[A]?.foo()
        }
    `)

		value, err := inter.Invoke("test")
		require.NoError(t, err)

		AssertValuesEqual(t, inter, interpreter.Nil, value)
	})

	t.Run("not removed", func(t *testing.T) {

		t.Parallel()

		inter := parseCheckAndInterpret(t, `
        struct S {}
        attachment B for S {}
        attachment A for S {
            fun foo(): Int { return 3 }
        }
        fun test(): Int {
            var s = S()
            s = attach A() to s
            remove B from s
            return s[A]?.foo()!
        }
    `)

		value, err := inter.Invoke("test")
		require.NoError(t, err)

		AssertValuesEqual(t, inter, interpreter.NewUnmeteredIntValueFromInt64(3), value)
	})

	t.Run("missing", func(t *testing.T) {

		t.Parallel()

		inter := parseCheckAndInterpret(t, `
        struct S {}
        attachment A for S {
            fun foo(): Int { return 3 }
        }
        fun test(): Int? {
            var s = S()
            return s[A]?.foo()
        }
    `)

		value, err := inter.Invoke("test")
		require.NoError(t, err)

		AssertValuesEqual(t, inter, interpreter.Nil, value)
	})

	t.Run("iteration", func(t *testing.T) {

		t.Parallel()

		inter := parseCheckAndInterpret(t, `
        struct S {
            let i: Int
            init(i: Int) {
                self.i = i
            }
        }
        attachment A for S {
            fun foo(): Int { return base.i }
        }
        fun test(): Int {
            let arr: [S] = []
            var i = 0
            while i < 10 {
                arr.append(S(i: i))
                arr[i] = attach A() to arr[i]
                i = i + 1
            }
            var ret = 0 
            for s in arr {
                ret = ret + s[A]!.foo()
            }
            return ret
        }
    `)

		value, err := inter.Invoke("test")
		require.NoError(t, err)

		AssertValuesEqual(t, inter, interpreter.NewUnmeteredIntValueFromInt64(45), value)
	})

	t.Run("attachment does not mutate original", func(t *testing.T) {

		t.Parallel()

		inter := parseCheckAndInterpret(t, `
        struct S {}
        attachment A for S {
            fun foo(): Int { return 3 }
        }
        fun test(): Int? {
            var s = S()
            var s2 = attach A() to s
            return s[A]?.foo()
        }
    `)

		value, err := inter.Invoke("test")
		require.NoError(t, err)

		AssertValuesEqual(t, inter, interpreter.Nil, value)
	})
}

func TestInterpretAttachmentResource(t *testing.T) {
	t.Parallel()

	t.Run("basic", func(t *testing.T) {

		t.Parallel()

		inter := parseCheckAndInterpret(t, `
       resource R {}
       attachment A for R {
          fun foo(): Int { return 3 }
       }
       fun test(): Int {
           let r <- create R()
           let r2 <- attach A() to <-r
           let i = r2[A]?.foo()!
           destroy r2
           return i
       }
    `)

		value, err := inter.Invoke("test")
		require.NoError(t, err)

		AssertValuesEqual(t, inter, interpreter.NewUnmeteredIntValueFromInt64(3), value)
	})

	t.Run("duplicate attach", func(t *testing.T) {

		t.Parallel()

		inter := parseCheckAndInterpret(t, `
       resource R {}
       attachment A for R {
          fun foo(): Int { return 3 }
       }
       fun test(): Int {
           let r <- create R()
           let r2 <- attach A() to <-r
           let r3 <- attach A() to <-r2
           let i = r3[A]?.foo()!
           destroy r3
           return i
       }
    `)

		_, err := inter.Invoke("test")
		require.ErrorAs(t, err, &interpreter.DuplicateAttachmentError{})
	})

	t.Run("attach and remove", func(t *testing.T) {

		t.Parallel()

		inter := parseCheckAndInterpret(t, `
       resource R {}
       attachment A for R {
          let x: Int
          init(x: Int) {
            self.x = x
          }
          fun foo(): Int { return self.x }
       }
       fun test(): Int {
           let r <- create R()
           let r2 <- attach A(x: 4) to <-r
           remove A from r2
           let r3 <- attach A(x: 3) to <-r2
           let i = r3[A]?.foo()!
           destroy r3
           return i
       }
    `)

		value, err := inter.Invoke("test")
		require.NoError(t, err)

		AssertValuesEqual(t, inter, interpreter.NewUnmeteredIntValueFromInt64(3), value)
	})

	t.Run("reference", func(t *testing.T) {

		t.Parallel()

		inter := parseCheckAndInterpret(t, `
       resource R {}
       attachment A for R {
          fun foo(): Int { return 3 }
       }
       fun test(): Int {
           let r <- create R()
           let r2 <- attach A() to <-r
           let ref = &r2 as &R
           let i = ref[A]?.foo()!
           destroy r2
           return i
       }
    `)

		value, err := inter.Invoke("test")
		require.NoError(t, err)

		AssertValuesEqual(t, inter, interpreter.NewUnmeteredIntValueFromInt64(3), value)
	})

	t.Run("removed", func(t *testing.T) {

		t.Parallel()

		inter := parseCheckAndInterpret(t, `
       resource R {}
       attachment A for R {
          fun foo(): Int { return 3 }
       }
       fun test(): Int? {
           let r <- create R()
           let r2 <- attach A() to <-r
           remove A from r2
           let i = r2[A]?.foo()
           destroy r2
           return i
       }
    `)

		value, err := inter.Invoke("test")
		require.NoError(t, err)

		AssertValuesEqual(t, inter, interpreter.Nil, value)
	})

	t.Run("not removed", func(t *testing.T) {

		t.Parallel()

		inter := parseCheckAndInterpret(t, `
       resource R {}
       attachment B for R {}
       attachment A for R {
          fun foo(): Int { return 3 }
       }
       fun test(): Int {
           let r <- create R()
           let r2 <- attach A() to <-r
           remove B from r2
           let i = r2[A]?.foo()!
           destroy r2
           return i
       }
    `)

		value, err := inter.Invoke("test")
		require.NoError(t, err)

		AssertValuesEqual(t, inter, interpreter.NewUnmeteredIntValueFromInt64(3), value)
	})

	t.Run("missing", func(t *testing.T) {

		t.Parallel()

		inter := parseCheckAndInterpret(t, `
       resource R {}
       attachment A for R {
          fun foo(): Int { return 3 }
       }
       fun test(): Int? {
           let r <- create R()
           let i = r[A]?.foo()
           destroy r
           return i
       }
    `)

		value, err := inter.Invoke("test")
		require.NoError(t, err)

		AssertValuesEqual(t, inter, interpreter.Nil, value)
	})

	t.Run("iteration", func(t *testing.T) {

		t.Parallel()

		inter := parseCheckAndInterpret(t, `
        resource R {
            let i: Int
            init(i: Int) {
                self.i = i
            }
        }
        attachment A for R {
            fun foo(): Int { return base.i }
        }
        fun test(): Int {
            let arr: @[R] <- []
            var i = 0
            while i < 10 {
                arr.append(<-create R(i: i))
                arr.insert(at: i, <-attach A() to <-arr.remove(at: i))
                i = i + 1
            }
            i = 0
            var ret = 0 
            while i < 10 {
                ret = ret + (&arr[i] as &R)[A]!.foo()
                i = i + 1
            }
            destroy arr
            return ret
        }
    `)

		value, err := inter.Invoke("test")
		require.NoError(t, err)

		AssertValuesEqual(t, inter, interpreter.NewUnmeteredIntValueFromInt64(45), value)
	})
}

func TestAttachExecutionOrdering(t *testing.T) {
	t.Parallel()

	t.Run("basic", func(t *testing.T) {

		t.Parallel()

		inter := parseCheckAndInterpret(t, `
            struct S {}
            attachment A for S {
                let x: Int
                fun foo(): Int { return self.x }
                init() { self.x = base[B]!.x }
            }
            attachment B for S {
                let x: Int 
                init() {
                    self.x = 3
                }
            }
            fun test(): Int {
                var s = S()
                var s2 = attach A() to attach B() to s
                return s2[A]?.foo()!
            }
        `)

		value, err := inter.Invoke("test")
		require.NoError(t, err)

		// base must already have `B` attached to it during A's initializer
		AssertValuesEqual(t, inter, interpreter.NewUnmeteredIntValueFromInt64(3), value)
	})

	t.Run("self already attached", func(t *testing.T) {

		t.Parallel()

		inter := parseCheckAndInterpret(t, `
            struct S {
                fun bar(): Int? {
                    return self[A]?.bar()
                }
            }
            attachment A for S {
                let x: Int?
                fun foo(): Int? { return self.x }
                fun bar(): Int { return 3 }
                init() { self.x = base.bar() }
            }
            fun test(): Int? {
                var s = S()
                var s2 = attach A() to s
                return s2[A]?.foo()!
            }
        `)

		value, err := inter.Invoke("test")
		require.NoError(t, err)

		// base does not yet have `A` attached to it during A's initializer
		AssertValuesEqual(t, inter, interpreter.Nil, value)
	})
}

func TestInterpretAttachmentNestedBaseUse(t *testing.T) {
	t.Parallel()

	inter := parseCheckAndInterpret(t, `
        resource R {
            let x: Int
            init (x: Int) {
                self.x = x
            }
        }
        attachment A for R {
            let y: Int 
            init (y: Int) {
                self.y = y
            }
            fun foo(): Int { 
                let r <- create R(x: 10)
                let r2 <- attach A(y: base.x) to <-r
                let i = self.y + r2[A]?.y!
                destroy r2
                return i
            }
        }
        fun test(): Int {
            let r <- create R(x: 3)
            let r2 <- attach A(y: 2) to <-r
            let i = r2[A]?.foo()!
            destroy r2
            return i
        }
        `)

	value, err := inter.Invoke("test")
	require.NoError(t, err)

	AssertValuesEqual(t, inter, interpreter.NewUnmeteredIntValueFromInt64(5), value)
}

func TestInterpretNestedAttach(t *testing.T) {
	t.Parallel()

	inter := parseCheckAndInterpret(t, `
        resource X {
            let i: Int 
            init() {
                self.i = 3
            }
        }
        resource Y {
            let i: Int 
            init() {
                self.i = 5
            }
        }
        attachment A for X {
            let y: @Y
            let i: Int
            init(_ y: @Y) {
                self.y <- y
                self.i = base.i
            }
            destroy() {
                destroy self.y
            }
        }
        attachment B for Y { }
        fun test(): Int {
            let v <- attach A(<- attach B() to <- create Y()) to <- create X()
            let i = v[A]!.i
            destroy v
            return i
        }
        `)

	value, err := inter.Invoke("test")
	require.NoError(t, err)

	AssertValuesEqual(t, inter, interpreter.NewUnmeteredIntValueFromInt64(3), value)
}

func TestInterpretNestedAttachFunction(t *testing.T) {
	t.Parallel()

	inter := parseCheckAndInterpret(t, `
        resource X {
            let i: Int 
            init() {
                self.i = 3
            }
        }
        resource Y {
            let i: Int 
            init() {
                self.i = 5
            }
        }
        attachment A for X {
            let y: @Y
            let i: Int
            init(_ y: @Y) {
                self.y <- y
                self.i = base.i
            }
            destroy() {
                destroy self.y
            }
        }
        attachment B for Y { }
        fun foo(): @Y {
            return <- attach B() to <- create Y()
        }

        fun test(): Int {
            let v <- attach A(<-foo()) to <- create X()
            let i = v[A]!.i
            destroy v
            return i
        }
        `)

	value, err := inter.Invoke("test")
	require.NoError(t, err)

	AssertValuesEqual(t, inter, interpreter.NewUnmeteredIntValueFromInt64(3), value)
}

func TestInterpretAttachmentBaseUse(t *testing.T) {
	t.Parallel()

	t.Run("basic use", func(t *testing.T) {

		t.Parallel()

		inter := parseCheckAndInterpret(t, `
       resource R {
          let x: Int
          init (x: Int) {
            self.x = x
          }
       }
       attachment A for R {
          fun foo(): Int { return base.x }
       }
       fun test(): Int {
           let r <- create R(x: 3)
           let r2 <- attach A() to <-r
           let i = r2[A]?.foo()!
           destroy r2
           return i
       }
    `)

		value, err := inter.Invoke("test")
		require.NoError(t, err)

		AssertValuesEqual(t, inter, interpreter.NewUnmeteredIntValueFromInt64(3), value)
	})

	t.Run("basic use", func(t *testing.T) {

		t.Parallel()

		inter := parseCheckAndInterpret(t, `
       resource R {
          let x: Int
          init (x: Int) {
            self.x = x
          }
       }
       attachment A for R {
          let x: Int 
          init () {
            self.x = base.x
          }
          fun foo(): Int { return self.x }
       }
       fun test(): Int {
           let r <- create R(x: 3)
           let r2 <- attach A() to <-r
           let i = r2[A]?.foo()!
           destroy r2
           return i
       }
    `)

		value, err := inter.Invoke("test")
		require.NoError(t, err)

		AssertValuesEqual(t, inter, interpreter.NewUnmeteredIntValueFromInt64(3), value)
	})

	t.Run("nested", func(t *testing.T) {

		t.Parallel()

		inter := parseCheckAndInterpret(t, `
       resource R {
          let x: Int
          init (x: Int) {
            self.x = x
          }
       }
       attachment A for R {
          let x: Int 
          init () {
            self.x = base.x
          }
          fun foo(): Int { return self.x }
       }
       attachment B for R {
            let x: Int 
            init () {
                let r <- create R(x: 4)
                let r2 <- attach A() to <-r
                self.x = base.x + r2[A]?.foo()!
                destroy r2
            }
            fun foo(): Int { return self.x }
        }
        fun test(): Int {
           let r <- create R(x: 3)
           let r2 <- attach B() to <-r
           let i = r2[B]?.foo()!
           destroy r2
           return i
       }
    `)

		value, err := inter.Invoke("test")
		require.NoError(t, err)

		AssertValuesEqual(t, inter, interpreter.NewUnmeteredIntValueFromInt64(7), value)
	})

	t.Run("access other attachments", func(t *testing.T) {

		t.Parallel()

		inter := parseCheckAndInterpret(t, `
       resource R {
          let x: Int
          init (x: Int) {
            self.x = x
          }
       }
       attachment A for R {
          fun foo(): Int { return base.x }
       }
       attachment B for R {
        let x: Int 
        init() {
            self.x = base[A]?.foo()! + base.x
        }
        fun foo(): Int { return self.x }
     }
       fun test(): Int {
           let r <- create R(x: 3)
           let r2 <- attach B() to <- attach A() to  <-r
           let i = r2[B]?.foo()!
           destroy r2
           return i
       }
    `)

		value, err := inter.Invoke("test")
		require.NoError(t, err)

		AssertValuesEqual(t, inter, interpreter.NewUnmeteredIntValueFromInt64(6), value)
	})

	t.Run("store in field", func(t *testing.T) {

		t.Parallel()

		inter := parseCheckAndInterpret(t, `
	            resource interface I {
	                fun foo(): Int
	            }
	            resource R: I {
	                fun foo(): Int {
	                    return 3
	                }
	            }
	            attachment A for I {
	                let base: &{I}
	                init() {
	                    self.base = base
	                }
	            }
	            fun test(): Int {
	                let r <- attach A() to <-create R()
	                let ref = &r as &{I}
	                let i = ref[A]!.base.foo()
	                destroy r
	                return i
	            }
	    `)

		_, err := inter.Invoke("test")
		require.ErrorAs(t, err, &interpreter.InvalidatedResourceReferenceError{})
	})

	t.Run("return from function", func(t *testing.T) {

		t.Parallel()

		inter := parseCheckAndInterpret(t, `
            resource interface I {
                fun foo(): Int
            }
            resource R: I {
                fun foo(): Int {
                    return 3
                }
            }
            attachment A for I {
                fun base(): &{I} {
                    return base
                }
            }
            fun test(): Int {
                let r <- attach A() to <-create R()
                let ref = &r as &{I}
                let i = ref[A]!.base().foo()
                destroy r
                return i
            }
    `)

		value, err := inter.Invoke("test")
		require.NoError(t, err)

		AssertValuesEqual(t, inter, interpreter.NewUnmeteredIntValueFromInt64(3), value)
	})

	t.Run("pass as argument", func(t *testing.T) {

		t.Parallel()

		inter := parseCheckAndInterpret(t, `
            resource interface I {
                fun foo(): Int
            }
            resource R: I {
                fun foo(): Int {
                    return 3
                }
            }
            attachment A for I {
                fun foo(): Int {
                    return bar(base)
                }
            }
            fun bar(_ ref: &{I}): Int {
                return ref.foo()
            }
            fun test(): Int {
                let r <- attach A() to <-create R()
                let ref = &r as &{I}
                let i = ref[A]!.foo()
                destroy r
                return i
            }
    `)

		value, err := inter.Invoke("test")
		require.NoError(t, err)

		AssertValuesEqual(t, inter, interpreter.NewUnmeteredIntValueFromInt64(3), value)
	})
}

func TestInterpretAttachmentSelfUse(t *testing.T) {
	t.Parallel()

	t.Run("basic use", func(t *testing.T) {

		t.Parallel()

		inter := parseCheckAndInterpret(t, `
       resource R { }
       attachment A for R {
          let y: Int
          init (y: Int) {
            self.y = y
          }
          fun foo(): Int { return self.y }
       }
       fun test(): Int {
           let r <- create R()
           let r2 <- attach A(y: 4) to <-r
           let i = r2[A]?.foo()!
           destroy r2
           return i
       }
    `)

		value, err := inter.Invoke("test")
		require.NoError(t, err)

		AssertValuesEqual(t, inter, interpreter.NewUnmeteredIntValueFromInt64(4), value)
	})

	t.Run("with base", func(t *testing.T) {

		t.Parallel()

		inter := parseCheckAndInterpret(t, `
       resource R {
          let x: Int
          init (x: Int) {
            self.x = x
          }
       }
       attachment A for R {
          let y: Int
          init (y: Int) {
            self.y = y
          }
          fun foo(): Int { return self.y + base.x }
       }
       fun test(): Int {
           let r <- create R(x: 3)
           let r2 <- attach A(y: 4) to <-r
           let i = r2[A]?.foo()!
           destroy r2
           return i
       }
    `)

		value, err := inter.Invoke("test")
		require.NoError(t, err)

		AssertValuesEqual(t, inter, interpreter.NewUnmeteredIntValueFromInt64(7), value)
	})

	t.Run("store in field", func(t *testing.T) {

		t.Parallel()

		inter := parseCheckAndInterpret(t, `
	            resource R { }
	            attachment A for R {
	                let self: &A
	                init() {
	                    self.self = self
	                }
	                fun foo(): Int {
	                    return 3
	                }
	            }
	            fun test(): Int {
	                let r <- attach A() to <-create R()
	                let i = r[A]!.self.foo()
	                destroy r
	                return i
	            }
	    `)

		_, err := inter.Invoke("test")
		require.ErrorAs(t, err, &interpreter.InvalidatedResourceReferenceError{})
	})

	t.Run("return from function", func(t *testing.T) {

		t.Parallel()

		inter := parseCheckAndInterpret(t, `
            resource R { }
            attachment A for R {
                fun returnSelf(): &A {
                    return self
                }
                fun foo(): Int {
                    return 3
                }
            }
            fun test(): Int {
                let r <- attach A() to <-create R()
                let i = r[A]!.returnSelf().foo()
                destroy r
                return i
            }
    `)

		value, err := inter.Invoke("test")
		require.NoError(t, err)

		AssertValuesEqual(t, inter, interpreter.NewUnmeteredIntValueFromInt64(3), value)
	})

	t.Run("pass as argument", func(t *testing.T) {

		t.Parallel()

		inter := parseCheckAndInterpret(t, `
            resource R { }
            attachment A for R {
                fun selfFn(): Int {
                    return bar(self)
                }
                fun foo(): Int {
                    return 3
                }
            }
            fun bar(_ a: &A): Int {
                return a.foo()
            }
            fun test(): Int {
                let r <- attach A() to <-create R()
                let i = r[A]!.selfFn()
                destroy r
                return i
            }
    `)

		value, err := inter.Invoke("test")
		require.NoError(t, err)

		AssertValuesEqual(t, inter, interpreter.NewUnmeteredIntValueFromInt64(3), value)
	})
}

func TestInterpretAttachmentNameConflict(t *testing.T) {
	t.Parallel()

	t.Run("base field", func(t *testing.T) {
		t.Parallel()

		inter := parseCheckAndInterpret(t, `
            resource R {
                let A: Int
                init (a: Int) {
                    self.A = a
                }
            }
            attachment A for R {
                let base: Int
                fun foo(): Int { return self.base + base.A }
                init(b: Int) {
                    self.base = b
                }
            }
            fun test(): Int {
                let r <- create R(a: 3)
                let r2 <- attach A(b: 3) to <-r
                let i = r2[A]?.foo()!
                destroy r2
                return i
            }
        `)

		value, err := inter.Invoke("test")
		require.NoError(t, err)

		AssertValuesEqual(t, inter, interpreter.NewUnmeteredIntValueFromInt64(6), value)
	})
}

func TestInterpretAttachmentIntersectionType(t *testing.T) {
	t.Parallel()

	t.Run("basic", func(t *testing.T) {

		t.Parallel()

		inter := parseCheckAndInterpret(t, `
        resource interface I {
            fun foo(): Int
        }
        resource R: I {
            fun foo(): Int {
                return 3
            }
        }
        attachment A for I {
            fun foo(): Int {
                return base.foo()
            }
        }
        fun test(): Int {
            let r <- attach A() to <-create R()
            let ref = &r as &{I}
            let i = ref[A]!.foo()
            destroy r
            return i
        }
    `)

		value, err := inter.Invoke("test")
		require.NoError(t, err)

		AssertValuesEqual(t, inter, interpreter.NewUnmeteredIntValueFromInt64(3), value)
	})

	t.Run("constructor", func(t *testing.T) {

		t.Parallel()

		inter := parseCheckAndInterpret(t, `
        resource interface I {
            fun foo(): Int
        }
        resource R: I {
            fun foo(): Int {
                return 3
            }
        }
        attachment A for I {
            let x: Int 
            init() {
                self.x = base.foo()
            }
        }
        fun test(): Int {
            let r <- attach A() to <-create R()
            let ref = &r as &{I}
            let i = ref[A]!.x
            destroy r
            return i
        }
    `)

		value, err := inter.Invoke("test")
		require.NoError(t, err)

		AssertValuesEqual(t, inter, interpreter.NewUnmeteredIntValueFromInt64(3), value)
	})

	t.Run("constructor on intersection", func(t *testing.T) {

		t.Parallel()

		inter := parseCheckAndInterpret(t, `
        resource interface I {
            fun foo(): Int
        }
        resource R: I {
            fun foo(): Int {
                return 3
            }
        }
        attachment A for I {
            let x: Int 
            init() {
                self.x = base.foo()
            }
        }
        fun test(): Int {
            let r: @{I} <- create R()
            let withAttachment <- attach A() to <-r
            let ref = &withAttachment as &{I}
            let i = ref[A]!.x
            destroy withAttachment
            return i
        }
    `)

		value, err := inter.Invoke("test")
		require.NoError(t, err)

		AssertValuesEqual(t, inter, interpreter.NewUnmeteredIntValueFromInt64(3), value)
	})

	t.Run("base", func(t *testing.T) {

		t.Parallel()

		inter := parseCheckAndInterpret(t, `
        resource interface I {
            fun foo(): Int
        }
        resource R: I {
            fun foo(): Int {
                return 3
            }
        }
        attachment A for I {
            fun foo(): Int {
                return base.foo()
            }
            fun getBaseFoo(): Int {
                return base[A]!.foo()
            }
        }
        fun test(): Int {
            let r <- attach A() to <-create R()
            let ref = &r as &{I}
            let i = ref[A]!.getBaseFoo()
            destroy r
            return i
        }
    `)

		value, err := inter.Invoke("test")
		require.NoError(t, err)

		AssertValuesEqual(t, inter, interpreter.NewUnmeteredIntValueFromInt64(3), value)
	})

}

<<<<<<< HEAD
=======
func TestInterpretAttachmentStorage(t *testing.T) {
	t.Parallel()

	t.Run("save and load", func(t *testing.T) {

		t.Parallel()

		address := interpreter.NewUnmeteredAddressValueFromBytes([]byte{42})

		inter, _ := testAccount(t, address, true, `
            resource R {}
            attachment A for R {
                fun foo(): Int { return 3 }
            }
            fun test(): Int {
                let r <- create R()
                let r2 <- attach A() to <-r
                authAccount.save(<-r2, to: /storage/foo)
                let r3 <- authAccount.load<@R>(from: /storage/foo)!
                let i = r3[A]?.foo()!
                destroy r3
                return i
            }
        `, sema.Config{
			AttachmentsEnabled: true,
		},
		)

		value, err := inter.Invoke("test")
		require.NoError(t, err)

		AssertValuesEqual(t, inter, interpreter.NewUnmeteredIntValueFromInt64(3), value)
	})

	t.Run("save and borrow", func(t *testing.T) {

		t.Parallel()

		address := interpreter.NewUnmeteredAddressValueFromBytes([]byte{42})

		inter, _ := testAccount(t, address, true, `
            resource R {}
            attachment A for R {
                fun foo(): Int { return 3 }
            }
            fun test(): Int {
                let r <- create R()
                let r2 <- attach A() to <-r
                authAccount.save(<-r2, to: /storage/foo)
                let r3 = authAccount.borrow<&R>(from: /storage/foo)!
                let i = r3[A]?.foo()!
                return i
            }
        `, sema.Config{
			AttachmentsEnabled: true,
		},
		)

		value, err := inter.Invoke("test")
		require.NoError(t, err)

		AssertValuesEqual(t, inter, interpreter.NewUnmeteredIntValueFromInt64(3), value)
	})

	t.Run("capability", func(t *testing.T) {

		t.Parallel()

		address := interpreter.NewUnmeteredAddressValueFromBytes([]byte{42})

		inter, _ := testAccount(t, address, true, `
            resource R {}
            attachment A for R {
                fun foo(): Int { return 3 }
            }
            fun test(): Int {
                let r <- create R()
                let r2 <- attach A() to <-r
                authAccount.save(<-r2, to: /storage/foo)
                authAccount.link<&R>(/public/foo, target: /storage/foo)
                let cap = pubAccount.getCapability<&R>(/public/foo)!
                let i = cap.borrow()![A]?.foo()!
                return i
            }
        `, sema.Config{
			AttachmentsEnabled: true,
		},
		)

		value, err := inter.Invoke("test")
		require.NoError(t, err)

		AssertValuesEqual(t, inter, interpreter.NewUnmeteredIntValueFromInt64(3), value)
	})

	t.Run("capability interface", func(t *testing.T) {

		t.Parallel()

		address := interpreter.NewUnmeteredAddressValueFromBytes([]byte{42})

		inter, _ := testAccount(t, address, true, `
            resource R: I {}
            resource interface I {}
            attachment A for I {
                fun foo(): Int { return 3 }
            }
            fun test(): Int {
                let r <- create R()
                let r2 <- attach A() to <-r
                authAccount.save(<-r2, to: /storage/foo)
                authAccount.link<&{I}>(/public/foo, target: /storage/foo)
                let cap = pubAccount.getCapability<&{I}>(/public/foo)!
                let i = cap.borrow()![A]?.foo()!
                return i
            }
        `, sema.Config{
			AttachmentsEnabled: true,
		},
		)

		value, err := inter.Invoke("test")
		require.NoError(t, err)

		AssertValuesEqual(t, inter, interpreter.NewUnmeteredIntValueFromInt64(3), value)
	})
}

>>>>>>> 22597d42
func TestInterpretAttachmentDestructor(t *testing.T) {

	t.Parallel()

	t.Run("destructor run on base destroy", func(t *testing.T) {

		t.Parallel()

		inter := parseCheckAndInterpret(t, `
            var destructorRun = false
            resource R {}
            attachment A for R {
                destroy() {
                    destructorRun = true
                }
            }
            fun test() {
                let r <- create R()
                let r2 <- attach A() to <-r
                destroy r2
            }
        `)

		_, err := inter.Invoke("test")
		require.NoError(t, err)

		AssertValuesEqual(t, inter, interpreter.TrueValue, inter.Globals.Get("destructorRun").GetValue())
	})

	t.Run("base destructor executed last", func(t *testing.T) {

		t.Parallel()

		inter := parseCheckAndInterpret(t, `
            var lastDestructorRun = ""
            resource R {
                destroy() {
                    lastDestructorRun = "R"
                }
            }
            attachment A for R {
                destroy() {
                    lastDestructorRun = "A"
                }
            }
            attachment B for R {
                destroy() {
                    lastDestructorRun = "B"
                }
            }
            attachment C for R {
                destroy() {
                    lastDestructorRun = "C"
                }
            }
            fun test() {
                let r <- create R()
                let r2 <- attach A() to <- attach B() to <- attach C() to <-r
                destroy r2
            }
        `)

		_, err := inter.Invoke("test")
		require.NoError(t, err)

		AssertValuesEqual(t, inter, interpreter.NewUnmeteredStringValue("R"), inter.Globals.Get("lastDestructorRun").GetValue())
	})

	t.Run("base destructor cannot add mutate attachments mid-destroy", func(t *testing.T) {

		t.Parallel()

		inter := parseCheckAndInterpret(t, `
            resource R {
                fun foo() {
                    remove B from self
                }
                destroy() {}
            }
            attachment A for R {
                destroy() {
                   
                }
            }
            attachment B for R {
                destroy() {}
            }
            attachment C for R {
                destroy() {
                    base.foo()
                }
            }
            fun test() {
                let r <- create R()
                let r2 <- attach A() to <- attach B() to <- attach C() to <-r
                destroy r2
            }
        `)

		_, err := inter.Invoke("test")
		require.ErrorAs(t, err, &interpreter.AttachmentIterationMutationError{})
	})

	t.Run("remove runs destroy", func(t *testing.T) {

		inter := parseCheckAndInterpret(t, `
            var destructorRun = false
            resource R {}
            attachment A for R {
                destroy() {
                    destructorRun = true
                }
            }
            fun test(): @R {
                let r <- create R()
                let r2 <- attach A() to <-r
                remove A from r2
                return <-r2
            }
        `)

		_, err := inter.Invoke("test")
		require.NoError(t, err)

		AssertValuesEqual(t, inter, interpreter.TrueValue, inter.Globals.Get("destructorRun").GetValue())
	})

	t.Run("remove runs resource field destroy", func(t *testing.T) {

		inter := parseCheckAndInterpret(t, `
            var destructorRun = false
            resource R {}
            resource R2 {
                destroy() {
                    destructorRun = true
                }
            }
            attachment A for R {
                let r2: @R2
                init() {
                    self.r2 <- create R2()
                }
                destroy() {
                    destroy self.r2
                }
            }
            fun test(): @R {
                let r <- create R()
                let r2 <- attach A() to <-r
                remove A from r2
                return <-r2
            }
        `)

		_, err := inter.Invoke("test")
		require.NoError(t, err)

		AssertValuesEqual(t, inter, interpreter.TrueValue, inter.Globals.Get("destructorRun").GetValue())
	})

	t.Run("nested attachments destroyed", func(t *testing.T) {

		inter := parseCheckAndInterpret(t, `
            var destructorRun = false
            resource R {}
            resource R2 {}
            attachment B for R2 {
                destroy() {
                    destructorRun = true
                }
            }
            attachment A for R {
                let r2: @R2
                init() {
                    self.r2 <- attach B() to <-create R2()
                }
                destroy() {
                    destroy self.r2
                }
            }
            fun test(): @R {
                let r <- create R()
                let r2 <- attach A() to <-r
                remove A from r2
                return <-r2
            }
        `)

		_, err := inter.Invoke("test")
		require.NoError(t, err)

		AssertValuesEqual(t, inter, interpreter.TrueValue, inter.Globals.Get("destructorRun").GetValue())
	})
}

func TestInterpretAttachmentResourceReferenceInvalidation(t *testing.T) {
	t.Parallel()

	t.Run("basic", func(t *testing.T) {

		t.Parallel()

		address := interpreter.NewUnmeteredAddressValueFromBytes([]byte{42})

		inter, _ := testAccount(t, address, true, `
            resource R {}
            attachment A for R {
                access(all) var id: UInt8

                access(all) fun setID(_ id: UInt8) {
					self.id = id
				}

                init() {
                    self.id = 1
                }
            }
            fun test(): UInt8 {
                let r <- create R()
                let r2 <- attach A() to <-r
                let a = r2[A]!


                // Move the resource after taking a reference to the attachment.
                // Then update the field of the attachment.
                var r3 <- r2
                let a2 = r3[A]!
                a2.setID(5)
                authAccount.save(<-r3, to: /storage/foo)

                // Access the attachment filed from the previous reference.
                return a.id
            }`,
			sema.Config{
				AttachmentsEnabled: true,
			},
		)

		_, err := inter.Invoke("test")
		require.ErrorAs(t, err, &interpreter.InvalidatedResourceReferenceError{})
	})

	t.Run("destroyed", func(t *testing.T) {

		t.Parallel()

		address := interpreter.NewUnmeteredAddressValueFromBytes([]byte{42})

		inter, _ := testAccount(t, address, true, `
            resource R {}
            attachment A for R {
                fun foo(): Int { return 3 }
            }
            fun test() {
                let r <- create R()
                let r2 <- attach A() to <-r
                let a = r2[A]!
                destroy r2
                let i = a.foo()
            }
        `, sema.Config{
			AttachmentsEnabled: true,
		},
		)

		_, err := inter.Invoke("test")
		require.ErrorAs(t, err, &interpreter.DestroyedResourceError{})
	})

	t.Run("nested", func(t *testing.T) {

		t.Parallel()

		address := interpreter.NewUnmeteredAddressValueFromBytes([]byte{42})

		inter, _ := testAccount(t, address, true, `
            resource R {}
            resource R2 {
                let r: @R 
                init(r: @R) {
                    self.r <- r
                }
                destroy() {
                    destroy self.r
                }
            }
            attachment A for R {
                access(all) var id: UInt8

                access(all) fun setID(_ id: UInt8) {
					self.id = id
				}

                init() {
                    self.id = 1
                }
            }
            fun test(): UInt8 {
                let r2 <- create R2(r: <-attach A() to <-create R())
                let a = r2.r[A]!

                // Move the resource after taking a reference to the attachment.
                // Then update the field of the attachment.
                var r3 <- r2
                let a2 = r3.r[A]!
                a2.setID(5)
                authAccount.save(<-r3, to: /storage/foo)

                // Access the attachment filed from the previous reference.
                return a.id
            }`,
			sema.Config{
				AttachmentsEnabled: true,
			},
		)

		_, err := inter.Invoke("test")
		require.ErrorAs(t, err, &interpreter.InvalidatedResourceReferenceError{})
	})

	t.Run("base reference", func(t *testing.T) {

		t.Parallel()

		address := interpreter.NewUnmeteredAddressValueFromBytes([]byte{42})

		inter, _ := testAccount(t, address, true, `
            access(all) resource R {
                access(all) var id: UInt8

                access(all) fun setID(_ id: UInt8) {
					self.id = id
				}

                init() {
                    self.id = 1
                }
            }

            var ref: &R? = nil

            attachment A for R {
                fun saveBaseRef() {
                    ref = base
                }
            }

            fun test(): UInt8 {
                let r <- attach A() to <-create R()
                let a = r[A]!

                a.saveBaseRef()

                var r2 <- r
                r2.setID(5)
                authAccount.save(<-r2, to: /storage/foo)
                return ref!.id
            }`,
			sema.Config{
				AttachmentsEnabled: true,
			},
		)

		_, err := inter.Invoke("test")
		require.ErrorAs(t, err, &interpreter.InvalidatedResourceReferenceError{})
	})

	t.Run("nested destroyed", func(t *testing.T) {

		t.Parallel()

		address := interpreter.NewUnmeteredAddressValueFromBytes([]byte{42})

		inter, _ := testAccount(t, address, true, `
            resource R {}
            resource R2 {
                let r: @R 
                init(r: @R) {
                    self.r <- r
                }
                destroy() {
                    destroy self.r
                }
            }
            attachment A for R {
                fun foo(): Int { return 3 }
            }
            fun test() {
                let r2 <- create R2(r: <-attach A() to <-create R())
                let a = r2.r[A]!
                destroy r2
                let i = a.foo()
            }
        
        `, sema.Config{
			AttachmentsEnabled: true,
		},
		)

		_, err := inter.Invoke("test")
		require.ErrorAs(t, err, &interpreter.DestroyedResourceError{})
	})

	t.Run("self reference", func(t *testing.T) {

		t.Parallel()

		address := interpreter.NewUnmeteredAddressValueFromBytes([]byte{42})

		inter, _ := testAccount(t, address, true, `
            access(all) resource R {}

            var ref: &A? = nil

            attachment A for R {
                access(all) var id: UInt8

                access(all) fun setID(_ id: UInt8) {
					self.id = id
				}

                init() {
                    self.id = 1
                }

                fun saveSelfRef() {
                    ref = self as &A
                }
            }

            fun test(): UInt8 {
                let r <- attach A() to <-create R()
                r[A]!.saveSelfRef()

                var r2 <- r
                let a = r2[A]!
                a.setID(5)
                authAccount.save(<-r2, to: /storage/foo)
                return ref!.id
            }`,
			sema.Config{
				AttachmentsEnabled: true,
			},
		)

		_, err := inter.Invoke("test")
		require.ErrorAs(t, err, &interpreter.InvalidatedResourceReferenceError{})
	})
}

func TestInterpretAttachmentsRuntimeType(t *testing.T) {

	t.Parallel()

	t.Run("getType()", func(t *testing.T) {

		t.Parallel()

		inter := parseCheckAndInterpret(t, `
            resource R {}
            attachment A for R {}
            fun test(): Type {
                let r <- create R()
                let r2 <- attach A() to <-r
                let a: Type = r2[A]!.getType()
                destroy r2
                return a
            }
        `)

		a, err := inter.Invoke("test")
		require.NoError(t, err)
		require.IsType(t, interpreter.TypeValue{}, a)
		require.Equal(t, "S.test.A", a.(interpreter.TypeValue).Type.String())
	})
}

func TestInterpretAttachmentDefensiveCheck(t *testing.T) {
	t.Parallel()

	t.Run("reference attach", func(t *testing.T) {

		t.Parallel()

		inter, _ := parseCheckAndInterpretWithOptions(t, `
        struct S {}
        attachment A for S {}
        fun test() {
            var s = S()
            var ref = &s as &S
            ref = attach A() to ref
        }
        `, ParseCheckAndInterpretOptions{
			HandleCheckerError: func(_ error) {},
		})

		_, err := inter.Invoke("test")
		require.ErrorAs(t, err, &interpreter.InvalidAttachmentOperationTargetError{})
	})

	t.Run("reference remove", func(t *testing.T) {

		t.Parallel()

		inter, _ := parseCheckAndInterpretWithOptions(t, `
        struct S {}
        attachment A for S {}
        fun test() {
            var s = S()
            var ref = &s as &S
            remove A from S
        }
        `, ParseCheckAndInterpretOptions{
			HandleCheckerError: func(_ error) {},
		})

		_, err := inter.Invoke("test")
		require.ErrorAs(t, err, &interpreter.InvalidAttachmentOperationTargetError{})
	})

	t.Run("array attach", func(t *testing.T) {

		t.Parallel()

		inter, _ := parseCheckAndInterpretWithOptions(t, `
        struct S {}
        attachment A for S {}
        fun test() {
            var s = S()
            var a = attach A() to [s]
        }
        `, ParseCheckAndInterpretOptions{
			HandleCheckerError: func(_ error) {},
		})

		_, err := inter.Invoke("test")
		require.ErrorAs(t, err, &interpreter.InvalidAttachmentOperationTargetError{})
	})

	t.Run("array remove", func(t *testing.T) {

		t.Parallel()

		inter, _ := parseCheckAndInterpretWithOptions(t, `
        struct S {}
        attachment A for S {}
        fun test() {
            var s = S()
            remove A from [s]
        }
        `, ParseCheckAndInterpretOptions{
			HandleCheckerError: func(_ error) {},
		})

		_, err := inter.Invoke("test")
		require.ErrorAs(t, err, &interpreter.InvalidAttachmentOperationTargetError{})
	})

	t.Run("enum attach", func(t *testing.T) {

		t.Parallel()

		inter, _ := parseCheckAndInterpretWithOptions(t, `
        struct S {}
        attachment A for S {}
        enum E: UInt8 {
            case a
        }
        fun test() {
            var s = S()
            var e: E = E.a
            ref = attach A() to e
        }
        `, ParseCheckAndInterpretOptions{
			HandleCheckerError: func(_ error) {},
		})

		_, err := inter.Invoke("test")
		require.ErrorAs(t, err, &interpreter.InvalidAttachmentOperationTargetError{})
	})

	t.Run("enum remove", func(t *testing.T) {

		t.Parallel()

		inter, _ := parseCheckAndInterpretWithOptions(t, `
        struct S {}
        attachment A for S {}
        enum E: UInt8 {
            case a
        }
        fun test() {
            var s = S()
            var e: E = E.a
            remove A from e
        }
        `, ParseCheckAndInterpretOptions{
			HandleCheckerError: func(_ error) {},
		})

		_, err := inter.Invoke("test")
		require.ErrorAs(t, err, &interpreter.InvalidAttachmentOperationTargetError{})
	})
}

func TestInterpretForEachAttachment(t *testing.T) {

	t.Parallel()

	t.Run("count resource", func(t *testing.T) {

		t.Parallel()

		inter := parseCheckAndInterpret(t, `
            resource R {}
            attachment A for R {}
            attachment B for R {}
            attachment C for R {}
            fun test(): Int {
                var r <- attach C() to <- attach B() to <- attach A() to <- create R()
                var i = 0
                r.forEachAttachment(fun(attachmentRef: &AnyResourceAttachment) {
                    i = i + 1
                }) 
                destroy r
                return i 
            }
        `)

		value, err := inter.Invoke("test")
		require.NoError(t, err)

		AssertValuesEqual(t, inter, interpreter.NewUnmeteredIntValueFromInt64(3), value)
	})

	t.Run("count struct", func(t *testing.T) {

		t.Parallel()

		inter := parseCheckAndInterpret(t, `
            struct S {}
            attachment A for S {}
            attachment B for S {}
            attachment C for S {}
            fun test(): Int {
                var s = attach C() to attach B() to attach A() to S()
                var i = 0
                s.forEachAttachment(fun(attachmentRef: &AnyStructAttachment) {
                    i = i + 1
                }) 
                return i 
            }
        `)

		value, err := inter.Invoke("test")
		require.NoError(t, err)

		AssertValuesEqual(t, inter, interpreter.NewUnmeteredIntValueFromInt64(3), value)
	})

	t.Run("invoke foos", func(t *testing.T) {

		t.Parallel()

		inter := parseCheckAndInterpret(t, `
            struct S {}
            attachment A for S {
                fun foo(_ x: Int): Int { return 7 + x }
            }
            attachment B for S {
                fun foo(): Int { return 10 }
            }
            attachment C for S {
                fun foo(_ x: Int): Int { return 8 + x }
            }
            fun test(): Int {
                var s = attach C() to attach B() to attach A() to S()
                var i = 0
                s.forEachAttachment(fun(attachmentRef: &AnyStructAttachment) {
                    if let a = attachmentRef as? &A {
                        i = i + a.foo(1)
                    } else if let b = attachmentRef as? &B {
                        i = i + b.foo()
                    } else if let c = attachmentRef as? &C {
                        i = i + c.foo(1)
                    }
                }) 
                return i 
            }
        `)

		value, err := inter.Invoke("test")
		require.NoError(t, err)

		AssertValuesEqual(t, inter, interpreter.NewUnmeteredIntValueFromInt64(27), value)
	})

	t.Run("invoke foos with auth", func(t *testing.T) {

		t.Parallel()

		inter := parseCheckAndInterpret(t, `
            entitlement E 
            entitlement F
            entitlement X
            entitlement Y
            entitlement mapping M {
                E -> F
            }
            entitlement mapping N {
                X -> Y
            }
            entitlement mapping O {
                E -> Y
            }
            struct S {}
            access(M) attachment A for S {
                access(F) fun foo(_ x: Int): Int { return 7 + x }
            }
            access(N) attachment B for S {
                access(Y) fun foo(): Int { return 10 }
            }
            access(O) attachment C for S {
                access(Y) fun foo(_ x: Int): Int { return 8 + x }
            }
            fun test(): Int {
                var s = attach C() to attach B() to attach A() to S()
                let ref = &s as auth(E) &S
                var i = 0
                ref.forEachAttachment(fun(attachmentRef: &AnyStructAttachment) {
                    if let a = attachmentRef as? auth(F) &A {
                        i = i + a.foo(1)
                    } else if let b = attachmentRef as? auth(Y) &B {
                        i = i + b.foo()
                    } else if let c = attachmentRef as? auth(Y) &C {
                        i = i + c.foo(1)
                    }
                }) 
                return i 
            }
        `)

		value, err := inter.Invoke("test")
		require.NoError(t, err)

		// the attachment reference is never entitled
		AssertValuesEqual(t, inter, interpreter.NewUnmeteredIntValueFromInt64(0), value)
	})

	t.Run("access fields", func(t *testing.T) {

		t.Parallel()

		inter := parseCheckAndInterpret(t, `
            resource Sub {
                let name: String
                init(_ name: String) {
                    self.name = name
                }
            }
            resource R {}
            attachment A for R {
                let r: @Sub
                init(_ name: String) {
                    self.r <- create Sub(name)
                }
                destroy() {
                    destroy self.r
                }
            }
            attachment B for R {}
            attachment C for R {
                let r: @Sub
                init(_ name: String) {
                    self.r <- create Sub(name)
                }
                destroy() {
                    destroy self.r
                }
            }
            fun test(): String {
                var r <- attach C("World") to <- attach B() to <- attach A("Hello") to <- create R()
                var text = ""
                r.forEachAttachment(fun(attachmentRef: &AnyResourceAttachment) {
                    if let a = attachmentRef as? &A {
                        text = text.concat(a.r.name)
                    } else if let a = attachmentRef as? &C {
                        text = text.concat(a.r.name)
                    } else {
                        text = text.concat(" ")
                    }
                }) 
                destroy r
                return text
            }
        `)

		value, err := inter.Invoke("test")
		require.NoError(t, err)

		// order of interation over the attachment is not defined, but must be deterministic nonetheless
		AssertValuesEqual(t, inter, interpreter.NewUnmeteredStringValue(" WorldHello"), value)
	})
}

func TestInterpretMutationDuringForEachAttachment(t *testing.T) {
	t.Parallel()

	t.Run("basic attach", func(t *testing.T) {

		t.Parallel()

		inter := parseCheckAndInterpret(t, `
            struct S {}
            attachment A for S {}
            attachment B for S {}
            fun test() {
                var s = attach A() to S()
                s.forEachAttachment(fun(attachmentRef: &AnyStructAttachment) {
                    s = attach B() to s
                }) 
            }
        `)

		_, err := inter.Invoke("test")
		require.Error(t, err)

		require.ErrorAs(t, err, &interpreter.AttachmentIterationMutationError{})
	})

	t.Run("basic remove", func(t *testing.T) {

		t.Parallel()

		inter := parseCheckAndInterpret(t, `
            struct S {}
            attachment A for S {}
            attachment B for S {}
            fun test() {
                var s = attach B() to attach A() to S()
                s.forEachAttachment(fun(attachmentRef: &AnyStructAttachment) {
                    remove A from s
                }) 
            }
        `)

		_, err := inter.Invoke("test")
		require.Error(t, err)

		require.ErrorAs(t, err, &interpreter.AttachmentIterationMutationError{})
	})

	t.Run("attach to other", func(t *testing.T) {

		t.Parallel()

		inter := parseCheckAndInterpret(t, `
            struct S {}
            attachment A for S {}
            attachment B for S {}
            fun test() {
                var s = attach A() to S()
                var s2 = attach A() to S()
                s.forEachAttachment(fun(attachmentRef: &AnyStructAttachment) {
                    s = attach B() to s2
                }) 
            }
        `)

		_, err := inter.Invoke("test")
		require.NoError(t, err)
	})

	t.Run("remove from other", func(t *testing.T) {

		t.Parallel()

		inter := parseCheckAndInterpret(t, `
            struct S {}
            attachment A for S {}
            attachment B for S {}
            fun test() {
                var s = attach B() to attach A() to S()
                var s2 = attach B() to attach A() to S()
                s.forEachAttachment(fun(attachmentRef: &AnyStructAttachment) {
                    remove A from s2
                }) 
            }
        `)

		_, err := inter.Invoke("test")
		require.NoError(t, err)
	})

	t.Run("nested iteration", func(t *testing.T) {

		t.Parallel()

		inter := parseCheckAndInterpret(t, `
            struct S {}
            attachment A for S {}
            attachment B for S {}
            fun test() {
                var s = attach B() to attach A() to S()
                var s2 = attach B() to attach A() to S()
                s.forEachAttachment(fun(attachmentRef: &AnyStructAttachment) {
                    s2.forEachAttachment(fun(attachmentRef: &AnyStructAttachment) {
                        remove A from s2
                    })
                }) 
            }
        `)

		_, err := inter.Invoke("test")
		require.Error(t, err)

		require.ErrorAs(t, err, &interpreter.AttachmentIterationMutationError{})
	})

	t.Run("nested iteration of same", func(t *testing.T) {

		t.Parallel()

		inter := parseCheckAndInterpret(t, `
            struct S {}
            attachment A for S {}
            attachment B for S {}
            fun test() {
                var s = attach B() to attach A() to S()
                s.forEachAttachment(fun(attachmentRef: &AnyStructAttachment) {
                    s.forEachAttachment(fun(attachmentRef: &AnyStructAttachment) {})
                    remove A from s
                }) 
            }
        `)

		_, err := inter.Invoke("test")
		require.Error(t, err)

		require.ErrorAs(t, err, &interpreter.AttachmentIterationMutationError{})
	})

	t.Run("nested iteration ok", func(t *testing.T) {

		t.Parallel()

		inter := parseCheckAndInterpret(t, `
            struct S {}
            attachment A for S {}
            attachment B for S {}
            fun test(): Int {
                var s = attach B() to attach A() to S()
                var s2 = attach B() to attach A() to S()
                var i = 0
                s.forEachAttachment(fun(attachmentRef: &AnyStructAttachment) {
                    remove A from s2
                    s2.forEachAttachment(fun(attachmentRef: &AnyStructAttachment) {
                        i = i + 1
                    })
                }) 
                return i
            }
        `)

		value, err := inter.Invoke("test")
		require.NoError(t, err)

		AssertValuesEqual(t, inter, interpreter.NewUnmeteredIntValueFromInt64(2), value)
	})

	t.Run("nested iteration ok after", func(t *testing.T) {

		t.Parallel()

		inter := parseCheckAndInterpret(t, `
            struct S {}
            attachment A for S {}
            attachment B for S {}
            fun test(): Int {
                var s = attach B() to attach A() to S()
                var s2 = attach B() to attach A() to S()
                var i = 0
                s.forEachAttachment(fun(attachmentRef: &AnyStructAttachment) {
                    s2.forEachAttachment(fun(attachmentRef: &AnyStructAttachment) {
                        i = i + 1
                    })
                    remove A from s2
                }) 
                return i
            }
        `)

		value, err := inter.Invoke("test")
		require.NoError(t, err)

		AssertValuesEqual(t, inter, interpreter.NewUnmeteredIntValueFromInt64(3), value)
	})
}<|MERGE_RESOLUTION|>--- conflicted
+++ resolved
@@ -1235,137 +1235,6 @@
 
 }
 
-<<<<<<< HEAD
-=======
-func TestInterpretAttachmentStorage(t *testing.T) {
-	t.Parallel()
-
-	t.Run("save and load", func(t *testing.T) {
-
-		t.Parallel()
-
-		address := interpreter.NewUnmeteredAddressValueFromBytes([]byte{42})
-
-		inter, _ := testAccount(t, address, true, `
-            resource R {}
-            attachment A for R {
-                fun foo(): Int { return 3 }
-            }
-            fun test(): Int {
-                let r <- create R()
-                let r2 <- attach A() to <-r
-                authAccount.save(<-r2, to: /storage/foo)
-                let r3 <- authAccount.load<@R>(from: /storage/foo)!
-                let i = r3[A]?.foo()!
-                destroy r3
-                return i
-            }
-        `, sema.Config{
-			AttachmentsEnabled: true,
-		},
-		)
-
-		value, err := inter.Invoke("test")
-		require.NoError(t, err)
-
-		AssertValuesEqual(t, inter, interpreter.NewUnmeteredIntValueFromInt64(3), value)
-	})
-
-	t.Run("save and borrow", func(t *testing.T) {
-
-		t.Parallel()
-
-		address := interpreter.NewUnmeteredAddressValueFromBytes([]byte{42})
-
-		inter, _ := testAccount(t, address, true, `
-            resource R {}
-            attachment A for R {
-                fun foo(): Int { return 3 }
-            }
-            fun test(): Int {
-                let r <- create R()
-                let r2 <- attach A() to <-r
-                authAccount.save(<-r2, to: /storage/foo)
-                let r3 = authAccount.borrow<&R>(from: /storage/foo)!
-                let i = r3[A]?.foo()!
-                return i
-            }
-        `, sema.Config{
-			AttachmentsEnabled: true,
-		},
-		)
-
-		value, err := inter.Invoke("test")
-		require.NoError(t, err)
-
-		AssertValuesEqual(t, inter, interpreter.NewUnmeteredIntValueFromInt64(3), value)
-	})
-
-	t.Run("capability", func(t *testing.T) {
-
-		t.Parallel()
-
-		address := interpreter.NewUnmeteredAddressValueFromBytes([]byte{42})
-
-		inter, _ := testAccount(t, address, true, `
-            resource R {}
-            attachment A for R {
-                fun foo(): Int { return 3 }
-            }
-            fun test(): Int {
-                let r <- create R()
-                let r2 <- attach A() to <-r
-                authAccount.save(<-r2, to: /storage/foo)
-                authAccount.link<&R>(/public/foo, target: /storage/foo)
-                let cap = pubAccount.getCapability<&R>(/public/foo)!
-                let i = cap.borrow()![A]?.foo()!
-                return i
-            }
-        `, sema.Config{
-			AttachmentsEnabled: true,
-		},
-		)
-
-		value, err := inter.Invoke("test")
-		require.NoError(t, err)
-
-		AssertValuesEqual(t, inter, interpreter.NewUnmeteredIntValueFromInt64(3), value)
-	})
-
-	t.Run("capability interface", func(t *testing.T) {
-
-		t.Parallel()
-
-		address := interpreter.NewUnmeteredAddressValueFromBytes([]byte{42})
-
-		inter, _ := testAccount(t, address, true, `
-            resource R: I {}
-            resource interface I {}
-            attachment A for I {
-                fun foo(): Int { return 3 }
-            }
-            fun test(): Int {
-                let r <- create R()
-                let r2 <- attach A() to <-r
-                authAccount.save(<-r2, to: /storage/foo)
-                authAccount.link<&{I}>(/public/foo, target: /storage/foo)
-                let cap = pubAccount.getCapability<&{I}>(/public/foo)!
-                let i = cap.borrow()![A]?.foo()!
-                return i
-            }
-        `, sema.Config{
-			AttachmentsEnabled: true,
-		},
-		)
-
-		value, err := inter.Invoke("test")
-		require.NoError(t, err)
-
-		AssertValuesEqual(t, inter, interpreter.NewUnmeteredIntValueFromInt64(3), value)
-	})
-}
-
->>>>>>> 22597d42
 func TestInterpretAttachmentDestructor(t *testing.T) {
 
 	t.Parallel()
