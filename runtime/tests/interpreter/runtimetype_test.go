/*
 * Cadence - The resource-oriented smart contract programming language
 *
 * Copyright Dapper Labs, Inc.
 *
 * Licensed under the Apache License, Version 2.0 (the "License");
 * you may not use this file except in compliance with the License.
 * You may obtain a copy of the License at
 *
 *   http://www.apache.org/licenses/LICENSE-2.0
 *
 * Unless required by applicable law or agreed to in writing, software
 * distributed under the License is distributed on an "AS IS" BASIS,
 * WITHOUT WARRANTIES OR CONDITIONS OF ANY KIND, either express or implied.
 * See the License for the specific language governing permissions and
 * limitations under the License.
 */

package interpreter_test

import (
	"testing"

	"github.com/onflow/cadence/runtime/common"
	"github.com/onflow/cadence/runtime/interpreter"
	"github.com/onflow/cadence/runtime/sema"
	"github.com/onflow/cadence/runtime/tests/utils"

	"github.com/stretchr/testify/assert"
)

func TestInterpretOptionalType(t *testing.T) {

	t.Parallel()

	inter := parseCheckAndInterpret(t, `
      let a = OptionalType(Type<String>())
      let b = OptionalType(Type<Int>()) 

      resource R {}
      let c = OptionalType(Type<@R>())
      let d = OptionalType(a)

      let e = Type<String?>()
    `)

	assert.Equal(t,
		interpreter.TypeValue{
			Type: interpreter.OptionalStaticType{
				Type: interpreter.PrimitiveStaticTypeString,
			},
		},
		inter.Globals.Get("a").GetValue(),
	)

	assert.Equal(t,
		interpreter.TypeValue{
			Type: interpreter.OptionalStaticType{
				Type: interpreter.PrimitiveStaticTypeInt,
			},
		},
		inter.Globals.Get("b").GetValue(),
	)

	assert.Equal(t,
		interpreter.TypeValue{
			Type: interpreter.OptionalStaticType{
<<<<<<< HEAD
				Type: interpreter.CompositeStaticType{
					Location:            utils.TestLocation,
					QualifiedIdentifier: "R",
				},
=======
				Type: interpreter.NewCompositeStaticTypeComputeTypeID(nil, utils.TestLocation, "R"),
>>>>>>> 3773020e
			},
		},
		inter.Globals.Get("c").GetValue(),
	)

	assert.Equal(t,
		interpreter.TypeValue{
			Type: interpreter.OptionalStaticType{
				Type: interpreter.OptionalStaticType{
					Type: interpreter.PrimitiveStaticTypeString,
				},
			},
		},
		inter.Globals.Get("d").GetValue(),
	)

	assert.Equal(t,
		inter.Globals.Get("a").GetValue(),
		inter.Globals.Get("e").GetValue(),
	)
}

func TestInterpretVariableSizedArrayType(t *testing.T) {

	t.Parallel()

	inter := parseCheckAndInterpret(t, `
      let a = VariableSizedArrayType(Type<String>())
      let b = VariableSizedArrayType(Type<Int>()) 

      resource R {}
      let c = VariableSizedArrayType(Type<@R>())
      let d = VariableSizedArrayType(a)

      let e = Type<[String]>()
    `)

	assert.Equal(t,
		interpreter.TypeValue{
			Type: interpreter.VariableSizedStaticType{
				Type: interpreter.PrimitiveStaticTypeString,
			},
		},
		inter.Globals.Get("a").GetValue(),
	)

	assert.Equal(t,
		interpreter.TypeValue{
			Type: interpreter.VariableSizedStaticType{
				Type: interpreter.PrimitiveStaticTypeInt,
			},
		},
		inter.Globals.Get("b").GetValue(),
	)

	assert.Equal(t,
		interpreter.TypeValue{
			Type: interpreter.VariableSizedStaticType{
<<<<<<< HEAD
				Type: interpreter.CompositeStaticType{
					Location:            utils.TestLocation,
					QualifiedIdentifier: "R",
				},
=======
				Type: interpreter.NewCompositeStaticTypeComputeTypeID(nil, utils.TestLocation, "R"),
>>>>>>> 3773020e
			},
		},
		inter.Globals.Get("c").GetValue(),
	)

	assert.Equal(t,
		interpreter.TypeValue{
			Type: interpreter.VariableSizedStaticType{
				Type: interpreter.VariableSizedStaticType{
					Type: interpreter.PrimitiveStaticTypeString,
				},
			},
		},
		inter.Globals.Get("d").GetValue(),
	)
	assert.Equal(t,
		inter.Globals.Get("a").GetValue(),
		inter.Globals.Get("e").GetValue(),
	)
}

func TestInterpretConstantSizedArrayType(t *testing.T) {

	t.Parallel()

	inter := parseCheckAndInterpret(t, `
      let a = ConstantSizedArrayType(type: Type<String>(), size: 10)
      let b = ConstantSizedArrayType(type: Type<Int>(), size: 5) 

      resource R {}
      let c = ConstantSizedArrayType(type: Type<@R>(), size: 400)
      let d = ConstantSizedArrayType(type: a, size: 6)

      let e = Type<[String; 10]>()
    `)

	assert.Equal(t,
		interpreter.TypeValue{
			Type: interpreter.ConstantSizedStaticType{
				Type: interpreter.PrimitiveStaticTypeString,
				Size: int64(10),
			},
		},
		inter.Globals.Get("a").GetValue(),
	)

	assert.Equal(t,
		interpreter.TypeValue{
			Type: interpreter.ConstantSizedStaticType{
				Type: interpreter.PrimitiveStaticTypeInt,
				Size: int64(5),
			},
		},
		inter.Globals.Get("b").GetValue(),
	)

	assert.Equal(t,
		interpreter.TypeValue{
			Type: interpreter.ConstantSizedStaticType{
<<<<<<< HEAD
				Type: interpreter.CompositeStaticType{
					Location:            utils.TestLocation,
					QualifiedIdentifier: "R",
				},
=======
				Type: interpreter.NewCompositeStaticTypeComputeTypeID(nil, utils.TestLocation, "R"),
>>>>>>> 3773020e
				Size: int64(400),
			},
		},
		inter.Globals.Get("c").GetValue(),
	)

	assert.Equal(t,
		interpreter.TypeValue{
			Type: interpreter.ConstantSizedStaticType{
				Type: interpreter.ConstantSizedStaticType{
					Type: interpreter.PrimitiveStaticTypeString,
					Size: int64(10),
				},
				Size: int64(6),
			},
		},
		inter.Globals.Get("d").GetValue(),
	)

	assert.Equal(t,
		inter.Globals.Get("a").GetValue(),
		inter.Globals.Get("e").GetValue(),
	)
}

func TestInterpretDictionaryType(t *testing.T) {

	t.Parallel()

	inter := parseCheckAndInterpret(t, `
      let a = DictionaryType(key: Type<String>(), value: Type<Int>())!
      let b = DictionaryType(key: Type<Int>(), value: Type<String>())!

      resource R {}
      let c = DictionaryType(key: Type<Int>(), value: Type<@R>())!
      let d = DictionaryType(key: Type<Bool>(), value: a)!

      let e = Type<{String: Int}>()!
      
      let f = DictionaryType(key: Type<[Bool]>(), value: Type<Int>())
    `)

	assert.Equal(t,
		interpreter.TypeValue{
			Type: interpreter.DictionaryStaticType{
				KeyType:   interpreter.PrimitiveStaticTypeString,
				ValueType: interpreter.PrimitiveStaticTypeInt,
			},
		},
		inter.Globals.Get("a").GetValue(),
	)

	assert.Equal(t,
		interpreter.TypeValue{
			Type: interpreter.DictionaryStaticType{
				KeyType:   interpreter.PrimitiveStaticTypeInt,
				ValueType: interpreter.PrimitiveStaticTypeString,
			},
		},
		inter.Globals.Get("b").GetValue(),
	)

	assert.Equal(t,
		interpreter.TypeValue{
			Type: interpreter.DictionaryStaticType{
<<<<<<< HEAD
				ValueType: interpreter.CompositeStaticType{
					Location:            utils.TestLocation,
					QualifiedIdentifier: "R",
				},
				KeyType: interpreter.PrimitiveStaticTypeInt,
=======
				ValueType: interpreter.NewCompositeStaticTypeComputeTypeID(nil, utils.TestLocation, "R"),
				KeyType:   interpreter.PrimitiveStaticTypeInt,
>>>>>>> 3773020e
			},
		},
		inter.Globals.Get("c").GetValue(),
	)

	assert.Equal(t,
		interpreter.TypeValue{
			Type: interpreter.DictionaryStaticType{
				ValueType: interpreter.DictionaryStaticType{
					KeyType:   interpreter.PrimitiveStaticTypeString,
					ValueType: interpreter.PrimitiveStaticTypeInt,
				},
				KeyType: interpreter.PrimitiveStaticTypeBool,
			},
		},
		inter.Globals.Get("d").GetValue(),
	)

	assert.Equal(t,
		inter.Globals.Get("a").GetValue(),
		inter.Globals.Get("e").GetValue(),
	)

	assert.Equal(t,
		interpreter.Nil,
		inter.Globals.Get("f").GetValue(),
	)
}

func TestInterpretCompositeType(t *testing.T) {

	t.Parallel()

	inter := parseCheckAndInterpret(t, `
      resource R {}
      struct S {}
      struct interface B {}

      let a = CompositeType("S.test.R")!
      let b = CompositeType("S.test.S")!
      let c = CompositeType("S.test.A")
      let d = CompositeType("S.test.B")

      let e = Type<@R>()

      enum F: UInt8 {}
      let f = CompositeType("S.test.F")!
	  let g = CompositeType("PublicKey")!
	  let h = CompositeType("HashAlgorithm")!
    `)

	assert.Equal(t,
		interpreter.TypeValue{
<<<<<<< HEAD
			Type: interpreter.CompositeStaticType{
				QualifiedIdentifier: "R",
				Location:            utils.TestLocation,
			},
=======
			Type: interpreter.NewCompositeStaticTypeComputeTypeID(nil, utils.TestLocation, "R"),
>>>>>>> 3773020e
		},
		inter.Globals.Get("a").GetValue(),
	)

	assert.Equal(t,
		interpreter.TypeValue{
<<<<<<< HEAD
			Type: interpreter.CompositeStaticType{
				QualifiedIdentifier: "S",
				Location:            utils.TestLocation,
			},
=======
			Type: interpreter.NewCompositeStaticTypeComputeTypeID(nil, utils.TestLocation, "S"),
>>>>>>> 3773020e
		},
		inter.Globals.Get("b").GetValue(),
	)

	assert.Equal(t,
		interpreter.Nil,
		inter.Globals.Get("c").GetValue(),
	)

	assert.Equal(t,
		interpreter.Nil,
		inter.Globals.Get("d").GetValue(),
	)

	assert.Equal(t,
		inter.Globals.Get("a").GetValue(),
		inter.Globals.Get("e").GetValue(),
	)

	assert.Equal(t,
		interpreter.TypeValue{
<<<<<<< HEAD
			Type: interpreter.CompositeStaticType{
				QualifiedIdentifier: "F",
				Location:            utils.TestLocation,
			},
=======
			Type: interpreter.NewCompositeStaticTypeComputeTypeID(nil, utils.TestLocation, "F"),
>>>>>>> 3773020e
		},
		inter.Globals.Get("f").GetValue(),
	)

	assert.Equal(t,
		interpreter.TypeValue{
<<<<<<< HEAD
			Type: interpreter.CompositeStaticType{
				Location:            nil,
				QualifiedIdentifier: "PublicKey",
			},
=======
			Type: interpreter.NewCompositeStaticTypeComputeTypeID(nil, nil, "PublicKey"),
>>>>>>> 3773020e
		},
		inter.Globals.Get("g").GetValue(),
	)

	assert.Equal(t,
		interpreter.TypeValue{
<<<<<<< HEAD
			Type: interpreter.CompositeStaticType{
				Location:            nil,
				QualifiedIdentifier: "HashAlgorithm",
			},
=======
			Type: interpreter.NewCompositeStaticTypeComputeTypeID(nil, nil, "HashAlgorithm"),
>>>>>>> 3773020e
		},
		inter.Globals.Get("h").GetValue(),
	)
}

func TestInterpretInterfaceType(t *testing.T) {

	t.Parallel()

	inter := parseCheckAndInterpret(t, `
      resource interface R {}
      struct interface S {}
      struct B {}

      let a = InterfaceType("S.test.R")!
      let b = InterfaceType("S.test.S")!
      let c = InterfaceType("S.test.A")
      let d = InterfaceType("S.test.B")
    `)

	assert.Equal(t,
		interpreter.TypeValue{
			Type: interpreter.NewInterfaceStaticTypeComputeTypeID(nil, utils.TestLocation, "R"),
		},
		inter.Globals.Get("a").GetValue(),
	)

	assert.Equal(t,
		interpreter.TypeValue{
			Type: interpreter.NewInterfaceStaticTypeComputeTypeID(nil, utils.TestLocation, "S"),
		},
		inter.Globals.Get("b").GetValue(),
	)

	assert.Equal(t,
		interpreter.Nil,
		inter.Globals.Get("c").GetValue(),
	)

	assert.Equal(t,
		interpreter.Nil,
		inter.Globals.Get("d").GetValue(),
	)
}

func TestInterpretFunctionType(t *testing.T) {

	t.Parallel()

	inter := parseCheckAndInterpret(t, `
      let a = FunctionType(parameters: [Type<String>()], return: Type<Int>())
      let b = FunctionType(parameters: [Type<String>(), Type<Int>()], return: Type<Bool>())
      let c = FunctionType(parameters: [], return: Type<String>())

      let d = Type<fun(String): Int>();
    `)

	assert.Equal(t,
		interpreter.TypeValue{
			Type: interpreter.FunctionStaticType{
				Type: &sema.FunctionType{
					Parameters: []sema.Parameter{
						{
							TypeAnnotation: sema.StringTypeAnnotation,
						},
					},
					ReturnTypeAnnotation: sema.IntTypeAnnotation,
				},
			},
		},
		inter.Globals.Get("a").GetValue(),
	)

	assert.Equal(t,
		interpreter.TypeValue{
			Type: interpreter.FunctionStaticType{
				Type: &sema.FunctionType{
					Parameters: []sema.Parameter{
						{TypeAnnotation: sema.StringTypeAnnotation},
						{TypeAnnotation: sema.IntTypeAnnotation},
					},
					ReturnTypeAnnotation: sema.BoolTypeAnnotation,
				},
			},
		},
		inter.Globals.Get("b").GetValue(),
	)

	assert.Equal(t,
		interpreter.TypeValue{
			Type: interpreter.FunctionStaticType{
				Type: &sema.FunctionType{
					ReturnTypeAnnotation: sema.StringTypeAnnotation,
				},
			},
		},
		inter.Globals.Get("c").GetValue(),
	)

	assert.Equal(t,
		inter.Globals.Get("a").GetValue(),
		inter.Globals.Get("d").GetValue(),
	)
}

func TestInterpretReferenceType(t *testing.T) {

	t.Parallel()

	inter := parseCheckAndInterpret(t, `
      resource R {}
      struct S {}
	  entitlement X

      let a = ReferenceType(entitlements: ["S.test.X"], type: Type<@R>())!
      let b = ReferenceType(entitlements: [], type: Type<String>())!
      let c = ReferenceType(entitlements: ["S.test.X"], type: Type<S>())!
      let d = Type<auth(X) &R>()
	  let e = ReferenceType(entitlements: ["S.test.Y"], type: Type<S>())
    `)

	assert.Equal(t,
		interpreter.TypeValue{
			Type: interpreter.ReferenceStaticType{
<<<<<<< HEAD
				ReferencedType: interpreter.CompositeStaticType{
					QualifiedIdentifier: "R",
					Location:            utils.TestLocation,
				},
=======
				ReferencedType: interpreter.NewCompositeStaticTypeComputeTypeID(nil, utils.TestLocation, "R"),
>>>>>>> 3773020e
				Authorization: interpreter.NewEntitlementSetAuthorization(
					nil,
					func() []common.TypeID { return []common.TypeID{"S.test.X"} },
					1,
					sema.Conjunction,
				),
			},
		},
		inter.Globals.Get("a").GetValue(),
	)

	assert.Equal(t,
		interpreter.TypeValue{
			Type: interpreter.ReferenceStaticType{
				ReferencedType: interpreter.PrimitiveStaticTypeString,
				Authorization:  interpreter.UnauthorizedAccess,
			},
		},
		inter.Globals.Get("b").GetValue(),
	)

	assert.Equal(t,
		interpreter.TypeValue{
			Type: interpreter.ReferenceStaticType{
<<<<<<< HEAD
				ReferencedType: interpreter.CompositeStaticType{
					QualifiedIdentifier: "S",
					Location:            utils.TestLocation,
				},
=======
				ReferencedType: interpreter.NewCompositeStaticTypeComputeTypeID(nil, utils.TestLocation, "S"),
>>>>>>> 3773020e
				Authorization: interpreter.NewEntitlementSetAuthorization(
					nil,
					func() []common.TypeID { return []common.TypeID{"S.test.X"} },
					1,
					sema.Conjunction,
				),
			},
		},
		inter.Globals.Get("c").GetValue(),
	)

	assert.Equal(t,
		inter.Globals.Get("a").GetValue(),
		inter.Globals.Get("d").GetValue(),
	)

	assert.Equal(t,
		interpreter.Nil,
		inter.Globals.Get("e").GetValue(),
	)
}

func TestInterpretIntersectionType(t *testing.T) {

	t.Parallel()

	inter := parseCheckAndInterpret(t, `
      resource interface R {}
      struct interface S {}
      resource A : R {}
      struct B : S {}

      struct interface S2 {
        access(all) let foo : Int
      }

      let a = IntersectionType(types: ["S.test.R"])!
      let b = IntersectionType(types: ["S.test.S"])!

	  let c = IntersectionType(types: [])

      let f = IntersectionType(types: ["X"])

      let h = Type<@{R}>()
      let i = Type<{S}>()

      let j = IntersectionType(types: ["S.test.R", "S.test.S" ])
      let k = IntersectionType(types: ["S.test.S", "S.test.S2"])!
    `)

	assert.Equal(t,
		interpreter.TypeValue{
			Type: &interpreter.IntersectionStaticType{
				Types: []interpreter.InterfaceStaticType{
					interpreter.NewInterfaceStaticTypeComputeTypeID(nil, utils.TestLocation, "R"),
				},
			},
		},
		inter.Globals.Get("a").GetValue(),
	)

	assert.Equal(t,
		interpreter.Nil,
		inter.Globals.Get("c").GetValue(),
	)

	assert.Equal(t,
		interpreter.TypeValue{
			Type: &interpreter.IntersectionStaticType{
				Types: []interpreter.InterfaceStaticType{
					interpreter.NewInterfaceStaticTypeComputeTypeID(nil, utils.TestLocation, "S"),
				},
			},
		},
		inter.Globals.Get("b").GetValue(),
	)

	assert.Equal(t,
		interpreter.Nil,
		inter.Globals.Get("j").GetValue(),
	)

	assert.Equal(t,
		interpreter.TypeValue{
			Type: &interpreter.IntersectionStaticType{
				Types: []interpreter.InterfaceStaticType{
					interpreter.NewInterfaceStaticTypeComputeTypeID(nil, utils.TestLocation, "S"),
					interpreter.NewInterfaceStaticTypeComputeTypeID(nil, utils.TestLocation, "S2"),
				},
			},
		},
		inter.Globals.Get("k").GetValue(),
	)

	assert.Equal(t,
		interpreter.Nil,
		inter.Globals.Get("f").GetValue(),
	)

	assert.Equal(t,
		inter.Globals.Get("a").GetValue(),
		inter.Globals.Get("h").GetValue(),
	)

	assert.Equal(t,
		inter.Globals.Get("b").GetValue(),
		inter.Globals.Get("i").GetValue(),
	)
}

func TestInterpretCapabilityType(t *testing.T) {

	t.Parallel()

	inter := parseCheckAndInterpret(t, `
      let a = CapabilityType(Type<&String>())!
      let b = CapabilityType(Type<&Int>())!

      resource R {}
      let c = CapabilityType(Type<&R>())!
      let d = CapabilityType(Type<String>())

      let e = Type<Capability<&String>>()
    `)

	assert.Equal(t,
		interpreter.TypeValue{
			Type: interpreter.CapabilityStaticType{
				BorrowType: interpreter.ReferenceStaticType{
					ReferencedType: interpreter.PrimitiveStaticTypeString,
					Authorization:  interpreter.UnauthorizedAccess,
				},
			},
		},
		inter.Globals.Get("a").GetValue(),
	)

	assert.Equal(t,
		interpreter.TypeValue{
			Type: interpreter.CapabilityStaticType{
				BorrowType: interpreter.ReferenceStaticType{
					ReferencedType: interpreter.PrimitiveStaticTypeInt,
					Authorization:  interpreter.UnauthorizedAccess,
				},
			},
		},
		inter.Globals.Get("b").GetValue(),
	)

	assert.Equal(t,
		interpreter.TypeValue{
			Type: interpreter.CapabilityStaticType{
				BorrowType: interpreter.ReferenceStaticType{
<<<<<<< HEAD
					ReferencedType: interpreter.CompositeStaticType{
						QualifiedIdentifier: "R",
						Location:            utils.TestLocation,
					},
					Authorization: interpreter.UnauthorizedAccess,
=======
					ReferencedType: interpreter.NewCompositeStaticTypeComputeTypeID(nil, utils.TestLocation, "R"),
					Authorization:  interpreter.UnauthorizedAccess,
>>>>>>> 3773020e
				},
			},
		},
		inter.Globals.Get("c").GetValue(),
	)

	assert.Equal(t,
		interpreter.Nil,
		inter.Globals.Get("d").GetValue(),
	)

	assert.Equal(t,
		inter.Globals.Get("a").GetValue(),
		inter.Globals.Get("e").GetValue(),
	)
}<|MERGE_RESOLUTION|>--- conflicted
+++ resolved
@@ -65,14 +65,7 @@
 	assert.Equal(t,
 		interpreter.TypeValue{
 			Type: interpreter.OptionalStaticType{
-<<<<<<< HEAD
-				Type: interpreter.CompositeStaticType{
-					Location:            utils.TestLocation,
-					QualifiedIdentifier: "R",
-				},
-=======
 				Type: interpreter.NewCompositeStaticTypeComputeTypeID(nil, utils.TestLocation, "R"),
->>>>>>> 3773020e
 			},
 		},
 		inter.Globals.Get("c").GetValue(),
@@ -131,14 +124,7 @@
 	assert.Equal(t,
 		interpreter.TypeValue{
 			Type: interpreter.VariableSizedStaticType{
-<<<<<<< HEAD
-				Type: interpreter.CompositeStaticType{
-					Location:            utils.TestLocation,
-					QualifiedIdentifier: "R",
-				},
-=======
 				Type: interpreter.NewCompositeStaticTypeComputeTypeID(nil, utils.TestLocation, "R"),
->>>>>>> 3773020e
 			},
 		},
 		inter.Globals.Get("c").GetValue(),
@@ -198,14 +184,7 @@
 	assert.Equal(t,
 		interpreter.TypeValue{
 			Type: interpreter.ConstantSizedStaticType{
-<<<<<<< HEAD
-				Type: interpreter.CompositeStaticType{
-					Location:            utils.TestLocation,
-					QualifiedIdentifier: "R",
-				},
-=======
 				Type: interpreter.NewCompositeStaticTypeComputeTypeID(nil, utils.TestLocation, "R"),
->>>>>>> 3773020e
 				Size: int64(400),
 			},
 		},
@@ -271,16 +250,8 @@
 	assert.Equal(t,
 		interpreter.TypeValue{
 			Type: interpreter.DictionaryStaticType{
-<<<<<<< HEAD
-				ValueType: interpreter.CompositeStaticType{
-					Location:            utils.TestLocation,
-					QualifiedIdentifier: "R",
-				},
-				KeyType: interpreter.PrimitiveStaticTypeInt,
-=======
 				ValueType: interpreter.NewCompositeStaticTypeComputeTypeID(nil, utils.TestLocation, "R"),
 				KeyType:   interpreter.PrimitiveStaticTypeInt,
->>>>>>> 3773020e
 			},
 		},
 		inter.Globals.Get("c").GetValue(),
@@ -334,28 +305,14 @@
 
 	assert.Equal(t,
 		interpreter.TypeValue{
-<<<<<<< HEAD
-			Type: interpreter.CompositeStaticType{
-				QualifiedIdentifier: "R",
-				Location:            utils.TestLocation,
-			},
-=======
 			Type: interpreter.NewCompositeStaticTypeComputeTypeID(nil, utils.TestLocation, "R"),
->>>>>>> 3773020e
-		},
-		inter.Globals.Get("a").GetValue(),
-	)
-
-	assert.Equal(t,
-		interpreter.TypeValue{
-<<<<<<< HEAD
-			Type: interpreter.CompositeStaticType{
-				QualifiedIdentifier: "S",
-				Location:            utils.TestLocation,
-			},
-=======
+		},
+		inter.Globals.Get("a").GetValue(),
+	)
+
+	assert.Equal(t,
+		interpreter.TypeValue{
 			Type: interpreter.NewCompositeStaticTypeComputeTypeID(nil, utils.TestLocation, "S"),
->>>>>>> 3773020e
 		},
 		inter.Globals.Get("b").GetValue(),
 	)
@@ -377,42 +334,21 @@
 
 	assert.Equal(t,
 		interpreter.TypeValue{
-<<<<<<< HEAD
-			Type: interpreter.CompositeStaticType{
-				QualifiedIdentifier: "F",
-				Location:            utils.TestLocation,
-			},
-=======
 			Type: interpreter.NewCompositeStaticTypeComputeTypeID(nil, utils.TestLocation, "F"),
->>>>>>> 3773020e
 		},
 		inter.Globals.Get("f").GetValue(),
 	)
 
 	assert.Equal(t,
 		interpreter.TypeValue{
-<<<<<<< HEAD
-			Type: interpreter.CompositeStaticType{
-				Location:            nil,
-				QualifiedIdentifier: "PublicKey",
-			},
-=======
 			Type: interpreter.NewCompositeStaticTypeComputeTypeID(nil, nil, "PublicKey"),
->>>>>>> 3773020e
 		},
 		inter.Globals.Get("g").GetValue(),
 	)
 
 	assert.Equal(t,
 		interpreter.TypeValue{
-<<<<<<< HEAD
-			Type: interpreter.CompositeStaticType{
-				Location:            nil,
-				QualifiedIdentifier: "HashAlgorithm",
-			},
-=======
 			Type: interpreter.NewCompositeStaticTypeComputeTypeID(nil, nil, "HashAlgorithm"),
->>>>>>> 3773020e
 		},
 		inter.Globals.Get("h").GetValue(),
 	)
@@ -537,14 +473,7 @@
 	assert.Equal(t,
 		interpreter.TypeValue{
 			Type: interpreter.ReferenceStaticType{
-<<<<<<< HEAD
-				ReferencedType: interpreter.CompositeStaticType{
-					QualifiedIdentifier: "R",
-					Location:            utils.TestLocation,
-				},
-=======
 				ReferencedType: interpreter.NewCompositeStaticTypeComputeTypeID(nil, utils.TestLocation, "R"),
->>>>>>> 3773020e
 				Authorization: interpreter.NewEntitlementSetAuthorization(
 					nil,
 					func() []common.TypeID { return []common.TypeID{"S.test.X"} },
@@ -569,14 +498,7 @@
 	assert.Equal(t,
 		interpreter.TypeValue{
 			Type: interpreter.ReferenceStaticType{
-<<<<<<< HEAD
-				ReferencedType: interpreter.CompositeStaticType{
-					QualifiedIdentifier: "S",
-					Location:            utils.TestLocation,
-				},
-=======
 				ReferencedType: interpreter.NewCompositeStaticTypeComputeTypeID(nil, utils.TestLocation, "S"),
->>>>>>> 3773020e
 				Authorization: interpreter.NewEntitlementSetAuthorization(
 					nil,
 					func() []common.TypeID { return []common.TypeID{"S.test.X"} },
@@ -730,16 +652,8 @@
 		interpreter.TypeValue{
 			Type: interpreter.CapabilityStaticType{
 				BorrowType: interpreter.ReferenceStaticType{
-<<<<<<< HEAD
-					ReferencedType: interpreter.CompositeStaticType{
-						QualifiedIdentifier: "R",
-						Location:            utils.TestLocation,
-					},
-					Authorization: interpreter.UnauthorizedAccess,
-=======
 					ReferencedType: interpreter.NewCompositeStaticTypeComputeTypeID(nil, utils.TestLocation, "R"),
 					Authorization:  interpreter.UnauthorizedAccess,
->>>>>>> 3773020e
 				},
 			},
 		},
