--- conflicted
+++ resolved
@@ -2652,13 +2652,6 @@
 					let x = self as! auth(X, E, G) &A
 					let y = base as! auth(X, E, G) &R
 				}
-<<<<<<< HEAD
-				destroy() {
-					let x = self as! auth(X, E, G) &A
-					let y = base as! auth(X, E, G) &R
-				}
-=======
->>>>>>> 50ce8232
 			}
 			fun test() {
 				let r <- attach A() to <-create R()
