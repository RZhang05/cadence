--- conflicted
+++ resolved
@@ -449,20 +449,13 @@
 		ParseCheckAndInterpretOptions{
 			CheckerConfig: &checkerConfig,
 			Config: &interpreter.Config{
-<<<<<<< HEAD
-				BaseActivation:                       baseActivation,
-				ContractValueHandler:                 makeContractValueHandler(nil, nil, nil),
-				InvalidatedResourceValidationEnabled: true,
-				AccountHandler: func(address interpreter.AddressValue) interpreter.Value {
-					return stdlib.NewAccountValue(nil, nil, address)
-=======
 				BaseActivationHandler: func(_ common.Location) *interpreter.VariableActivation {
 					return baseActivation
 				},
 				ContractValueHandler: makeContractValueHandler(nil, nil, nil),
-				AuthAccountHandler: func(address interpreter.AddressValue) interpreter.Value {
-					return newTestAuthAccountValue(nil, address)
->>>>>>> e878449c
+				InvalidatedResourceValidationEnabled: true,
+				AccountHandler: func(address interpreter.AddressValue) interpreter.Value {
+					return stdlib.NewAccountValue(nil, nil, address)
 				},
 			},
 			HandleCheckerError: checkerErrorHandler,
@@ -1369,1826 +1362,5 @@
 				)
 			})
 		}
-<<<<<<< HEAD
-=======
-
-		for _, capabilityDomain := range []common.PathDomain{
-			common.PathDomainPrivate,
-			common.PathDomainPublic,
-		} {
-			test(capabilityDomain)
-		}
-	})
-
-	t.Run("link same storage", func(t *testing.T) {
-		address := interpreter.NewUnmeteredAddressValueFromBytes([]byte{42})
-
-		test := func(capabilityDomain common.PathDomain) {
-			inter, getAccountValues := testAccount(
-				t,
-				address,
-				true,
-				fmt.Sprintf(
-					`
-                      struct S {}
-
-                      fun save() {
-                          let s = S()
-                          account.save(s, to: /storage/s)
-                      }
-
-                      fun linkSameStorage(): Capability? {
-                          account.link<&S>(/%[1]s/s1Cap, target: /storage/s)
-
-                          // link an already linked storage value to a different path.
-                          return account.link<&S>(/%[1]s/s2Cap, target: /storage/s)
-                      }
-
-                      fun getFirstCapability(): Capability? {
-                          return account.getCapability<&S>(/%[1]s/s1Cap)
-                      }
-                    `,
-					capabilityDomain.Identifier(),
-				),
-				sema.Config{},
-			)
-
-			// Save
-			_, err := inter.Invoke("save")
-			require.NoError(t, err)
-
-			require.Len(t, getAccountValues(), 1)
-
-			t.Run(capabilityDomain.Identifier(), func(t *testing.T) {
-				value, err := inter.Invoke("linkSameStorage")
-				require.NoError(t, err)
-				require.IsType(t, &interpreter.SomeValue{}, value)
-
-				// 1 value + 2 links
-				require.Len(t, getAccountValues(), 3)
-
-				capability := value.(*interpreter.SomeValue).InnerValue(inter, interpreter.EmptyLocationRange)
-
-				sType := checker.RequireGlobalType(t, inter.Program.Elaboration, "S")
-				expectedBorrowType := interpreter.ConvertSemaToStaticType(
-					nil,
-					&sema.ReferenceType{
-						Authorized: false,
-						Type:       sType,
-					},
-				)
-
-				RequireValuesEqual(
-					t,
-					inter,
-					interpreter.NewUnmeteredPathCapabilityValue(
-						address,
-						interpreter.PathValue{
-							Domain:     capabilityDomain,
-							Identifier: "s2Cap",
-						},
-						expectedBorrowType,
-					),
-					capability,
-				)
-
-				value, err = inter.Invoke("getFirstCapability")
-				require.NoError(t, err)
-				require.IsType(t, &interpreter.SomeValue{}, value)
-
-				capability = value.(*interpreter.SomeValue).InnerValue(inter, interpreter.EmptyLocationRange)
-
-				sType = checker.RequireGlobalType(t, inter.Program.Elaboration, "S")
-				expectedBorrowType = interpreter.ConvertSemaToStaticType(
-					nil,
-					&sema.ReferenceType{
-						Authorized: false,
-						Type:       sType,
-					},
-				)
-
-				RequireValuesEqual(
-					t,
-					inter,
-					interpreter.NewUnmeteredPathCapabilityValue(
-						address,
-						interpreter.PathValue{
-							Domain:     capabilityDomain,
-							Identifier: "s1Cap",
-						},
-						expectedBorrowType,
-					),
-					capability,
-				)
-			})
-		}
-
-		for _, capabilityDomain := range []common.PathDomain{
-			common.PathDomainPrivate,
-			common.PathDomainPublic,
-		} {
-			test(capabilityDomain)
-		}
-	})
-}
-
-func TestInterpretAuthAccount_unlink(t *testing.T) {
-
-	t.Parallel()
-
-	t.Run("resource", func(t *testing.T) {
-
-		test := func(capabilityDomain common.PathDomain) {
-
-			t.Run(capabilityDomain.Identifier(), func(t *testing.T) {
-
-				t.Parallel()
-
-				address := interpreter.NewUnmeteredAddressValueFromBytes([]byte{42})
-
-				inter, getAccountValues := testAccount(
-					t,
-					address,
-					true,
-					fmt.Sprintf(
-						`
-                          resource R {}
-
-                          resource R2 {}
-
-                          fun saveAndLinkR() {
-                              let r <- create R()
-                              account.save(<-r, to: /storage/r)
-                              account.link<&R>(/%[1]s/r, target: /storage/r)
-                          }
-
-                          fun unlinkR() {
-                              account.unlink(/%[1]s/r)
-                          }
-
-                          fun unlinkR2() {
-                              account.unlink(/%[1]s/r2)
-                          }
-                        `,
-						capabilityDomain.Identifier(),
-					),
-					sema.Config{},
-				)
-
-				// save and link
-
-				_, err := inter.Invoke("saveAndLinkR")
-				require.NoError(t, err)
-
-				require.Len(t, getAccountValues(), 2)
-
-				t.Run("unlink R", func(t *testing.T) {
-					_, err := inter.Invoke("unlinkR")
-					require.NoError(t, err)
-
-					require.Len(t, getAccountValues(), 1)
-				})
-
-				t.Run("unlink R2", func(t *testing.T) {
-
-					_, err := inter.Invoke("unlinkR2")
-					require.NoError(t, err)
-
-					require.Len(t, getAccountValues(), 1)
-				})
-			})
-		}
-
-		for _, capabilityDomain := range []common.PathDomain{
-			common.PathDomainPrivate,
-			common.PathDomainPublic,
-		} {
-
-			test(capabilityDomain)
-		}
-	})
-
-	t.Run("struct", func(t *testing.T) {
-
-		test := func(capabilityDomain common.PathDomain) {
-
-			t.Run(capabilityDomain.Identifier(), func(t *testing.T) {
-
-				t.Parallel()
-
-				address := interpreter.NewUnmeteredAddressValueFromBytes([]byte{42})
-
-				inter, getAccountValues := testAccount(
-					t,
-					address,
-					true,
-					fmt.Sprintf(
-						`
-                          struct S {}
-
-                          struct S2 {}
-
-                          fun saveAndLinkS() {
-                              let s = S()
-                              account.save(s, to: /storage/s)
-                              account.link<&S>(/%[1]s/s, target: /storage/s)
-                          }
-
-                          fun unlinkS() {
-                              account.unlink(/%[1]s/s)
-                          }
-
-                          fun unlinkS2() {
-                              account.unlink(/%[1]s/s2)
-                          }
-                        `,
-						capabilityDomain.Identifier(),
-					),
-					sema.Config{},
-				)
-
-				// save and link
-
-				_, err := inter.Invoke("saveAndLinkS")
-				require.NoError(t, err)
-
-				require.Len(t, getAccountValues(), 2)
-
-				t.Run("unlink S", func(t *testing.T) {
-					_, err := inter.Invoke("unlinkS")
-					require.NoError(t, err)
-
-					require.Len(t, getAccountValues(), 1)
-				})
-
-				t.Run("unlink S2", func(t *testing.T) {
-
-					_, err := inter.Invoke("unlinkS2")
-					require.NoError(t, err)
-
-					require.Len(t, getAccountValues(), 1)
-				})
-			})
-		}
-
-		for _, capabilityDomain := range []common.PathDomain{
-			common.PathDomainPrivate,
-			common.PathDomainPublic,
-		} {
-
-			test(capabilityDomain)
-		}
-	})
-}
-
-func TestInterpretAccount_getLinkTarget(t *testing.T) {
-
-	t.Parallel()
-
-	testResource := func(capabilityDomain common.PathDomain, auth bool) {
-
-		t.Run(capabilityDomain.Identifier(), func(t *testing.T) {
-
-			t.Parallel()
-
-			address := interpreter.NewUnmeteredAddressValueFromBytes([]byte{42})
-
-			inter, getAccountValues := testAccount(
-				t,
-				address,
-				auth,
-				fmt.Sprintf(
-					`
-                      resource R {}
-
-                      fun link() {
-                          authAccount.link<&R>(/%[1]s/r, target: /storage/r)
-                      }
-
-                      fun existing(): Path? {
-                          return account.getLinkTarget(/%[1]s/r)
-                      }
-
-                      fun nonExisting(): Path? {
-                          return account.getLinkTarget(/%[1]s/r2)
-                      }
-                    `,
-					capabilityDomain.Identifier(),
-				),
-				sema.Config{},
-			)
-
-			// link
-
-			_, err := inter.Invoke("link")
-			require.NoError(t, err)
-
-			require.Len(t, getAccountValues(), 1)
-
-			t.Run("existing", func(t *testing.T) {
-
-				value, err := inter.Invoke("existing")
-				require.NoError(t, err)
-
-				require.IsType(t, &interpreter.SomeValue{}, value)
-
-				innerValue := value.(*interpreter.SomeValue).InnerValue(inter, interpreter.EmptyLocationRange)
-
-				AssertValuesEqual(
-					t,
-					inter,
-					interpreter.PathValue{
-						Domain:     common.PathDomainStorage,
-						Identifier: "r",
-					},
-					innerValue,
-				)
-
-				require.Len(t, getAccountValues(), 1)
-			})
-
-			t.Run("nonExisting", func(t *testing.T) {
-
-				value, err := inter.Invoke("nonExisting")
-				require.NoError(t, err)
-
-				RequireValuesEqual(
-					t,
-					inter,
-					interpreter.Nil,
-					value,
-				)
-
-				require.Len(t, getAccountValues(), 1)
-			})
-		})
-	}
-
-	testStruct := func(capabilityDomain common.PathDomain, auth bool) {
-
-		t.Run(capabilityDomain.Identifier(), func(t *testing.T) {
-
-			t.Parallel()
-
-			address := interpreter.NewUnmeteredAddressValueFromBytes([]byte{42})
-
-			inter, getAccountValues := testAccount(
-				t,
-				address,
-				auth,
-				fmt.Sprintf(
-					`
-                      struct S {}
-
-                      fun link() {
-                          authAccount.link<&S>(/%[1]s/s, target: /storage/s)
-                      }
-
-                      fun existing(): Path? {
-                          return account.getLinkTarget(/%[1]s/s)
-                      }
-
-                      fun nonExisting(): Path? {
-                          return account.getLinkTarget(/%[1]s/s2)
-                      }
-                    `,
-					capabilityDomain.Identifier(),
-				),
-				sema.Config{},
-			)
-
-			// link
-
-			_, err := inter.Invoke("link")
-			require.NoError(t, err)
-
-			require.Len(t, getAccountValues(), 1)
-
-			t.Run("existing", func(t *testing.T) {
-
-				value, err := inter.Invoke("existing")
-				require.NoError(t, err)
-
-				require.IsType(t, &interpreter.SomeValue{}, value)
-
-				innerValue := value.(*interpreter.SomeValue).InnerValue(inter, interpreter.EmptyLocationRange)
-
-				AssertValuesEqual(
-					t,
-					inter,
-					interpreter.PathValue{
-						Domain:     common.PathDomainStorage,
-						Identifier: "s",
-					},
-					innerValue,
-				)
-
-				require.Len(t, getAccountValues(), 1)
-			})
-
-			t.Run("nonExisting", func(t *testing.T) {
-
-				value, err := inter.Invoke("nonExisting")
-				require.NoError(t, err)
-
-				RequireValuesEqual(
-					t,
-					inter,
-					interpreter.Nil,
-					value,
-				)
-
-				require.Len(t, getAccountValues(), 1)
-			})
-		})
-	}
-
-	for _, auth := range []bool{true, false} {
-
-		t.Run(fmt.Sprintf("auth: %v", auth), func(t *testing.T) {
-
-			t.Run("resource", func(t *testing.T) {
-
-				for _, capabilityDomain := range []common.PathDomain{
-					common.PathDomainPrivate,
-					common.PathDomainPublic,
-				} {
-
-					testResource(capabilityDomain, auth)
-				}
-			})
-
-			t.Run("struct", func(t *testing.T) {
-
-				for _, capabilityDomain := range []common.PathDomain{
-					common.PathDomainPrivate,
-					common.PathDomainPublic,
-				} {
-
-					testStruct(capabilityDomain, auth)
-				}
-			})
-		})
-	}
-}
-
-func TestInterpretAccount_getCapability(t *testing.T) {
-
-	t.Parallel()
-
-	tests := map[bool][]common.PathDomain{
-		true: {
-			common.PathDomainPublic,
-			common.PathDomainPrivate,
-		},
-		false: {
-			common.PathDomainPublic,
-		},
-	}
-
-	for auth, validDomains := range tests {
-
-		for _, domain := range validDomains {
-
-			for _, typed := range []bool{false, true} {
-
-				var typeArguments string
-				if typed {
-					typeArguments = "<&Int>"
-				}
-
-				testName := fmt.Sprintf(
-					"auth: %v, domain: %s, typed: %v",
-					auth,
-					domain.Identifier(),
-					typed,
-				)
-
-				t.Run(testName, func(t *testing.T) {
-
-					address := interpreter.NewUnmeteredAddressValueFromBytes([]byte{42})
-
-					inter, _ := testAccount(
-						t,
-						address,
-						auth,
-						fmt.Sprintf(
-							`
-                              fun test(): Capability%[1]s {
-                                  return account.getCapability%[1]s(/%[2]s/r)
-                              }
-                            `,
-							typeArguments,
-							domain.Identifier(),
-						),
-						sema.Config{},
-					)
-
-					value, err := inter.Invoke("test")
-
-					require.NoError(t, err)
-
-					require.IsType(t, &interpreter.PathCapabilityValue{}, value)
-
-					actualBorrowType := value.(*interpreter.PathCapabilityValue).BorrowType
-
-					if typed {
-						expectedBorrowType := interpreter.ConvertSemaToStaticType(
-							nil,
-							&sema.ReferenceType{
-								Authorized: false,
-								Type:       sema.IntType,
-							},
-						)
-						require.Equal(t,
-							expectedBorrowType,
-							actualBorrowType,
-						)
-
-					} else {
-						require.Nil(t, actualBorrowType)
-					}
-				})
-			}
-		}
-	}
-}
-
-func TestInterpretAccount_BalanceFields(t *testing.T) {
-	t.Parallel()
-
-	for accountType, auth := range map[string]bool{
-		"AuthAccount":   true,
-		"PublicAccount": false,
-	} {
-
-		for _, fieldName := range []string{
-			"balance",
-			"availableBalance",
-		} {
-
-			testName := fmt.Sprintf(
-				"%s.%s",
-				accountType,
-				fieldName,
-			)
-
-			t.Run(testName, func(t *testing.T) {
-
-				address := interpreter.NewUnmeteredAddressValueFromBytes([]byte{42})
-
-				code := fmt.Sprintf(
-					`
-                          fun test(): UFix64 {
-                              return account.%s
-                          }
-                        `,
-					fieldName,
-				)
-				inter, _ := testAccount(
-					t,
-					address,
-					auth,
-					code,
-					sema.Config{},
-				)
-
-				value, err := inter.Invoke("test")
-				require.NoError(t, err)
-
-				AssertValuesEqual(
-					t,
-					inter,
-					interpreter.NewUnmeteredUFix64Value(0),
-					value,
-				)
-			})
-		}
-	}
-}
-
-func TestInterpretAccount_StorageFields(t *testing.T) {
-	t.Parallel()
-
-	for accountType, auth := range map[string]bool{
-		"AuthAccount":   true,
-		"PublicAccount": false,
-	} {
-
-		for _, fieldName := range []string{
-			"storageUsed",
-			"storageCapacity",
-		} {
-
-			testName := fmt.Sprintf(
-				"%s.%s",
-				accountType,
-				fieldName,
-			)
-
-			t.Run(testName, func(t *testing.T) {
-
-				code := fmt.Sprintf(
-					`
-                          fun test(): UInt64 {
-                              return account.%s
-                          }
-                        `,
-					fieldName,
-				)
-
-				address := interpreter.NewUnmeteredAddressValueFromBytes([]byte{42})
-
-				inter, _ := testAccount(
-					t,
-					address,
-					auth,
-					code,
-					sema.Config{},
-				)
-
-				value, err := inter.Invoke("test")
-				require.NoError(t, err)
-
-				AssertValuesEqual(
-					t,
-					inter,
-					interpreter.NewUnmeteredUInt64Value(0),
-					value,
-				)
-			})
-		}
-	}
-}
-
-func TestInterpretAccount_iteration(t *testing.T) {
-
-	t.Parallel()
-	t.Run("paths field", func(t *testing.T) {
-
-		t.Parallel()
-
-		address := interpreter.NewUnmeteredAddressValueFromBytes([]byte{42})
-
-		inter, _ := testAccount(
-			t,
-			address,
-			true,
-			`
-              fun saveStorage() {
-                  account.save(0, to:/storage/foo)
-              }
-
-              fun saveOtherStorage() {
-                  account.save(0, to:/storage/bar)
-              }
-
-              fun loadStorage() {
-                  account.load<Int>(from:/storage/foo)
-                }
-
-              fun linkPublic() {
-                  account.link<&Int>(/public/foo, target:/storage/foo)
-              }
-
-              fun unlinkPublic() {
-                  account.unlink(/public/foo)
-              }
-
-              fun linkPrivate() {
-                  account.link<&Int>(/private/foo, target:/storage/foo)
-              }
-
-              fun unlinkPrivate() {
-                  account.unlink(/private/foo)
-              }
-
-              fun getStoragePaths(): [StoragePath] {
-                  return account.storagePaths
-              }
-
-              fun getPrivatePaths(): [PrivatePath] {
-                  return account.privatePaths
-              }
-
-              fun getPublicPaths(): [PublicPath] {
-                  return pubAccount.publicPaths
-              }
-            `,
-			sema.Config{},
-		)
-
-		t.Run("before any save", func(t *testing.T) {
-			value, err := inter.Invoke("getStoragePaths")
-			require.NoError(t, err)
-			require.IsType(t, &interpreter.ArrayValue{}, value)
-			paths := arrayElements(inter, value.(*interpreter.ArrayValue))
-			require.Equal(t, 0, len(paths))
-
-			value, err = inter.Invoke("getPrivatePaths")
-			require.NoError(t, err)
-			require.IsType(t, &interpreter.ArrayValue{}, value)
-			paths = arrayElements(inter, value.(*interpreter.ArrayValue))
-			require.Equal(t, 0, len(paths))
-
-			value, err = inter.Invoke("getPublicPaths")
-			require.NoError(t, err)
-			require.IsType(t, &interpreter.ArrayValue{}, value)
-			paths = arrayElements(inter, value.(*interpreter.ArrayValue))
-			require.Equal(t, 0, len(paths))
-		})
-
-		t.Run("storage save", func(t *testing.T) {
-			_, err := inter.Invoke("saveStorage")
-			require.NoError(t, err)
-
-			value, err := inter.Invoke("getStoragePaths")
-			require.NoError(t, err)
-			require.IsType(t, &interpreter.ArrayValue{}, value)
-			paths := arrayElements(inter, value.(*interpreter.ArrayValue))
-			require.Equal(t, 1, len(paths))
-			require.Equal(t, interpreter.NewPathValue(nil, common.PathDomainStorage, "foo"), paths[0])
-
-			value, err = inter.Invoke("getPrivatePaths")
-			require.NoError(t, err)
-			require.IsType(t, &interpreter.ArrayValue{}, value)
-			paths = arrayElements(inter, value.(*interpreter.ArrayValue))
-			require.Equal(t, 0, len(paths))
-
-			value, err = inter.Invoke("getPublicPaths")
-			require.NoError(t, err)
-			require.IsType(t, &interpreter.ArrayValue{}, value)
-			paths = arrayElements(inter, value.(*interpreter.ArrayValue))
-			require.Equal(t, 0, len(paths))
-		})
-
-		t.Run("public link", func(t *testing.T) {
-			_, err := inter.Invoke("linkPublic")
-			require.NoError(t, err)
-
-			value, err := inter.Invoke("getStoragePaths")
-			require.NoError(t, err)
-			require.IsType(t, &interpreter.ArrayValue{}, value)
-			paths := arrayElements(inter, value.(*interpreter.ArrayValue))
-			require.Equal(t, 1, len(paths))
-			require.Equal(t, interpreter.NewPathValue(nil, common.PathDomainStorage, "foo"), paths[0])
-
-			value, err = inter.Invoke("getPrivatePaths")
-			require.NoError(t, err)
-			require.IsType(t, &interpreter.ArrayValue{}, value)
-			paths = arrayElements(inter, value.(*interpreter.ArrayValue))
-			require.Equal(t, 0, len(paths))
-
-			value, err = inter.Invoke("getPublicPaths")
-			require.NoError(t, err)
-			require.IsType(t, &interpreter.ArrayValue{}, value)
-			paths = arrayElements(inter, value.(*interpreter.ArrayValue))
-			require.Equal(t, 1, len(paths))
-			require.Equal(t, interpreter.NewPathValue(nil, common.PathDomainPublic, "foo"), paths[0])
-		})
-
-		t.Run("private link", func(t *testing.T) {
-			_, err := inter.Invoke("linkPrivate")
-			require.NoError(t, err)
-
-			value, err := inter.Invoke("getStoragePaths")
-			require.NoError(t, err)
-			require.IsType(t, &interpreter.ArrayValue{}, value)
-			paths := arrayElements(inter, value.(*interpreter.ArrayValue))
-			require.Equal(t, 1, len(paths))
-			require.Equal(t, interpreter.NewPathValue(nil, common.PathDomainStorage, "foo"), paths[0])
-
-			value, err = inter.Invoke("getPrivatePaths")
-			require.NoError(t, err)
-			require.IsType(t, &interpreter.ArrayValue{}, value)
-			paths = arrayElements(inter, value.(*interpreter.ArrayValue))
-			require.Equal(t, 1, len(paths))
-			require.Equal(t, interpreter.NewPathValue(nil, common.PathDomainPrivate, "foo"), paths[0])
-
-			value, err = inter.Invoke("getPublicPaths")
-			require.NoError(t, err)
-			require.IsType(t, &interpreter.ArrayValue{}, value)
-			paths = arrayElements(inter, value.(*interpreter.ArrayValue))
-			require.Equal(t, 1, len(paths))
-			require.Equal(t, interpreter.NewPathValue(nil, common.PathDomainPublic, "foo"), paths[0])
-		})
-
-		t.Run("private unlink", func(t *testing.T) {
-			_, err := inter.Invoke("unlinkPrivate")
-			require.NoError(t, err)
-
-			value, err := inter.Invoke("getStoragePaths")
-			require.NoError(t, err)
-			require.IsType(t, &interpreter.ArrayValue{}, value)
-			paths := arrayElements(inter, value.(*interpreter.ArrayValue))
-			require.Equal(t, 1, len(paths))
-			require.Equal(t, interpreter.NewPathValue(nil, common.PathDomainStorage, "foo"), paths[0])
-
-			value, err = inter.Invoke("getPrivatePaths")
-			require.NoError(t, err)
-			require.IsType(t, &interpreter.ArrayValue{}, value)
-			paths = arrayElements(inter, value.(*interpreter.ArrayValue))
-			require.Equal(t, 0, len(paths))
-
-			value, err = inter.Invoke("getPublicPaths")
-			require.NoError(t, err)
-			require.IsType(t, &interpreter.ArrayValue{}, value)
-			paths = arrayElements(inter, value.(*interpreter.ArrayValue))
-			require.Equal(t, 1, len(paths))
-			require.Equal(t, interpreter.NewPathValue(nil, common.PathDomainPublic, "foo"), paths[0])
-		})
-
-		t.Run("save storage bar", func(t *testing.T) {
-			_, err := inter.Invoke("saveOtherStorage")
-			require.NoError(t, err)
-
-			value, err := inter.Invoke("getStoragePaths")
-			require.NoError(t, err)
-			require.IsType(t, &interpreter.ArrayValue{}, value)
-			paths := arrayElements(inter, value.(*interpreter.ArrayValue))
-			require.Equal(t, 2, len(paths))
-			require.Equal(t, interpreter.NewPathValue(nil, common.PathDomainStorage, "bar"), paths[0])
-			require.Equal(t, interpreter.NewPathValue(nil, common.PathDomainStorage, "foo"), paths[1])
-
-			value, err = inter.Invoke("getPrivatePaths")
-			require.NoError(t, err)
-			require.IsType(t, &interpreter.ArrayValue{}, value)
-			paths = arrayElements(inter, value.(*interpreter.ArrayValue))
-			require.Equal(t, 0, len(paths))
-
-			value, err = inter.Invoke("getPublicPaths")
-			require.NoError(t, err)
-			require.IsType(t, &interpreter.ArrayValue{}, value)
-			paths = arrayElements(inter, value.(*interpreter.ArrayValue))
-			require.Equal(t, 1, len(paths))
-			require.Equal(t, interpreter.NewPathValue(nil, common.PathDomainPublic, "foo"), paths[0])
-		})
-
-		t.Run("load storage", func(t *testing.T) {
-			_, err := inter.Invoke("loadStorage")
-			require.NoError(t, err)
-
-			value, err := inter.Invoke("getStoragePaths")
-			require.NoError(t, err)
-			require.IsType(t, &interpreter.ArrayValue{}, value)
-			paths := arrayElements(inter, value.(*interpreter.ArrayValue))
-			require.Equal(t, 1, len(paths))
-			require.Equal(t, interpreter.NewPathValue(nil, common.PathDomainStorage, "bar"), paths[0])
-
-			value, err = inter.Invoke("getPrivatePaths")
-			require.NoError(t, err)
-			require.IsType(t, &interpreter.ArrayValue{}, value)
-			paths = arrayElements(inter, value.(*interpreter.ArrayValue))
-			require.Equal(t, 0, len(paths))
-
-			value, err = inter.Invoke("getPublicPaths")
-			require.NoError(t, err)
-			require.IsType(t, &interpreter.ArrayValue{}, value)
-			paths = arrayElements(inter, value.(*interpreter.ArrayValue))
-			require.Equal(t, 1, len(paths))
-			require.Equal(t, interpreter.NewPathValue(nil, common.PathDomainPublic, "foo"), paths[0])
-		})
-
-		t.Run("unlink public", func(t *testing.T) {
-			_, err := inter.Invoke("unlinkPublic")
-			require.NoError(t, err)
-
-			value, err := inter.Invoke("getStoragePaths")
-			require.NoError(t, err)
-			require.IsType(t, &interpreter.ArrayValue{}, value)
-			paths := arrayElements(inter, value.(*interpreter.ArrayValue))
-			require.Equal(t, 1, len(paths))
-			require.Equal(t, interpreter.NewPathValue(nil, common.PathDomainStorage, "bar"), paths[0])
-
-			value, err = inter.Invoke("getPrivatePaths")
-			require.NoError(t, err)
-			require.IsType(t, &interpreter.ArrayValue{}, value)
-			paths = arrayElements(inter, value.(*interpreter.ArrayValue))
-			require.Equal(t, 0, len(paths))
-
-			value, err = inter.Invoke("getPublicPaths")
-			require.NoError(t, err)
-			require.IsType(t, &interpreter.ArrayValue{}, value)
-			paths = arrayElements(inter, value.(*interpreter.ArrayValue))
-			require.Equal(t, 0, len(paths))
-		})
-	})
-
-	t.Run("forEachPublic PublicAccount", func(t *testing.T) {
-		address := interpreter.NewUnmeteredAddressValueFromBytes([]byte{42})
-
-		inter, _ := testAccount(
-			t,
-			address,
-			true,
-			`
-              struct S {
-                  let value: Int
-                  init(value: Int) {
-                      self.value = value
-                  }
-              }
-
-              fun test(): Int {
-                  account.save(S(value: 2), to: /storage/foo)
-                  account.save("", to: /storage/bar)
-                  account.link<&S>(/public/a, target:/storage/foo)
-                  account.link<&String>(/public/b, target:/storage/bar)
-                  account.link<&S>(/public/c, target:/storage/foo)
-                  account.link<&S>(/public/d, target:/storage/foo)
-                  account.link<&String>(/public/e, target:/storage/bar)
-
-                  var total = 0
-                  pubAccount.forEachPublic(fun (path: PublicPath, type: Type): Bool {
-                      if type == Type<Capability<&S>>() {
-                          total = total + pubAccount.getCapability<&S>(path).borrow()!.value
-                      }
-                      return true
-                  })
-
-                  return total
-              }
-            `,
-			sema.Config{},
-		)
-
-		value, err := inter.Invoke("test")
-		require.NoError(t, err)
-		AssertValuesEqual(
-			t,
-			inter,
-			interpreter.NewIntValueFromInt64(nil, 6),
-			value,
-		)
-	})
-
-	t.Run("forEachPublic PublicAccount number", func(t *testing.T) {
-		address := interpreter.NewUnmeteredAddressValueFromBytes([]byte{42})
-
-		inter, _ := testAccount(
-			t,
-			address,
-			true,
-			`
-              struct S {
-                  let value: Int
-                  init(value: Int) {
-                      self.value = value
-                  }
-              }
-
-              fun test(): Int {
-                  account.save(S(value: 2), to: /storage/foo)
-                  account.save("", to: /storage/bar)
-                  account.link<&S>(/public/a, target:/storage/foo)
-                  account.link<&String>(/public/b, target:/storage/bar)
-                  account.link<&S>(/public/c, target:/storage/foo)
-                  account.link<&S>(/public/d, target:/storage/foo)
-                  account.link<&String>(/public/e, target:/storage/bar)
-
-                  var total = 0
-                  pubAccount.forEachPublic(fun (path: PublicPath, type: Type): Bool {
-                      total = total + 1
-                      return true
-                  })
-
-                  return total
-              }
-            `,
-			sema.Config{},
-		)
-
-		value, err := inter.Invoke("test")
-		require.NoError(t, err)
-		AssertValuesEqual(
-			t,
-			inter,
-			interpreter.NewIntValueFromInt64(nil, 5),
-			value,
-		)
-	})
-
-	t.Run("forEachPublic AuthAccount", func(t *testing.T) {
-		address := interpreter.NewUnmeteredAddressValueFromBytes([]byte{42})
-
-		inter, _ := testAccount(
-			t,
-			address,
-			true,
-			`
-              struct S {
-                  let value: Int
-                  init(value: Int) {
-                      self.value = value
-                  }
-              }
-
-              fun test(): Int {
-                  account.save(S(value: 2), to: /storage/foo)
-                  account.save("", to: /storage/bar)
-                  account.link<&S>(/public/a, target:/storage/foo)
-                  account.link<&String>(/public/b, target:/storage/bar)
-                  account.link<&S>(/public/c, target:/storage/foo)
-                  account.link<&S>(/public/d, target:/storage/foo)
-                  account.link<&String>(/public/e, target:/storage/bar)
-
-                  var total = 0
-                  account.forEachPublic(fun (path: PublicPath, type: Type): Bool {
-                      if type == Type<Capability<&S>>() {
-                          total = total + account.getCapability<&S>(path).borrow()!.value
-                      }
-                      return true
-                  })
-
-                  return total
-              }
-            `,
-			sema.Config{},
-		)
-
-		value, err := inter.Invoke("test")
-		require.NoError(t, err)
-		AssertValuesEqual(
-			t,
-			inter,
-			interpreter.NewIntValueFromInt64(nil, 6),
-			value,
-		)
-	})
-
-	t.Run("forEachPrivate", func(t *testing.T) {
-		address := interpreter.NewUnmeteredAddressValueFromBytes([]byte{42})
-
-		inter, _ := testAccount(
-			t,
-			address,
-			true,
-			`
-              struct S {
-                  let value: Int
-                  init(value: Int) {
-                      self.value = value
-                  }
-              }
-
-              fun test(): Int {
-                  account.save(S(value: 2), to: /storage/foo)
-                  account.save("", to: /storage/bar)
-                  account.link<&S>(/private/a, target:/storage/foo)
-                  account.link<&String>(/private/b, target:/storage/bar)
-                  account.link<&S>(/private/c, target:/storage/foo)
-                  account.link<&S>(/public/d, target:/storage/foo)
-                  account.link<&String>(/private/e, target:/storage/bar)
-
-                  var total = 0
-                  account.forEachPrivate(fun (path: PrivatePath, type: Type): Bool {
-                      if type == Type<Capability<&S>>() {
-                          total = total + account.getCapability<&S>(path).borrow()!.value
-                      }
-                      return true
-                  })
-
-                  return total
-              }
-            `,
-			sema.Config{},
-		)
-
-		value, err := inter.Invoke("test")
-		require.NoError(t, err)
-		AssertValuesEqual(
-			t,
-			inter,
-			interpreter.NewIntValueFromInt64(nil, 4),
-			value,
-		)
-	})
-
-	t.Run("forEachStored", func(t *testing.T) {
-		address := interpreter.NewUnmeteredAddressValueFromBytes([]byte{42})
-
-		inter, _ := testAccount(
-			t,
-			address,
-			true,
-			`
-              struct S {
-                  let value: Int
-                  init(value: Int) {
-                      self.value = value
-                  }
-              }
-
-              fun test(): Int {
-                  account.save(S(value: 1), to: /storage/foo1)
-                  account.save(S(value: 2), to: /storage/foo2)
-                  account.save(S(value: 5), to: /storage/foo3)
-                  account.save("", to: /storage/bar1)
-                  account.save(4, to: /storage/bar2)
-
-                  var total = 0
-                  account.forEachStored(fun (path: StoragePath, type: Type): Bool {
-                      if type == Type<S>() {
-                          total = total + account.borrow<&S>(from: path)!.value
-                      }
-                      return true
-                  })
-
-                  return total
-              }
-            `,
-			sema.Config{},
-		)
-
-		value, err := inter.Invoke("test")
-		require.NoError(t, err)
-		AssertValuesEqual(
-			t,
-			inter,
-			interpreter.NewIntValueFromInt64(nil, 8),
-			value,
-		)
-	})
-
-	t.Run("forEachStored after empty", func(t *testing.T) {
-		address := interpreter.NewUnmeteredAddressValueFromBytes([]byte{42})
-
-		inter, _ := testAccount(
-			t,
-			address,
-			true,
-			`
-              struct S {
-                  let value: Int
-                  init(value: Int) {
-                      self.value = value
-                  }
-              }
-
-              fun before(): Int {
-                  var total = 0
-                  account.forEachStored(fun (path: StoragePath, type: Type): Bool {
-                      total = total + 1
-                      return true
-                  })
-
-                  account.save(S(value: 1), to: /storage/foo1)
-                  account.save(S(value: 2), to: /storage/foo2)
-                  account.save(S(value: 5), to: /storage/foo3)
-
-                  return total
-              }
-
-              fun after(): Int {
-                  var total = 0
-                  account.forEachStored(fun (path: StoragePath, type: Type): Bool {
-                      total = total + 1
-                      return true
-                  })
-                  return total
-              }
-            `,
-			sema.Config{},
-		)
-
-		value, err := inter.Invoke("before")
-		require.NoError(t, err)
-		AssertValuesEqual(
-			t,
-			inter,
-			interpreter.NewIntValueFromInt64(nil, 0),
-			value,
-		)
-
-		value, err = inter.Invoke("after")
-		require.NoError(t, err)
-		AssertValuesEqual(
-			t,
-			inter,
-			interpreter.NewIntValueFromInt64(nil, 3),
-			value,
-		)
-	})
-
-	t.Run("forEachStored with update", func(t *testing.T) {
-		address := interpreter.NewUnmeteredAddressValueFromBytes([]byte{42})
-
-		inter, _ := testAccount(
-			t,
-			address,
-			true,
-			`
-              struct S {
-                  var value: Int
-                  init(value: Int) {
-                      self.value = value
-                  }
-                  fun increment() {
-                      self.value = self.value + 1
-                  }
-              }
-
-              fun test(): Int {
-                  account.save(S(value: 1), to: /storage/foo1)
-                  account.save(S(value: 2), to: /storage/foo2)
-                  account.save(S(value: 5), to: /storage/foo3)
-                  account.save("", to: /storage/bar1)
-                  account.save(4, to: /storage/bar2)
-
-                  var total = 0
-                  account.forEachStored(fun (path: StoragePath, type: Type): Bool {
-                      if type == Type<S>() {
-                          account.borrow<&S>(from: path)!.increment()
-                      }
-                      return true
-                  })
-                  account.forEachStored(fun (path: StoragePath, type: Type): Bool {
-                      if type == Type<S>() {
-                          total = total + account.borrow<&S>(from: path)!.value
-                      }
-                      return true
-                  })
-
-                  return total
-              }
-            `,
-			sema.Config{},
-		)
-
-		value, err := inter.Invoke("test")
-		require.NoError(t, err)
-		AssertValuesEqual(
-			t,
-			inter,
-			interpreter.NewIntValueFromInt64(nil, 11),
-			value,
-		)
-	})
-
-	t.Run("forEachStored with mutation", func(t *testing.T) {
-		address := interpreter.NewUnmeteredAddressValueFromBytes([]byte{42})
-
-		inter, _ := testAccount(
-			t,
-			address,
-			true,
-			`
-              struct S {
-                  var value: Int
-                  init(value: Int) {
-                      self.value = value
-                  }
-                  fun increment() {
-                      self.value = self.value + 1
-                  }
-              }
-
-              fun test(): Int {
-                  account.save(S(value: 1), to: /storage/foo1)
-                  account.save(S(value: 2), to: /storage/foo2)
-                  account.save(S(value: 5), to: /storage/foo3)
-                  account.save("qux", to: /storage/bar1)
-                  account.save(4, to: /storage/bar2)
-
-                  var total = 0
-                  account.forEachStored(fun (path: StoragePath, type: Type): Bool {
-                      if type == Type<S>() {
-                          total = total + account.borrow<&S>(from: path)!.value
-                      }
-                      if type == Type<String>() {
-                          let id = account.load<String>(from: path)!
-                          account.save(S(value:3), to: StoragePath(identifier: id)!)
-                      }
-                      return true
-                  })
-
-                  return total
-              }
-            `,
-			sema.Config{},
-		)
-
-		_, err := inter.Invoke("test")
-		RequireError(t, err)
-
-		require.ErrorAs(t, err, &interpreter.StorageMutatedDuringIterationError{})
-	})
-
-	t.Run("forEachStored with early termination", func(t *testing.T) {
-		address := interpreter.NewUnmeteredAddressValueFromBytes([]byte{42})
-
-		inter, _ := testAccount(
-			t,
-			address,
-			true,
-			`
-              fun test(): Int {
-                  account.save(1, to: /storage/foo1)
-                  account.save(2, to: /storage/foo2)
-                  account.save(3, to: /storage/foo3)
-                  account.save(4, to: /storage/bar1)
-                  account.save(5, to: /storage/bar2)
-
-                  var seen = 0
-                  var stuff: [&AnyStruct] = []
-                  account.forEachStored(fun (path: StoragePath, type: Type): Bool {
-                      if seen >= 3 {
-                          return false
-                      }
-                      stuff.append(account.borrow<&AnyStruct>(from: path)!)
-                      seen = seen + 1
-                      return true
-                  })
-
-                  return stuff.length
-              }
-            `,
-			sema.Config{},
-		)
-
-		value, err := inter.Invoke("test")
-
-		require.NoError(t, err)
-
-		AssertValuesEqual(
-			t,
-			inter,
-			interpreter.NewIntValueFromInt64(nil, 3),
-			value,
-		)
-
-	})
-}
-
-func TestInterpretAccountIterationMutation(t *testing.T) {
-
-	t.Parallel()
-
-	test := func(continueAfterMutation bool) {
-		t.Run(fmt.Sprintf("forEachStored, continue: %t", continueAfterMutation), func(t *testing.T) {
-			t.Parallel()
-			address := interpreter.NewUnmeteredAddressValueFromBytes([]byte{42})
-
-			inter, _ := testAccount(
-				t,
-				address,
-				true,
-				fmt.Sprintf(
-					`
-                      fun test() {
-                          account.save(1, to: /storage/foo1)
-                          account.save(2, to: /storage/foo2)
-                          account.save(3, to: /storage/foo3)
-                          account.save("qux", to: /storage/foo4)
-
-                          account.forEachStored(fun (path: StoragePath, type: Type): Bool {
-                              if type == Type<String>() {
-                                  account.save("bar", to: /storage/foo5)
-                                  return %t
-                              }
-                              return true
-                          })
-                      }
-                    `,
-					continueAfterMutation,
-				),
-				sema.Config{},
-			)
-
-			_, err := inter.Invoke("test")
-			if continueAfterMutation {
-				RequireError(t, err)
-
-				require.ErrorAs(t, err, &interpreter.StorageMutatedDuringIterationError{})
-			} else {
-				require.NoError(t, err)
-			}
-		})
-
-		t.Run(fmt.Sprintf("forEachPublic, continue: %t", continueAfterMutation), func(t *testing.T) {
-			t.Parallel()
-			address := interpreter.NewUnmeteredAddressValueFromBytes([]byte{42})
-
-			inter, _ := testAccount(
-				t,
-				address,
-				true,
-				fmt.Sprintf(
-					`
-                      fun test() {
-                          account.save(1, to: /storage/foo1)
-                          account.save("", to: /storage/foo2)
-                          account.link<&Int>(/public/foo1, target: /storage/foo1)
-                          account.link<&String>(/public/foo2, target: /storage/foo2)
-
-                          account.forEachPublic(fun (path: PublicPath, type: Type): Bool {
-                              if type == Type<Capability<&String>>() {
-                                  account.save("bar", to: /storage/foo3)
-                                  return %t
-                              }
-                              return true
-                          })
-                      }
-                    `,
-					continueAfterMutation,
-				),
-				sema.Config{},
-			)
-
-			_, err := inter.Invoke("test")
-			if continueAfterMutation {
-				RequireError(t, err)
-
-				require.ErrorAs(t, err, &interpreter.StorageMutatedDuringIterationError{})
-			} else {
-				require.NoError(t, err)
-			}
-		})
-
-		t.Run(fmt.Sprintf("forEachPrivate, continue: %t", continueAfterMutation), func(t *testing.T) {
-			t.Parallel()
-			address := interpreter.NewUnmeteredAddressValueFromBytes([]byte{42})
-
-			inter, _ := testAccount(
-				t,
-				address,
-				true,
-				fmt.Sprintf(
-					`
-                      fun test() {
-                          account.save(1, to: /storage/foo1)
-                          account.save("", to: /storage/foo2)
-                          account.link<&Int>(/private/foo1, target: /storage/foo1)
-                          account.link<&String>(/private/foo2, target: /storage/foo2)
-
-                          account.forEachPrivate(fun (path: PrivatePath, type: Type): Bool {
-                              if type == Type<Capability<&String>>() {
-                                  account.save("bar", to: /storage/foo3)
-                                  return %t
-                              }
-                              return true
-                          })
-                      }
-                    `,
-					continueAfterMutation,
-				),
-				sema.Config{},
-			)
-
-			_, err := inter.Invoke("test")
-			if continueAfterMutation {
-				RequireError(t, err)
-
-				require.ErrorAs(t, err, &interpreter.StorageMutatedDuringIterationError{})
-			} else {
-				require.NoError(t, err)
-			}
-		})
-
-		t.Run(fmt.Sprintf("with function call, continue: %t", continueAfterMutation), func(t *testing.T) {
-			t.Parallel()
-			address := interpreter.NewUnmeteredAddressValueFromBytes([]byte{42})
-
-			inter, _ := testAccount(
-				t,
-				address,
-				true,
-				fmt.Sprintf(
-					`
-                      fun foo() {
-                          account.save("bar", to: /storage/foo5)
-                      }
-
-                      fun test() {
-                          account.save(1, to: /storage/foo1)
-                          account.save(2, to: /storage/foo2)
-                          account.save(3, to: /storage/foo3)
-                          account.save("qux", to: /storage/foo4)
-
-                          account.forEachStored(fun (path: StoragePath, type: Type): Bool {
-                              if type == Type<String>() {
-                                  foo()
-                                  return %t
-                              }
-                              return true
-                          })
-                      }
-                    `,
-					continueAfterMutation,
-				),
-				sema.Config{},
-			)
-
-			_, err := inter.Invoke("test")
-			if continueAfterMutation {
-				RequireError(t, err)
-
-				require.ErrorAs(t, err, &interpreter.StorageMutatedDuringIterationError{})
-			} else {
-				require.NoError(t, err)
-			}
-		})
-
-		t.Run(fmt.Sprintf("with function call and nested iteration, continue: %t", continueAfterMutation), func(t *testing.T) {
-			t.Parallel()
-			address := interpreter.NewUnmeteredAddressValueFromBytes([]byte{42})
-
-			inter, _ := testAccount(
-				t,
-				address,
-				true,
-				fmt.Sprintf(
-					`
-                      fun foo() {
-                          account.forEachStored(fun (path: StoragePath, type: Type): Bool {
-                              return true
-                          })
-                          account.save("bar", to: /storage/foo5)
-                      }
-
-                      fun test() {
-                          account.save(1, to: /storage/foo1)
-                          account.save(2, to: /storage/foo2)
-                          account.save(3, to: /storage/foo3)
-                          account.save("qux", to: /storage/foo4)
-
-                          account.forEachStored(fun (path: StoragePath, type: Type): Bool {
-                              if type == Type<String>() {
-                                  foo()
-                                  return %t
-                              }
-                              return true
-                          })
-                      }
-                    `,
-					continueAfterMutation,
-				),
-				sema.Config{},
-			)
-
-			_, err := inter.Invoke("test")
-			if continueAfterMutation {
-				RequireError(t, err)
-
-				require.ErrorAs(t, err, &interpreter.StorageMutatedDuringIterationError{})
-			} else {
-				require.NoError(t, err)
-			}
-		})
-
-		t.Run(fmt.Sprintf("load, continue: %t", continueAfterMutation), func(t *testing.T) {
-			t.Parallel()
-			address := interpreter.NewUnmeteredAddressValueFromBytes([]byte{42})
-
-			inter, _ := testAccount(
-				t,
-				address,
-				true,
-				fmt.Sprintf(
-					`
-                       fun test() {
-                           account.save(1, to: /storage/foo1)
-                           account.save(2, to: /storage/foo2)
-                           account.save(3, to: /storage/foo3)
-                           account.save("qux", to: /storage/foo4)
-
-                           account.forEachStored(fun (path: StoragePath, type: Type): Bool {
-                               if type == Type<String>() {
-                                   account.load<Int>(from: /storage/foo1)
-                                   return %t
-                               }
-                               return true
-                           })
-                       }
-                    `,
-					continueAfterMutation,
-				),
-				sema.Config{},
-			)
-
-			_, err := inter.Invoke("test")
-			if continueAfterMutation {
-				RequireError(t, err)
-
-				require.ErrorAs(t, err, &interpreter.StorageMutatedDuringIterationError{})
-			} else {
-				require.NoError(t, err)
-			}
-		})
-
-		t.Run(fmt.Sprintf("link, continue: %t", continueAfterMutation), func(t *testing.T) {
-			t.Parallel()
-			address := interpreter.NewUnmeteredAddressValueFromBytes([]byte{42})
-
-			inter, _ := testAccount(
-				t,
-				address,
-				true,
-				fmt.Sprintf(
-					`
-                      fun test() {
-                          account.save(1, to: /storage/foo1)
-                          account.save("", to: /storage/foo2)
-                          account.link<&Int>(/public/foo1, target: /storage/foo1)
-                          account.link<&String>(/public/foo2, target: /storage/foo2)
-
-                          account.forEachPublic(fun (path: PublicPath, type: Type): Bool {
-                              if type == Type<Capability<&String>>() {
-                                  account.link<&Int>(/public/foo3, target: /storage/foo1)
-                                  return %t
-                              }
-                              return true
-                          })
-                      }
-                    `,
-					continueAfterMutation,
-				),
-				sema.Config{},
-			)
-
-			_, err := inter.Invoke("test")
-			if continueAfterMutation {
-				RequireError(t, err)
-
-				require.ErrorAs(t, err, &interpreter.StorageMutatedDuringIterationError{})
-			} else {
-				require.NoError(t, err)
-			}
-		})
-
-		t.Run(fmt.Sprintf("unlink, continue: %t", continueAfterMutation), func(t *testing.T) {
-			t.Parallel()
-			address := interpreter.NewUnmeteredAddressValueFromBytes([]byte{42})
-
-			inter, _ := testAccount(
-				t,
-				address,
-				true,
-				fmt.Sprintf(
-					`
-                      fun test() {
-                          account.save(1, to: /storage/foo1)
-                          account.save("", to: /storage/foo2)
-                          account.link<&Int>(/public/foo1, target: /storage/foo1)
-                          account.link<&String>(/public/foo2, target: /storage/foo2)
-
-                          account.forEachPublic(fun (path: PublicPath, type: Type): Bool {
-                              if type == Type<Capability<&String>>() {
-                                  account.unlink(/public/foo1)
-                                  return %t
-                              }
-                              return true
-                          })
-                      }
-                    `,
-					continueAfterMutation,
-				),
-				sema.Config{},
-			)
-
-			_, err := inter.Invoke("test")
-			if continueAfterMutation {
-				RequireError(t, err)
-
-				require.ErrorAs(t, err, &interpreter.StorageMutatedDuringIterationError{})
-			} else {
-				require.NoError(t, err)
-			}
-		})
-
-		t.Run(fmt.Sprintf("with imported function call, continue: %t", continueAfterMutation), func(t *testing.T) {
-			t.Parallel()
-
-			address := common.MustBytesToAddress([]byte{1})
-			addressValue := interpreter.AddressValue(address)
-
-			authAccountValueDeclaration := stdlib.StandardLibraryValue{
-				Name:  "account",
-				Type:  sema.AuthAccountType,
-				Value: newTestAuthAccountValue(nil, addressValue),
-				Kind:  common.DeclarationKindConstant,
-			}
-
-			baseValueActivation := sema.NewVariableActivation(sema.BaseValueActivation)
-			baseValueActivation.DeclareValue(authAccountValueDeclaration)
-			baseActivation := activations.NewActivation(nil, interpreter.BaseActivation)
-			interpreter.Declare(baseActivation, authAccountValueDeclaration)
-
-			importedChecker, err := checker.ParseAndCheckWithOptions(t,
-				`
-                  pub fun foo() {
-                      account.save("bar", to: /storage/foo5)
-                  }
-                `,
-				checker.ParseAndCheckOptions{
-					Location: common.AddressLocation{
-						Address: address,
-						Name:    "foo",
-					},
-					Config: &sema.Config{
-						BaseValueActivationHandler: func(_ common.Location) *sema.VariableActivation {
-							return baseValueActivation
-						},
-					},
-				},
-			)
-			require.NoError(t, err)
-
-			inter, _ := parseCheckAndInterpretWithOptions(t,
-				fmt.Sprintf(`
-                      import foo from 0x1
-
-                      fun test() {
-                          account.save(1, to: /storage/foo1)
-                          account.save(2, to: /storage/foo2)
-                          account.save(3, to: /storage/foo3)
-                          account.save("qux", to: /storage/foo4)
-
-                          account.forEachStored(fun (path: StoragePath, type: Type): Bool {
-                              if type == Type<String>() {
-                                  foo()
-                                  return %t
-                              }
-                              return true
-                          })
-                      }
-                    `,
-					continueAfterMutation,
-				),
-				ParseCheckAndInterpretOptions{
-					CheckerConfig: &sema.Config{
-						BaseValueActivationHandler: func(_ common.Location) *sema.VariableActivation {
-							return baseValueActivation
-						},
-						LocationHandler: func(
-							identifiers []ast.Identifier,
-							location common.Location,
-						) (result []sema.ResolvedLocation, err error) {
-							require.Equal(t,
-								common.AddressLocation{
-									Address: address,
-									Name:    "",
-								},
-								location,
-							)
-
-							for _, identifier := range identifiers {
-								result = append(result, sema.ResolvedLocation{
-									Location: common.AddressLocation{
-										Address: location.(common.AddressLocation).Address,
-										Name:    identifier.Identifier,
-									},
-									Identifiers: []ast.Identifier{
-										identifier,
-									},
-								})
-							}
-							return
-						},
-						ImportHandler: func(
-							checker *sema.Checker,
-							importedLocation common.Location,
-							_ ast.Range,
-						) (sema.Import, error) {
-							return sema.ElaborationImport{
-								Elaboration: importedChecker.Elaboration,
-							}, nil
-						},
-					},
-					Config: &interpreter.Config{
-						BaseActivationHandler: func(_ common.Location) *interpreter.VariableActivation {
-							return baseActivation
-						},
-						ContractValueHandler: makeContractValueHandler(nil, nil, nil),
-						ImportLocationHandler: func(inter *interpreter.Interpreter, location common.Location) interpreter.Import {
-							require.IsType(t, common.AddressLocation{}, location)
-							addressLocation := location.(common.AddressLocation)
-
-							assert.Equal(t, address, addressLocation.Address)
-
-							program := interpreter.ProgramFromChecker(importedChecker)
-							subInterpreter, err := inter.NewSubInterpreter(program, location)
-							if err != nil {
-								panic(err)
-							}
-
-							return interpreter.InterpreterImport{
-								Interpreter: subInterpreter,
-							}
-						},
-					},
-				},
-			)
-
-			_, err = inter.Invoke("test")
-			if continueAfterMutation {
-				RequireError(t, err)
-
-				require.ErrorAs(t, err, &interpreter.StorageMutatedDuringIterationError{})
-			} else {
-				require.NoError(t, err)
-			}
-		})
->>>>>>> e878449c
 	}
 }