--- conflicted
+++ resolved
@@ -1154,15 +1154,6 @@
 		return interpreter.Void
 	case randomValueKindNil:
 		return interpreter.Nil
-<<<<<<< HEAD
-	case Dictionary_1, Dictionary_2:
-		return randomDictionaryValue(inter, currentDepth)
-	case Array_1, Array_2:
-		return randomArrayValue(inter, currentDepth)
-	case Composite:
-		return randomCompositeValue(inter, common.CompositeKindStructure, currentDepth)
-	case IDCapability:
-=======
 	case randomValueKindDictionaryVariant1,
 		randomValueKindDictionaryVariant2:
 		return r.randomDictionaryValue(inter, currentDepth)
@@ -1173,17 +1164,7 @@
 		fieldsCount := r.randomInt(compositeMaxFields)
 		v, _ := r.randomCompositeValue(common.ZeroAddress, fieldsCount, inter, currentDepth)
 		return v
-	case randomValueKindPathCapability:
-		return interpreter.NewUnmeteredPathCapabilityValue(
-			r.randomAddressValue(),
-			r.randomPathValue(),
-			interpreter.ReferenceStaticType{
-				Authorized:   false,
-				BorrowedType: interpreter.PrimitiveStaticTypeAnyStruct,
-			},
-		)
 	case randomValueKindIDCapability:
->>>>>>> 96403f2f
 		return interpreter.NewUnmeteredIDCapabilityValue(
 			interpreter.UInt64Value(r.randomInt(math.MaxInt-1)),
 			r.randomAddressValue(),
@@ -1527,17 +1508,10 @@
 	randomValueKindAddress
 	randomValueKindEnum
 
-<<<<<<< HEAD
-	Void
-	Nil // `Never?`
-	IDCapability
-=======
 	// Non-hashable values
 	randomValueKindVoid
 	randomValueKindNil // `Never?`
-	randomValueKindPathCapability
 	randomValueKindIDCapability
->>>>>>> 96403f2f
 
 	// Containers
 	randomValueKindSome
