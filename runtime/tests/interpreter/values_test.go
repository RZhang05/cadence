/*
 * Cadence - The resource-oriented smart contract programming language
 *
 * Copyright Dapper Labs, Inc.
 *
 * Licensed under the Apache License, Version 2.0 (the "License");
 * you may not use this file except in compliance with the License.
 * You may obtain a copy of the License at
 *
 *   http://www.apache.org/licenses/LICENSE-2.0
 *
 * Unless required by applicable law or agreed to in writing, software
 * distributed under the License is distributed on an "AS IS" BASIS,
 * WITHOUT WARRANTIES OR CONDITIONS OF ANY KIND, either express or implied.
 * See the License for the specific language governing permissions and
 * limitations under the License.
 */

package interpreter_test

import (
	"flag"
	"fmt"
	"math"
	"math/rand"
	"strings"
	"testing"
	"time"

	"github.com/stretchr/testify/assert"
	"github.com/stretchr/testify/require"

	"github.com/onflow/atree"

	"github.com/onflow/cadence/runtime/ast"
	"github.com/onflow/cadence/runtime/common"
	"github.com/onflow/cadence/runtime/interpreter"
	"github.com/onflow/cadence/runtime/sema"
	"github.com/onflow/cadence/runtime/tests/utils"
)

// TODO: make these program args?
const containerMaxDepth = 3
const containerMaxSize = 100
const compositeMaxFields = 10

var runSmokeTests = flag.Bool("runSmokeTests", false, "Run smoke tests on values")
var validateAtree = flag.Bool("validateAtree", true, "Enable atree validation")
var smokeTestSeed = flag.Int64("smokeTestSeed", -1, "Seed for prng (-1 specifies current Unix time)")

func TestInterpretRandomMapOperations(t *testing.T) {
	if !*runSmokeTests {
		t.Skip("smoke tests are disabled")
	}

	t.Parallel()

	r := newRandomValueGenerator()
	t.Logf("seed: %d", r.seed)

	storage := newUnmeteredInMemoryStorage()
	inter, err := interpreter.NewInterpreter(
		&interpreter.Program{
			Program:     ast.NewProgram(nil, []ast.Declaration{}),
			Elaboration: sema.NewElaboration(nil),
		},
		utils.TestLocation,
		&interpreter.Config{
			Storage: storage,
			ImportLocationHandler: func(inter *interpreter.Interpreter, location common.Location) interpreter.Import {
				return interpreter.VirtualImport{
					Elaboration: inter.Program.Elaboration,
				}
			},
			AtreeStorageValidationEnabled: *validateAtree,
			AtreeValueValidationEnabled:   *validateAtree,
		},
	)
	require.NoError(t, err)

	numberOfValues := r.randomInt(containerMaxSize)

	var testMap, copyOfTestMap *interpreter.DictionaryValue
	var storageSize, slabCounts int

	entries := newValueMap(numberOfValues)
	orgOwner := common.Address{'A'}

	t.Run("construction", func(t *testing.T) {
		keyValues := make([]interpreter.Value, numberOfValues*2)
		for i := 0; i < numberOfValues; i++ {
			key := r.randomHashableValue(inter)
			value := r.randomStorableValue(inter, 0)

			entries.put(inter, key, value)

			keyValues[i*2] = key
			keyValues[i*2+1] = value
		}

		testMap = interpreter.NewDictionaryValueWithAddress(
			inter,
			interpreter.EmptyLocationRange,
			&interpreter.DictionaryStaticType{
				KeyType:   interpreter.PrimitiveStaticTypeAnyStruct,
				ValueType: interpreter.PrimitiveStaticTypeAnyStruct,
			},
			orgOwner,
			keyValues...,
		)

		storageSize, slabCounts = getSlabStorageSize(t, storage)

		require.Equal(t, testMap.Count(), entries.size())

		entries.foreach(func(orgKey, orgValue interpreter.Value) (exit bool) {
			exists := testMap.ContainsKey(inter, interpreter.EmptyLocationRange, orgKey)
			require.True(t, bool(exists))

			value, found := testMap.Get(inter, interpreter.EmptyLocationRange, orgKey)
			require.True(t, found)
			utils.AssertValuesEqual(t, inter, orgValue, value)

			return false
		})

		owner := testMap.GetOwner()
		assert.Equal(t, orgOwner, owner)
	})

	t.Run("iterate", func(t *testing.T) {
		require.Equal(t, testMap.Count(), entries.size())

		testMap.Iterate(
			inter,
			interpreter.EmptyLocationRange,
			func(key, value interpreter.Value) (resume bool) {
				orgValue, ok := entries.get(inter, key)
				require.True(t, ok, "cannot find key: %v", key)

<<<<<<< HEAD
				utils.AssertValuesEqual(t, inter, orgValue, value)
				return true
			},
		)
=======
			utils.AssertValuesEqual(t, inter, orgValue, value)
			return true
		}, interpreter.EmptyLocationRange)
>>>>>>> 50d44633
	})

	t.Run("deep copy", func(t *testing.T) {
		newOwner := atree.Address{'B'}
		copyOfTestMap = testMap.Transfer(
			inter,
			interpreter.EmptyLocationRange,
			newOwner,
			false,
			nil,
			nil,
			true, // testMap is standalone.
		).(*interpreter.DictionaryValue)

		require.Equal(t, entries.size(), copyOfTestMap.Count())

		entries.foreach(func(orgKey, orgValue interpreter.Value) (exit bool) {
			exists := copyOfTestMap.ContainsKey(inter, interpreter.EmptyLocationRange, orgKey)
			require.True(t, bool(exists))

			value, found := copyOfTestMap.Get(inter, interpreter.EmptyLocationRange, orgKey)
			require.True(t, found)
			utils.AssertValuesEqual(t, inter, orgValue, value)

			return false
		})

		owner := copyOfTestMap.GetOwner()
		assert.Equal(t, newOwner[:], owner[:])
	})

	t.Run("deep remove", func(t *testing.T) {
		copyOfTestMap.DeepRemove(inter, true)
		err = storage.Remove(copyOfTestMap.SlabID())
		require.NoError(t, err)

		// deep removal should clean up everything
		newStorageSize, newSlabCounts := getSlabStorageSize(t, storage)
		assert.Equal(t, slabCounts, newSlabCounts)
		assert.Equal(t, storageSize, newStorageSize)

		require.Equal(t, entries.size(), testMap.Count())

		// go over original values again and check no missing data (no side effect should be found)
		entries.foreach(func(orgKey, orgValue interpreter.Value) (exit bool) {
			exists := testMap.ContainsKey(inter, interpreter.EmptyLocationRange, orgKey)
			require.True(t, bool(exists))

			value, found := testMap.Get(inter, interpreter.EmptyLocationRange, orgKey)
			require.True(t, found)
			utils.AssertValuesEqual(t, inter, orgValue, value)

			return false
		})

		owner := testMap.GetOwner()
		assert.Equal(t, orgOwner, owner)
	})

	t.Run("insert", func(t *testing.T) {
		newEntries := newValueMap(numberOfValues)

		dictionary := interpreter.NewDictionaryValueWithAddress(
			inter,
			interpreter.EmptyLocationRange,
			&interpreter.DictionaryStaticType{
				KeyType:   interpreter.PrimitiveStaticTypeAnyStruct,
				ValueType: interpreter.PrimitiveStaticTypeAnyStruct,
			},
			orgOwner,
		)

		// Insert
		for i := 0; i < numberOfValues; i++ {
			key := r.randomHashableValue(inter)
			value := r.randomStorableValue(inter, 0)

			newEntries.put(inter, key, value)

			_ = dictionary.Insert(inter, interpreter.EmptyLocationRange, key, value)
		}

		require.Equal(t, newEntries.size(), dictionary.Count())

		// Go over original values again and check no missing data (no side effect should be found)
		newEntries.foreach(func(orgKey, orgValue interpreter.Value) (exit bool) {
			exists := dictionary.ContainsKey(inter, interpreter.EmptyLocationRange, orgKey)
			require.True(t, bool(exists))

			value, found := dictionary.Get(inter, interpreter.EmptyLocationRange, orgKey)
			require.True(t, found)
			utils.AssertValuesEqual(t, inter, orgValue, value)

			return false
		})
	})

	t.Run("remove", func(t *testing.T) {
		newEntries := newValueMap(numberOfValues)

		keyValues := make([][2]interpreter.Value, numberOfValues)
		for i := 0; i < numberOfValues; i++ {
			key := r.randomHashableValue(inter)
			value := r.randomStorableValue(inter, 0)

			newEntries.put(inter, key, value)

			keyValues[i][0] = key
			keyValues[i][1] = value
		}

		dictionary := interpreter.NewDictionaryValueWithAddress(
			inter,
			interpreter.EmptyLocationRange,
			&interpreter.DictionaryStaticType{
				KeyType:   interpreter.PrimitiveStaticTypeAnyStruct,
				ValueType: interpreter.PrimitiveStaticTypeAnyStruct,
			},
			orgOwner,
		)

		require.Equal(t, 0, dictionary.Count())

		// Get the initial storage size before inserting values
		startingStorageSize, startingSlabCounts := getSlabStorageSize(t, storage)

		// Insert
		for _, keyValue := range keyValues {
			dictionary.Insert(inter, interpreter.EmptyLocationRange, keyValue[0], keyValue[1])
		}

		require.Equal(t, newEntries.size(), dictionary.Count())

		// Remove
		newEntries.foreach(func(orgKey, orgValue interpreter.Value) (exit bool) {
			removedValue := dictionary.Remove(inter, interpreter.EmptyLocationRange, orgKey)

			assert.IsType(t, &interpreter.SomeValue{}, removedValue)
			someValue := removedValue.(*interpreter.SomeValue)

			// Removed value must be same as the original value
			innerValue := someValue.InnerValue(inter, interpreter.EmptyLocationRange)
			utils.AssertValuesEqual(t, inter, orgValue, innerValue)

			return false
		})

		// Dictionary must be empty
		require.Equal(t, 0, dictionary.Count())

		storageSize, slabCounts := getSlabStorageSize(t, storage)

		// Storage size after removals should be same as the size before insertion.
		assert.Equal(t, startingStorageSize, storageSize)
		assert.Equal(t, startingSlabCounts, slabCounts)
	})

	t.Run("remove enum key", func(t *testing.T) {

		dictionary := interpreter.NewDictionaryValueWithAddress(
			inter,
			interpreter.EmptyLocationRange,
			&interpreter.DictionaryStaticType{
				KeyType:   interpreter.PrimitiveStaticTypeAnyStruct,
				ValueType: interpreter.PrimitiveStaticTypeAnyStruct,
			},
			orgOwner,
		)

		require.Equal(t, 0, dictionary.Count())

		// Get the initial storage size after creating empty dictionary
		startingStorageSize, startingSlabCounts := getSlabStorageSize(t, storage)

		newEntries := newValueMap(numberOfValues)

		keyValues := make([][2]interpreter.Value, numberOfValues)
		for i := 0; i < numberOfValues; i++ {
			// Create a random enum as key
			key := r.generateRandomHashableValue(inter, randomValueKindEnum)
			value := interpreter.Void

			newEntries.put(inter, key, value)

			keyValues[i][0] = key
			keyValues[i][1] = value
		}

		// Insert
		for _, keyValue := range keyValues {
			dictionary.Insert(inter, interpreter.EmptyLocationRange, keyValue[0], keyValue[1])
		}

		// Remove
		newEntries.foreach(func(orgKey, orgValue interpreter.Value) (exit bool) {
			removedValue := dictionary.Remove(inter, interpreter.EmptyLocationRange, orgKey)

			assert.IsType(t, &interpreter.SomeValue{}, removedValue)
			someValue := removedValue.(*interpreter.SomeValue)

			// Removed value must be same as the original value
			innerValue := someValue.InnerValue(inter, interpreter.EmptyLocationRange)
			utils.AssertValuesEqual(t, inter, orgValue, innerValue)

			return false
		})

		// Dictionary must be empty
		require.Equal(t, 0, dictionary.Count())

		storageSize, slabCounts = getSlabStorageSize(t, storage)

		// Storage size after removals should be same as the size before insertion.
		assert.Equal(t, startingStorageSize, storageSize)
		assert.Equal(t, startingSlabCounts, slabCounts)
	})

	t.Run("random insert & remove", func(t *testing.T) {
		keyValues := make([][2]interpreter.Value, numberOfValues)
		for i := 0; i < numberOfValues; i++ {
			// Generate unique key
			var key interpreter.Value
			for {
				key = r.randomHashableValue(inter)

				var foundConflict bool
				for j := 0; j < i; j++ {
					existingKey := keyValues[j][0]
					if key.(interpreter.EquatableValue).Equal(inter, interpreter.EmptyLocationRange, existingKey) {
						foundConflict = true
						break
					}
				}
				if !foundConflict {
					break
				}
			}

			keyValues[i][0] = key
			keyValues[i][1] = r.randomStorableValue(inter, 0)
		}

		dictionary := interpreter.NewDictionaryValueWithAddress(
			inter,
			interpreter.EmptyLocationRange,
			&interpreter.DictionaryStaticType{
				KeyType:   interpreter.PrimitiveStaticTypeAnyStruct,
				ValueType: interpreter.PrimitiveStaticTypeAnyStruct,
			},
			orgOwner,
		)

		require.Equal(t, 0, dictionary.Count())

		// Get the initial storage size before inserting values
		startingStorageSize, startingSlabCounts := getSlabStorageSize(t, storage)

		insertCount := 0
		deleteCount := 0

		isInsert := func() bool {
			if dictionary.Count() == 0 {
				return true
			}

			if insertCount >= numberOfValues {
				return false
			}

			return r.randomInt(1) == 1
		}

		for insertCount < numberOfValues || dictionary.Count() > 0 {
			// Perform a random operation out of insert/remove
			if isInsert() {
				key := keyValues[insertCount][0]
				if _, ok := key.(*interpreter.CompositeValue); ok {
					key = key.Clone(inter)
				}

				value := keyValues[insertCount][1].Clone(inter)

				dictionary.Insert(
					inter,
					interpreter.EmptyLocationRange,
					key,
					value,
				)
				insertCount++
			} else {
				key := keyValues[deleteCount][0]
				orgValue := keyValues[deleteCount][1]

				removedValue := dictionary.Remove(inter, interpreter.EmptyLocationRange, key)

				assert.IsType(t, &interpreter.SomeValue{}, removedValue)
				someValue := removedValue.(*interpreter.SomeValue)

				// Removed value must be same as the original value
				innerValue := someValue.InnerValue(inter, interpreter.EmptyLocationRange)
				utils.AssertValuesEqual(t, inter, orgValue, innerValue)

				deleteCount++
			}
		}

		// Dictionary must be empty
		require.Equal(t, 0, dictionary.Count())

		storageSize, slabCounts := getSlabStorageSize(t, storage)

		// Storage size after removals should be same as the size before insertion.
		assert.Equal(t, startingStorageSize, storageSize)
		assert.Equal(t, startingSlabCounts, slabCounts)
	})

	t.Run("move", func(t *testing.T) {
		newOwner := atree.Address{'B'}

		entries := newValueMap(numberOfValues)

		keyValues := make([]interpreter.Value, numberOfValues*2)
		for i := 0; i < numberOfValues; i++ {
			key := r.randomHashableValue(inter)
			value := r.randomStorableValue(inter, 0)

			entries.put(inter, key, value)

			keyValues[i*2] = key
			keyValues[i*2+1] = value
		}

		dictionary := interpreter.NewDictionaryValueWithAddress(
			inter,
			interpreter.EmptyLocationRange,
			&interpreter.DictionaryStaticType{
				KeyType:   interpreter.PrimitiveStaticTypeAnyStruct,
				ValueType: interpreter.PrimitiveStaticTypeAnyStruct,
			},
			orgOwner,
			keyValues...,
		)

		require.Equal(t, entries.size(), dictionary.Count())

		movedDictionary := dictionary.Transfer(
			inter,
			interpreter.EmptyLocationRange,
			newOwner,
			true,
			nil,
			nil,
			true, // dictionary is standalone.
		).(*interpreter.DictionaryValue)

		require.Equal(t, entries.size(), movedDictionary.Count())

		// Cleanup the slab of original dictionary.
		err := storage.Remove(dictionary.SlabID())
		require.NoError(t, err)

		// Check the values
		entries.foreach(func(orgKey, orgValue interpreter.Value) (exit bool) {
			exists := movedDictionary.ContainsKey(inter, interpreter.EmptyLocationRange, orgKey)
			require.True(t, bool(exists))

			value, found := movedDictionary.Get(inter, interpreter.EmptyLocationRange, orgKey)
			require.True(t, found)
			utils.AssertValuesEqual(t, inter, orgValue, value)

			return false
		})

		owner := movedDictionary.GetOwner()
		assert.Equal(t, newOwner[:], owner[:])
	})
}

func TestInterpretRandomArrayOperations(t *testing.T) {
	if !*runSmokeTests {
		t.Skip("smoke tests are disabled")
	}

	r := newRandomValueGenerator()
	t.Logf("seed: %d", r.seed)

	storage := newUnmeteredInMemoryStorage()
	inter, err := interpreter.NewInterpreter(
		&interpreter.Program{
			Program:     ast.NewProgram(nil, []ast.Declaration{}),
			Elaboration: sema.NewElaboration(nil),
		},
		utils.TestLocation,
		&interpreter.Config{
			Storage: storage,
			ImportLocationHandler: func(inter *interpreter.Interpreter, location common.Location) interpreter.Import {
				return interpreter.VirtualImport{
					Elaboration: inter.Program.Elaboration,
				}
			},
		},
	)
	require.NoError(t, err)

	numberOfValues := r.randomInt(containerMaxSize)

	var testArray, copyOfTestArray *interpreter.ArrayValue
	var storageSize, slabCounts int

	elements := make([]interpreter.Value, numberOfValues)
	orgOwner := common.Address{'A'}

	t.Run("construction", func(t *testing.T) {
		values := make([]interpreter.Value, numberOfValues)
		for i := 0; i < numberOfValues; i++ {
			value := r.randomStorableValue(inter, 0)
			elements[i] = value
			values[i] = value.Clone(inter)
		}

		testArray = interpreter.NewArrayValue(
			inter,
			interpreter.EmptyLocationRange,
			&interpreter.VariableSizedStaticType{
				Type: interpreter.PrimitiveStaticTypeAnyStruct,
			},
			orgOwner,
			values...,
		)

		storageSize, slabCounts = getSlabStorageSize(t, storage)

		require.Equal(t, len(elements), testArray.Count())

		for index, orgElement := range elements {
			element := testArray.Get(inter, interpreter.EmptyLocationRange, index)
			utils.AssertValuesEqual(t, inter, orgElement, element)
		}

		owner := testArray.GetOwner()
		assert.Equal(t, orgOwner, owner)
	})

	t.Run("iterate", func(t *testing.T) {
		require.Equal(t, testArray.Count(), len(elements))

		index := 0
		testArray.Iterate(
			inter,
			func(element interpreter.Value) (resume bool) {
				orgElement := elements[index]
				utils.AssertValuesEqual(t, inter, orgElement, element)

				elementByIndex := testArray.Get(inter, interpreter.EmptyLocationRange, index)
				utils.AssertValuesEqual(t, inter, element, elementByIndex)

				index++
				return true
			},
			false,
			interpreter.EmptyLocationRange,
		)
	})

	t.Run("deep copy", func(t *testing.T) {
		newOwner := atree.Address{'B'}
		copyOfTestArray = testArray.Transfer(
			inter,
			interpreter.EmptyLocationRange,
			newOwner,
			false,
			nil,
			nil,
			true, // testArray is standalone.
		).(*interpreter.ArrayValue)

		require.Equal(t, len(elements), copyOfTestArray.Count())

		for index, orgElement := range elements {
			element := copyOfTestArray.Get(inter, interpreter.EmptyLocationRange, index)
			utils.AssertValuesEqual(t, inter, orgElement, element)
		}

		owner := copyOfTestArray.GetOwner()
		assert.Equal(t, newOwner[:], owner[:])
	})

	t.Run("deep removal", func(t *testing.T) {
		copyOfTestArray.DeepRemove(inter, true)
		err = storage.Remove(copyOfTestArray.SlabID())
		require.NoError(t, err)

		// deep removal should clean up everything
		newStorageSize, newSlabCounts := getSlabStorageSize(t, storage)
		assert.Equal(t, slabCounts, newSlabCounts)
		assert.Equal(t, storageSize, newStorageSize)

		assert.Equal(t, len(elements), testArray.Count())

		// go over original elements again and check no missing data (no side effect should be found)
		for index, orgElement := range elements {
			element := testArray.Get(inter, interpreter.EmptyLocationRange, index)
			utils.AssertValuesEqual(t, inter, orgElement, element)
		}

		owner := testArray.GetOwner()
		assert.Equal(t, orgOwner, owner)
	})

	t.Run("insert", func(t *testing.T) {
		newElements := make([]interpreter.Value, numberOfValues)

		testArray = interpreter.NewArrayValue(
			inter,
			interpreter.EmptyLocationRange,
			&interpreter.VariableSizedStaticType{
				Type: interpreter.PrimitiveStaticTypeAnyStruct,
			},
			orgOwner,
		)

		require.Equal(t, 0, testArray.Count())

		for i := 0; i < numberOfValues; i++ {
			element := r.randomStorableValue(inter, 0)
			newElements[i] = element

			testArray.Insert(
				inter,
				interpreter.EmptyLocationRange,
				i,
				element.Clone(inter),
			)
		}

		require.Equal(t, len(newElements), testArray.Count())

		// Go over original values again and check no missing data (no side effect should be found)
		for index, element := range newElements {
			value := testArray.Get(inter, interpreter.EmptyLocationRange, index)
			utils.AssertValuesEqual(t, inter, element, value)
		}
	})

	t.Run("append", func(t *testing.T) {
		newElements := make([]interpreter.Value, numberOfValues)

		testArray = interpreter.NewArrayValue(
			inter,
			interpreter.EmptyLocationRange,
			&interpreter.VariableSizedStaticType{
				Type: interpreter.PrimitiveStaticTypeAnyStruct,
			},
			orgOwner,
		)

		require.Equal(t, 0, testArray.Count())

		for i := 0; i < numberOfValues; i++ {
			element := r.randomStorableValue(inter, 0)
			newElements[i] = element

			testArray.Append(
				inter,
				interpreter.EmptyLocationRange,
				element.Clone(inter),
			)
		}

		require.Equal(t, len(newElements), testArray.Count())

		// Go over original values again and check no missing data (no side effect should be found)
		for index, element := range newElements {
			value := testArray.Get(inter, interpreter.EmptyLocationRange, index)
			utils.AssertValuesEqual(t, inter, element, value)
		}
	})

	t.Run("remove", func(t *testing.T) {
		newElements := make([]interpreter.Value, numberOfValues)

		for i := 0; i < numberOfValues; i++ {
			newElements[i] = r.randomStorableValue(inter, 0)
		}

		testArray = interpreter.NewArrayValue(
			inter,
			interpreter.EmptyLocationRange,
			&interpreter.VariableSizedStaticType{
				Type: interpreter.PrimitiveStaticTypeAnyStruct,
			},
			orgOwner,
		)

		require.Equal(t, 0, testArray.Count())

		// Get the initial storage size before inserting values
		startingStorageSize, startingSlabCounts := getSlabStorageSize(t, storage)

		// Insert
		for index, element := range newElements {
			testArray.Insert(
				inter,
				interpreter.EmptyLocationRange,
				index,
				element.Clone(inter),
			)
		}

		require.Equal(t, len(newElements), testArray.Count())

		// Remove
		for _, element := range newElements {
			removedValue := testArray.Remove(inter, interpreter.EmptyLocationRange, 0)

			// Removed value must be same as the original value
			utils.AssertValuesEqual(t, inter, element, removedValue)
		}

		// Array must be empty
		require.Equal(t, 0, testArray.Count())

		storageSize, slabCounts := getSlabStorageSize(t, storage)

		// Storage size after removals should be same as the size before insertion.
		assert.Equal(t, startingStorageSize, storageSize)
		assert.Equal(t, startingSlabCounts, slabCounts)
	})

	t.Run("random insert & remove", func(t *testing.T) {
		elements := make([]interpreter.Value, numberOfValues)

		for i := 0; i < numberOfValues; i++ {
			elements[i] = r.randomStorableValue(inter, 0)
		}

		testArray = interpreter.NewArrayValue(
			inter,
			interpreter.EmptyLocationRange,
			&interpreter.VariableSizedStaticType{
				Type: interpreter.PrimitiveStaticTypeAnyStruct,
			},
			orgOwner,
		)

		require.Equal(t, 0, testArray.Count())

		// Get the initial storage size before inserting values
		startingStorageSize, startingSlabCounts := getSlabStorageSize(t, storage)

		insertCount := 0
		deleteCount := 0

		isInsert := func() bool {
			if testArray.Count() == 0 {
				return true
			}

			if insertCount >= numberOfValues {
				return false
			}

			return r.randomInt(1) == 1
		}

		for insertCount < numberOfValues || testArray.Count() > 0 {
			// Perform a random operation out of insert/remove
			if isInsert() {
				value := elements[insertCount].Clone(inter)

				testArray.Append(
					inter,
					interpreter.EmptyLocationRange,
					value,
				)
				insertCount++
			} else {
				orgValue := elements[deleteCount]
				removedValue := testArray.RemoveFirst(inter, interpreter.EmptyLocationRange)

				// Removed value must be same as the original value
				utils.AssertValuesEqual(t, inter, orgValue, removedValue)

				deleteCount++
			}
		}

		// Dictionary must be empty
		require.Equal(t, 0, testArray.Count())

		storageSize, slabCounts := getSlabStorageSize(t, storage)

		// Storage size after removals should be same as the size before insertion.
		assert.Equal(t, startingStorageSize, storageSize)
		assert.Equal(t, startingSlabCounts, slabCounts)
	})

	t.Run("move", func(t *testing.T) {
		values := make([]interpreter.Value, numberOfValues)
		elements := make([]interpreter.Value, numberOfValues)

		for i := 0; i < numberOfValues; i++ {
			value := r.randomStorableValue(inter, 0)
			elements[i] = value
			values[i] = value.Clone(inter)
		}

		array := interpreter.NewArrayValue(
			inter,
			interpreter.EmptyLocationRange,
			&interpreter.VariableSizedStaticType{
				Type: interpreter.PrimitiveStaticTypeAnyStruct,
			},
			orgOwner,
			values...,
		)

		require.Equal(t, len(elements), array.Count())

		owner := array.GetOwner()
		assert.Equal(t, orgOwner, owner)

		newOwner := atree.Address{'B'}
		movedArray := array.Transfer(
			inter,
			interpreter.EmptyLocationRange,
			newOwner,
			true,
			nil,
			nil,
			true, // array is standalone.
		).(*interpreter.ArrayValue)

		require.Equal(t, len(elements), movedArray.Count())

		// Cleanup the slab of original array.
		err := storage.Remove(array.SlabID())
		require.NoError(t, err)

		// Check the elements
		for index, orgElement := range elements {
			element := movedArray.Get(inter, interpreter.EmptyLocationRange, index)
			utils.AssertValuesEqual(t, inter, orgElement, element)
		}

		owner = movedArray.GetOwner()
		assert.Equal(t, newOwner[:], owner[:])
	})
}

func TestInterpretRandomCompositeValueOperations(t *testing.T) {
	if !*runSmokeTests {
		t.Skip("smoke tests are disabled")
	}

	r := newRandomValueGenerator()
	t.Logf("seed: %d", r.seed)

	storage := newUnmeteredInMemoryStorage()
	inter, err := interpreter.NewInterpreter(
		&interpreter.Program{
			Program:     ast.NewProgram(nil, []ast.Declaration{}),
			Elaboration: sema.NewElaboration(nil),
		},
		utils.TestLocation,
		&interpreter.Config{
			Storage: storage,
			ImportLocationHandler: func(inter *interpreter.Interpreter, location common.Location) interpreter.Import {
				return interpreter.VirtualImport{
					Elaboration: inter.Program.Elaboration,
				}
			},
		},
	)
	require.NoError(t, err)

	var testComposite, copyOfTestComposite *interpreter.CompositeValue
	var storageSize, slabCounts int
	var orgFields map[string]interpreter.Value

	fieldsCount := r.randomInt(compositeMaxFields)
	orgOwner := common.Address{'A'}

	t.Run("construction", func(t *testing.T) {
		testComposite, orgFields = r.randomCompositeValue(orgOwner, fieldsCount, inter, 0)

		storageSize, slabCounts = getSlabStorageSize(t, storage)

		for fieldName, orgFieldValue := range orgFields {
			fieldValue := testComposite.GetField(inter, interpreter.EmptyLocationRange, fieldName)
			utils.AssertValuesEqual(t, inter, orgFieldValue, fieldValue)
		}

		owner := testComposite.GetOwner()
		assert.Equal(t, orgOwner, owner)
	})

	t.Run("iterate", func(t *testing.T) {
		fieldCount := 0
		testComposite.ForEachField(inter, func(name string, value interpreter.Value) (resume bool) {
			orgValue, ok := orgFields[name]
			require.True(t, ok)
			utils.AssertValuesEqual(t, inter, orgValue, value)
			fieldCount++

			// continue iteration
			return true
		}, interpreter.EmptyLocationRange)

		assert.Equal(t, len(orgFields), fieldCount)
	})

	t.Run("deep copy", func(t *testing.T) {
		newOwner := atree.Address{'B'}

		copyOfTestComposite = testComposite.Transfer(
			inter,
			interpreter.EmptyLocationRange,
			newOwner,
			false,
			nil,
			nil,
			true, // testComposite is standalone.
		).(*interpreter.CompositeValue)

		for name, orgValue := range orgFields {
			value := copyOfTestComposite.GetField(inter, interpreter.EmptyLocationRange, name)
			utils.AssertValuesEqual(t, inter, orgValue, value)
		}

		owner := copyOfTestComposite.GetOwner()
		assert.Equal(t, newOwner[:], owner[:])
	})

	t.Run("deep remove", func(t *testing.T) {
		copyOfTestComposite.DeepRemove(inter, true)
		err = storage.Remove(copyOfTestComposite.SlabID())
		require.NoError(t, err)

		// deep removal should clean up everything
		newStorageSize, newSlabCounts := getSlabStorageSize(t, storage)
		assert.Equal(t, slabCounts, newSlabCounts)
		assert.Equal(t, storageSize, newStorageSize)

		// go over original values again and check no missing data (no side effect should be found)
		for name, orgValue := range orgFields {
			value := testComposite.GetField(inter, interpreter.EmptyLocationRange, name)
			utils.AssertValuesEqual(t, inter, orgValue, value)
		}

		owner := testComposite.GetOwner()
		assert.Equal(t, orgOwner, owner)
	})

	t.Run("remove field", func(t *testing.T) {
		newOwner := atree.Address{'c'}

		composite := testComposite.Transfer(
			inter,
			interpreter.EmptyLocationRange,
			newOwner,
			false,
			nil,
			nil,
			true, // testComposite is standalone.
		).(*interpreter.CompositeValue)

		require.NoError(t, err)

		for name := range orgFields {
			composite.RemoveField(inter, interpreter.EmptyLocationRange, name)
			value := composite.GetField(inter, interpreter.EmptyLocationRange, name)
			assert.Nil(t, value)
		}
	})

	t.Run("move", func(t *testing.T) {
		composite, fields := r.randomCompositeValue(orgOwner, fieldsCount, inter, 0)

		owner := composite.GetOwner()
		assert.Equal(t, orgOwner, owner)

		newOwner := atree.Address{'B'}
		movedComposite := composite.Transfer(
			inter,
			interpreter.EmptyLocationRange,
			newOwner,
			true,
			nil,
			nil,
			true, // composite is standalone.
		).(*interpreter.CompositeValue)

		// Cleanup the slab of original composite.
		err := storage.Remove(composite.SlabID())
		require.NoError(t, err)

		// Check the elements
		for fieldName, orgFieldValue := range fields {
			fieldValue := movedComposite.GetField(inter, interpreter.EmptyLocationRange, fieldName)
			utils.AssertValuesEqual(t, inter, orgFieldValue, fieldValue)
		}

		owner = composite.GetOwner()
		assert.Equal(t, orgOwner, owner)
	})
}

func (r randomValueGenerator) randomCompositeValue(
	orgOwner common.Address,
	fieldsCount int,
	inter *interpreter.Interpreter,
	currentDepth int,
) (*interpreter.CompositeValue, map[string]interpreter.Value) {

	orgFields := make(map[string]interpreter.Value, fieldsCount)

	identifier := r.randomUTF8String()

	location := common.AddressLocation{
		Address: orgOwner,
		Name:    identifier,
	}

	fields := make([]interpreter.CompositeField, fieldsCount)

	fieldNames := make(map[string]any, fieldsCount)

	for i := 0; i < fieldsCount; {
		fieldName := r.randomUTF8String()

		// avoid duplicate field names
		if _, ok := fieldNames[fieldName]; ok {
			continue
		}
		fieldNames[fieldName] = struct{}{}

		field := interpreter.NewUnmeteredCompositeField(
			fieldName,
			r.randomStorableValue(inter, currentDepth+1),
		)

		fields[i] = field
		orgFields[field.Name] = field.Value.Clone(inter)

		i++
	}

	kind := common.CompositeKindStructure

	compositeType := &sema.CompositeType{
		Location:   location,
		Identifier: identifier,
		Kind:       kind,
	}

	compositeType.Members = &sema.StringMemberOrderedMap{}
	for _, field := range fields {
		compositeType.Members.Set(
			field.Name,
			sema.NewUnmeteredPublicConstantFieldMember(
				compositeType,
				field.Name,
				sema.AnyStructType,
				"",
			),
		)
	}

	// Add the type to the elaboration, to short-circuit the type-lookup
	inter.Program.Elaboration.SetCompositeType(
		compositeType.ID(),
		compositeType,
	)

	testComposite := interpreter.NewCompositeValue(
		inter,
		interpreter.EmptyLocationRange,
		location,
		identifier,
		kind,
		fields,
		orgOwner,
	)
	return testComposite, orgFields
}

func getSlabStorageSize(t *testing.T, storage interpreter.InMemoryStorage) (totalSize int, slabCounts int) {
	slabs, err := storage.Encode()
	require.NoError(t, err)

	for id, slab := range slabs {
		if id.HasTempAddress() {
			continue
		}

		totalSize += len(slab)
		slabCounts++
	}

	return
}

type randomValueGenerator struct {
	seed int64
	rand *rand.Rand
}

func newRandomValueGenerator() randomValueGenerator {
	seed := *smokeTestSeed
	if seed == -1 {
		seed = time.Now().UnixNano()
	}

	return randomValueGenerator{
		seed: seed,
		rand: rand.New(rand.NewSource(seed)),
	}
}
func (r randomValueGenerator) randomStorableValue(inter *interpreter.Interpreter, currentDepth int) interpreter.Value {
	n := 0
	if currentDepth < containerMaxDepth {
		n = r.randomInt(randomValueKindComposite)
	} else {
		n = r.randomInt(randomValueKindCapability)
	}

	switch n {

	// Non-hashable
	case randomValueKindVoid:
		return interpreter.Void
	case randomValueKindNil:
		return interpreter.Nil
	case randomValueKindDictionaryVariant1,
		randomValueKindDictionaryVariant2:
		return r.randomDictionaryValue(inter, currentDepth)
	case randomValueKindArrayVariant1,
		randomValueKindArrayVariant2:
		return r.randomArrayValue(inter, currentDepth)
	case randomValueKindComposite:
		fieldsCount := r.randomInt(compositeMaxFields)
		v, _ := r.randomCompositeValue(common.ZeroAddress, fieldsCount, inter, currentDepth)
		return v
	case randomValueKindCapability:
		return interpreter.NewUnmeteredCapabilityValue(
			interpreter.UInt64Value(r.randomInt(math.MaxInt-1)),
			r.randomAddressValue(),
			&interpreter.ReferenceStaticType{
				Authorization:  interpreter.UnauthorizedAccess,
				ReferencedType: interpreter.PrimitiveStaticTypeAnyStruct,
			},
		)
	case randomValueKindSome:
		return interpreter.NewUnmeteredSomeValueNonCopying(
			r.randomStorableValue(inter, currentDepth+1),
		)

	// Hashable
	default:
		return r.generateRandomHashableValue(inter, n)
	}
}

func (r randomValueGenerator) randomHashableValue(interpreter *interpreter.Interpreter) interpreter.Value {
	return r.generateRandomHashableValue(interpreter, r.randomInt(randomValueKindEnum))
}

func (r randomValueGenerator) generateRandomHashableValue(inter *interpreter.Interpreter, n int) interpreter.Value {
	switch n {

	// Int*
	case randomValueKindInt:
		return interpreter.NewUnmeteredIntValueFromInt64(int64(r.randomSign()) * r.rand.Int63())
	case randomValueKindInt8:
		return interpreter.NewUnmeteredInt8Value(int8(r.randomInt(math.MaxUint8)))
	case randomValueKindInt16:
		return interpreter.NewUnmeteredInt16Value(int16(r.randomInt(math.MaxUint16)))
	case randomValueKindInt32:
		return interpreter.NewUnmeteredInt32Value(int32(r.randomSign()) * r.rand.Int31())
	case randomValueKindInt64:
		return interpreter.NewUnmeteredInt64Value(int64(r.randomSign()) * r.rand.Int63())
	case randomValueKindInt128:
		return interpreter.NewUnmeteredInt128ValueFromInt64(int64(r.randomSign()) * r.rand.Int63())
	case randomValueKindInt256:
		return interpreter.NewUnmeteredInt256ValueFromInt64(int64(r.randomSign()) * r.rand.Int63())

	// UInt*
	case randomValueKindUInt:
		return interpreter.NewUnmeteredUIntValueFromUint64(r.rand.Uint64())
	case randomValueKindUInt8:
		return interpreter.NewUnmeteredUInt8Value(uint8(r.randomInt(math.MaxUint8)))
	case randomValueKindUInt16:
		return interpreter.NewUnmeteredUInt16Value(uint16(r.randomInt(math.MaxUint16)))
	case randomValueKindUInt32:
		return interpreter.NewUnmeteredUInt32Value(r.rand.Uint32())
	case randomValueKindUInt64Variant1,
		randomValueKindUInt64Variant2,
		randomValueKindUInt64Variant3,
		randomValueKindUInt64Variant4: // should be more common
		return interpreter.NewUnmeteredUInt64Value(r.rand.Uint64())
	case randomValueKindUInt128:
		return interpreter.NewUnmeteredUInt128ValueFromUint64(r.rand.Uint64())
	case randomValueKindUInt256:
		return interpreter.NewUnmeteredUInt256ValueFromUint64(r.rand.Uint64())

	// Word*
	case randomValueKindWord8:
		return interpreter.NewUnmeteredWord8Value(uint8(r.randomInt(math.MaxUint8)))
	case randomValueKindWord16:
		return interpreter.NewUnmeteredWord16Value(uint16(r.randomInt(math.MaxUint16)))
	case randomValueKindWord32:
		return interpreter.NewUnmeteredWord32Value(r.rand.Uint32())
	case randomValueKindWord64:
		return interpreter.NewUnmeteredWord64Value(r.rand.Uint64())
	case randomValueKindWord128:
		return interpreter.NewUnmeteredWord128ValueFromUint64(r.rand.Uint64())
	case randomValueKindWord256:
		return interpreter.NewUnmeteredWord256ValueFromUint64(r.rand.Uint64())

	// (U)Fix*
	case randomValueKindFix64:
		return interpreter.NewUnmeteredFix64ValueWithInteger(
			int64(r.randomSign())*r.rand.Int63n(sema.Fix64TypeMaxInt),
			interpreter.EmptyLocationRange,
		)
	case randomValueKindUFix64:
		return interpreter.NewUnmeteredUFix64ValueWithInteger(
			uint64(r.rand.Int63n(
				int64(sema.UFix64TypeMaxInt),
			)),
			interpreter.EmptyLocationRange,
		)

	// String
	case randomValueKindStringVariant1,
		randomValueKindStringVariant2,
		randomValueKindStringVariant3,
		randomValueKindStringVariant4: // small string - should be more common
		size := r.randomInt(255)
		return interpreter.NewUnmeteredStringValue(r.randomUTF8StringOfSize(size))
	case randomValueKindStringVariant5: // large string
		size := r.randomInt(4048) + 255
		return interpreter.NewUnmeteredStringValue(r.randomUTF8StringOfSize(size))

	case randomValueKindBoolVariantTrue:
		return interpreter.TrueValue
	case randomValueKindBoolVariantFalse:
		return interpreter.FalseValue

	case randomValueKindAddress:
		return r.randomAddressValue()

	case randomValueKindPath:
		return r.randomPathValue()

	case randomValueKindEnum:
		// Get a random integer subtype to be used as the raw-type of enum
		typ := r.randomInt(randomValueKindWord64)

		rawValue := r.generateRandomHashableValue(inter, typ).(interpreter.NumberValue)

		identifier := r.randomUTF8String()

		address := r.randomAddressValue()

		location := common.AddressLocation{
			Address: common.Address(address),
			Name:    identifier,
		}

		enumType := &sema.CompositeType{
			Identifier:  identifier,
			EnumRawType: r.intSubtype(typ),
			Kind:        common.CompositeKindEnum,
			Location:    location,
		}

		inter.Program.Elaboration.SetCompositeType(
			enumType.ID(),
			enumType,
		)

		enum := interpreter.NewCompositeValue(
			inter,
			interpreter.EmptyLocationRange,
			location,
			enumType.QualifiedIdentifier(),
			enumType.Kind,
			[]interpreter.CompositeField{
				{
					Name:  sema.EnumRawValueFieldName,
					Value: rawValue,
				},
			},
			common.ZeroAddress,
		)

		if enum.GetField(inter, interpreter.EmptyLocationRange, sema.EnumRawValueFieldName) == nil {
			panic("enum without raw value")
		}

		return enum

	default:
		panic(fmt.Sprintf("unsupported: %d", n))
	}
}

func (r randomValueGenerator) randomSign() int {
	if r.randomInt(1) == 1 {
		return 1
	}

	return -1
}

func (r randomValueGenerator) randomAddressValue() interpreter.AddressValue {
	data := make([]byte, 8)
	r.rand.Read(data)
	return interpreter.NewUnmeteredAddressValueFromBytes(data)
}

func (r randomValueGenerator) randomPathValue() interpreter.PathValue {
	randomDomain := r.rand.Intn(len(common.AllPathDomains))
	identifier := r.randomUTF8String()

	return interpreter.PathValue{
		Domain:     common.AllPathDomains[randomDomain],
		Identifier: identifier,
	}
}

func (r randomValueGenerator) randomDictionaryValue(
	inter *interpreter.Interpreter,
	currentDepth int,
) interpreter.Value {

	entryCount := r.randomInt(containerMaxSize)
	keyValues := make([]interpreter.Value, entryCount*2)

	for i := 0; i < entryCount; i++ {
		key := r.randomHashableValue(inter)
		value := r.randomStorableValue(inter, currentDepth+1)
		keyValues[i*2] = key
		keyValues[i*2+1] = value
	}

	return interpreter.NewDictionaryValueWithAddress(
		inter,
		interpreter.EmptyLocationRange,
		&interpreter.DictionaryStaticType{
			KeyType:   interpreter.PrimitiveStaticTypeAnyStruct,
			ValueType: interpreter.PrimitiveStaticTypeAnyStruct,
		},
		common.ZeroAddress,
		keyValues...,
	)
}

func (r randomValueGenerator) randomInt(upperBound int) int {
	return r.rand.Intn(upperBound + 1)
}

func (r randomValueGenerator) randomArrayValue(inter *interpreter.Interpreter, currentDepth int) interpreter.Value {
	elementsCount := r.randomInt(containerMaxSize)
	elements := make([]interpreter.Value, elementsCount)

	for i := 0; i < elementsCount; i++ {
		value := r.randomStorableValue(inter, currentDepth+1)
		elements[i] = value.Clone(inter)
	}

	return interpreter.NewArrayValue(
		inter,
		interpreter.EmptyLocationRange,
		&interpreter.VariableSizedStaticType{
			Type: interpreter.PrimitiveStaticTypeAnyStruct,
		},
		common.ZeroAddress,
		elements...,
	)
}

func (r randomValueGenerator) intSubtype(n int) sema.Type {
	switch n {
	// Int
	case randomValueKindInt:
		return sema.IntType
	case randomValueKindInt8:
		return sema.Int8Type
	case randomValueKindInt16:
		return sema.Int16Type
	case randomValueKindInt32:
		return sema.Int32Type
	case randomValueKindInt64:
		return sema.Int64Type
	case randomValueKindInt128:
		return sema.Int128Type
	case randomValueKindInt256:
		return sema.Int256Type

	// UInt
	case randomValueKindUInt:
		return sema.UIntType
	case randomValueKindUInt8:
		return sema.UInt8Type
	case randomValueKindUInt16:
		return sema.UInt16Type
	case randomValueKindUInt32:
		return sema.UInt32Type
	case randomValueKindUInt64Variant1,
		randomValueKindUInt64Variant2,
		randomValueKindUInt64Variant3,
		randomValueKindUInt64Variant4:
		return sema.UInt64Type
	case randomValueKindUInt128:
		return sema.UInt128Type
	case randomValueKindUInt256:
		return sema.UInt256Type

	// Word
	case randomValueKindWord8:
		return sema.Word8Type
	case randomValueKindWord16:
		return sema.Word16Type
	case randomValueKindWord32:
		return sema.Word32Type
	case randomValueKindWord64:
		return sema.Word64Type
	case randomValueKindWord128:
		return sema.Word128Type
	case randomValueKindWord256:
		return sema.Word256Type

	default:
		panic(fmt.Sprintf("unsupported: %d", n))
	}
}

const (
	// Hashable values
	// Int*
	randomValueKindInt = iota
	randomValueKindInt8
	randomValueKindInt16
	randomValueKindInt32
	randomValueKindInt64
	randomValueKindInt128
	randomValueKindInt256

	// UInt*
	randomValueKindUInt
	randomValueKindUInt8
	randomValueKindUInt16
	randomValueKindUInt32
	randomValueKindUInt64Variant1
	randomValueKindUInt64Variant2
	randomValueKindUInt64Variant3
	randomValueKindUInt64Variant4
	randomValueKindUInt128
	randomValueKindUInt256

	// Word*
	randomValueKindWord8
	randomValueKindWord16
	randomValueKindWord32
	randomValueKindWord64
	randomValueKindWord128
	randomValueKindWord256

	// (U)Fix*
	randomValueKindFix64
	randomValueKindUFix64

	// String
	randomValueKindStringVariant1
	randomValueKindStringVariant2
	randomValueKindStringVariant3
	randomValueKindStringVariant4
	randomValueKindStringVariant5

	randomValueKindBoolVariantTrue
	randomValueKindBoolVariantFalse
	randomValueKindPath
	randomValueKindAddress
	randomValueKindEnum

	// Non-hashable values
	randomValueKindVoid
	randomValueKindNil // `Never?`
	randomValueKindCapability

	// Containers
	randomValueKindSome
	randomValueKindArrayVariant1
	randomValueKindArrayVariant2
	randomValueKindDictionaryVariant1
	randomValueKindDictionaryVariant2
	randomValueKindComposite
)

func (r randomValueGenerator) randomUTF8String() string {
	return r.randomUTF8StringOfSize(8)
}

func (r randomValueGenerator) randomUTF8StringOfSize(size int) string {
	identifier := make([]byte, size)
	r.rand.Read(identifier)
	return strings.ToValidUTF8(string(identifier), "$")
}

type valueMap struct {
	values map[any]interpreter.Value
	keys   map[any]interpreter.Value
}

func newValueMap(size int) *valueMap {
	return &valueMap{
		values: make(map[any]interpreter.Value, size),
		keys:   make(map[any]interpreter.Value, size),
	}
}

type enumKey struct {
	location            common.Location
	qualifiedIdentifier string
	kind                common.CompositeKind
	rawValue            interpreter.Value
}

func (m *valueMap) put(inter *interpreter.Interpreter, key, value interpreter.Value) {
	internalKey := m.internalKey(inter, key)

	// Deep copy enum keys. This should be fine since we use an internal key for enums.
	// Deep copying other values would mess key-lookup.
	if _, ok := key.(*interpreter.CompositeValue); ok {
		key = key.Clone(inter)
	}

	m.keys[internalKey] = key
	m.values[internalKey] = value.Clone(inter)
}

func (m *valueMap) get(inter *interpreter.Interpreter, key interpreter.Value) (interpreter.Value, bool) {
	internalKey := m.internalKey(inter, key)
	value, ok := m.values[internalKey]
	return value, ok
}

func (m *valueMap) foreach(apply func(key, value interpreter.Value) (exit bool)) {
	for internalKey, key := range m.keys {
		value := m.values[internalKey]
		exit := apply(key, value)

		if exit {
			return
		}
	}
}

func (m *valueMap) internalKey(inter *interpreter.Interpreter, key interpreter.Value) any {
	switch key := key.(type) {
	case *interpreter.StringValue:
		return *key
	case *interpreter.CompositeValue:
		return enumKey{
			location:            key.Location,
			qualifiedIdentifier: key.QualifiedIdentifier,
			kind:                key.Kind,
			rawValue:            key.GetField(inter, interpreter.EmptyLocationRange, sema.EnumRawValueFieldName),
		}
	case interpreter.Value:
		return key
	default:
		panic("unreachable")
	}
}

func (m *valueMap) size() int {
	return len(m.keys)
}

// This test is a reproducer for "slab was not reachable from leaves" false alarm.
// https://github.com/onflow/cadence/pull/2882#issuecomment-1781298107
// In this test, storage.CheckHealth() should be called after array.DeepRemove(),
// not in the middle of array.DeepRemove().
// CheckHealth() is called in the middle of array.DeepRemove() when:
// - array.DeepRemove() calls childArray1 and childArray2 DeepRemove()
// - DeepRemove() calls maybeValidateAtreeValue()
// - maybeValidateAtreeValue() calls CheckHealth()
func TestCheckStorageHealthInMiddleOfDeepRemove(t *testing.T) {

	storage := newUnmeteredInMemoryStorage()
	inter, err := interpreter.NewInterpreter(
		&interpreter.Program{
			Program:     ast.NewProgram(nil, []ast.Declaration{}),
			Elaboration: sema.NewElaboration(nil),
		},
		utils.TestLocation,
		&interpreter.Config{
			Storage: storage,
			ImportLocationHandler: func(inter *interpreter.Interpreter, location common.Location) interpreter.Import {
				return interpreter.VirtualImport{
					Elaboration: inter.Program.Elaboration,
				}
			},
			AtreeStorageValidationEnabled: true,
			AtreeValueValidationEnabled:   true,
		},
	)
	require.NoError(t, err)

	owner := common.Address{'A'}

	// Create a small child array which will be inlined in parent container.
	childArray1 := interpreter.NewArrayValue(
		inter,
		interpreter.EmptyLocationRange,
		&interpreter.VariableSizedStaticType{
			Type: interpreter.PrimitiveStaticTypeAnyStruct,
		},
		owner,
		interpreter.NewUnmeteredStringValue("a"),
	)

	size := int(atree.MaxInlineArrayElementSize()) - 10

	// Create a large child array which will NOT be inlined in parent container.
	childArray2 := interpreter.NewArrayValue(
		inter,
		interpreter.EmptyLocationRange,
		&interpreter.VariableSizedStaticType{
			Type: interpreter.PrimitiveStaticTypeAnyStruct,
		},
		owner,
		interpreter.NewUnmeteredStringValue(strings.Repeat("b", size)),
		interpreter.NewUnmeteredStringValue(strings.Repeat("c", size)),
	)

	// Create an array with childArray1 and childArray2.
	array := interpreter.NewArrayValue(
		inter,
		interpreter.EmptyLocationRange,
		&interpreter.VariableSizedStaticType{
			Type: interpreter.PrimitiveStaticTypeAnyStruct,
		},
		owner,
		childArray1, // inlined
		childArray2, // not inlined
	)

	// DeepRemove removes all elements (childArray1 and childArray2) recursively in array.
	array.DeepRemove(inter, true)

	// As noted earlier in comments at the top of this test:
	// storage.CheckHealth() should be called after array.DeepRemove(), not in the middle of array.DeepRemove().
	// This happens when:
	// - array.DeepRemove() calls childArray1 and childArray2 DeepRemove()
	// - DeepRemove() calls maybeValidateAtreeValue()
	// - maybeValidateAtreeValue() calls CheckHealth()
}

// This test is a reproducer for "slab was not reachable from leaves" false alarm.
// https://github.com/onflow/cadence/pull/2882#issuecomment-1796381227
// In this test, storage.CheckHealth() should be called after DictionaryValue.Transfer()
// with remove flag, not in the middle of DictionaryValue.Transfer().
func TestCheckStorageHealthInMiddleOfTransferAndRemove(t *testing.T) {
	r := newRandomValueGenerator()
	t.Logf("seed: %d", r.seed)

	storage := newUnmeteredInMemoryStorage()
	inter, err := interpreter.NewInterpreter(
		&interpreter.Program{
			Program:     ast.NewProgram(nil, []ast.Declaration{}),
			Elaboration: sema.NewElaboration(nil),
		},
		utils.TestLocation,
		&interpreter.Config{
			Storage: storage,
			ImportLocationHandler: func(inter *interpreter.Interpreter, location common.Location) interpreter.Import {
				return interpreter.VirtualImport{
					Elaboration: inter.Program.Elaboration,
				}
			},
			AtreeStorageValidationEnabled: true,
			AtreeValueValidationEnabled:   true,
		},
	)
	require.NoError(t, err)

	// Create large array value with zero address which will not be inlined.
	gchildArray := interpreter.NewArrayValue(
		inter,
		interpreter.EmptyLocationRange,
		&interpreter.VariableSizedStaticType{
			Type: interpreter.PrimitiveStaticTypeAnyStruct,
		},
		common.ZeroAddress,
		interpreter.NewUnmeteredStringValue(strings.Repeat("b", int(atree.MaxInlineArrayElementSize())-10)),
		interpreter.NewUnmeteredStringValue(strings.Repeat("c", int(atree.MaxInlineArrayElementSize())-10)),
	)

	// Create small composite value with zero address which will be inlined.
	identifier := "test"

	location := common.AddressLocation{
		Address: common.ZeroAddress,
		Name:    identifier,
	}

	compositeType := &sema.CompositeType{
		Location:   location,
		Identifier: identifier,
		Kind:       common.CompositeKindStructure,
	}

	fields := []interpreter.CompositeField{
		interpreter.NewUnmeteredCompositeField("a", interpreter.NewUnmeteredUInt64Value(0)),
		interpreter.NewUnmeteredCompositeField("b", interpreter.NewUnmeteredUInt64Value(1)),
		interpreter.NewUnmeteredCompositeField("c", interpreter.NewUnmeteredUInt64Value(2)),
	}

	compositeType.Members = &sema.StringMemberOrderedMap{}
	for _, field := range fields {
		compositeType.Members.Set(
			field.Name,
			sema.NewUnmeteredPublicConstantFieldMember(
				compositeType,
				field.Name,
				sema.AnyStructType,
				"",
			),
		)
	}

	// Add the type to the elaboration, to short-circuit the type-lookup.
	inter.Program.Elaboration.SetCompositeType(
		compositeType.ID(),
		compositeType,
	)

	gchildComposite := interpreter.NewCompositeValue(
		inter,
		interpreter.EmptyLocationRange,
		location,
		identifier,
		common.CompositeKindStructure,
		fields,
		common.ZeroAddress,
	)

	// Create large dictionary with zero address with 2 data slabs containing:
	// - SomeValue(SlabID) as first physical element in the first data slab
	// - inlined CompositeValue as last physical element in the second data slab

	numberOfValues := 10
	firstElementIndex := 7 // index of first physical element in the first data slab
	lastElementIndex := 8  // index of last physical element in the last data slab
	keyValues := make([]interpreter.Value, numberOfValues*2)
	for i := 0; i < numberOfValues; i++ {
		key := interpreter.NewUnmeteredUInt64Value(uint64(i))

		var value interpreter.Value
		switch i {
		case firstElementIndex:
			value = interpreter.NewUnmeteredSomeValueNonCopying(gchildArray)

		case lastElementIndex:
			value = gchildComposite

		default:
			// Other values are inlined random strings.
			const size = 235
			value = interpreter.NewUnmeteredStringValue(r.randomUTF8StringOfSize(size))
		}

		keyValues[i*2] = key
		keyValues[i*2+1] = value
	}

	childMap := interpreter.NewDictionaryValueWithAddress(
		inter,
		interpreter.EmptyLocationRange,
		&interpreter.DictionaryStaticType{
			KeyType:   interpreter.PrimitiveStaticTypeAnyStruct,
			ValueType: interpreter.PrimitiveStaticTypeAnyStruct,
		},
		common.ZeroAddress,
		keyValues...,
	)

	// Create dictionary with non-zero address containing child dictionary.
	owner := common.Address{'A'}
	m := interpreter.NewDictionaryValueWithAddress(
		inter,
		interpreter.EmptyLocationRange,
		&interpreter.DictionaryStaticType{
			KeyType:   interpreter.PrimitiveStaticTypeAnyStruct,
			ValueType: interpreter.PrimitiveStaticTypeAnyStruct,
		},
		owner,
		interpreter.NewUnmeteredUInt64Value(0),
		childMap,
	)

	inter.ValidateAtreeValue(m)

	require.NoError(t, storage.CheckHealth())
}<|MERGE_RESOLUTION|>--- conflicted
+++ resolved
@@ -138,16 +138,10 @@
 				orgValue, ok := entries.get(inter, key)
 				require.True(t, ok, "cannot find key: %v", key)
 
-<<<<<<< HEAD
 				utils.AssertValuesEqual(t, inter, orgValue, value)
 				return true
 			},
 		)
-=======
-			utils.AssertValuesEqual(t, inter, orgValue, value)
-			return true
-		}, interpreter.EmptyLocationRange)
->>>>>>> 50d44633
 	})
 
 	t.Run("deep copy", func(t *testing.T) {
