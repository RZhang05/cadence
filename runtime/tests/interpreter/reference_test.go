/*
 * Cadence - The resource-oriented smart contract programming language
 *
 * Copyright Flow Foundation
 *
 * Licensed under the Apache License, Version 2.0 (the "License");
 * you may not use this file except in compliance with the License.
 * You may obtain a copy of the License at
 *
 *   http://www.apache.org/licenses/LICENSE-2.0
 *
 * Unless required by applicable law or agreed to in writing, software
 * distributed under the License is distributed on an "AS IS" BASIS,
 * WITHOUT WARRANTIES OR CONDITIONS OF ANY KIND, either express or implied.
 * See the License for the specific language governing permissions and
 * limitations under the License.
 */

package interpreter_test

import (
	"fmt"
	"testing"

	"github.com/stretchr/testify/assert"
	"github.com/stretchr/testify/require"

	"github.com/onflow/cadence/runtime/common"
	"github.com/onflow/cadence/runtime/interpreter"
	"github.com/onflow/cadence/runtime/sema"
	"github.com/onflow/cadence/runtime/tests/checker"
	. "github.com/onflow/cadence/runtime/tests/utils"
)

func TestInterpretResourceReferenceInstanceOf(t *testing.T) {

	t.Parallel()

	inter := parseCheckAndInterpret(t, `
        resource R {}

        fun test(): Bool {
            let r <- create R()
            let ref = &r as &R
            let isInstance = ref.isInstance(Type<@R>())
            destroy r
            return isInstance
        }
    `)

	value, err := inter.Invoke("test")
	require.NoError(t, err)

	AssertValuesEqual(
		t,
		inter,
		interpreter.TrueValue,
		value,
	)
}

func TestInterpretResourceReferenceFieldComparison(t *testing.T) {

	t.Parallel()

	inter := parseCheckAndInterpret(t, `
        resource R {
            let n: Int
            init() {
                self.n = 1
            }
        }

        fun test(): Bool {
            let r <- create R()
            let ref = &r as &R
            let isOne = ref.n == 1
            destroy r
            return isOne
        }
    `)

	value, err := inter.Invoke("test")
	require.NoError(t, err)

	AssertValuesEqual(
		t,
		inter,
		interpreter.TrueValue,
		value,
	)
}

func TestInterpretContainerVariance(t *testing.T) {

	t.Parallel()

	t.Run("invocation of struct function, reference", func(t *testing.T) {

		t.Parallel()

		inter := parseCheckAndInterpret(t, `
          struct S1 {
              access(all) fun getSecret(): Int {
                  return 0
              }
          }

          struct S2 {
              access(self) fun getSecret(): Int {
                  return 42
              }
          }

          fun test(): Int {
              let dict: {Int: &S1} = {}
              let dictRef = &dict as auth(Mutate) &{Int: &AnyStruct}

              let s2 = S2()
              dictRef[0] = &s2 as &AnyStruct

              return dict.values[0].getSecret()
          }
        `)

		_, err := inter.Invoke("test")
		RequireError(t, err)

		var containerMutationErr interpreter.ContainerMutationError
		require.ErrorAs(t, err, &containerMutationErr)
	})

	t.Run("invocation of struct function, value", func(t *testing.T) {

		t.Parallel()

		inter := parseCheckAndInterpret(t, `
          struct S1 {
              access(all) fun getSecret(): Int {
                  return 0
              }
          }

          struct S2 {
              access(self) fun getSecret(): Int {
                  return 42
              }
          }

          fun test(): Int {
              let dict: {Int: S1} = {}
              let dictRef = &dict as auth(Mutate) &{Int: AnyStruct}

              dictRef[0] = S2()

              return dict.values[0].getSecret()
          }
        `)

		_, err := inter.Invoke("test")
		RequireError(t, err)

		var containerMutationErr interpreter.ContainerMutationError
		require.ErrorAs(t, err, &containerMutationErr)
	})

	t.Run("field read, reference", func(t *testing.T) {

		t.Parallel()

		inter := parseCheckAndInterpret(t, `
         struct S1 {
             var value: Int

             init() {
                 self.value = 0
             }
         }

         struct S2 {
             access(self) var value: Int

             init() {
                 self.value = 1
             }
         }

         fun test(): Int {
             let dict: {Int: &S1} = {}
             let dictRef = &dict as auth(Mutate) &{Int: &AnyStruct}

             let s2 = S2()
             dictRef[0] = &s2 as &AnyStruct

             return dict.values[0].value
         }
       `)

		_, err := inter.Invoke("test")
		RequireError(t, err)

		var containerMutationError interpreter.ContainerMutationError
		require.ErrorAs(t, err, &containerMutationError)
	})

	t.Run("field read, value", func(t *testing.T) {

		t.Parallel()

		inter := parseCheckAndInterpret(t, `
         struct S1 {
             var value: Int

             init() {
                 self.value = 0
             }
         }

         struct S2 {
             access(self) var value: Int

             init() {
                 self.value = 1
             }
         }

         fun test(): Int {
             let dict: {Int: S1} = {}
             let dictRef = &dict as auth(Mutate) &{Int: AnyStruct}

             dictRef[0] = S2()

             return dict.values[0].value
         }
       `)

		_, err := inter.Invoke("test")
		RequireError(t, err)

		var containerMutationError interpreter.ContainerMutationError
		require.ErrorAs(t, err, &containerMutationError)
	})

	t.Run("field write, reference", func(t *testing.T) {

		t.Parallel()

		inter := parseCheckAndInterpret(t, `
          struct S1 {
              var value: Int

              init() {
                  self.value = 0
              }
          }

          struct S2 {
              // field is only publicly readable, not writeable
              access(all) var value: Int

              init() {
                  self.value = 0
              }
          }

          fun test() {
              let dict: {Int: &S1} = {}

              let s2 = S2()

              let dictRef = &dict as auth(Mutate) &{Int: &AnyStruct}
              dictRef[0] = &s2 as &AnyStruct

              dict.values[0].value = 1

             // NOTE: intentionally not reading,
             // the test checks writes
          }
        `)

		_, err := inter.Invoke("test")
		RequireError(t, err)

		var containerMutationError interpreter.ContainerMutationError
		require.ErrorAs(t, err, &containerMutationError)
	})

	t.Run("field write, value", func(t *testing.T) {

		t.Parallel()

		inter := parseCheckAndInterpret(t, `
          struct S1 {
              var value: Int

              init() {
                  self.value = 0
              }
          }

          struct S2 {
              // field is only publicly readable, not writeable
              access(all) var value: Int

              init() {
                  self.value = 0
              }
          }

          fun test() {
              let dict: {Int: S1} = {}
              let dictRef = &dict as auth(Mutate) &{Int: AnyStruct}

              dictRef[0] = S2()

              dict.values[0].value = 1

             // NOTE: intentionally not reading,
             // the test checks writes
          }
        `)

		_, err := inter.Invoke("test")
		RequireError(t, err)

		var containerMutationError interpreter.ContainerMutationError
		require.ErrorAs(t, err, &containerMutationError)
	})

	t.Run("value transfer", func(t *testing.T) {

		t.Parallel()

		inter := parseCheckAndInterpret(t, `
          struct S1 {}

          struct S2 {}

          fun test() {
              let dict: {Int: S1} = {}

              let s2 = S2()

              let dictRef = &dict as auth(Mutate) &{Int: AnyStruct}
              dictRef[0] = s2

              let x = dict.values[0]
          }
        `)

		_, err := inter.Invoke("test")
		RequireError(t, err)

		var containerMutationError interpreter.ContainerMutationError
		require.ErrorAs(t, err, &containerMutationError)
	})

	t.Run("invocation of function, value", func(t *testing.T) {

		t.Parallel()

		inter := parseCheckAndInterpret(t, `
          fun f1(): Int {
              return 0
          }

          fun f2(): String {
              return "0"
          }

          fun test(): Int {
              let dict: {Int: fun(): Int} = {}
              let dictRef = &dict as auth(Mutate) &{Int: AnyStruct}

              dictRef[0] = f2

              return dict.values[0]()
          }
        `)

		_, err := inter.Invoke("test")
		RequireError(t, err)

		var containerMutationError interpreter.ContainerMutationError
		require.ErrorAs(t, err, &containerMutationError)
	})

	t.Run("interpreted function argument", func(t *testing.T) {

		t.Parallel()

		inter := parseCheckAndInterpret(t, `
          fun f(_ value: [UInt8]) {}

          fun test() {
              let dict: {Int: [UInt8]} = {}
              let dictRef = &dict as auth(Mutate) &{Int: AnyStruct}

              dictRef[0] = "not an [UInt8] array, but a String"

              f(dict.values[0])
          }
        `)

		_, err := inter.Invoke("test")
		RequireError(t, err)

		var containerMutationError interpreter.ContainerMutationError
		require.ErrorAs(t, err, &containerMutationError)
	})

	t.Run("native function argument", func(t *testing.T) {

		t.Parallel()

		inter := parseCheckAndInterpret(t, `
          fun f(_ value: [UInt8]) {}

          fun test() {
              let dict: {Int: [UInt8]} = {}
              let dictRef = &dict as auth(Mutate) &{Int: AnyStruct}

              dictRef[0] = "not an [UInt8] array, but a String"

              String.encodeHex(dict.values[0])
          }
        `)

		_, err := inter.Invoke("test")
		RequireError(t, err)

		var containerMutationError interpreter.ContainerMutationError
		require.ErrorAs(t, err, &containerMutationError)
	})
}

func TestInterpretReferenceExpressionOfOptional(t *testing.T) {

	t.Parallel()

	t.Run("resource", func(t *testing.T) {

		t.Parallel()

		inter := parseCheckAndInterpret(t, `
          resource R {}

          let r: @R? <- create R()
          let ref = &r as &R?
        `)

		value := inter.Globals.Get("ref").GetValue(inter)
		require.IsType(t, &interpreter.SomeValue{}, value)

		innerValue := value.(*interpreter.SomeValue).
			InnerValue(inter, interpreter.EmptyLocationRange)
		require.IsType(t, &interpreter.EphemeralReferenceValue{}, innerValue)
	})

	t.Run("struct", func(t *testing.T) {

		t.Parallel()

		inter := parseCheckAndInterpret(t, `
          struct S {}

          let s: S? = S()
          let ref = &s as &S?
        `)

		value := inter.Globals.Get("ref").GetValue(inter)
		require.IsType(t, &interpreter.SomeValue{}, value)

		innerValue := value.(*interpreter.SomeValue).
			InnerValue(inter, interpreter.EmptyLocationRange)
		require.IsType(t, &interpreter.EphemeralReferenceValue{}, innerValue)
	})

	t.Run("non-composite", func(t *testing.T) {

		t.Parallel()

		inter := parseCheckAndInterpret(t, `
          let i: Int? = 1
          let ref = &i as &Int?
        `)

		value := inter.Globals.Get("ref").GetValue(inter)
		require.IsType(t, &interpreter.SomeValue{}, value)

		innerValue := value.(*interpreter.SomeValue).
			InnerValue(inter, interpreter.EmptyLocationRange)
		require.IsType(t, &interpreter.EphemeralReferenceValue{}, innerValue)
	})

	t.Run("as optional, some", func(t *testing.T) {

		t.Parallel()

		inter := parseCheckAndInterpret(t, `
          let i: Int? = 1
          let ref = &i as &Int?
        `)

		value := inter.Globals.Get("ref").GetValue(inter)
		require.IsType(t, &interpreter.SomeValue{}, value)

		innerValue := value.(*interpreter.SomeValue).
			InnerValue(inter, interpreter.EmptyLocationRange)
		require.IsType(t, &interpreter.EphemeralReferenceValue{}, innerValue)
	})

	t.Run("as optional, nil", func(t *testing.T) {

		t.Parallel()

		inter := parseCheckAndInterpret(t, `
          let i: Int? = nil
          let ref = &i as &Int?
        `)

		value := inter.Globals.Get("ref").GetValue(inter)
		require.IsType(t, interpreter.Nil, value)
	})
}

func TestInterpretResourceReferenceInvalidationOnMove(t *testing.T) {

	t.Parallel()

	errorHandler := func(tt *testing.T) func(err error) {
		return func(err error) {
			errors := checker.RequireCheckerErrors(tt, err, 1)
			invalidatedRefError := &sema.InvalidatedResourceReferenceError{}
			assert.ErrorAs(tt, errors[0], &invalidatedRefError)
		}
	}

	t.Run("stack to account", func(t *testing.T) {

		t.Parallel()

		address := interpreter.NewUnmeteredAddressValueFromBytes([]byte{42})

		inter, _ := testAccountWithErrorHandler(t, address, true, nil, `
            resource R {
                access(all) var id: Int

                access(all) fun setID(_ id: Int) {
                    self.id = id
                }

                init() {
                    self.id = 1
                }
            }

            fun test() {
                let r <-create R()
                let ref = &r as &R

                // Move the resource into the account
                account.storage.save(<-r, to: /storage/r)

                // Update the reference
                ref.setID(2)
            }`, sema.Config{}, errorHandler(t))

		_, err := inter.Invoke("test")
		RequireError(t, err)
		require.ErrorAs(t, err, &interpreter.InvalidatedResourceReferenceError{})
	})

	t.Run("stack to account readonly", func(t *testing.T) {

		t.Parallel()

		address := interpreter.NewUnmeteredAddressValueFromBytes([]byte{42})

		inter, _ := testAccountWithErrorHandler(t, address, true, nil, `
            resource R {
                access(all) var id: Int

                init() {
                    self.id = 1
                }
            }

            fun test() {
                let r <-create R()
                let ref = &r as &R

                // Move the resource into the account
                account.storage.save(<-r, to: /storage/r)

                // 'Read' a field from the reference
                let id = ref.id
            }`, sema.Config{}, errorHandler(t))

		_, err := inter.Invoke("test")
		RequireError(t, err)
		require.ErrorAs(t, err, &interpreter.InvalidatedResourceReferenceError{})
	})

	t.Run("account to stack", func(t *testing.T) {

		t.Parallel()

		inter := parseCheckAndInterpret(t, `
            resource R {
                access(all) var id: Int

                access(all) fun setID(_ id: Int) {
                    self.id = id
                }

                init() {
                    self.id = 1
                }
            }

            fun test(target: auth(Mutate) &[R]) {
                target.append(<- create R())

                // Take reference while in the account
                let ref = target[0]

                // Move the resource out of the account onto the stack
                let movedR <- target.remove(at: 0)

                // Update the reference
                ref.setID(2)

                destroy movedR
            }
        `)

		address := common.Address{0x1}

		rType := checker.RequireGlobalType(t, inter.Program.Elaboration, "R").(*sema.CompositeType)

		array := interpreter.NewArrayValue(
			inter,
			interpreter.EmptyLocationRange,
			&interpreter.VariableSizedStaticType{
				Type: interpreter.ConvertSemaToStaticType(nil, rType),
			},
			address,
		)

		arrayRef := interpreter.NewUnmeteredEphemeralReferenceValue(
			inter,
			interpreter.NewEntitlementSetAuthorization(
				nil,
				func() []common.TypeID { return []common.TypeID{"Mutate"} },
				1,
				sema.Conjunction,
			),
			array,
			&sema.VariableSizedType{
				Type: rType,
			},
			interpreter.EmptyLocationRange,
		)

		_, err := inter.Invoke("test", arrayRef)
		RequireError(t, err)
		require.ErrorAs(t, err, &interpreter.InvalidatedResourceReferenceError{})
	})

	t.Run("stack to stack", func(t *testing.T) {

		t.Parallel()

		inter, err := parseCheckAndInterpretWithOptions(
			t,
			`
            resource R {
                access(all) var id: Int

                access(all) fun setID(_ id: Int) {
                    self.id = id
                }

                init() {
                    self.id = 1
                }
            }

            fun test() {
                let r1 <-create R()
                let ref = &r1 as &R

                // Move the resource onto the same stack
                let r2 <- r1

                // Update the reference
                ref.setID(2)

                destroy r2
            }`,

			ParseCheckAndInterpretOptions{
				HandleCheckerError: errorHandler(t),
			},
		)
		require.NoError(t, err)

		_, err = inter.Invoke("test")
		RequireError(t, err)
		require.ErrorAs(t, err, &interpreter.InvalidatedResourceReferenceError{})
	})

	t.Run("one account to another account", func(t *testing.T) {

		t.Parallel()

		inter := parseCheckAndInterpret(t, `
            resource R {
                access(all) var id: Int

                access(all) fun setID(_ id: Int) {
                    self.id = id
                }

                init() {
                    self.id = 1
                }
            }

            fun test(target1: auth(Mutate) &[R], target2: auth(Mutate) &[R]) {
                target1.append(<- create R())

                // Take reference while in the account_1
                let ref = target1[0]

                // Move the resource out of the account_1 into the account_2
                target2.append(<- target1.remove(at: 0))

                // Update the reference
                ref.setID(2)
            }
        `)

		rType := checker.RequireGlobalType(t, inter.Program.Elaboration, "R").(*sema.CompositeType)

		// Resource array in account 0x01

		array1 := interpreter.NewArrayValue(
			inter,
			interpreter.EmptyLocationRange,
			&interpreter.VariableSizedStaticType{
				Type: interpreter.ConvertSemaToStaticType(nil, rType),
			},
			common.Address{0x1},
		)

		arrayRef1 := interpreter.NewUnmeteredEphemeralReferenceValue(
			inter,
			interpreter.NewEntitlementSetAuthorization(
				nil,
				func() []common.TypeID { return []common.TypeID{"Mutate"} },
				1,
				sema.Conjunction,
			),
			array1,
			&sema.VariableSizedType{
				Type: rType,
			},
			interpreter.EmptyLocationRange,
		)

		// Resource array in account 0x02

		array2 := interpreter.NewArrayValue(
			inter,
			interpreter.EmptyLocationRange,
			&interpreter.VariableSizedStaticType{
				Type: interpreter.ConvertSemaToStaticType(nil, rType),
			},
			common.Address{0x2},
		)

		arrayRef2 := interpreter.NewUnmeteredEphemeralReferenceValue(
			inter,
			interpreter.NewEntitlementSetAuthorization(
				nil,
				func() []common.TypeID { return []common.TypeID{"Mutate"} },
				1,
				sema.Conjunction,
			),
			array2,
			&sema.VariableSizedType{
				Type: rType,
			},
			interpreter.EmptyLocationRange,
		)

		_, err := inter.Invoke("test", arrayRef1, arrayRef2)
		RequireError(t, err)
		require.ErrorAs(t, err, &interpreter.InvalidatedResourceReferenceError{})
	})

	t.Run("account to stack to same account", func(t *testing.T) {

		t.Parallel()

		inter := parseCheckAndInterpret(t, `
            resource R {
                access(all) var id: Int

                access(all) fun setID(_ id: Int) {
                    self.id = id
                }

                init() {
                    self.id = 1
                }
            }

            fun test(target: auth(Mutate) &[R]): Int {
                target.append(<- create R())

                // Take reference while in the account
                let ref = target[0]

                // Move the resource out of the account onto the stack. This should invalidate the reference.
                let movedR <- target.remove(at: 0)

                // Append an extra resource just to force an index change
                target.append(<- create R())

                // Move the resource back into the account (now at a different index)
                // Despite the resource being back in its original account, reference is still invalid.
                target.append(<- movedR)

                // Update the reference
                ref.setID(2)

                return target[1].id
            }
        `)

		address := common.Address{0x1}

		rType := checker.RequireGlobalType(t, inter.Program.Elaboration, "R").(*sema.CompositeType)

		array := interpreter.NewArrayValue(
			inter,
			interpreter.EmptyLocationRange,
			&interpreter.VariableSizedStaticType{
				Type: interpreter.ConvertSemaToStaticType(nil, rType),
			},
			address,
		)

		arrayRef := interpreter.NewUnmeteredEphemeralReferenceValue(
			inter,
			interpreter.NewEntitlementSetAuthorization(
				nil,
				func() []common.TypeID { return []common.TypeID{"Mutate"} },
				1,
				sema.Conjunction,
			),
			array,
			&sema.VariableSizedType{
				Type: rType,
			},
			interpreter.EmptyLocationRange,
		)

		_, err := inter.Invoke("test", arrayRef)
		RequireError(t, err)
		require.ErrorAs(t, err, &interpreter.InvalidatedResourceReferenceError{})
	})

	t.Run("account to stack storage reference", func(t *testing.T) {

		t.Parallel()

		address := interpreter.NewUnmeteredAddressValueFromBytes([]byte{42})

		inter, _ := testAccount(t, address, true, nil, `
            resource R {
                access(all) var id: Int

                access(all) fun setID(_ id: Int) {
                    self.id = id
                }

                init() {
                    self.id = 1
                }
            }

             fun test() {
                let r1 <-create R()
                account.storage.save(<-r1, to: /storage/r)

                let r1Ref = account.storage.borrow<&R>(from: /storage/r)!

                let r2 <- account.storage.load<@R>(from: /storage/r)!

                r1Ref.setID(2)
                destroy r2
            }`, sema.Config{})

		_, err := inter.Invoke("test")
		RequireError(t, err)
		require.ErrorAs(t, err, &interpreter.DereferenceError{})
	})

	t.Run("multiple references with moves", func(t *testing.T) {

		t.Parallel()

		inter, err := parseCheckAndInterpretWithOptions(t, `
            resource R {
                access(all) var id: Int

                init() {
                    self.id = 5
                }
            }

            var ref1: &R? = nil
            var ref2: &R? = nil
            var ref3: &R? = nil

            fun setup(collection: auth(Mutate) &[R]) {
                collection.append(<- create R())

                // Take reference while in the account
                ref1 = collection[0]

                // Move the resource out of the account onto the stack. This should invalidate ref1.
                let movedR <- collection.remove(at: 0)

                // Take a reference while on stack
                ref2 = &movedR as &R

                // Append an extra resource just to force an index change
                collection.append(<- create R())

                // Move the resource again into the account (now at a different index)
                collection.append(<- movedR)

                // Take another reference
                ref3 = collection[1]
            }

            fun getRef1Id(): Int {
                return ref1!.id
            }

            fun getRef2Id(): Int {
                return ref2!.id
            }

            fun getRef3Id(): Int {
                return ref3!.id
            }
        `,
			ParseCheckAndInterpretOptions{
				HandleCheckerError: errorHandler(t),
			},
		)
		require.NoError(t, err)

		address := common.Address{0x1}

		rType := checker.RequireGlobalType(t, inter.Program.Elaboration, "R").(*sema.CompositeType)

		array := interpreter.NewArrayValue(
			inter,
			interpreter.EmptyLocationRange,
			&interpreter.VariableSizedStaticType{
				Type: interpreter.ConvertSemaToStaticType(nil, rType),
			},
			address,
		)

		arrayRef := interpreter.NewUnmeteredEphemeralReferenceValue(
			inter,
			interpreter.NewEntitlementSetAuthorization(
				nil,
				func() []common.TypeID { return []common.TypeID{"Mutate"} },
				1,
				sema.Conjunction,
			),
			array,
			&sema.VariableSizedType{
				Type: rType,
			},
			interpreter.EmptyLocationRange,
		)

		_, err = inter.Invoke("setup", arrayRef)
		require.NoError(t, err)

		// First reference must be invalid
		_, err = inter.Invoke("getRef1Id")
		RequireError(t, err)
		assert.ErrorAs(t, err, &interpreter.InvalidatedResourceReferenceError{})

		// Second reference must be invalid
		_, err = inter.Invoke("getRef2Id")
		RequireError(t, err)
		assert.ErrorAs(t, err, &interpreter.InvalidatedResourceReferenceError{})

		// Third reference must be valid
		result, err := inter.Invoke("getRef3Id")
		assert.NoError(t, err)
		AssertValuesEqual(
			t,
			inter,
			interpreter.NewUnmeteredIntValueFromInt64(5),
			result,
		)
	})

	t.Run("ref source is field", func(t *testing.T) {

		t.Parallel()

		inter := parseCheckAndInterpret(
			t,
			`
            access(all) fun test() {
                let r <- create R()
                let s = S()
                s.setB(&r as &R)

                let x = s.b!     // get reference from a struct field
                let movedR <- r  // move the resource
                x.a

                destroy movedR
            }

            access(all) resource R {
                access(all) let a: Int

                init() {
                    self.a = 5
                }
            }

            access(all) struct S {
                access(all) var b: &R?

                access(all) fun setB(_ b: &R) {
                    self.b = b
                }

                init() {
                    self.b = nil
                }
            }`,
		)

		_, err := inter.Invoke("test")
		RequireError(t, err)
		require.ErrorAs(t, err, &interpreter.InvalidatedResourceReferenceError{})
	})

	t.Run("ref target is field", func(t *testing.T) {

		t.Parallel()

		inter := parseCheckAndInterpret(
			t,
			`
            access(all) fun test() {
                let r <- create R()
                let s = S()

                s.setB(&r as &R)  // assign reference to a struct field
                let movedR <- r  // move the resource
                s.b!.a

                destroy movedR
            }

            access(all) resource R {
                access(all) let a: Int

                init() {
                    self.a = 5
                }
            }

            access(all) struct S {
                access(all) var b: &R?

                access(all) fun setB(_ b: &R) {
                    self.b = b
                }

                init() {
                    self.b = nil
                }
            }`,
		)

		_, err := inter.Invoke("test")
		RequireError(t, err)
		require.ErrorAs(t, err, &interpreter.InvalidatedResourceReferenceError{})
	})

	t.Run("resource is array element", func(t *testing.T) {

		t.Parallel()

		inter := parseCheckAndInterpret(
			t,
			`
            resource R {
                access(all) var id: Int

                access(all) fun setID(_ id: Int) {
                    self.id = id
                }

                init() {
                    self.id = 1
                }
            }

            fun test() {
                let array <- [<- create R()]
                let ref = &array[0] as &R

                // remove the resource from array
                let r <- array.remove(at: 0)

                // Update the reference
                ref.setID(2)

                destroy r
                destroy array
            }`,
		)

		_, err := inter.Invoke("test")
		RequireError(t, err)
		require.ErrorAs(t, err, &interpreter.InvalidatedResourceReferenceError{})
	})

	t.Run("resource is dictionary entry", func(t *testing.T) {

		t.Parallel()

		inter := parseCheckAndInterpret(
			t,
			`
            resource R {
                access(all) var id: Int

                access(all) fun setID(_ id: Int) {
                    self.id = id
                }

                init() {
                    self.id = 1
                }
            }

            fun test() {
                let dictionary <- {0: <- create R()}
                let ref = (&dictionary[0] as &R?)!

                // remove the resource from array
                let r <- dictionary.remove(key: 0)

                // Update the reference
                ref.setID(2)

                destroy r
                destroy dictionary
            }`,
		)

		_, err := inter.Invoke("test")
		RequireError(t, err)
		require.ErrorAs(t, err, &interpreter.InvalidatedResourceReferenceError{})
	})

	t.Run("nested resource in composite", func(t *testing.T) {
		t.Parallel()

		inter := parseCheckAndInterpret(t, `
            resource Foo {
                let id: UInt8  // non resource typed field
                let bar: @Bar   // resource typed field
                init() {
                    self.id = 1
                    self.bar <-create Bar()
                }
            }

            resource Bar {
                let baz: @Baz
                init() {
                    self.baz <-create Baz()
                }
            }

            resource Baz {
                let id: UInt8
                init() {
                    self.id = 1
                }
            }

            fun main() {
                var foo <- create Foo()

                // Get a reference to the inner resource.
                // Function call is just to trick the checker.
                var bazRef = getRef(&foo.bar.baz as &Baz)

                // Move the outer resource
                var foo2 <- foo

                // Access the moved resource
                bazRef.id

                destroy foo2
            }

            fun getRef(_ ref: &Baz): &Baz {
                return ref
            }
        `,
		)

		_, err := inter.Invoke("main")
		RequireError(t, err)
		require.ErrorAs(t, err, &interpreter.InvalidatedResourceReferenceError{})
	})

	t.Run("nested resource in dictionary", func(t *testing.T) {
		t.Parallel()

		inter := parseCheckAndInterpret(t, `
            resource Foo {}

            fun main() {
                var dict <- {"levelOne": <- {"levelTwo": <- create Foo()}}

                // Get a reference to the inner resource.
                // Function call is just to trick the checker.
                var dictRef = getRef(&dict["levelOne"] as &{String: Foo}?)!

                // Move the outer resource
                var dict2 <- dict

                // Access the inner moved resource
                var fooRef = dictRef["levelTwo"]

                destroy dict2
            }

            fun getRef(_ ref: &{String: Foo}?): &{String: Foo}? {
                return ref
            }
        `,
		)

		_, err := inter.Invoke("main")
		RequireError(t, err)
		require.ErrorAs(t, err, &interpreter.InvalidatedResourceReferenceError{})
	})

	t.Run("nested resource in array", func(t *testing.T) {
		t.Parallel()

		inter := parseCheckAndInterpret(t, `
            resource Foo {}

            fun main() {
                var array <- [<-[<- create Foo()]]

                // Get a reference to the inner resource.
                // Function call is just to trick the checker.
                var arrayRef = getRef(&array[0] as &[Foo])

                // Move the outer resource
                var array2 <- array

                // Access the inner moved resource
                var fooRef = arrayRef[0]

                destroy array2
            }

            fun getRef(_ ref: &[Foo]): &[Foo] {
                return ref
            }
        `,
		)

		_, err := inter.Invoke("main")
		RequireError(t, err)
		require.ErrorAs(t, err, &interpreter.InvalidatedResourceReferenceError{})
	})

	t.Run("nested optional resource", func(t *testing.T) {
		t.Parallel()

		inter := parseCheckAndInterpret(t, `
            resource Foo {
                let optionalBar: @Bar?
                init() {
                    self.optionalBar <-create Bar()
                }
            }

            resource Bar {
                let id: UInt8
                init() {
                    self.id = 1
                }
            }

            fun main() {
                var foo <- create Foo()

                // Get a reference to the inner resource.
                // Function call is just to trick the checker.
                var barRef = getRef(&foo.optionalBar as &Bar?)

                // Move the outer resource
                var foo2 <- foo

                // Access the moved resource
                barRef!.id

                destroy foo2
            }

            fun getRef(_ ref: &Bar?): &Bar? {
                return ref
            }
        `,
		)

		_, err := inter.Invoke("main")
		RequireError(t, err)
		require.ErrorAs(t, err, &interpreter.InvalidatedResourceReferenceError{})
	})

	t.Run("reference created by field access", func(t *testing.T) {
		t.Parallel()

		inter := parseCheckAndInterpret(t, `
            resource Foo {
                let bar: @Bar
                init() {
                    self.bar <-create Bar()
                }
            }

            resource Bar {
                let id: UInt8
                init() {
                    self.id = 1
                }
            }

            fun main() {
                var foo <- create Foo()
                var fooRef = &foo as &Foo

                // Get a reference to the inner resource.
                // Function call is just to trick the checker.
                var barRef = getRef(fooRef.bar)

                // Move the outer resource
                var foo2 <- foo

                // Access the moved resource
                barRef.id

                destroy foo2
            }

            fun getRef(_ ref: &Bar): &Bar {
                return ref
            }
        `,
		)

		_, err := inter.Invoke("main")
		RequireError(t, err)
		require.ErrorAs(t, err, &interpreter.InvalidatedResourceReferenceError{})
	})

	t.Run("reference created by index access", func(t *testing.T) {
		t.Parallel()

		inter := parseCheckAndInterpret(t, `
            resource Foo {
                let id: UInt8
                init() {
                    self.id = 1
                }
            }

            fun main() {
                let array <- [<- create Foo()]
                var arrayRef = &array as &[Foo]

                // Get a reference to the inner resource.
                // Function call is just to trick the checker.
                var fooRef = getRef(arrayRef[0])

                // Move the outer resource
                var array2 <- array

                // Access the moved resource
                fooRef.id

                destroy array2
            }

            fun getRef(_ ref: &Foo): &Foo {
                return ref
            }
        `,
		)

		_, err := inter.Invoke("main")
		RequireError(t, err)
		require.ErrorAs(t, err, &interpreter.InvalidatedResourceReferenceError{})
	})

	t.Run("reference created by field and index access", func(t *testing.T) {
		t.Parallel()

		inter := parseCheckAndInterpret(t, `
             resource Foo {
                let bar: @Bar
                init() {
                    self.bar <-create Bar()
                }
            }

            resource Bar {
                let id: UInt8
                init() {
                    self.id = 1
                }
            }

            fun main() {
                let array <- [<- create Foo()]
                var arrayRef = &array as &[Foo]

                // Get a reference to the inner resource.
                // Function call is just to trick the checker.
                var barRef = getRef(arrayRef[0].bar)

                // Move the outer resource
                var array2 <- array

                // Access the moved resource
                barRef.id

                destroy array2
            }

            fun getRef(_ ref: &Bar): &Bar {
                return ref
            }
        `,
		)

		_, err := inter.Invoke("main")
		RequireError(t, err)
		require.ErrorAs(t, err, &interpreter.InvalidatedResourceReferenceError{})
	})

	t.Run("downcasted reference", func(t *testing.T) {
		t.Parallel()

		inter := parseCheckAndInterpret(t, `
             resource Foo {
                let id: UInt8
                init() {
                    self.id = 1
                }
            }

            fun main() {
                var foo <- create Foo()
                var fooRef = &foo as &Foo

                var anyStruct: AnyStruct = fooRef

                var downCastedRef = anyStruct as! &Foo

                // Move the outer resource
                var foo2 <- foo

                // Access the moved resource
                downCastedRef.id

                destroy foo2
            }
        `,
		)

		_, err := inter.Invoke("main")
		RequireError(t, err)
		require.ErrorAs(t, err, &interpreter.InvalidatedResourceReferenceError{})
	})
}

func TestInterpretResourceReferenceInvalidationOnDestroy(t *testing.T) {

	t.Parallel()

	errorHandler := func(tt *testing.T) func(err error) {
		return func(err error) {
			errors := checker.RequireCheckerErrors(tt, err, 1)
			invalidatedRefError := &sema.InvalidatedResourceReferenceError{}
			assert.ErrorAs(tt, errors[0], &invalidatedRefError)
		}
	}

	t.Run("on stack", func(t *testing.T) {

		t.Parallel()

		address := interpreter.NewUnmeteredAddressValueFromBytes([]byte{42})

		inter, _ := testAccountWithErrorHandler(t, address, true, nil, `
            resource R {
                access(all) var id: Int

                access(all) fun setID(_ id: Int) {
                    self.id = id
                }

                init() {
                    self.id = 1
                }
            }

            fun test() {
                let r <-create R()
                let ref = &r as &R

                destroy r

                // Update the reference
                ref.setID(2)
            }`, sema.Config{}, errorHandler(t))

		_, err := inter.Invoke("test")
		RequireError(t, err)
		require.ErrorAs(t, err, &interpreter.InvalidatedResourceReferenceError{})
	})

	t.Run("ref source is field", func(t *testing.T) {

		t.Parallel()

		inter := parseCheckAndInterpret(
			t,
			`
            access(all) fun test() {
                let r <- create R()
                let s = S()
                s.setB(&r as &R)

                let x = s.b!     // get reference from a struct field
                destroy r        // destroy the resource
                x.a
            }

            access(all) resource R {
                access(all) let a: Int

                init() {
                    self.a = 5
                }
            }

            access(all) struct S {
                access(all) var b: &R?

                access(all) fun setB(_ b: &R) {
                    self.b = b
                }

                init() {
                    self.b = nil
                }
            }`,
		)

		_, err := inter.Invoke("test")
		RequireError(t, err)
		require.ErrorAs(t, err, &interpreter.InvalidatedResourceReferenceError{})

	})
}

func TestInterpretReferenceTrackingOnInvocation(t *testing.T) {
	t.Parallel()

	inter := parseCheckAndInterpret(t, `
      access(all) resource Foo {

          access(all) let id: UInt8

          init() {
              self.id = 12
          }

          access(all) fun something() {}
      }

      fun returnSameRef(_ ref: &Foo): &Foo {
          return ref
      }

      fun main() {
          var foo <- create Foo()
          var fooRef = &foo as &Foo

          // Invocation should not un-track the reference
          fooRef.something()

          // just to trick the checker
          fooRef = returnSameRef(fooRef)

          // Moving the resource should update the tracking
          var newFoo <- foo

            fooRef.id

            destroy newFoo
      }
    `)

	_, err := inter.Invoke("main")
	RequireError(t, err)

	require.ErrorAs(t, err, &interpreter.InvalidatedResourceReferenceError{})
}

func TestInterpretInvalidReferenceToOptionalConfusion(t *testing.T) {

	t.Parallel()

	inter := parseCheckAndInterpret(t, `
      struct S {
         fun foo() {}
      }

      fun main() {
        let y: AnyStruct? = nil
        let z: AnyStruct = y
        let ref = &z as &AnyStruct
        let s = ref as! &S
        s.foo()
      }
    `)

	_, err := inter.Invoke("main")
	RequireError(t, err)

	require.ErrorAs(t, err, &interpreter.ForceCastTypeMismatchError{})
}

func TestInterpretReferenceToOptional(t *testing.T) {

	t.Parallel()

	inter := parseCheckAndInterpret(t, `
      fun main(): AnyStruct {
        let y: Int? = nil
        let z: AnyStruct = y
        return &z as &AnyStruct
      }
    `)

	value, err := inter.Invoke("main")
	require.NoError(t, err)

	AssertValuesEqual(
		t,
		inter,
		&interpreter.EphemeralReferenceValue{
			Value:         interpreter.Nil,
			BorrowedType:  sema.AnyStructType,
			Authorization: interpreter.UnauthorizedAccess,
		},
		value,
	)
}

func TestInterpretInvalidatedReferenceToOptional(t *testing.T) {
	t.Parallel()

	inter := parseCheckAndInterpret(t, `
        resource Foo {}

        fun main(): AnyStruct {
            let y: @Foo? <- create Foo()
            let z: @AnyResource <- y

            var ref1 = &z as &AnyResource

            var ref2 = returnSameRef(ref1)

            destroy z
            return ref2
        }

        fun returnSameRef(_ ref: &AnyResource): &AnyResource {
            return ref
        }
    `)

	_, err := inter.Invoke("main")
	RequireError(t, err)

	require.ErrorAs(t, err, &interpreter.InvalidatedResourceReferenceError{})
}

func TestInterpretReferenceToReference(t *testing.T) {
	t.Parallel()

	t.Run("basic", func(t *testing.T) {

		t.Parallel()

		inter, err := parseCheckAndInterpretWithOptions(t, `
            fun main() {
                let x = &1 as &Int
                let y = &x as & &Int
            }
        `, ParseCheckAndInterpretOptions{
			HandleCheckerError: func(err error) {
				errs := checker.RequireCheckerErrors(t, err, 1)
				require.IsType(t, &sema.NestedReferenceError{}, errs[0])
			},
		})
		require.NoError(t, err)

		_, err = inter.Invoke("main")
		RequireError(t, err)

		require.ErrorAs(t, err, &interpreter.NestedReferenceError{})
	})

	t.Run("upcast to anystruct", func(t *testing.T) {

		t.Parallel()

		inter := parseCheckAndInterpret(t, `
            fun main() {
                let x = &1 as &Int as AnyStruct
                let y = &x as &AnyStruct
            }
        `)

		_, err := inter.Invoke("main")
		RequireError(t, err)

		require.ErrorAs(t, err, &interpreter.NestedReferenceError{})
	})

	t.Run("optional", func(t *testing.T) {

		t.Parallel()

		inter, err := parseCheckAndInterpretWithOptions(t, `
            fun main() {
                let x: (&Int)? = &1 as &Int
                let y: (&(&Int))? = &x 
            }
        `, ParseCheckAndInterpretOptions{
			HandleCheckerError: func(err error) {
				errs := checker.RequireCheckerErrors(t, err, 1)
				require.IsType(t, &sema.NestedReferenceError{}, errs[0])
			},
		})
		require.NoError(t, err)

		_, err = inter.Invoke("main")
		RequireError(t, err)

		require.ErrorAs(t, err, &interpreter.NestedReferenceError{})
	})

	t.Run("upcast to optional anystruct", func(t *testing.T) {

		t.Parallel()

		inter := parseCheckAndInterpret(t, `
            fun main() {
                let x = &1 as &Int as AnyStruct?
                let y = &x as &AnyStruct?
            }
        `)

		_, err := inter.Invoke("main")
		RequireError(t, err)

		require.ErrorAs(t, err, &interpreter.NestedReferenceError{})
	})

	t.Run("reference to storage reference", func(t *testing.T) {

		t.Parallel()

		address := interpreter.NewUnmeteredAddressValueFromBytes([]byte{42})

		inter, _ := testAccount(t, address, true, nil, `
            resource R {}

            fun test(): Void {

                let r <- [<- create R()]
                account.storage.save(<-r, to: /storage/foo)
                let unauthRef = account.storage.borrow<&[R]>(from: /storage/foo)!

                let maskedUnauthRef = unauthRef as AnyStruct
                let doubleRef = &maskedUnauthRef as auth(Mutate) &AnyStruct
                let typedDoubleRef : auth(Mutate) &(&[R]) = doubleRef as! auth(Mutate) &(&[R])
            }`, sema.Config{})

		_, err := inter.Invoke("test")
		RequireError(t, err)
		require.ErrorAs(t, err, &interpreter.NestedReferenceError{})
	})

	t.Run("nested optional reference as AnyStruct", func(t *testing.T) {
		t.Parallel()

		inter := parseCheckAndInterpret(t, `
            fun main() {
                var array: [Foo] = []
                var optionalArrayRef: (&[Foo])? = &array as &[Foo]
                var anyStructValue = optionalArrayRef as AnyStruct
                var ref = &anyStructValue as &AnyStruct
            }

            struct Foo {}
        `)

		_, err := inter.Invoke("main")
		RequireError(t, err)
		require.ErrorAs(t, err, &interpreter.NestedReferenceError{})
	})
}

func TestInterpretDereference(t *testing.T) {
	t.Parallel()

	runTestCase := func(
		t *testing.T,
		name, code string,
		expectedValueFunc func(*interpreter.Interpreter) interpreter.Value,
	) {
		t.Run(name, func(t *testing.T) {
			t.Parallel()

			inter := parseCheckAndInterpret(t, code)

			value, err := inter.Invoke("main")
			require.NoError(t, err)

			AssertValuesEqual(
				t,
				inter,
				expectedValueFunc(inter),
				value,
			)
		})
	}

	t.Run("Integers", func(t *testing.T) {
		t.Parallel()

		expectedValues := map[sema.Type]interpreter.IntegerValue{
			sema.IntType:     interpreter.NewUnmeteredIntValueFromInt64(42),
			sema.UIntType:    interpreter.NewUnmeteredUIntValueFromUint64(42),
			sema.UInt8Type:   interpreter.NewUnmeteredUInt8Value(42),
			sema.UInt16Type:  interpreter.NewUnmeteredUInt16Value(42),
			sema.UInt32Type:  interpreter.NewUnmeteredUInt32Value(42),
			sema.UInt64Type:  interpreter.NewUnmeteredUInt64Value(42),
			sema.UInt128Type: interpreter.NewUnmeteredUInt128ValueFromUint64(42),
			sema.UInt256Type: interpreter.NewUnmeteredUInt256ValueFromUint64(42),
			sema.Word8Type:   interpreter.NewUnmeteredWord8Value(42),
			sema.Word16Type:  interpreter.NewUnmeteredWord16Value(42),
			sema.Word32Type:  interpreter.NewUnmeteredWord32Value(42),
			sema.Word64Type:  interpreter.NewUnmeteredWord64Value(42),
			sema.Word128Type: interpreter.NewUnmeteredWord128ValueFromUint64(42),
			sema.Word256Type: interpreter.NewUnmeteredWord256ValueFromUint64(42),
			sema.Int8Type:    interpreter.NewUnmeteredInt8Value(42),
			sema.Int16Type:   interpreter.NewUnmeteredInt16Value(42),
			sema.Int32Type:   interpreter.NewUnmeteredInt32Value(42),
			sema.Int64Type:   interpreter.NewUnmeteredInt64Value(42),
			sema.Int128Type:  interpreter.NewUnmeteredInt128ValueFromInt64(42),
			sema.Int256Type:  interpreter.NewUnmeteredInt256ValueFromInt64(42),
		}

		for _, typ := range sema.AllIntegerTypes {
			// Only test leaf types
			switch typ {
			case sema.IntegerType, sema.SignedIntegerType, sema.FixedSizeUnsignedIntegerType:
				continue
			}

			integerType := typ
			typString := typ.QualifiedString()

			runTestCase(
				t,
				typString,
				fmt.Sprintf(
					`
                        fun main(): %[1]s {
                            let x: &%[1]s = &42
                            return *x
                        }
                    `,
					integerType,
				),
				func(_ *interpreter.Interpreter) interpreter.Value {
					return expectedValues[integerType]
				},
			)
		}
	})

	t.Run("Fixed-point numbers", func(t *testing.T) {
		t.Parallel()

		expectedValues := map[sema.Type]interpreter.FixedPointValue{
			sema.UFix64Type: interpreter.NewUnmeteredUFix64Value(4224_000_000),
			sema.Fix64Type:  interpreter.NewUnmeteredFix64Value(4224_000_000),
		}

		for _, typ := range sema.AllFixedPointTypes {
			// Only test leaf types
			switch typ {
			case sema.FixedPointType, sema.SignedFixedPointType:
				continue
			}

			fixedPointType := typ
			typString := typ.QualifiedString()

			runTestCase(
				t,
				typString,
				fmt.Sprintf(
					`
                        fun main(): %[1]s {
                            let x: &%[1]s = &42.24
                            return *x
                        }
                    `,
					fixedPointType,
				),
				func(_ *interpreter.Interpreter) interpreter.Value {
					return expectedValues[fixedPointType]
				},
			)
		}
	})

	t.Run("Variable-sized array of integers", func(t *testing.T) {
		t.Parallel()

		for _, typ := range sema.AllIntegerTypes {
			// Only test leaf types
			switch typ {
			case sema.IntegerType, sema.SignedIntegerType, sema.FixedSizeUnsignedIntegerType:
				continue
			}

			integerType := typ
			typString := typ.QualifiedString()

			createArrayValue := func(
				inter *interpreter.Interpreter,
				innerStaticType interpreter.StaticType,
				values ...interpreter.Value,
			) interpreter.Value {
				return interpreter.NewArrayValue(
					inter,
					interpreter.EmptyLocationRange,
					&interpreter.VariableSizedStaticType{
						Type: innerStaticType,
					},
					common.ZeroAddress,
					values...,
				)
			}

			t.Run(fmt.Sprintf("[%s]", typString), func(t *testing.T) {
				inter := parseCheckAndInterpret(
					t,
					fmt.Sprintf(
						`
                            let originalArray: [%[1]s] = [1, 2, 3]

                            fun main(): [%[1]s] {
                                let ref: &[%[1]s] = &originalArray

                                // Even a temporary value shouldn't affect originalArray.
                                (*ref).append(4)

                                let deref = *ref
                                deref.append(4)
                                return deref
                            }
                        `,
						integerType,
					),
				)

				value, err := inter.Invoke("main")
				require.NoError(t, err)

				var expectedValue, expectedOriginalValue interpreter.Value
				switch integerType {
				// Int*
				case sema.IntType:
					expectedValue = createArrayValue(
						inter,
						interpreter.PrimitiveStaticTypeInt,
						interpreter.NewUnmeteredIntValueFromInt64(1),
						interpreter.NewUnmeteredIntValueFromInt64(2),
						interpreter.NewUnmeteredIntValueFromInt64(3),
						interpreter.NewUnmeteredIntValueFromInt64(4),
					)
					expectedOriginalValue = createArrayValue(
						inter,
						interpreter.PrimitiveStaticTypeInt,
						interpreter.NewUnmeteredIntValueFromInt64(1),
						interpreter.NewUnmeteredIntValueFromInt64(2),
						interpreter.NewUnmeteredIntValueFromInt64(3),
					)

				case sema.Int8Type:
					expectedValue = createArrayValue(
						inter,
						interpreter.PrimitiveStaticTypeInt8,
						interpreter.NewUnmeteredInt8Value(1),
						interpreter.NewUnmeteredInt8Value(2),
						interpreter.NewUnmeteredInt8Value(3),
						interpreter.NewUnmeteredInt8Value(4),
					)
					expectedOriginalValue = createArrayValue(
						inter,
						interpreter.PrimitiveStaticTypeInt8,
						interpreter.NewUnmeteredInt8Value(1),
						interpreter.NewUnmeteredInt8Value(2),
						interpreter.NewUnmeteredInt8Value(3),
					)

				case sema.Int16Type:
					expectedValue = createArrayValue(
						inter,
						interpreter.PrimitiveStaticTypeInt16,
						interpreter.NewUnmeteredInt16Value(1),
						interpreter.NewUnmeteredInt16Value(2),
						interpreter.NewUnmeteredInt16Value(3),
						interpreter.NewUnmeteredInt16Value(4),
					)
					expectedOriginalValue = createArrayValue(
						inter,
						interpreter.PrimitiveStaticTypeInt16,
						interpreter.NewUnmeteredInt16Value(1),
						interpreter.NewUnmeteredInt16Value(2),
						interpreter.NewUnmeteredInt16Value(3),
					)

				case sema.Int32Type:
					expectedValue = createArrayValue(
						inter,
						interpreter.PrimitiveStaticTypeInt32,
						interpreter.NewUnmeteredInt32Value(1),
						interpreter.NewUnmeteredInt32Value(2),
						interpreter.NewUnmeteredInt32Value(3),
						interpreter.NewUnmeteredInt32Value(4),
					)
					expectedOriginalValue = createArrayValue(
						inter,
						interpreter.PrimitiveStaticTypeInt32,
						interpreter.NewUnmeteredInt32Value(1),
						interpreter.NewUnmeteredInt32Value(2),
						interpreter.NewUnmeteredInt32Value(3),
					)

				case sema.Int64Type:
					expectedValue = createArrayValue(
						inter,
						interpreter.PrimitiveStaticTypeInt64,
						interpreter.NewUnmeteredInt64Value(1),
						interpreter.NewUnmeteredInt64Value(2),
						interpreter.NewUnmeteredInt64Value(3),
						interpreter.NewUnmeteredInt64Value(4),
					)
					expectedOriginalValue = createArrayValue(
						inter,
						interpreter.PrimitiveStaticTypeInt64,
						interpreter.NewUnmeteredInt64Value(1),
						interpreter.NewUnmeteredInt64Value(2),
						interpreter.NewUnmeteredInt64Value(3),
					)

				case sema.Int128Type:
					expectedValue = createArrayValue(
						inter,
						interpreter.PrimitiveStaticTypeInt128,
						interpreter.NewUnmeteredInt128ValueFromInt64(1),
						interpreter.NewUnmeteredInt128ValueFromInt64(2),
						interpreter.NewUnmeteredInt128ValueFromInt64(3),
						interpreter.NewUnmeteredInt128ValueFromInt64(4),
					)
					expectedOriginalValue = createArrayValue(
						inter,
						interpreter.PrimitiveStaticTypeInt128,
						interpreter.NewUnmeteredInt128ValueFromInt64(1),
						interpreter.NewUnmeteredInt128ValueFromInt64(2),
						interpreter.NewUnmeteredInt128ValueFromInt64(3),
					)

				case sema.Int256Type:
					expectedValue = createArrayValue(
						inter,
						interpreter.PrimitiveStaticTypeInt256,
						interpreter.NewUnmeteredInt256ValueFromInt64(1),
						interpreter.NewUnmeteredInt256ValueFromInt64(2),
						interpreter.NewUnmeteredInt256ValueFromInt64(3),
						interpreter.NewUnmeteredInt256ValueFromInt64(4),
					)
					expectedOriginalValue = createArrayValue(
						inter,
						interpreter.PrimitiveStaticTypeInt256,
						interpreter.NewUnmeteredInt256ValueFromInt64(1),
						interpreter.NewUnmeteredInt256ValueFromInt64(2),
						interpreter.NewUnmeteredInt256ValueFromInt64(3),
					)

				// UInt*
				case sema.UIntType:
					expectedValue = createArrayValue(
						inter,
						interpreter.PrimitiveStaticTypeUInt,
						interpreter.NewUnmeteredUIntValueFromUint64(1),
						interpreter.NewUnmeteredUIntValueFromUint64(2),
						interpreter.NewUnmeteredUIntValueFromUint64(3),
						interpreter.NewUnmeteredUIntValueFromUint64(4),
					)
					expectedOriginalValue = createArrayValue(
						inter,
						interpreter.PrimitiveStaticTypeUInt,
						interpreter.NewUnmeteredUIntValueFromUint64(1),
						interpreter.NewUnmeteredUIntValueFromUint64(2),
						interpreter.NewUnmeteredUIntValueFromUint64(3),
					)

				case sema.UInt8Type:
					expectedValue = createArrayValue(
						inter,
						interpreter.PrimitiveStaticTypeUInt8,
						interpreter.NewUnmeteredUInt8Value(1),
						interpreter.NewUnmeteredUInt8Value(2),
						interpreter.NewUnmeteredUInt8Value(3),
						interpreter.NewUnmeteredUInt8Value(4),
					)
					expectedOriginalValue = createArrayValue(
						inter,
						interpreter.PrimitiveStaticTypeUInt8,
						interpreter.NewUnmeteredUInt8Value(1),
						interpreter.NewUnmeteredUInt8Value(2),
						interpreter.NewUnmeteredUInt8Value(3),
					)

				case sema.UInt16Type:
					expectedValue = createArrayValue(
						inter,
						interpreter.PrimitiveStaticTypeUInt16,
						interpreter.NewUnmeteredUInt16Value(1),
						interpreter.NewUnmeteredUInt16Value(2),
						interpreter.NewUnmeteredUInt16Value(3),
						interpreter.NewUnmeteredUInt16Value(4),
					)
					expectedOriginalValue = createArrayValue(
						inter,
						interpreter.PrimitiveStaticTypeUInt16,
						interpreter.NewUnmeteredUInt16Value(1),
						interpreter.NewUnmeteredUInt16Value(2),
						interpreter.NewUnmeteredUInt16Value(3),
					)

				case sema.UInt32Type:
					expectedValue = createArrayValue(
						inter,
						interpreter.PrimitiveStaticTypeUInt32,
						interpreter.NewUnmeteredUInt32Value(1),
						interpreter.NewUnmeteredUInt32Value(2),
						interpreter.NewUnmeteredUInt32Value(3),
						interpreter.NewUnmeteredUInt32Value(4),
					)
					expectedOriginalValue = createArrayValue(
						inter,
						interpreter.PrimitiveStaticTypeUInt32,
						interpreter.NewUnmeteredUInt32Value(1),
						interpreter.NewUnmeteredUInt32Value(2),
						interpreter.NewUnmeteredUInt32Value(3),
					)

				case sema.UInt64Type:
					expectedValue = createArrayValue(
						inter,
						interpreter.PrimitiveStaticTypeUInt64,
						interpreter.NewUnmeteredUInt64Value(1),
						interpreter.NewUnmeteredUInt64Value(2),
						interpreter.NewUnmeteredUInt64Value(3),
						interpreter.NewUnmeteredUInt64Value(4),
					)
					expectedOriginalValue = createArrayValue(
						inter,
						interpreter.PrimitiveStaticTypeUInt64,
						interpreter.NewUnmeteredUInt64Value(1),
						interpreter.NewUnmeteredUInt64Value(2),
						interpreter.NewUnmeteredUInt64Value(3),
					)

				case sema.UInt128Type:
					expectedValue = createArrayValue(
						inter,
						interpreter.PrimitiveStaticTypeUInt128,
						interpreter.NewUnmeteredUInt128ValueFromUint64(1),
						interpreter.NewUnmeteredUInt128ValueFromUint64(2),
						interpreter.NewUnmeteredUInt128ValueFromUint64(3),
						interpreter.NewUnmeteredUInt128ValueFromUint64(4),
					)
					expectedOriginalValue = createArrayValue(
						inter,
						interpreter.PrimitiveStaticTypeUInt128,
						interpreter.NewUnmeteredUInt128ValueFromUint64(1),
						interpreter.NewUnmeteredUInt128ValueFromUint64(2),
						interpreter.NewUnmeteredUInt128ValueFromUint64(3),
					)

				case sema.UInt256Type:
					expectedValue = createArrayValue(
						inter,
						interpreter.PrimitiveStaticTypeUInt256,
						interpreter.NewUnmeteredUInt256ValueFromUint64(1),
						interpreter.NewUnmeteredUInt256ValueFromUint64(2),
						interpreter.NewUnmeteredUInt256ValueFromUint64(3),
						interpreter.NewUnmeteredUInt256ValueFromUint64(4),
					)
					expectedOriginalValue = createArrayValue(
						inter,
						interpreter.PrimitiveStaticTypeUInt256,
						interpreter.NewUnmeteredUInt256ValueFromUint64(1),
						interpreter.NewUnmeteredUInt256ValueFromUint64(2),
						interpreter.NewUnmeteredUInt256ValueFromUint64(3),
					)

				// Word*
				case sema.Word8Type:
					expectedValue = createArrayValue(
						inter,
						interpreter.PrimitiveStaticTypeWord8,
						interpreter.NewUnmeteredWord8Value(1),
						interpreter.NewUnmeteredWord8Value(2),
						interpreter.NewUnmeteredWord8Value(3),
						interpreter.NewUnmeteredWord8Value(4),
					)
					expectedOriginalValue = createArrayValue(
						inter,
						interpreter.PrimitiveStaticTypeWord8,
						interpreter.NewUnmeteredWord8Value(1),
						interpreter.NewUnmeteredWord8Value(2),
						interpreter.NewUnmeteredWord8Value(3),
					)

				case sema.Word16Type:
					expectedValue = createArrayValue(
						inter,
						interpreter.PrimitiveStaticTypeWord16,
						interpreter.NewUnmeteredWord16Value(1),
						interpreter.NewUnmeteredWord16Value(2),
						interpreter.NewUnmeteredWord16Value(3),
						interpreter.NewUnmeteredWord16Value(4),
					)
					expectedOriginalValue = createArrayValue(
						inter,
						interpreter.PrimitiveStaticTypeWord16,
						interpreter.NewUnmeteredWord16Value(1),
						interpreter.NewUnmeteredWord16Value(2),
						interpreter.NewUnmeteredWord16Value(3),
					)

				case sema.Word32Type:
					expectedValue = createArrayValue(
						inter,
						interpreter.PrimitiveStaticTypeWord32,
						interpreter.NewUnmeteredWord32Value(1),
						interpreter.NewUnmeteredWord32Value(2),
						interpreter.NewUnmeteredWord32Value(3),
						interpreter.NewUnmeteredWord32Value(4),
					)
					expectedOriginalValue = createArrayValue(
						inter,
						interpreter.PrimitiveStaticTypeWord32,
						interpreter.NewUnmeteredWord32Value(1),
						interpreter.NewUnmeteredWord32Value(2),
						interpreter.NewUnmeteredWord32Value(3),
					)

				case sema.Word64Type:
					expectedValue = createArrayValue(
						inter,
						interpreter.PrimitiveStaticTypeWord64,
						interpreter.NewUnmeteredWord64Value(1),
						interpreter.NewUnmeteredWord64Value(2),
						interpreter.NewUnmeteredWord64Value(3),
						interpreter.NewUnmeteredWord64Value(4),
					)
					expectedOriginalValue = createArrayValue(
						inter,
						interpreter.PrimitiveStaticTypeWord64,
						interpreter.NewUnmeteredWord64Value(1),
						interpreter.NewUnmeteredWord64Value(2),
						interpreter.NewUnmeteredWord64Value(3),
					)

				case sema.Word128Type:
					expectedValue = createArrayValue(
						inter,
						interpreter.PrimitiveStaticTypeWord128,
						interpreter.NewUnmeteredWord128ValueFromUint64(1),
						interpreter.NewUnmeteredWord128ValueFromUint64(2),
						interpreter.NewUnmeteredWord128ValueFromUint64(3),
						interpreter.NewUnmeteredWord128ValueFromUint64(4),
					)
					expectedOriginalValue = createArrayValue(
						inter,
						interpreter.PrimitiveStaticTypeWord128,
						interpreter.NewUnmeteredWord128ValueFromUint64(1),
						interpreter.NewUnmeteredWord128ValueFromUint64(2),
						interpreter.NewUnmeteredWord128ValueFromUint64(3),
					)

				case sema.Word256Type:
					expectedValue = createArrayValue(
						inter,
						interpreter.PrimitiveStaticTypeWord256,
						interpreter.NewUnmeteredWord256ValueFromUint64(1),
						interpreter.NewUnmeteredWord256ValueFromUint64(2),
						interpreter.NewUnmeteredWord256ValueFromUint64(3),
						interpreter.NewUnmeteredWord256ValueFromUint64(4),
					)
					expectedOriginalValue = createArrayValue(
						inter,
						interpreter.PrimitiveStaticTypeWord256,
						interpreter.NewUnmeteredWord256ValueFromUint64(1),
						interpreter.NewUnmeteredWord256ValueFromUint64(2),
						interpreter.NewUnmeteredWord256ValueFromUint64(3),
					)
				}

				AssertValuesEqual(
					t,
					inter,
					expectedValue,
					value,
				)

				AssertValuesEqual(
					t,
					inter,
					expectedOriginalValue,
					inter.Globals.Get("originalArray").GetValue(inter),
				)
			})
		}
	})

	t.Run("Constant-sized array of integers", func(t *testing.T) {
		t.Parallel()

		for _, typ := range sema.AllIntegerTypes {
			// Only test leaf types
			switch typ {
			case sema.IntegerType, sema.SignedIntegerType, sema.FixedSizeUnsignedIntegerType:
				continue
			}

			integerType := typ
			typString := typ.QualifiedString()

			createArrayValue := func(
				inter *interpreter.Interpreter,
				innerStaticType interpreter.StaticType,
				values ...interpreter.Value,
			) interpreter.Value {
				return interpreter.NewArrayValue(
					inter,
					interpreter.EmptyLocationRange,
					&interpreter.ConstantSizedStaticType{
						Type: innerStaticType,
						Size: 3,
					},
					common.ZeroAddress,
					values...,
				)
			}

			t.Run(fmt.Sprintf("[%s]", typString), func(t *testing.T) {
				inter := parseCheckAndInterpret(
					t,
					fmt.Sprintf(
						`
                            let originalArray: [%[1]s; 3] = [1, 2, 3]

                            fun main(): [%[1]s; 3] {
                                let ref: &[%[1]s; 3] = &originalArray

                                let deref = *ref
                                deref[2] = 30
                                return deref
                            }
                        `,
						integerType,
					),
				)

				value, err := inter.Invoke("main")
				require.NoError(t, err)

				var expectedValue, expectedOriginalValue interpreter.Value
				switch integerType {
				// Int*
				case sema.IntType:
					expectedValue = createArrayValue(
						inter,
						interpreter.PrimitiveStaticTypeInt,
						interpreter.NewUnmeteredIntValueFromInt64(1),
						interpreter.NewUnmeteredIntValueFromInt64(2),
						interpreter.NewUnmeteredIntValueFromInt64(30),
					)
					expectedOriginalValue = createArrayValue(
						inter,
						interpreter.PrimitiveStaticTypeInt,
						interpreter.NewUnmeteredIntValueFromInt64(1),
						interpreter.NewUnmeteredIntValueFromInt64(2),
						interpreter.NewUnmeteredIntValueFromInt64(3),
					)

				case sema.Int8Type:
					expectedValue = createArrayValue(
						inter,
						interpreter.PrimitiveStaticTypeInt8,
						interpreter.NewUnmeteredInt8Value(1),
						interpreter.NewUnmeteredInt8Value(2),
						interpreter.NewUnmeteredInt8Value(30),
					)
					expectedOriginalValue = createArrayValue(
						inter,
						interpreter.PrimitiveStaticTypeInt8,
						interpreter.NewUnmeteredInt8Value(1),
						interpreter.NewUnmeteredInt8Value(2),
						interpreter.NewUnmeteredInt8Value(3),
					)

				case sema.Int16Type:
					expectedValue = createArrayValue(
						inter,
						interpreter.PrimitiveStaticTypeInt16,
						interpreter.NewUnmeteredInt16Value(1),
						interpreter.NewUnmeteredInt16Value(2),
						interpreter.NewUnmeteredInt16Value(30),
					)
					expectedOriginalValue = createArrayValue(
						inter,
						interpreter.PrimitiveStaticTypeInt16,
						interpreter.NewUnmeteredInt16Value(1),
						interpreter.NewUnmeteredInt16Value(2),
						interpreter.NewUnmeteredInt16Value(3),
					)

				case sema.Int32Type:
					expectedValue = createArrayValue(
						inter,
						interpreter.PrimitiveStaticTypeInt32,
						interpreter.NewUnmeteredInt32Value(1),
						interpreter.NewUnmeteredInt32Value(2),
						interpreter.NewUnmeteredInt32Value(30),
					)
					expectedOriginalValue = createArrayValue(
						inter,
						interpreter.PrimitiveStaticTypeInt32,
						interpreter.NewUnmeteredInt32Value(1),
						interpreter.NewUnmeteredInt32Value(2),
						interpreter.NewUnmeteredInt32Value(3),
					)

				case sema.Int64Type:
					expectedValue = createArrayValue(
						inter,
						interpreter.PrimitiveStaticTypeInt64,
						interpreter.NewUnmeteredInt64Value(1),
						interpreter.NewUnmeteredInt64Value(2),
						interpreter.NewUnmeteredInt64Value(30),
					)
					expectedOriginalValue = createArrayValue(
						inter,
						interpreter.PrimitiveStaticTypeInt64,
						interpreter.NewUnmeteredInt64Value(1),
						interpreter.NewUnmeteredInt64Value(2),
						interpreter.NewUnmeteredInt64Value(3),
					)

				case sema.Int128Type:
					expectedValue = createArrayValue(
						inter,
						interpreter.PrimitiveStaticTypeInt128,
						interpreter.NewUnmeteredInt128ValueFromInt64(1),
						interpreter.NewUnmeteredInt128ValueFromInt64(2),
						interpreter.NewUnmeteredInt128ValueFromInt64(30),
					)
					expectedOriginalValue = createArrayValue(
						inter,
						interpreter.PrimitiveStaticTypeInt128,
						interpreter.NewUnmeteredInt128ValueFromInt64(1),
						interpreter.NewUnmeteredInt128ValueFromInt64(2),
						interpreter.NewUnmeteredInt128ValueFromInt64(3),
					)

				case sema.Int256Type:
					expectedValue = createArrayValue(
						inter,
						interpreter.PrimitiveStaticTypeInt256,
						interpreter.NewUnmeteredInt256ValueFromInt64(1),
						interpreter.NewUnmeteredInt256ValueFromInt64(2),
						interpreter.NewUnmeteredInt256ValueFromInt64(30),
					)
					expectedOriginalValue = createArrayValue(
						inter,
						interpreter.PrimitiveStaticTypeInt256,
						interpreter.NewUnmeteredInt256ValueFromInt64(1),
						interpreter.NewUnmeteredInt256ValueFromInt64(2),
						interpreter.NewUnmeteredInt256ValueFromInt64(3),
					)

				// UInt*
				case sema.UIntType:
					expectedValue = createArrayValue(
						inter,
						interpreter.PrimitiveStaticTypeUInt,
						interpreter.NewUnmeteredUIntValueFromUint64(1),
						interpreter.NewUnmeteredUIntValueFromUint64(2),
						interpreter.NewUnmeteredUIntValueFromUint64(30),
					)
					expectedOriginalValue = createArrayValue(
						inter,
						interpreter.PrimitiveStaticTypeUInt,
						interpreter.NewUnmeteredUIntValueFromUint64(1),
						interpreter.NewUnmeteredUIntValueFromUint64(2),
						interpreter.NewUnmeteredUIntValueFromUint64(3),
					)

				case sema.UInt8Type:
					expectedValue = createArrayValue(
						inter,
						interpreter.PrimitiveStaticTypeUInt8,
						interpreter.NewUnmeteredUInt8Value(1),
						interpreter.NewUnmeteredUInt8Value(2),
						interpreter.NewUnmeteredUInt8Value(30),
					)
					expectedOriginalValue = createArrayValue(
						inter,
						interpreter.PrimitiveStaticTypeUInt8,
						interpreter.NewUnmeteredUInt8Value(1),
						interpreter.NewUnmeteredUInt8Value(2),
						interpreter.NewUnmeteredUInt8Value(3),
					)

				case sema.UInt16Type:
					expectedValue = createArrayValue(
						inter,
						interpreter.PrimitiveStaticTypeUInt16,
						interpreter.NewUnmeteredUInt16Value(1),
						interpreter.NewUnmeteredUInt16Value(2),
						interpreter.NewUnmeteredUInt16Value(30),
					)
					expectedOriginalValue = createArrayValue(
						inter,
						interpreter.PrimitiveStaticTypeUInt16,
						interpreter.NewUnmeteredUInt16Value(1),
						interpreter.NewUnmeteredUInt16Value(2),
						interpreter.NewUnmeteredUInt16Value(3),
					)

				case sema.UInt32Type:
					expectedValue = createArrayValue(
						inter,
						interpreter.PrimitiveStaticTypeUInt32,
						interpreter.NewUnmeteredUInt32Value(1),
						interpreter.NewUnmeteredUInt32Value(2),
						interpreter.NewUnmeteredUInt32Value(30),
					)
					expectedOriginalValue = createArrayValue(
						inter,
						interpreter.PrimitiveStaticTypeUInt32,
						interpreter.NewUnmeteredUInt32Value(1),
						interpreter.NewUnmeteredUInt32Value(2),
						interpreter.NewUnmeteredUInt32Value(3),
					)

				case sema.UInt64Type:
					expectedValue = createArrayValue(
						inter,
						interpreter.PrimitiveStaticTypeUInt64,
						interpreter.NewUnmeteredUInt64Value(1),
						interpreter.NewUnmeteredUInt64Value(2),
						interpreter.NewUnmeteredUInt64Value(30),
					)
					expectedOriginalValue = createArrayValue(
						inter,
						interpreter.PrimitiveStaticTypeUInt64,
						interpreter.NewUnmeteredUInt64Value(1),
						interpreter.NewUnmeteredUInt64Value(2),
						interpreter.NewUnmeteredUInt64Value(3),
					)

				case sema.UInt128Type:
					expectedValue = createArrayValue(
						inter,
						interpreter.PrimitiveStaticTypeUInt128,
						interpreter.NewUnmeteredUInt128ValueFromUint64(1),
						interpreter.NewUnmeteredUInt128ValueFromUint64(2),
						interpreter.NewUnmeteredUInt128ValueFromUint64(30),
					)
					expectedOriginalValue = createArrayValue(
						inter,
						interpreter.PrimitiveStaticTypeUInt128,
						interpreter.NewUnmeteredUInt128ValueFromUint64(1),
						interpreter.NewUnmeteredUInt128ValueFromUint64(2),
						interpreter.NewUnmeteredUInt128ValueFromUint64(3),
					)

				case sema.UInt256Type:
					expectedValue = createArrayValue(
						inter,
						interpreter.PrimitiveStaticTypeUInt256,
						interpreter.NewUnmeteredUInt256ValueFromUint64(1),
						interpreter.NewUnmeteredUInt256ValueFromUint64(2),
						interpreter.NewUnmeteredUInt256ValueFromUint64(30),
					)
					expectedOriginalValue = createArrayValue(
						inter,
						interpreter.PrimitiveStaticTypeUInt256,
						interpreter.NewUnmeteredUInt256ValueFromUint64(1),
						interpreter.NewUnmeteredUInt256ValueFromUint64(2),
						interpreter.NewUnmeteredUInt256ValueFromUint64(3),
					)

				// Word*
				case sema.Word8Type:
					expectedValue = createArrayValue(
						inter,
						interpreter.PrimitiveStaticTypeWord8,
						interpreter.NewUnmeteredWord8Value(1),
						interpreter.NewUnmeteredWord8Value(2),
						interpreter.NewUnmeteredWord8Value(30),
					)
					expectedOriginalValue = createArrayValue(
						inter,
						interpreter.PrimitiveStaticTypeWord8,
						interpreter.NewUnmeteredWord8Value(1),
						interpreter.NewUnmeteredWord8Value(2),
						interpreter.NewUnmeteredWord8Value(3),
					)

				case sema.Word16Type:
					expectedValue = createArrayValue(
						inter,
						interpreter.PrimitiveStaticTypeWord16,
						interpreter.NewUnmeteredWord16Value(1),
						interpreter.NewUnmeteredWord16Value(2),
						interpreter.NewUnmeteredWord16Value(30),
					)
					expectedOriginalValue = createArrayValue(
						inter,
						interpreter.PrimitiveStaticTypeWord16,
						interpreter.NewUnmeteredWord16Value(1),
						interpreter.NewUnmeteredWord16Value(2),
						interpreter.NewUnmeteredWord16Value(3),
					)

				case sema.Word32Type:
					expectedValue = createArrayValue(
						inter,
						interpreter.PrimitiveStaticTypeWord32,
						interpreter.NewUnmeteredWord32Value(1),
						interpreter.NewUnmeteredWord32Value(2),
						interpreter.NewUnmeteredWord32Value(30),
					)
					expectedOriginalValue = createArrayValue(
						inter,
						interpreter.PrimitiveStaticTypeWord32,
						interpreter.NewUnmeteredWord32Value(1),
						interpreter.NewUnmeteredWord32Value(2),
						interpreter.NewUnmeteredWord32Value(3),
					)

				case sema.Word64Type:
					expectedValue = createArrayValue(
						inter,
						interpreter.PrimitiveStaticTypeWord64,
						interpreter.NewUnmeteredWord64Value(1),
						interpreter.NewUnmeteredWord64Value(2),
						interpreter.NewUnmeteredWord64Value(30),
					)
					expectedOriginalValue = createArrayValue(
						inter,
						interpreter.PrimitiveStaticTypeWord64,
						interpreter.NewUnmeteredWord64Value(1),
						interpreter.NewUnmeteredWord64Value(2),
						interpreter.NewUnmeteredWord64Value(3),
					)

				case sema.Word128Type:
					expectedValue = createArrayValue(
						inter,
						interpreter.PrimitiveStaticTypeWord128,
						interpreter.NewUnmeteredWord128ValueFromUint64(1),
						interpreter.NewUnmeteredWord128ValueFromUint64(2),
						interpreter.NewUnmeteredWord128ValueFromUint64(30),
					)
					expectedOriginalValue = createArrayValue(
						inter,
						interpreter.PrimitiveStaticTypeWord128,
						interpreter.NewUnmeteredWord128ValueFromUint64(1),
						interpreter.NewUnmeteredWord128ValueFromUint64(2),
						interpreter.NewUnmeteredWord128ValueFromUint64(3),
					)

				case sema.Word256Type:
					expectedValue = createArrayValue(
						inter,
						interpreter.PrimitiveStaticTypeWord256,
						interpreter.NewUnmeteredWord256ValueFromUint64(1),
						interpreter.NewUnmeteredWord256ValueFromUint64(2),
						interpreter.NewUnmeteredWord256ValueFromUint64(30),
					)
					expectedOriginalValue = createArrayValue(
						inter,
						interpreter.PrimitiveStaticTypeWord256,
						interpreter.NewUnmeteredWord256ValueFromUint64(1),
						interpreter.NewUnmeteredWord256ValueFromUint64(2),
						interpreter.NewUnmeteredWord256ValueFromUint64(3),
					)
				}

				AssertValuesEqual(
					t,
					inter,
					expectedValue,
					value,
				)

				AssertValuesEqual(
					t,
					inter,
					expectedOriginalValue,
					inter.Globals.Get("originalArray").GetValue(inter),
				)
			})
		}
	})

	t.Run("Dictionary", func(t *testing.T) {
		t.Parallel()

		t.Run("{Int: String}", func(t *testing.T) {
			inter := parseCheckAndInterpret(
				t,
				`
                    fun main(): {Int: String} {
                        let original = {1: "ABC", 2: "DEF"}
                        let x: &{Int : String} = &original
                        return *x
                    }
                `,
			)

			value, err := inter.Invoke("main")
			require.NoError(t, err)

			AssertValuesEqual(
				t,
				inter,
				interpreter.NewDictionaryValue(
					inter,
					interpreter.EmptyLocationRange,
					&interpreter.DictionaryStaticType{
						KeyType:   interpreter.PrimitiveStaticTypeInt,
						ValueType: interpreter.PrimitiveStaticTypeString,
					},
					interpreter.NewUnmeteredIntValueFromInt64(1),
					interpreter.NewUnmeteredStringValue("ABC"),
					interpreter.NewUnmeteredIntValueFromInt64(2),
					interpreter.NewUnmeteredStringValue("DEF"),
				),
				value,
			)
		})

		t.Run("{Int: [String]}", func(t *testing.T) {
			inter := parseCheckAndInterpret(
				t,
				`
                    fun main(): {Int: [String]} {
                        let original = {1: ["ABC", "XYZ"], 2: ["DEF"]}
                        let x: &{Int: [String]} = &original
                        return *x
                    }
                `,
			)

			value, err := inter.Invoke("main")
			require.NoError(t, err)

			AssertValuesEqual(
				t,
				inter,
				interpreter.NewDictionaryValue(
					inter,
					interpreter.EmptyLocationRange,
					&interpreter.DictionaryStaticType{
						KeyType: interpreter.PrimitiveStaticTypeInt,
						ValueType: &interpreter.VariableSizedStaticType{
							Type: interpreter.PrimitiveStaticTypeString,
						},
					},
					interpreter.NewUnmeteredIntValueFromInt64(1),
					interpreter.NewArrayValue(
						inter,
						interpreter.EmptyLocationRange,
						&interpreter.VariableSizedStaticType{
							Type: interpreter.PrimitiveStaticTypeString,
						},
						common.ZeroAddress,
						interpreter.NewUnmeteredStringValue("ABC"),
						interpreter.NewUnmeteredStringValue("XYZ"),
					),
					interpreter.NewUnmeteredIntValueFromInt64(2),
					interpreter.NewArrayValue(
						inter,
						interpreter.EmptyLocationRange,
						&interpreter.VariableSizedStaticType{
							Type: interpreter.PrimitiveStaticTypeString,
						},
						common.ZeroAddress,
						interpreter.NewUnmeteredStringValue("DEF"),
					),
				),
				value,
			)
		})
	})

	t.Run("Character", func(t *testing.T) {
		t.Parallel()

		runTestCase(
			t,
			"Character",
			`
                fun main(): Character {
                    let original: Character = "S"
                    let x: &Character = &original
                    return *x
                }
            `,
			func(_ *interpreter.Interpreter) interpreter.Value {
				return interpreter.NewUnmeteredCharacterValue("S")
			},
		)
	})

	t.Run("String", func(t *testing.T) {
		t.Parallel()

		runTestCase(
			t,
			"String",
			`
                fun main(): String {
                    let original: String = "STxy"
                    let x: &String = &original
                    return *x
                }
            `,
			func(_ *interpreter.Interpreter) interpreter.Value {
				return interpreter.NewUnmeteredStringValue("STxy")
			},
		)
	})

	runTestCase(
		t,
		"Bool",
		`
            fun main(): Bool {
                let original: Bool = true
                let x: &Bool = &original
                return *x
            }
        `,
		func(_ *interpreter.Interpreter) interpreter.Value {
			return interpreter.BoolValue(true)
		},
	)

	address, err := common.HexToAddress("0x0000000000000231")
	assert.NoError(t, err)

	runTestCase(
		t,
		"Address",
		`
            fun main(): Address {
                let original: Address = 0x0000000000000231
                let x: &Address = &original
                return *x
            }
        `,
		func(_ *interpreter.Interpreter) interpreter.Value {
			return interpreter.NewAddressValue(nil, address)
		},
	)

	t.Run("Path", func(t *testing.T) {
		t.Parallel()

		runTestCase(
			t,
			"PrivatePath",
			`
                fun main(): Path {
                    let original: Path = /private/temp
                    let x: &Path = &original
                    return *x
                }
            `,
			func(_ *interpreter.Interpreter) interpreter.Value {
				return interpreter.NewUnmeteredPathValue(common.PathDomainPrivate, "temp")
			},
		)

		runTestCase(
			t,
			"PublicPath",
			`
                fun main(): Path {
                    let original: Path = /public/temp
                    let x: &Path = &original
                    return *x
                }
            `,
			func(_ *interpreter.Interpreter) interpreter.Value {
				return interpreter.NewUnmeteredPathValue(common.PathDomainPublic, "temp")
			},
		)
	})

	t.Run("Optional", func(t *testing.T) {
		t.Parallel()

		runTestCase(
			t,
			"nil",
			`
              fun main(): Int? {
                  let ref: &Int? = nil
                  return *ref
              }
            `,
			func(_ *interpreter.Interpreter) interpreter.Value {
				return interpreter.Nil
			},
		)

		runTestCase(
			t,
			"some",
			`
              fun main(): Int? {
                  let ref: &Int? = &42 as &Int
                  return *ref
              }
            `,
			func(_ *interpreter.Interpreter) interpreter.Value {
				return interpreter.NewUnmeteredSomeValueNonCopying(
					interpreter.NewIntValueFromInt64(nil, 42),
				)
			},
		)
	})

	t.Run("Resource", func(t *testing.T) {
		t.Parallel()

		t.Run("direct", func(t *testing.T) {
			t.Parallel()

			inter, err := parseCheckAndInterpretWithOptions(t,
				`
                  resource R {}

                  fun main() {
                      let r1 <- create R()
                      let r1Ref: &R = &r1
                      let r2 <- *r1Ref
                      destroy r1
                      destroy r2
                  }
                `,
				ParseCheckAndInterpretOptions{
					HandleCheckerError: func(err error) {
						errs := checker.RequireCheckerErrors(t, err, 1)

						require.IsType(t, &sema.InvalidUnaryOperandError{}, errs[0])
					},
				},
			)
			require.NoError(t, err)

			_, err = inter.Invoke("main")
			RequireError(t, err)

			require.ErrorAs(t, err, &interpreter.ResourceReferenceDereferenceError{})
		})

		t.Run("array", func(t *testing.T) {
			t.Parallel()

			inter, err := parseCheckAndInterpretWithOptions(t,
				`
                  resource R {}

                  fun main() {
                      let rs1 <- [<- create R()]
                      let rs1Ref: &[R] = &rs1
                      let rs2 <- *rs1Ref
                      destroy rs1
                      destroy rs2
                  }
                `,
				ParseCheckAndInterpretOptions{
					HandleCheckerError: func(err error) {
						errs := checker.RequireCheckerErrors(t, err, 1)

						require.IsType(t, &sema.InvalidUnaryOperandError{}, errs[0])
					},
				},
			)
			require.NoError(t, err)

			_, err = inter.Invoke("main")
			RequireError(t, err)

			require.ErrorAs(t, err, &interpreter.ResourceReferenceDereferenceError{})
		})
	})

}

func TestInterpretOptionalReference(t *testing.T) {

	t.Parallel()

	t.Run("present", func(t *testing.T) {

		inter := parseCheckAndInterpret(t, `
          fun present(): &Int {
              let x: Int? = 1
              let y = &x as &Int?
              return y!
          }
        `)

		value, err := inter.Invoke("present")
		require.NoError(t, err)
		require.Equal(
			t,
			&interpreter.EphemeralReferenceValue{
				Value:         interpreter.NewUnmeteredIntValueFromInt64(1),
				BorrowedType:  sema.IntType,
				Authorization: interpreter.UnauthorizedAccess,
			},
			value,
		)

	})

	t.Run("absent", func(t *testing.T) {
		t.Parallel()

		inter := parseCheckAndInterpret(t, `
          fun absent(): &Int {
              let x: Int? = nil
              let y = &x as &Int?
              return y!
          }
        `)

		_, err := inter.Invoke("absent")
		RequireError(t, err)

		var forceNilError interpreter.ForceNilError
		require.ErrorAs(t, err, &forceNilError)
	})

	t.Run("nested optional reference", func(t *testing.T) {
		t.Parallel()

		inter := parseCheckAndInterpret(t, `
            fun main() {
                var dict: {String: Foo?} = {}
                var ref: (&Foo)?? = &dict["foo"] as &Foo??
            }

            struct Foo {}
        `)

		_, err := inter.Invoke("main")
		require.NoError(t, err)
	})
}

func TestInterpretHostFunctionReferenceInvalidation(t *testing.T) {

	t.Parallel()

	t.Run("resource array host function", func(t *testing.T) {
		t.Parallel()

		inter := parseCheckAndInterpret(t, `
            fun main() {
                var array: @[R] <- []
                var arrayRef: auth(Mutate) &[R] = &array as auth(Mutate) &[R]

                // Take an implicit reference to the resource array, using a function pointer
                var arrayAppend = arrayRef.append

                // Destroy the resource array
                destroy array

                // Call the function pointer
                arrayAppend(<- create R())
            }

            resource R {}
        `)

		_, err := inter.Invoke("main")
		RequireError(t, err)
		invalidatedRefError := interpreter.InvalidatedResourceReferenceError{}
		assert.ErrorAs(t, err, &invalidatedRefError)
	})

	t.Run("struct array host function", func(t *testing.T) {
		t.Parallel()

		inter := parseCheckAndInterpret(t, `
            fun main(): [S] {
                var array: [S] = []
                var arrayRef: auth(Mutate) &[S] = &array as auth(Mutate) &[S]

                // Take an implicit reference to the struct array, using a function pointer
                var arrayAppend = arrayRef.append

                // Move the struct array
                var array2 = array

                // Call the function pointer
                arrayAppend(S())

                return array
            }

            struct S {}
        `)

		result, err := inter.Invoke("main")
		require.NoError(t, err)

		sType := checker.RequireGlobalType(t, inter.Program.Elaboration, "S").(*sema.CompositeType)

		expectedResult := interpreter.NewArrayValue(
			inter,
			interpreter.EmptyLocationRange,
			&interpreter.VariableSizedStaticType{
				Type: interpreter.ConvertSemaToStaticType(nil, sType),
			},
			common.ZeroAddress,
			interpreter.NewCompositeValue(
				inter,
				interpreter.EmptyLocationRange,
				TestLocation,
				"S",
				common.CompositeKindStructure,
				[]interpreter.CompositeField{},
				common.ZeroAddress,
			),
		)

		AssertValuesEqual(t, inter, expectedResult, result)
	})

	t.Run("resource dictionary host function", func(t *testing.T) {
		t.Parallel()

		inter := parseCheckAndInterpret(t, `
            fun main() {
                var dictionary: @{String:R} <- {}
                var dictionaryRef: auth(Mutate) &{String:R} = &dictionary as auth(Mutate) &{String:R}

                // Take an implicit reference to the resource dictionary, using a function pointer
                var dictionaryInsert = dictionaryRef.insert

                // Destroy the resource dictionary
                destroy dictionary

                // Call the function pointer
                destroy dictionaryInsert("r1", <- create R())
            }

            resource R {}
        `)

		_, err := inter.Invoke("main")
		RequireError(t, err)
		invalidatedRefError := interpreter.InvalidatedResourceReferenceError{}
		assert.ErrorAs(t, err, &invalidatedRefError)
	})

	t.Run("struct host function", func(t *testing.T) {
		t.Parallel()

		inter := parseCheckAndInterpret(t, `
            fun main(): Type {
                var s = S()

                // Take an implicit reference to the struct, using a function pointer
                var structGetType = s.getType

                // Move/assign the struct
                var s2 = s

                // Call the function pointer
                return structGetType()
            }

            struct S {}
        `)

		result, err := inter.Invoke("main")
		require.NoError(t, err)

		sType := checker.RequireGlobalType(t, inter.Program.Elaboration, "S").(*sema.CompositeType)

		expectedResult := interpreter.NewTypeValue(
			inter,
			interpreter.ConvertSemaToStaticType(nil, sType),
		)

		AssertValuesEqual(t, inter, expectedResult, result)
	})
}

<<<<<<< HEAD
func TestInterpretStorageReferenceBoundFunction(t *testing.T) {

	t.Parallel()

	t.Run("builtin function on container", func(t *testing.T) {

		t.Parallel()

		address := interpreter.NewUnmeteredAddressValueFromBytes([]byte{42})

		inter, _ := testAccount(t, address, true, nil, `
          resource R {
              access(all) let id: Int
              init() {
                  self.id = 1
              }
          }

          fun test() {
              account.storage.save(<- [] as @[R], to: /storage/x)

              let collectionRef = account.storage.borrow<auth(Mutate) &[R]>(from: /storage/x)!
              var append = collectionRef.append

              // Replace with a new one
              var old <- account.storage.load<@[R]>(from:/storage/x)!
              account.storage.save(<- [] as @[R], to:/storage/x)

              append(<- create R())

              var new <- account.storage.load<@[R]>(from:/storage/x)!

              // Index out of bound.
              // Appended resource is neither in 'old' nor 'new'.
              var id = new[0].id

              destroy old
              destroy new
          }
        `, sema.Config{})

		_, err := inter.Invoke("test")
		require.NoError(t, err)
	})

	t.Run("builtin function on simple type", func(t *testing.T) {

		t.Parallel()

		address := interpreter.NewUnmeteredAddressValueFromBytes([]byte{42})

		inter, _ := testAccount(t, address, true, nil, `
          fun test(): String {
              account.storage.save("abc", to: /storage/x)

              let stringRef = account.storage.borrow<&String>(from: /storage/x)!
              var concat = stringRef.concat

              // Replace with a new one
              var old = account.storage.load<String>(from:/storage/x)!
              account.storage.save("xyz", to:/storage/x)

              // Invoke the function pointer.
              return concat("def")
          }
        `, sema.Config{})

		value, err := inter.Invoke("test")
		require.NoError(t, err)

		AssertValuesEqual(
			t,
			inter,
			interpreter.NewUnmeteredStringValue("xyzdef"),
			value,
		)
	})

	t.Run("user-defined function", func(t *testing.T) {

		t.Parallel()

		address := interpreter.NewUnmeteredAddressValueFromBytes([]byte{42})

		inter, _ := testAccount(t, address, true, nil, `
          resource R {
              access(all) let collection: @[T]
              init() {
                  self.collection <- []
              }
              access(all) fun append(_ id: @T) {
                  self.collection.append( <- id)
              }
          }

         resource T {
              access(all) let id: Int
              init() {
                  self.id = 5
              }
         }

          fun test(): Int {
              account.storage.save(<- create R(), to: /storage/x)

              let rRef = account.storage.borrow<&R>(from: /storage/x)!
              var append = rRef.append

              // Replace with a new one
              var old <- account.storage.load<@R>(from:/storage/x)!
              account.storage.save(<- create R(), to:/storage/x)

              append(<- create T())

              var new <- account.storage.load<@R>(from:/storage/x)!

              // Index out of bound.
              // Appended resource 'T' must be in the 'new' collection.
              var id = new.collection[0].id

              destroy old
              destroy new
              return id
          }
        `, sema.Config{})

		value, err := inter.Invoke("test")
		require.NoError(t, err)

		AssertValuesEqual(
			t,
			inter,
			interpreter.NewUnmeteredIntValueFromInt64(5),
			value,
		)
=======
func TestInterpretCreatingCircularDependentResource(t *testing.T) {

	t.Parallel()

	t.Run("resource container field", func(t *testing.T) {
		t.Parallel()

		inter := parseCheckAndInterpret(t, `
            access(all) resource A {
                access(mapping Identity) var b: @[B]
                init() {
                    self.b <- []
                }
            }

            access(all) resource B {
                access(all) let a: @A
                init(_ a: @A) {
                    self.a <- a
                }
            }

            access(all) fun main() {
                var a <- create A()
                var b <- create B(<-a)
                let aRef = &b.a as auth(Mutate) &A
                aRef.b.append(<-b)
            }
        `)

		_, err := inter.Invoke("main")
		RequireError(t, err)
		assert.ErrorAs(t, err, &interpreter.InvalidatedResourceReferenceError{})
	})

	t.Run("resource field", func(t *testing.T) {
		t.Parallel()

		inter := parseCheckAndInterpret(t, `
            access(all) resource A {
                access(self) var b: @B?
                init() {
                    self.b <- nil
                }
                access(all) fun setB(_ b: @B) {
                    self.b <-! b
                }
            }

            access(all) resource B {
                access(all) let a: @A
                init(_ a: @A) {
                    self.a <- a
                }
            }

            access(all) fun main() {
                var a <- create A()
                var b <- create B(<-a)
                let aRef = &b.a as auth(Mutate) &A
                aRef.setB(<-b)
            }
        `)

		_, err := inter.Invoke("main")
		RequireError(t, err)
		assert.ErrorAs(t, err, &interpreter.InvalidatedResourceReferenceError{})
>>>>>>> ed99fbf2
	})
}<|MERGE_RESOLUTION|>--- conflicted
+++ resolved
@@ -3292,7 +3292,6 @@
 	})
 }
 
-<<<<<<< HEAD
 func TestInterpretStorageReferenceBoundFunction(t *testing.T) {
 
 	t.Parallel()
@@ -3428,7 +3427,9 @@
 			interpreter.NewUnmeteredIntValueFromInt64(5),
 			value,
 		)
-=======
+	})
+}
+
 func TestInterpretCreatingCircularDependentResource(t *testing.T) {
 
 	t.Parallel()
@@ -3496,6 +3497,5 @@
 		_, err := inter.Invoke("main")
 		RequireError(t, err)
 		assert.ErrorAs(t, err, &interpreter.InvalidatedResourceReferenceError{})
->>>>>>> ed99fbf2
 	})
 }