/*
 * Cadence - The resource-oriented smart contract programming language
 *
 * Copyright Dapper Labs, Inc.
 *
 * Licensed under the Apache License, Version 2.0 (the "License");
 * you may not use this file except in compliance with the License.
 * You may obtain a copy of the License at
 *
 *   http://www.apache.org/licenses/LICENSE-2.0
 *
 * Unless required by applicable law or agreed to in writing, software
 * distributed under the License is distributed on an "AS IS" BASIS,
 * WITHOUT WARRANTIES OR CONDITIONS OF ANY KIND, either express or implied.
 * See the License for the specific language governing permissions and
 * limitations under the License.
 */

package interpreter_test

import (
	"fmt"
	"testing"

	"github.com/stretchr/testify/require"

	"github.com/onflow/cadence/runtime/interpreter"
	"github.com/onflow/cadence/runtime/tests/checker"
	. "github.com/onflow/cadence/runtime/tests/utils"
)

func TestInterpretMemberAccessType(t *testing.T) {

	t.Parallel()

	t.Run("direct", func(t *testing.T) {

		t.Run("non-optional", func(t *testing.T) {

			t.Run("valid", func(t *testing.T) {

				t.Parallel()

				inter := parseCheckAndInterpret(t, `
                    struct S {
                        var foo: Int

                        init() {
                            self.foo = 1
                        }
                    }

                    fun get(s: S) {
                        s.foo
                    }

                    fun set(s: S) {
                        s.foo = 2
                    }
                `)

				// Construct an instance of type S
				// by calling its constructor function of the same name

				value, err := inter.Invoke("S")
				require.NoError(t, err)

				_, err = inter.Invoke("get", value)
				require.NoError(t, err)

				_, err = inter.Invoke("set", value)
				require.NoError(t, err)
			})

			t.Run("invalid", func(t *testing.T) {

				t.Parallel()

				inter := parseCheckAndInterpret(t, `
                    struct S {
                        var foo: Int

                        init() {
                            self.foo = 1
                        }
                    }

                    struct S2 {
                        var foo: Int

                        init() {
                            self.foo = 2
                        }
                    }

                    fun get(s: S) {
                        s.foo
                    }

                    fun set(s: S) {
                        s.foo = 3
                    }
                `)

				// Construct an instance of type S2
				// by calling its constructor function of the same name

				value, err := inter.Invoke("S2")
				require.NoError(t, err)

				_, err = inter.Invoke("get", value)
				RequireError(t, err)

				require.ErrorAs(t, err, &interpreter.MemberAccessTypeError{})

				_, err = inter.Invoke("set", value)
				RequireError(t, err)

				require.ErrorAs(t, err, &interpreter.MemberAccessTypeError{})
			})
		})

		t.Run("optional", func(t *testing.T) {

			t.Run("valid", func(t *testing.T) {

				t.Parallel()

				inter := parseCheckAndInterpret(t, `
                    struct S {
                        var foo: Int

                        init() {
                            self.foo = 1
                        }
                    }

                    fun get(s: S?) {
                        s?.foo
                    }
                `)

				// Construct an instance of type S
				// by calling its constructor function of the same name

				value, err := inter.Invoke("S")
				require.NoError(t, err)

				_, err = inter.Invoke(
					"get",
					interpreter.NewUnmeteredSomeValueNonCopying(value),
				)
				require.NoError(t, err)
			})

			t.Run("invalid", func(t *testing.T) {

				t.Parallel()

				inter := parseCheckAndInterpret(t, `
                    struct S {
                        let foo: Int

                        init() {
                            self.foo = 1
                        }
                    }

                    struct S2 {
                        let foo: Int

                        init() {
                            self.foo = 2
                        }
                    }

                    fun get(s: S?) {
                        s?.foo
                    }
                `)

				// Construct an instance of type S2
				// by calling its constructor function of the same name

				value, err := inter.Invoke("S2")
				require.NoError(t, err)

				_, err = inter.Invoke(
					"get",
					interpreter.NewUnmeteredSomeValueNonCopying(value),
				)
				RequireError(t, err)

				require.ErrorAs(t, err, &interpreter.MemberAccessTypeError{})
			})
		})
	})

	t.Run("interface", func(t *testing.T) {

		t.Run("non-optional", func(t *testing.T) {

			t.Run("valid", func(t *testing.T) {

				t.Parallel()

				inter := parseCheckAndInterpret(t, `
                    struct interface SI {
                        var foo: Int
                    }

                    struct S: SI {
                        var foo: Int

                        init() {
                            self.foo = 1
                        }
                    }

                    fun get(si: AnyStruct{SI}) {
                        si.foo
                    }

                    fun set(si: AnyStruct{SI}) {
                        si.foo = 2
                    }
                `)

				// Construct an instance of type S
				// by calling its constructor function of the same name

				value, err := inter.Invoke("S")
				require.NoError(t, err)

				_, err = inter.Invoke("get", value)
				require.NoError(t, err)

				_, err = inter.Invoke("set", value)
				require.NoError(t, err)
			})

			t.Run("invalid", func(t *testing.T) {

				t.Parallel()

				inter := parseCheckAndInterpret(t, `
                    struct interface SI {
                        var foo: Int
                    }

                    struct S: SI {
                        var foo: Int

                        init() {
                            self.foo = 1
                        }
                    }

                    struct S2 {
                        var foo: Int

                        init() {
                            self.foo = 2
                        }
                    }

                    fun get(si: AnyStruct{SI}) {
                        si.foo
                    }

                    fun set(si: AnyStruct{SI}) {
                        si.foo = 3
                    }
                `)

				// Construct an instance of type S2
				// by calling its constructor function of the same name

				value, err := inter.Invoke("S2")
				require.NoError(t, err)

				_, err = inter.Invoke("get", value)
				RequireError(t, err)

				require.ErrorAs(t, err, &interpreter.MemberAccessTypeError{})

				_, err = inter.Invoke("set", value)
				RequireError(t, err)

				require.ErrorAs(t, err, &interpreter.MemberAccessTypeError{})
			})
		})

		t.Run("optional", func(t *testing.T) {

			t.Run("valid", func(t *testing.T) {

				t.Parallel()

				inter := parseCheckAndInterpret(t, `
                    struct interface SI {
                        let foo: Int
                    }

                    struct S: SI {
                        let foo: Int

                        init() {
                            self.foo = 1
                        }
                    }

                    fun get(si: AnyStruct{SI}?) {
                        si?.foo
                    }
                `)

				// Construct an instance of type S
				// by calling its constructor function of the same name

				value, err := inter.Invoke("S")
				require.NoError(t, err)

				_, err = inter.Invoke(
					"get",
					interpreter.NewUnmeteredSomeValueNonCopying(value),
				)
				require.NoError(t, err)
			})

			t.Run("invalid", func(t *testing.T) {

				t.Parallel()

				inter := parseCheckAndInterpret(t, `
                    struct interface SI {
                        let foo: Int
                    }

                    struct S: SI {
                        let foo: Int

                        init() {
                            self.foo = 1
                        }
                    }

                    struct S2 {
                        let foo: Int

                        init() {
                            self.foo = 2
                        }
                    }

                    fun get(si: AnyStruct{SI}?) {
                        si?.foo
                    }
                `)

				// Construct an instance of type S2
				// by calling its constructor function of the same name

				value, err := inter.Invoke("S2")
				require.NoError(t, err)

				_, err = inter.Invoke(
					"get",
					interpreter.NewUnmeteredSomeValueNonCopying(value),
				)
				RequireError(t, err)

				require.ErrorAs(t, err, &interpreter.MemberAccessTypeError{})
			})
		})
	})

	t.Run("reference", func(t *testing.T) {

		t.Run("non-optional", func(t *testing.T) {

			t.Run("valid", func(t *testing.T) {

				t.Parallel()

				inter := parseCheckAndInterpret(t, `
                    struct S {
                        var foo: Int

                        init() {
                            self.foo = 1
                        }
                    }

                    fun get(ref: &S) {
                        ref.foo
                    }

                    fun set(ref: &S) {
                        ref.foo = 2
                    }
                `)

				// Construct an instance of type S
				// by calling its constructor function of the same name

				value, err := inter.Invoke("S")
				require.NoError(t, err)

				sType := checker.RequireGlobalType(t, inter.Program.Elaboration, "S")

				ref := interpreter.NewUnmeteredEphemeralReferenceValue(interpreter.UnauthorizedAccess, value, sType)

				_, err = inter.Invoke("get", ref)
				require.NoError(t, err)

				_, err = inter.Invoke("set", ref)
				require.NoError(t, err)
			})

			t.Run("invalid", func(t *testing.T) {

				t.Parallel()

				inter := parseCheckAndInterpret(t, `
                    struct S {
                        var foo: Int

                        init() {
                            self.foo = 1
                        }
                    }

                    struct S2 {
                        var foo: Int

                        init() {
                            self.foo = 2
                        }
                    }

                    fun get(ref: &S) {
                        ref.foo
                    }

                    fun set(ref: &S) {
                        ref.foo = 3
                    }
                `)

				// Construct an instance of type S2
				// by calling its constructor function of the same name

				value, err := inter.Invoke("S2")
				require.NoError(t, err)

				sType := checker.RequireGlobalType(t, inter.Program.Elaboration, "S")

				ref := interpreter.NewUnmeteredEphemeralReferenceValue(interpreter.UnauthorizedAccess, value, sType)

				_, err = inter.Invoke("get", ref)
				RequireError(t, err)

				require.ErrorAs(t, err, &interpreter.MemberAccessTypeError{})

				_, err = inter.Invoke("set", ref)
				RequireError(t, err)

				require.ErrorAs(t, err, &interpreter.MemberAccessTypeError{})
			})
		})

		t.Run("optional", func(t *testing.T) {

			t.Run("valid", func(t *testing.T) {

				t.Parallel()

				inter := parseCheckAndInterpret(t, `
                    struct S {
                        let foo: Int

                        init() {
                            self.foo = 1
                        }
                    }

                    fun get(ref: &S?) {
                        ref?.foo
                    }
                `)

				// Construct an instance of type S
				// by calling its constructor function of the same name

				value, err := inter.Invoke("S")
				require.NoError(t, err)

				sType := checker.RequireGlobalType(t, inter.Program.Elaboration, "S")

				ref := interpreter.NewUnmeteredEphemeralReferenceValue(interpreter.UnauthorizedAccess, value, sType)

				_, err = inter.Invoke(
					"get",
					interpreter.NewUnmeteredSomeValueNonCopying(
						ref,
					),
				)
				require.NoError(t, err)
			})

			t.Run("invalid", func(t *testing.T) {

				t.Parallel()

				inter := parseCheckAndInterpret(t, `
                    struct S {
                        let foo: Int

                        init() {
                            self.foo = 1
                        }
                    }

                    struct S2 {
                        let foo: Int

                        init() {
                            self.foo = 2
                        }
                    }

                    fun get(ref: &S?) {
                        ref?.foo
                    }
                `)

				// Construct an instance of type S2
				// by calling its constructor function of the same name

				value, err := inter.Invoke("S2")
				require.NoError(t, err)

				sType := checker.RequireGlobalType(t, inter.Program.Elaboration, "S")

				ref := interpreter.NewUnmeteredEphemeralReferenceValue(interpreter.UnauthorizedAccess, value, sType)

				_, err = inter.Invoke(
					"get",
					interpreter.NewUnmeteredSomeValueNonCopying(
						ref,
					),
				)
				RequireError(t, err)

				require.ErrorAs(t, err, &interpreter.MemberAccessTypeError{})
			})
		})
	})
}

func TestInterpretMemberAccess(t *testing.T) {

	t.Parallel()

	t.Run("composite, field", func(t *testing.T) {
		t.Parallel()

		inter := parseCheckAndInterpret(t, `
            struct Test {
                var x: [Int]
                init() {
                    self.x = []
                }
            }

            fun test(): [Int] {
                let test = Test()
                return test.x
            }
        `)

		_, err := inter.Invoke("test")
		require.NoError(t, err)
	})

	t.Run("composite, function", func(t *testing.T) {
		t.Parallel()

		inter := parseCheckAndInterpret(t, `
            struct Test {
                access(all) fun foo(): Int {
                    return 1
                }
            }

            fun test() {
                let test = Test()
                var foo: (fun(): Int) = test.foo
            }
        `)

		_, err := inter.Invoke("test")
		require.NoError(t, err)
	})

	t.Run("composite reference, field", func(t *testing.T) {
		t.Parallel()

		inter := parseCheckAndInterpret(t, `
            struct Test {
                var x: [Int]
                init() {
                    self.x = []
                }
            }

            fun test() {
                let test = Test()
                let testRef = &test as &Test
                var x: &[Int] = testRef.x
            }
        `)

		_, err := inter.Invoke("test")
		require.NoError(t, err)
	})

	t.Run("composite reference, optional field", func(t *testing.T) {
		t.Parallel()

		inter := parseCheckAndInterpret(t, `
            struct Test {
                var x: [Int]?
                init() {
                    self.x = []
                }
            }

            fun test() {
                let test = Test()
                let testRef = &test as &Test
                var x: &[Int]? = testRef.x
            }
        `)

		_, err := inter.Invoke("test")
		require.NoError(t, err)
	})

	t.Run("composite reference, primitive field", func(t *testing.T) {
		t.Parallel()

		inter := parseCheckAndInterpret(t, `
            struct Test {
                var x: Int
                init() {
                    self.x = 1
                }
            }

            fun test() {
                let test = Test()
                let testRef = &test as &Test
                var x: Int = testRef.x
            }
        `)

		_, err := inter.Invoke("test")
		require.NoError(t, err)
	})

	t.Run("composite reference, function", func(t *testing.T) {
		t.Parallel()

		inter := parseCheckAndInterpret(t, `
            struct Test {
                access(all) fun foo(): Int {
                    return 1
                }
            }

            fun test() {
                let test = Test()
                let testRef = &test as &Test
                var foo: (fun(): Int) = testRef.foo
            }
        `)

		_, err := inter.Invoke("test")
		require.NoError(t, err)
	})

	t.Run("resource reference, nested", func(t *testing.T) {
		t.Parallel()

		inter := parseCheckAndInterpret(t, `
            resource Foo {
                var bar: @Bar
                init() {
                    self.bar <- create Bar()
                }
                destroy() {
                    destroy self.bar
                }
            }

            resource Bar {
                var baz: @Baz
                init() {
                    self.baz <- create Baz()
                }
                destroy() {
                    destroy self.baz
                }
            }

            resource Baz {
                var x: &[Int]
                init() {
                    self.x = &[] as &[Int]
                }
            }

            fun test() {
                let foo <- create Foo()
                let fooRef = &foo as &Foo

                // Nested container fields must return references
                var barRef: &Bar = fooRef.bar
                var bazRef: &Baz = fooRef.bar.baz

                // Reference typed field should return as is (no double reference must be created)
                var x: &[Int] = fooRef.bar.baz.x

                destroy foo
            }
        `)

		_, err := inter.Invoke("test")
		require.NoError(t, err)
	})

	t.Run("composite reference, anystruct typed field, with reference value", func(t *testing.T) {
		t.Parallel()

		inter := parseCheckAndInterpret(t, `
            struct Test {
                var x: AnyStruct
                init() {
                    var s = "hello"
                    self.x = &s as &String
                }
            }

            fun test():&AnyStruct  {
                let test = Test()
                let testRef = &test as &Test
                return testRef.x
            }
        `)

		result, err := inter.Invoke("test")
		require.NoError(t, err)

		require.IsType(t, &interpreter.EphemeralReferenceValue{}, result)
		ref := result.(*interpreter.EphemeralReferenceValue)

		// Must only have one level of references.
		require.IsType(t, &interpreter.StringValue{}, ref.Value)
	})

	t.Run("array, element", func(t *testing.T) {
		t.Parallel()

		inter := parseCheckAndInterpret(t, `
            fun test() {
                let array: [[Int]] = [[1, 2]]
                var x: [Int] = array[0]
            }
        `)

		_, err := inter.Invoke("test")
		require.NoError(t, err)
	})

	t.Run("array reference, element", func(t *testing.T) {
		t.Parallel()

		inter := parseCheckAndInterpret(t, `
            fun test() {
                let array: [[Int]] = [[1, 2]]
                let arrayRef = &array as &[[Int]]
                var x: &[Int] = arrayRef[0]
            }
        `)

		_, err := inter.Invoke("test")
		require.NoError(t, err)
	})

	t.Run("array authorized reference, element", func(t *testing.T) {
		t.Parallel()

		inter := parseCheckAndInterpret(t, `
            entitlement A

            fun test() {
                let array: [[Int]] = [[1, 2]]
                let arrayRef = &array as auth(A) &[[Int]]

                // Must return an unauthorized reference.
                var x: &[Int] = arrayRef[0]
            }
        `)

		_, err := inter.Invoke("test")
		require.NoError(t, err)
	})

	t.Run("array reference, element, in assignment", func(t *testing.T) {
		t.Parallel()

		inter := parseCheckAndInterpret(t, `
            fun test() {
                let array: [[Int]] = [[1, 2]]
                let arrayRef = &array as &[[Int]]
                var x: &[Int] = &[] as &[Int]
                x = arrayRef[0]
            }
        `)

		_, err := inter.Invoke("test")
		require.NoError(t, err)
	})

	t.Run("array reference, optional typed element", func(t *testing.T) {
		t.Parallel()

		inter := parseCheckAndInterpret(t, `
            fun test() {
                let array: [[Int]?] = [[1, 2]]
                let arrayRef = &array as &[[Int]?]
                var x: &[Int]? = arrayRef[0]
            }
        `)

		_, err := inter.Invoke("test")
		require.NoError(t, err)
	})

	t.Run("array reference, primitive typed element", func(t *testing.T) {
		t.Parallel()

		inter := parseCheckAndInterpret(t, `
            fun test() {
                let array: [Int] = [1, 2]
                let arrayRef = &array as &[Int]
                var x: Int = arrayRef[0]
            }
        `)

		_, err := inter.Invoke("test")
		require.NoError(t, err)
	})

	t.Run("array reference, anystruct typed element, with reference value", func(t *testing.T) {
		t.Parallel()

		inter := parseCheckAndInterpret(t, `
            fun test(): &AnyStruct {
                var s = "hello"
                let array: [AnyStruct] = [&s as &String]
                let arrayRef = &array as &[AnyStruct]
                return arrayRef[0]
            }
        `)

		result, err := inter.Invoke("test")
		require.NoError(t, err)

		require.IsType(t, &interpreter.EphemeralReferenceValue{}, result)
		ref := result.(*interpreter.EphemeralReferenceValue)

		// Must only have one level of references.
		require.IsType(t, &interpreter.StringValue{}, ref.Value)
	})

	t.Run("dictionary, value", func(t *testing.T) {
		t.Parallel()

		inter := parseCheckAndInterpret(t, `
            fun test() {
                let dict: {String: {String: Int}} = {"one": {"two": 2}}
                var x: {String: Int}? = dict["one"]
            }
        `)

		_, err := inter.Invoke("test")
		require.NoError(t, err)
	})

	t.Run("dictionary reference, value", func(t *testing.T) {
		t.Parallel()

		inter := parseCheckAndInterpret(t, `
            fun test() {
                let dict: {String: {String: Int} } = {"one": {"two": 2}}
                let dictRef = &dict as &{String: {String: Int}}
                var x: &{String: Int}? = dictRef["one"]
            }
        `)

		_, err := inter.Invoke("test")
		require.NoError(t, err)
	})

	t.Run("dictionary authorized reference, value", func(t *testing.T) {
		t.Parallel()

		inter := parseCheckAndInterpret(t, `
            entitlement A

            fun test() {
                let dict: {String: {String: Int} } = {"one": {"two": 2}}
                let dictRef = &dict as auth(A) &{String: {String: Int}}

                // Must return an unauthorized reference.
                var x: &{String: Int}? = dictRef["one"]
            }
        `)

		_, err := inter.Invoke("test")
		require.NoError(t, err)
	})

	t.Run("dictionary reference, value, in assignment", func(t *testing.T) {
		t.Parallel()

		inter := parseCheckAndInterpret(t, `
            fun test() {
                let dict: {String: {String: Int} } = {"one": {"two": 2}}
                let dictRef = &dict as &{String: {String: Int}}
                var x: &{String: Int}? = &{} as &{String: Int}
                x = dictRef["one"]
            }
        `)

		_, err := inter.Invoke("test")
		require.NoError(t, err)
	})

	t.Run("dictionary reference, optional typed value", func(t *testing.T) {
		t.Parallel()

		inter := parseCheckAndInterpret(t, `
            fun test() {
                let dict: {String: {String: Int}?} = {"one": {"two": 2}}
                let dictRef = &dict as &{String: {String: Int}?}
                var x: (&{String: Int})?? = dictRef["one"]
            }
        `)

		_, err := inter.Invoke("test")
		require.NoError(t, err)
	})

	t.Run("dictionary reference, primitive typed value", func(t *testing.T) {
		t.Parallel()

		inter := parseCheckAndInterpret(t, `
            fun test() {
                let dict: {String: Int} = {"one": 1}
                let dictRef = &dict as &{String: Int}
                var x: Int? = dictRef["one"]
            }
        `)

		_, err := inter.Invoke("test")
		require.NoError(t, err)
	})

	t.Run("resource reference, attachment", func(t *testing.T) {
		t.Parallel()

		inter := parseCheckAndInterpret(t, `
            resource R {}

            attachment A for R {}

            fun test() {
                let r <- create R()
                let rRef = &r as &R

                var a: &A? = rRef[A]
                destroy r
            }
        `)

		_, err := inter.Invoke("test")
		require.NoError(t, err)
	})

	t.Run("attachment nested member", func(t *testing.T) {
		t.Parallel()

		inter := parseCheckAndInterpret(t, `
            resource R {}

            attachment A for R {
                var foo: Foo
                init() {
                    self.foo = Foo()
                }

                access(all) fun getNestedMember(): [Int] {
                    return self.foo.array
                }
            }

            struct Foo {
                var array: [Int]
                init() {
                    self.array = []
                }
            }

            fun test() {
                let r <- attach A() to <- create R()
                let rRef = &r as &R

                var a: &A? = rRef[A]

                var array = a!.getNestedMember()

                destroy r
            }
        `)

		_, err := inter.Invoke("test")
		require.NoError(t, err)
	})

	t.Run("anystruct swap on reference", func(t *testing.T) {
		t.Parallel()

		inter := parseCheckAndInterpret(t, `
            struct Foo {
                var array: [Int]
                init() {
                    self.array = []
                }
            }

            fun test() {
                let dict: {String: AnyStruct} = {"foo": Foo(), "bar": Foo()}
                let dictRef = &dict as &{String: AnyStruct}

                dictRef["foo"] <-> dictRef["bar"]
            }
        `)

		_, err := inter.Invoke("test")
		require.NoError(t, err)
	})

<<<<<<< HEAD
	t.Run("entitlement map access on field", func(t *testing.T) {
		t.Parallel()

		inter := parseCheckAndInterpret(t, `
            entitlement A
            entitlement B
            entitlement mapping M {
                A -> B
            }

            struct S {
                access(M) let foo: [String]
                init() {
                    self.foo = []
                }
            }

            fun test() {
                let s = S()
                let sRef = &s as auth(A) &S
                var foo: auth(B) &[String] = sRef.foo
            }
        `)

		_, err := inter.Invoke("test")
		require.NoError(t, err)
=======
	t.Run("all member types", func(t *testing.T) {
		t.Parallel()

		test := func(tt *testing.T, typeName string) {
			code := fmt.Sprintf(`
                struct Foo {
                    var a: %[1]s?

                    init() {
                        self.a = nil
                    }
                }

                struct Bar {}

                struct interface I {}

                fun test() {
                    let foo = Foo()
                    let fooRef = &foo as &Foo
                    var a: &%[1]s? = fooRef.a
                }`,

				typeName,
			)

			inter := parseCheckAndInterpret(t, code)

			_, err := inter.Invoke("test")
			require.NoError(t, err)
		}

		types := []string{
			"Bar",
			"{I}",
			"[Int]",
			"{Bool: String}",
			"AnyStruct",
			"Block",
		}

		// Test all built-in composite types
		for i := interpreter.PrimitiveStaticTypeAuthAccount; i < interpreter.PrimitiveStaticType_Count; i++ {
			semaType := i.SemaType()
			types = append(types, semaType.QualifiedString())
		}

		for _, typeName := range types {
			t.Run(typeName, func(t *testing.T) {
				test(t, typeName)
			})
		}
>>>>>>> 7cfcc05e
	})
}<|MERGE_RESOLUTION|>--- conflicted
+++ resolved
@@ -1064,7 +1064,6 @@
 		require.NoError(t, err)
 	})
 
-<<<<<<< HEAD
 	t.Run("entitlement map access on field", func(t *testing.T) {
 		t.Parallel()
 
@@ -1091,7 +1090,8 @@
 
 		_, err := inter.Invoke("test")
 		require.NoError(t, err)
-=======
+	})
+
 	t.Run("all member types", func(t *testing.T) {
 		t.Parallel()
 
@@ -1144,6 +1144,5 @@
 				test(t, typeName)
 			})
 		}
->>>>>>> 7cfcc05e
 	})
 }