/*
 * Cadence - The resource-oriented smart contract programming language
 *
 * Copyright 2022 Dapper Labs, Inc.
 *
 * Licensed under the Apache License, Version 2.0 (the "License");
 * you may not use this file except in compliance with the License.
 * You may obtain a copy of the License at
 *
 *   http://www.apache.org/licenses/LICENSE-2.0
 *
 * Unless required by applicable law or agreed to in writing, software
 * distributed under the License is distributed on an "AS IS" BASIS,
 * WITHOUT WARRANTIES OR CONDITIONS OF ANY KIND, either express or implied.
 * See the License for the specific language governing permissions and
 * limitations under the License.
 */

package interpreter_test

import (
	"testing"

	"github.com/stretchr/testify/assert"
	"github.com/stretchr/testify/require"

	"github.com/onflow/cadence/runtime/common"
	"github.com/onflow/cadence/runtime/interpreter"
	"github.com/onflow/cadence/runtime/sema"
	"github.com/onflow/cadence/runtime/stdlib"
)

type testMemoryGauge struct {
	meter map[common.MemoryKind]uint64
}

func newTestMemoryGauge() *testMemoryGauge {
	return &testMemoryGauge{
		meter: make(map[common.MemoryKind]uint64),
	}
}

func (g *testMemoryGauge) UseMemory(usage common.MemoryUsage) {
	g.meter[usage.Kind] += usage.Amount
}

func (g *testMemoryGauge) getMemory(kind common.MemoryKind) uint64 {
	return g.meter[kind]
}

func TestInterpretArrayMetering(t *testing.T) {

	t.Parallel()

	t.Run("creation", func(t *testing.T) {
		t.Parallel()

		script := `
            pub fun main() {
                let x: [Int8] = []
                let y: [[String]] = [[]]
                let z: [[[Bool]]] = [[[]]]
            }
        `

		meter := newTestMemoryGauge()
		inter := parseCheckAndInterpretWithMemoryMetering(t, script, meter)

		_, err := inter.Invoke("main")
		require.NoError(t, err)

		assert.Equal(t, uint64(6), meter.getMemory(common.MemoryKindArray))
	})

	t.Run("iteration", func(t *testing.T) {
		t.Parallel()

		script := `
            pub fun main() {
                let values: [[Int8]] = [[], [], []]
                for value in values {
                  let a = value
                }
            }
        `

		meter := newTestMemoryGauge()
		inter := parseCheckAndInterpretWithMemoryMetering(t, script, meter)

		_, err := inter.Invoke("main")
		require.NoError(t, err)

		// TODO:
		// Iteration create new values for array typed elements.
		// Currently, these are not metered. Only the initial 4-values are captured.
		assert.Equal(t, uint64(4), meter.getMemory(common.MemoryKindArray))
	})
}

func TestInterpretDictionaryMetering(t *testing.T) {
	t.Parallel()

	t.Run("creation", func(t *testing.T) {
		t.Parallel()

		script := `
            pub fun main() {
                let x: {Int8: String} = {}
                let y: {String: {Int8: String}} = {"a": {}}
            }
        `

		meter := newTestMemoryGauge()
		inter := parseCheckAndInterpretWithMemoryMetering(t, script, meter)

		_, err := inter.Invoke("main")
		require.NoError(t, err)

		assert.Equal(t, uint64(6), meter.getMemory(common.MemoryKindString))
		assert.Equal(t, uint64(3), meter.getMemory(common.MemoryKindDictionary))
	})

	t.Run("iteration", func(t *testing.T) {
		t.Parallel()

		script := `
            pub fun main() {
                let values: [{Int8: String}] = [{}, {}, {}]
                for value in values {
                  let a = value
                }
            }
        `

		meter := newTestMemoryGauge()
		inter := parseCheckAndInterpretWithMemoryMetering(t, script, meter)

		_, err := inter.Invoke("main")
		require.NoError(t, err)

		// TODO:
		// Iteration create new values for dictionary typed elements.
		// Currently, these are not metered. Only the initial 3-values are captured.
		assert.Equal(t, uint64(3), meter.getMemory(common.MemoryKindDictionary))
	})
}

func TestInterpretCompositeMetering(t *testing.T) {
	t.Parallel()

	t.Run("creation", func(t *testing.T) {
		t.Parallel()

		script := `
            pub struct S {}

            pub resource R {
                pub let a: String
                pub let b: String

                init(a: String, b: String) {
                    self.a = a
                    self.b = b
                }
            }

            pub fun main() {
                let s = S()
                let r <- create R(a: "a", b: "b")
                destroy r
            }
        `

		meter := newTestMemoryGauge()
		inter := parseCheckAndInterpretWithMemoryMetering(t, script, meter)

		_, err := inter.Invoke("main")
		require.NoError(t, err)

		assert.Equal(t, uint64(56), meter.getMemory(common.MemoryKindString))
		assert.Equal(t, uint64(2), meter.getMemory(common.MemoryKindComposite))
	})

	t.Run("iteration", func(t *testing.T) {
		t.Parallel()

		script := `
            pub struct S {}

            pub fun main() {
                let values = [S(), S(), S()]
                for value in values {
                  let a = value
                }
            }
        `

		meter := newTestMemoryGauge()
		inter := parseCheckAndInterpretWithMemoryMetering(t, script, meter)

		_, err := inter.Invoke("main")
		require.NoError(t, err)

		// TODO:
		// Iteration create new values for composite typed elements.
		// Currently, these are not metered. Only the initial 3-values are captured.
		assert.Equal(t, uint64(3), meter.getMemory(common.MemoryKindComposite))
	})
}

func TestInterpretInterpretedFunctionMetering(t *testing.T) {
	t.Parallel()

	t.Run("top level function", func(t *testing.T) {
		t.Parallel()

		script := `
            pub fun main() {}
        `

		meter := newTestMemoryGauge()
		inter := parseCheckAndInterpretWithMemoryMetering(t, script, meter)

		_, err := inter.Invoke("main")
		require.NoError(t, err)

		assert.Equal(t, uint64(1), meter.getMemory(common.MemoryKindInterpretedFunction))
	})

	t.Run("function pointer creation", func(t *testing.T) {
		t.Parallel()

		script := `
            pub fun main() {
                let funcPointer = fun(a: String): String {
                    return a
                }
            }
        `

		meter := newTestMemoryGauge()
		inter := parseCheckAndInterpretWithMemoryMetering(t, script, meter)

		_, err := inter.Invoke("main")
		require.NoError(t, err)

		// 1 for the main, and 1 for the anon-func
		assert.Equal(t, uint64(2), meter.getMemory(common.MemoryKindInterpretedFunction))
	})

	t.Run("function pointer passing", func(t *testing.T) {
		t.Parallel()

		script := `
            pub fun main() {
                let funcPointer1 = fun(a: String): String {
                    return a
                }

                let funcPointer2 = funcPointer1
                let funcPointer3 = funcPointer2

                let value = funcPointer3("hello")
            }
        `

		meter := newTestMemoryGauge()
		inter := parseCheckAndInterpretWithMemoryMetering(t, script, meter)

		_, err := inter.Invoke("main")
		require.NoError(t, err)

		// 1 for the main, and 1 for the anon-func.
		// Assignment shouldn't allocate new memory, as the value is immutable and shouldn't be copied.
		assert.Equal(t, uint64(2), meter.getMemory(common.MemoryKindInterpretedFunction))
	})

	t.Run("struct method", func(t *testing.T) {
		t.Parallel()

		script := `
            pub struct Foo {
                pub fun bar() {}
            }

            pub fun main() {}
        `

		meter := newTestMemoryGauge()
		inter := parseCheckAndInterpretWithMemoryMetering(t, script, meter)

		_, err := inter.Invoke("main")
		require.NoError(t, err)

		// 1 for the main, and 1 for the struct method.
		assert.Equal(t, uint64(2), meter.getMemory(common.MemoryKindInterpretedFunction))
	})

	t.Run("struct init", func(t *testing.T) {
		t.Parallel()

		script := `
            pub struct Foo {
                init() {}
            }

            pub fun main() {}
        `

		meter := newTestMemoryGauge()
		inter := parseCheckAndInterpretWithMemoryMetering(t, script, meter)

		_, err := inter.Invoke("main")
		require.NoError(t, err)

		// 1 for the main, and 1 for the struct init.
		assert.Equal(t, uint64(2), meter.getMemory(common.MemoryKindInterpretedFunction))
	})
}

func TestInterpretHostFunctionMetering(t *testing.T) {
	t.Parallel()

	t.Run("top level function", func(t *testing.T) {
		t.Parallel()

		script := `
            pub fun main() {}
        `

		meter := newTestMemoryGauge()
		inter := parseCheckAndInterpretWithMemoryMetering(t, script, meter)

		_, err := inter.Invoke("main")
		require.NoError(t, err)
		assert.Equal(t, uint64(0), meter.getMemory(common.MemoryKindHostFunction))
	})

	t.Run("function pointers", func(t *testing.T) {
		t.Parallel()

		script := `
            pub fun main() {
                let funcPointer1 = fun(a: String): String {
                    return a
                }

                let funcPointer2 = funcPointer1
                let funcPointer3 = funcPointer2

                let value = funcPointer3("hello")
            }
        `

		meter := newTestMemoryGauge()
		inter := parseCheckAndInterpretWithMemoryMetering(t, script, meter)

		_, err := inter.Invoke("main")
		require.NoError(t, err)
		assert.Equal(t, uint64(0), meter.getMemory(common.MemoryKindHostFunction))
	})

	t.Run("struct method", func(t *testing.T) {
		t.Parallel()

		script := `
            pub struct Foo {
                pub fun bar() {}
            }

            pub fun main() {}
        `

		meter := newTestMemoryGauge()
		inter := parseCheckAndInterpretWithMemoryMetering(t, script, meter)

		_, err := inter.Invoke("main")
		require.NoError(t, err)

		// 1 for the struct method.
		assert.Equal(t, uint64(1), meter.getMemory(common.MemoryKindHostFunction))
	})

	t.Run("struct init", func(t *testing.T) {
		t.Parallel()

		script := `
            pub struct Foo {
                init() {}
            }

            pub fun main() {}
        `

		meter := newTestMemoryGauge()
		inter := parseCheckAndInterpretWithMemoryMetering(t, script, meter)

		_, err := inter.Invoke("main")
		require.NoError(t, err)

		// 1 for the struct init.
		assert.Equal(t, uint64(1), meter.getMemory(common.MemoryKindHostFunction))
	})

	t.Run("builtin functions", func(t *testing.T) {
		t.Parallel()

		script := `
            pub fun main() {
                let a = Int8(5)

                let b = CompositeType("PublicKey")
            }
        `

		meter := newTestMemoryGauge()
		inter := parseCheckAndInterpretWithMemoryMetering(t, script, meter)

		_, err := inter.Invoke("main")
		require.NoError(t, err)

		// builtin functions are not metered
		assert.Equal(t, uint64(0), meter.getMemory(common.MemoryKindHostFunction))
	})

	t.Run("stdlib function", func(t *testing.T) {
		t.Parallel()

		script := `
            pub fun main() {
                assert(true)
            }
        `

		meter := newTestMemoryGauge()
		inter, err := parseCheckAndInterpretWithOptionsAndMemoryMetering(
			t,
			script,
			ParseCheckAndInterpretOptions{
				CheckerOptions: []sema.Option{
					sema.WithPredeclaredValues(stdlib.BuiltinFunctions.ToSemaValueDeclarations()),
				},
				Options: []interpreter.Option{
					interpreter.WithPredeclaredValues(stdlib.BuiltinFunctions.ToInterpreterValueDeclarations()),
				},
			},
			meter,
		)
		require.NoError(t, err)

		_, err = inter.Invoke("main")
		require.NoError(t, err)

		// stdlib functions are not metered
		assert.Equal(t, uint64(0), meter.getMemory(common.MemoryKindHostFunction))
	})

	t.Run("public key creation", func(t *testing.T) {
		t.Parallel()

		script := `
            pub fun main() {
                let publicKey = PublicKey(
                    publicKey: "0102".decodeHex(),
                    signatureAlgorithm: SignatureAlgorithm.ECDSA_P256
                )
            }
        `

		var predeclaredSemaValues []sema.ValueDeclaration
		predeclaredSemaValues = append(predeclaredSemaValues, stdlib.BuiltinFunctions.ToSemaValueDeclarations()...)
		predeclaredSemaValues = append(predeclaredSemaValues, stdlib.BuiltinValues.ToSemaValueDeclarations()...)

		var predeclaredInterpreterValues []interpreter.ValueDeclaration
		predeclaredInterpreterValues = append(
			predeclaredInterpreterValues,
			stdlib.BuiltinFunctions.ToInterpreterValueDeclarations()...,
		)
		predeclaredInterpreterValues = append(
			predeclaredInterpreterValues,
			stdlib.BuiltinValues.ToInterpreterValueDeclarations()...,
		)

		meter := newTestMemoryGauge()
		inter, err := parseCheckAndInterpretWithOptionsAndMemoryMetering(
			t,
			script,
			ParseCheckAndInterpretOptions{
				CheckerOptions: []sema.Option{
					sema.WithPredeclaredValues(predeclaredSemaValues),
				},
				Options: []interpreter.Option{
					interpreter.WithPredeclaredValues(predeclaredInterpreterValues),
					interpreter.WithPublicKeyValidationHandler(
						func(_ *interpreter.Interpreter, _ func() interpreter.LocationRange, _ *interpreter.CompositeValue) error {
							return nil
						},
					),
				},
			},
			meter,
		)
		require.NoError(t, err)

		_, err = inter.Invoke("main")
		require.NoError(t, err)

		// 1 host function created for 'decodeHex' of String value
		// 'publicKeyVerify' and 'publicKeyVerifyPop' functions of PublicKey value are not metered
		assert.Equal(t, uint64(1), meter.getMemory(common.MemoryKindHostFunction))
	})

	t.Run("multiple public key creation", func(t *testing.T) {
		t.Parallel()

		script := `
            pub fun main() {
                let publicKey1 = PublicKey(
                    publicKey: "0102".decodeHex(),
                    signatureAlgorithm: SignatureAlgorithm.ECDSA_P256
                )

                let publicKey2 = PublicKey(
                    publicKey: "0102".decodeHex(),
                    signatureAlgorithm: SignatureAlgorithm.ECDSA_P256
                )
            }
        `

		var predeclaredSemaValues []sema.ValueDeclaration
		predeclaredSemaValues = append(predeclaredSemaValues, stdlib.BuiltinFunctions.ToSemaValueDeclarations()...)
		predeclaredSemaValues = append(predeclaredSemaValues, stdlib.BuiltinValues.ToSemaValueDeclarations()...)

		var predeclaredInterpreterValues []interpreter.ValueDeclaration
		predeclaredInterpreterValues = append(
			predeclaredInterpreterValues,
			stdlib.BuiltinFunctions.ToInterpreterValueDeclarations()...,
		)
		predeclaredInterpreterValues = append(
			predeclaredInterpreterValues,
			stdlib.BuiltinValues.ToInterpreterValueDeclarations()...,
		)

		meter := newTestMemoryGauge()
		inter, err := parseCheckAndInterpretWithOptionsAndMemoryMetering(
			t,
			script,
			ParseCheckAndInterpretOptions{
				CheckerOptions: []sema.Option{
					sema.WithPredeclaredValues(predeclaredSemaValues),
				},
				Options: []interpreter.Option{
					interpreter.WithPredeclaredValues(predeclaredInterpreterValues),
					interpreter.WithPublicKeyValidationHandler(
						func(_ *interpreter.Interpreter, _ func() interpreter.LocationRange, _ *interpreter.CompositeValue) error {
							return nil
						},
					),
				},
			},
			meter,
		)
		require.NoError(t, err)

		_, err = inter.Invoke("main")
		require.NoError(t, err)

		// 2 = 2x 1 host function created for 'decodeHex' of String value
		// 'publicKeyVerify' and 'publicKeyVerifyPop' functions of PublicKey value are not metered
		assert.Equal(t, uint64(2), meter.getMemory(common.MemoryKindHostFunction))
	})
}

func TestInterpretBoundFunctionMetering(t *testing.T) {
	t.Parallel()

	t.Run("struct method", func(t *testing.T) {
		t.Parallel()

		script := `
            pub struct Foo {
                pub fun bar() {}
            }

            pub fun main() {}
        `

		meter := newTestMemoryGauge()
		inter := parseCheckAndInterpretWithMemoryMetering(t, script, meter)

		_, err := inter.Invoke("main")
		require.NoError(t, err)

		// No bound functions are created without usages.
		assert.Equal(t, uint64(0), meter.getMemory(common.MemoryKindBoundFunction))
	})

	t.Run("struct init", func(t *testing.T) {
		t.Parallel()

		script := `
            pub struct Foo {
                init() {}
            }

            pub fun main() {}
        `

		meter := newTestMemoryGauge()
		inter := parseCheckAndInterpretWithMemoryMetering(t, script, meter)

		_, err := inter.Invoke("main")
		require.NoError(t, err)

		// No bound functions are created without usages.
		assert.Equal(t, uint64(0), meter.getMemory(common.MemoryKindBoundFunction))
	})

	t.Run("struct method usage", func(t *testing.T) {
		t.Parallel()

		script := `
            pub struct Foo {
                pub fun bar() {}
            }

            pub fun main() {
                let foo = Foo()
                foo.bar()
                foo.bar()
                foo.bar()
            }
        `

		meter := newTestMemoryGauge()
		inter := parseCheckAndInterpretWithMemoryMetering(t, script, meter)

		_, err := inter.Invoke("main")
		require.NoError(t, err)

		// 3 bound functions are created for the 3 invocations of 'bar()'.
		// No bound functions are created for init invocation.
		assert.Equal(t, uint64(3), meter.getMemory(common.MemoryKindBoundFunction))
	})
}

func TestInterpretOptionalValueMetering(t *testing.T) {
	t.Parallel()

	t.Run("simple optional value", func(t *testing.T) {
		t.Parallel()

		script := `
            pub fun main() {
                let x: String? = "hello"
            }
        `

		meter := newTestMemoryGauge()
		inter := parseCheckAndInterpretWithMemoryMetering(t, script, meter)

		_, err := inter.Invoke("main")
		require.NoError(t, err)

		assert.Equal(t, uint64(1), meter.getMemory(common.MemoryKindOptional))
	})

	t.Run("dictionary get", func(t *testing.T) {
		t.Parallel()

		script := `
            pub fun main() {
                let x: {Int8: String} = {1: "foo", 2: "bar"}
                let y = x[0]
                let z = x[1]
            }
        `

		meter := newTestMemoryGauge()
		inter := parseCheckAndInterpretWithMemoryMetering(t, script, meter)

		_, err := inter.Invoke("main")
		require.NoError(t, err)

		assert.Equal(t, uint64(2), meter.getMemory(common.MemoryKindOptional))
	})
}

func TestInterpretIntMetering(t *testing.T) {

	t.Parallel()

	t.Run("creation", func(t *testing.T) {

		t.Parallel()

		script := `
            pub fun main() {
                let x = 1
            }
        `

		meter := newTestMemoryGauge()
		inter := parseCheckAndInterpretWithMemoryMetering(t, script, meter)

		_, err := inter.Invoke("main")
		require.NoError(t, err)

		assert.Equal(t, uint64(8), meter.getMemory(common.MemoryKindBigInt))
	})

	t.Run("addition", func(t *testing.T) {

		t.Parallel()

		script := `
            pub fun main() {
                let x = 1 + 2
            }
        `

		meter := newTestMemoryGauge()
		inter := parseCheckAndInterpretWithMemoryMetering(t, script, meter)

		_, err := inter.Invoke("main")
		require.NoError(t, err)

		// TODO:
		// creation: 8 + 8
		// result: 16 = max(8, 8) + 8
		assert.Equal(t, uint64(32), meter.getMemory(common.MemoryKindBigInt))
	})

	t.Run("subtraction", func(t *testing.T) {

		t.Parallel()

		script := `
            pub fun main() {
                let x = 1 - 2
            }
        `

		meter := newTestMemoryGauge()
		inter := parseCheckAndInterpretWithMemoryMetering(t, script, meter)

		_, err := inter.Invoke("main")
		require.NoError(t, err)

		// TODO:
		// creation: 8 + 8
		// result: 8 = max(8, 8)
		assert.Equal(t, uint64(24), meter.getMemory(common.MemoryKindBigInt))
	})

	t.Run("multiplication", func(t *testing.T) {

		t.Parallel()

		script := `
            pub fun main() {
                let x = 1 * 2
            }
        `

		meter := newTestMemoryGauge()
		inter := parseCheckAndInterpretWithMemoryMetering(t, script, meter)

		_, err := inter.Invoke("main")
		require.NoError(t, err)

		// TODO:
		// creation: 8 + 8
		// result: 16 = 8 + 8
		assert.Equal(t, uint64(32), meter.getMemory(common.MemoryKindBigInt))
	})

	t.Run("division", func(t *testing.T) {

		t.Parallel()

		script := `
            pub fun main() {
                let x = 10 / 2
            }
        `

		meter := newTestMemoryGauge()
		inter := parseCheckAndInterpretWithMemoryMetering(t, script, meter)

		_, err := inter.Invoke("main")
		require.NoError(t, err)

		// TODO:
		// creation: 8 + 8
		// result: 8 = max(8, 8)
		assert.Equal(t, uint64(24), meter.getMemory(common.MemoryKindBigInt))
	})

	t.Run("modulo", func(t *testing.T) {

		t.Parallel()

		script := `
            pub fun main() {
                let x = 10 % 2
            }
        `

		meter := newTestMemoryGauge()
		inter := parseCheckAndInterpretWithMemoryMetering(t, script, meter)

		_, err := inter.Invoke("main")
		require.NoError(t, err)

		// TODO:
		// creation: 8 + 8
		// result: 8 = max(8, 8)
		assert.Equal(t, uint64(24), meter.getMemory(common.MemoryKindBigInt))
	})

	t.Run("bitwise or", func(t *testing.T) {

		t.Parallel()

		script := `
            pub fun main() {
                let x = 10 | 2
            }
        `

		meter := newTestMemoryGauge()
		inter := parseCheckAndInterpretWithMemoryMetering(t, script, meter)

		_, err := inter.Invoke("main")
		require.NoError(t, err)

		// TODO:
		// creation: 8 + 8
		// result: 8 = max(8, 8)
		assert.Equal(t, uint64(24), meter.getMemory(common.MemoryKindBigInt))
	})

	t.Run("bitwise xor", func(t *testing.T) {

		t.Parallel()

		script := `
            pub fun main() {
                let x = 10 ^ 2
            }
        `

		meter := newTestMemoryGauge()
		inter := parseCheckAndInterpretWithMemoryMetering(t, script, meter)

		_, err := inter.Invoke("main")
		require.NoError(t, err)

		// TODO:
		// creation: 8 + 8
		// result: 8 = max(8, 8)
		assert.Equal(t, uint64(24), meter.getMemory(common.MemoryKindBigInt))
	})

	t.Run("bitwise and", func(t *testing.T) {

		t.Parallel()

		script := `
            pub fun main() {
                let x = 10 & 2
            }
        `

		meter := newTestMemoryGauge()
		inter := parseCheckAndInterpretWithMemoryMetering(t, script, meter)

		_, err := inter.Invoke("main")
		require.NoError(t, err)

		// TODO:
		// creation: 8 + 8
		// result: 8 = max(8, 8)
		assert.Equal(t, uint64(24), meter.getMemory(common.MemoryKindBigInt))
	})

	t.Run("bitwise left-shift", func(t *testing.T) {

		t.Parallel()

		script := `
            pub fun main() {
                let x = 10 << 2
            }
        `

		meter := newTestMemoryGauge()
		inter := parseCheckAndInterpretWithMemoryMetering(t, script, meter)

		_, err := inter.Invoke("main")
		require.NoError(t, err)

		// TODO:
		// creation: 8 + 8
		// result: 16 = 8 + 8
		assert.Equal(t, uint64(32), meter.getMemory(common.MemoryKindBigInt))
	})

	t.Run("bitwise right-shift", func(t *testing.T) {

		t.Parallel()

		script := `
            pub fun main() {
                let x = 10 >> 2
            }
        `

		meter := newTestMemoryGauge()
		inter := parseCheckAndInterpretWithMemoryMetering(t, script, meter)

		_, err := inter.Invoke("main")
		require.NoError(t, err)

		// TODO:
		// creation: 8 + 8
		// result: 8 = max(8, 8)
		assert.Equal(t, uint64(24), meter.getMemory(common.MemoryKindBigInt))
	})

	t.Run("negation", func(t *testing.T) {

		t.Parallel()

		script := `
            pub fun main() {
                let x = 1
                let y = -x
            }
        `

		meter := newTestMemoryGauge()
		inter := parseCheckAndInterpretWithMemoryMetering(t, script, meter)

		_, err := inter.Invoke("main")
		require.NoError(t, err)

		// TODO:
		// creation: 8
		// result: 8 = 8
		assert.Equal(t, uint64(16), meter.getMemory(common.MemoryKindBigInt))
	})
}

func TestInterpretUIntMetering(t *testing.T) {

	t.Parallel()

	t.Run("creation", func(t *testing.T) {

		t.Parallel()

		script := `
            pub fun main() {
                let x = 1 as UInt
            }
        `

		meter := newTestMemoryGauge()
		inter := parseCheckAndInterpretWithMemoryMetering(t, script, meter)

		_, err := inter.Invoke("main")
		require.NoError(t, err)

		// creation: 8
		assert.Equal(t, uint64(8), meter.getMemory(common.MemoryKindBigInt))
	})

	t.Run("addition", func(t *testing.T) {

		t.Parallel()

		script := `
            pub fun main() {
                let x = 1 as UInt + 2 as UInt
            }
        `

		meter := newTestMemoryGauge()
		inter := parseCheckAndInterpretWithMemoryMetering(t, script, meter)

		_, err := inter.Invoke("main")
		require.NoError(t, err)

		// TODO:
		// creation: 8 + 8
		// result: 16 = max(8, 8) + 8
		assert.Equal(t, uint64(32), meter.getMemory(common.MemoryKindBigInt))
	})

	t.Run("subtraction", func(t *testing.T) {

		t.Parallel()

		script := `
            pub fun main() {
                let x = 3 as UInt - 2 as UInt
            }
        `

		meter := newTestMemoryGauge()
		inter := parseCheckAndInterpretWithMemoryMetering(t, script, meter)

		_, err := inter.Invoke("main")
		require.NoError(t, err)

		// TODO:
		// creation: 8 + 8
		// result: 8 = max(8, 8)
		assert.Equal(t, uint64(24), meter.getMemory(common.MemoryKindBigInt))
	})

	t.Run("saturating subtraction", func(t *testing.T) {

		t.Parallel()

		script := `
            pub fun main() {
                let x = (1 as UInt).saturatingSubtract(2 as UInt)
            }
        `

		meter := newTestMemoryGauge()
		inter := parseCheckAndInterpretWithMemoryMetering(t, script, meter)

		_, err := inter.Invoke("main")
		require.NoError(t, err)

		// TODO:
		// creation: 8 + 8
		// result: 8 = max(8, 8)
		assert.Equal(t, uint64(24), meter.getMemory(common.MemoryKindBigInt))
	})

	t.Run("multiplication", func(t *testing.T) {

		t.Parallel()

		script := `
            pub fun main() {
                let x = 1 as UInt * 2 as UInt
            }
        `

		meter := newTestMemoryGauge()
		inter := parseCheckAndInterpretWithMemoryMetering(t, script, meter)

		_, err := inter.Invoke("main")
		require.NoError(t, err)

		// TODO:
		// creation: 8 + 8
		// result: 16 = 8 + 8
		assert.Equal(t, uint64(32), meter.getMemory(common.MemoryKindBigInt))
	})

	t.Run("division", func(t *testing.T) {

		t.Parallel()

		script := `
            pub fun main() {
                let x = 10 as UInt / 2 as UInt
            }
        `

		meter := newTestMemoryGauge()
		inter := parseCheckAndInterpretWithMemoryMetering(t, script, meter)

		_, err := inter.Invoke("main")
		require.NoError(t, err)

		// TODO:
		// creation: 8 + 8
		// result: 8 = max(8, 8)
		assert.Equal(t, uint64(24), meter.getMemory(common.MemoryKindBigInt))
	})

	t.Run("modulo", func(t *testing.T) {

		t.Parallel()

		script := `
            pub fun main() {
                let x = 10 as UInt % 2 as UInt
            }
        `

		meter := newTestMemoryGauge()
		inter := parseCheckAndInterpretWithMemoryMetering(t, script, meter)

		_, err := inter.Invoke("main")
		require.NoError(t, err)

		// TODO:
		// creation: 8 + 8
		// result: 8 = max(8, 8)
		assert.Equal(t, uint64(24), meter.getMemory(common.MemoryKindBigInt))
	})

	t.Run("bitwise or", func(t *testing.T) {

		t.Parallel()

		script := `
            pub fun main() {
                let x = 10 as UInt | 2 as UInt
            }
        `

		meter := newTestMemoryGauge()
		inter := parseCheckAndInterpretWithMemoryMetering(t, script, meter)

		_, err := inter.Invoke("main")
		require.NoError(t, err)

		// TODO:
		// creation: 8 + 8
		// result: 8 = max(8, 8)
		assert.Equal(t, uint64(24), meter.getMemory(common.MemoryKindBigInt))
	})

	t.Run("bitwise xor", func(t *testing.T) {

		t.Parallel()

		script := `
            pub fun main() {
                let x = 10 as UInt ^ 2 as UInt
            }
        `

		meter := newTestMemoryGauge()
		inter := parseCheckAndInterpretWithMemoryMetering(t, script, meter)

		_, err := inter.Invoke("main")
		require.NoError(t, err)

		// TODO:
		// creation: 8 + 8
		// result: 8 = max(8, 8)
		assert.Equal(t, uint64(24), meter.getMemory(common.MemoryKindBigInt))
	})

	t.Run("bitwise and", func(t *testing.T) {

		t.Parallel()

		script := `
            pub fun main() {
                let x = 10 as UInt & 2 as UInt
            }
        `

		meter := newTestMemoryGauge()
		inter := parseCheckAndInterpretWithMemoryMetering(t, script, meter)

		_, err := inter.Invoke("main")
		require.NoError(t, err)

		// TODO:
		// creation: 8 + 8
		// result: 8 = max(8, 8)
		assert.Equal(t, uint64(24), meter.getMemory(common.MemoryKindBigInt))
	})

	t.Run("bitwise left-shift", func(t *testing.T) {

		t.Parallel()

		script := `
            pub fun main() {
                let x = 10 as UInt << 2 as UInt
            }
        `

		meter := newTestMemoryGauge()
		inter := parseCheckAndInterpretWithMemoryMetering(t, script, meter)

		_, err := inter.Invoke("main")
		require.NoError(t, err)

		// TODO:
		// creation: 8 + 8
		// result: 16 = 8 + 8
		assert.Equal(t, uint64(32), meter.getMemory(common.MemoryKindBigInt))
	})

	t.Run("bitwise right-shift", func(t *testing.T) {

		t.Parallel()

		script := `
            pub fun main() {
                let x = 10 as UInt >> 2 as UInt
            }
        `

		meter := newTestMemoryGauge()
		inter := parseCheckAndInterpretWithMemoryMetering(t, script, meter)

		_, err := inter.Invoke("main")
		require.NoError(t, err)

		// TODO:
		// creation: 8 + 8
		// result: 8 = max(8, 8)
		assert.Equal(t, uint64(24), meter.getMemory(common.MemoryKindBigInt))
	})

	t.Run("negation", func(t *testing.T) {

		t.Parallel()

		script := `
            pub fun main() {
                let x = 1
                let y = -x
            }
        `

		meter := newTestMemoryGauge()
		inter := parseCheckAndInterpretWithMemoryMetering(t, script, meter)

		_, err := inter.Invoke("main")
		require.NoError(t, err)

		// TODO:
		// creation: 8
		// result: 8 = 8
		assert.Equal(t, uint64(16), meter.getMemory(common.MemoryKindBigInt))
	})
}

func TestInterpretUInt8Metering(t *testing.T) {

	t.Parallel()

	t.Run("creation", func(t *testing.T) {

		t.Parallel()

		script := `
            pub fun main() {
                let x = 1 as UInt8
            }
        `

		meter := newTestMemoryGauge()
		inter := parseCheckAndInterpretWithMemoryMetering(t, script, meter)

		_, err := inter.Invoke("main")
		require.NoError(t, err)

		// creation: 1
		assert.Equal(t, uint64(1), meter.getMemory(common.MemoryKindNumber))
	})

	t.Run("addition", func(t *testing.T) {

		t.Parallel()

		script := `
            pub fun main() {
                let x = 1 as UInt8 + 2 as UInt8
            }
        `

		meter := newTestMemoryGauge()
		inter := parseCheckAndInterpretWithMemoryMetering(t, script, meter)

		_, err := inter.Invoke("main")
		require.NoError(t, err)

		// creation: 1 + 1
		// result: 1
		assert.Equal(t, uint64(3), meter.getMemory(common.MemoryKindNumber))
	})

	t.Run("saturating addition", func(t *testing.T) {

		t.Parallel()

		script := `
            pub fun main() {
                let x = (1 as UInt8).saturatingAdd(2 as UInt8)
            }
        `

		meter := newTestMemoryGauge()
		inter := parseCheckAndInterpretWithMemoryMetering(t, script, meter)

		_, err := inter.Invoke("main")
		require.NoError(t, err)

		// creation: 1 + 1
		// result: 1
		assert.Equal(t, uint64(3), meter.getMemory(common.MemoryKindNumber))
	})

	t.Run("subtraction", func(t *testing.T) {

		t.Parallel()

		script := `
            pub fun main() {
                let x = 3 as UInt8 - 2 as UInt8
            }
        `

		meter := newTestMemoryGauge()
		inter := parseCheckAndInterpretWithMemoryMetering(t, script, meter)

		_, err := inter.Invoke("main")
		require.NoError(t, err)

		// creation: 1 + 1
		// result: 1
		assert.Equal(t, uint64(3), meter.getMemory(common.MemoryKindNumber))
	})

	t.Run("saturating subtraction", func(t *testing.T) {

		t.Parallel()

		script := `
            pub fun main() {
                let x = (1 as UInt8).saturatingSubtract(2 as UInt8)
            }
        `

		meter := newTestMemoryGauge()
		inter := parseCheckAndInterpretWithMemoryMetering(t, script, meter)

		_, err := inter.Invoke("main")
		require.NoError(t, err)

		// creation: 1 + 1
		// result: 1
		assert.Equal(t, uint64(3), meter.getMemory(common.MemoryKindNumber))
	})

	t.Run("multiplication", func(t *testing.T) {

		t.Parallel()

		script := `
            pub fun main() {
                let x = 1 as UInt8 * 2 as UInt8
            }
        `

		meter := newTestMemoryGauge()
		inter := parseCheckAndInterpretWithMemoryMetering(t, script, meter)

		_, err := inter.Invoke("main")
		require.NoError(t, err)

		// creation: 1 + 1
		// result: 1
		assert.Equal(t, uint64(3), meter.getMemory(common.MemoryKindNumber))
	})

	t.Run("saturating multiplication", func(t *testing.T) {

		t.Parallel()

		script := `
            pub fun main() {
                let x = (1 as UInt8).saturatingMultiply(2 as UInt8)
            }
        `

		meter := newTestMemoryGauge()
		inter := parseCheckAndInterpretWithMemoryMetering(t, script, meter)

		_, err := inter.Invoke("main")
		require.NoError(t, err)

		// creation: 1 + 1
		// result: 1
		assert.Equal(t, uint64(3), meter.getMemory(common.MemoryKindNumber))
	})

	t.Run("division", func(t *testing.T) {

		t.Parallel()

		script := `
            pub fun main() {
                let x = 10 as UInt8 / 2 as UInt8
            }
        `

		meter := newTestMemoryGauge()
		inter := parseCheckAndInterpretWithMemoryMetering(t, script, meter)

		_, err := inter.Invoke("main")
		require.NoError(t, err)

		// creation: 1 + 1
		// result: 1
		assert.Equal(t, uint64(3), meter.getMemory(common.MemoryKindNumber))
	})

	t.Run("modulo", func(t *testing.T) {

		t.Parallel()

		script := `
            pub fun main() {
                let x = 10 as UInt8 % 2 as UInt8
            }
        `

		meter := newTestMemoryGauge()
		inter := parseCheckAndInterpretWithMemoryMetering(t, script, meter)

		_, err := inter.Invoke("main")
		require.NoError(t, err)

		// creation: 1 + 1
		// result: 1
		assert.Equal(t, uint64(3), meter.getMemory(common.MemoryKindNumber))
	})

	t.Run("bitwise or", func(t *testing.T) {

		t.Parallel()

		script := `
            pub fun main() {
                let x = 10 as UInt8 | 2 as UInt8
            }
        `

		meter := newTestMemoryGauge()
		inter := parseCheckAndInterpretWithMemoryMetering(t, script, meter)

		_, err := inter.Invoke("main")
		require.NoError(t, err)

		// creation: 1 + 1
		// result: 1
		assert.Equal(t, uint64(3), meter.getMemory(common.MemoryKindNumber))
	})

	t.Run("bitwise xor", func(t *testing.T) {

		t.Parallel()

		script := `
            pub fun main() {
                let x = 10 as UInt8 ^ 2 as UInt8
            }
        `

		meter := newTestMemoryGauge()
		inter := parseCheckAndInterpretWithMemoryMetering(t, script, meter)

		_, err := inter.Invoke("main")
		require.NoError(t, err)

		// creation: 1 + 1
		// result: 1
		assert.Equal(t, uint64(3), meter.getMemory(common.MemoryKindNumber))
	})

	t.Run("bitwise and", func(t *testing.T) {

		t.Parallel()

		script := `
            pub fun main() {
                let x = 10 as UInt8 & 2 as UInt8
            }
        `

		meter := newTestMemoryGauge()
		inter := parseCheckAndInterpretWithMemoryMetering(t, script, meter)

		_, err := inter.Invoke("main")
		require.NoError(t, err)

		// creation: 1 + 1
		// result: 1
		assert.Equal(t, uint64(3), meter.getMemory(common.MemoryKindNumber))
	})

	t.Run("bitwise left-shift", func(t *testing.T) {

		t.Parallel()

		script := `
            pub fun main() {
                let x = 10 as UInt8 << 2 as UInt8
            }
        `

		meter := newTestMemoryGauge()
		inter := parseCheckAndInterpretWithMemoryMetering(t, script, meter)

		_, err := inter.Invoke("main")
		require.NoError(t, err)

		// creation: 1 + 1
		// result: 1
		assert.Equal(t, uint64(3), meter.getMemory(common.MemoryKindNumber))
	})

	t.Run("bitwise right-shift", func(t *testing.T) {

		t.Parallel()

		script := `
            pub fun main() {
                let x = 10 as UInt8 >> 2 as UInt8
            }
        `

		meter := newTestMemoryGauge()
		inter := parseCheckAndInterpretWithMemoryMetering(t, script, meter)

		_, err := inter.Invoke("main")
		require.NoError(t, err)

		// creation: 1 + 1
		// result: 1
		assert.Equal(t, uint64(3), meter.getMemory(common.MemoryKindNumber))
	})

}

func TestInterpretUInt16Metering(t *testing.T) {

	t.Parallel()

	t.Run("creation", func(t *testing.T) {

		t.Parallel()

		script := `
            pub fun main() {
                let x = 1 as UInt16
            }
        `

		meter := newTestMemoryGauge()
		inter := parseCheckAndInterpretWithMemoryMetering(t, script, meter)

		_, err := inter.Invoke("main")
		require.NoError(t, err)

		// creation: 2
		assert.Equal(t, uint64(2), meter.getMemory(common.MemoryKindNumber))
	})

	t.Run("addition", func(t *testing.T) {

		t.Parallel()

		script := `
            pub fun main() {
                let x = 1 as UInt16 + 2 as UInt16
            }
        `

		meter := newTestMemoryGauge()
		inter := parseCheckAndInterpretWithMemoryMetering(t, script, meter)

		_, err := inter.Invoke("main")
		require.NoError(t, err)

		// creation: 2 + 2
		// result: 2
		assert.Equal(t, uint64(6), meter.getMemory(common.MemoryKindNumber))
	})

	t.Run("saturating addition", func(t *testing.T) {

		t.Parallel()

		script := `
            pub fun main() {
                let x = (1 as UInt16).saturatingAdd(2 as UInt16)
            }
        `

		meter := newTestMemoryGauge()
		inter := parseCheckAndInterpretWithMemoryMetering(t, script, meter)

		_, err := inter.Invoke("main")
		require.NoError(t, err)

		// creation: 2 + 2
		// result: 2
		assert.Equal(t, uint64(6), meter.getMemory(common.MemoryKindNumber))
	})

	t.Run("subtraction", func(t *testing.T) {

		t.Parallel()

		script := `
            pub fun main() {
                let x = 3 as UInt16 - 2 as UInt16
            }
        `

		meter := newTestMemoryGauge()
		inter := parseCheckAndInterpretWithMemoryMetering(t, script, meter)

		_, err := inter.Invoke("main")
		require.NoError(t, err)

		// creation: 2 + 2
		// result: 2
		assert.Equal(t, uint64(6), meter.getMemory(common.MemoryKindNumber))
	})

	t.Run("saturating subtraction", func(t *testing.T) {

		t.Parallel()

		script := `
            pub fun main() {
                let x = (1 as UInt16).saturatingSubtract(2 as UInt16)
            }
        `

		meter := newTestMemoryGauge()
		inter := parseCheckAndInterpretWithMemoryMetering(t, script, meter)

		_, err := inter.Invoke("main")
		require.NoError(t, err)

		// creation: 2 + 2
		// result: 2
		assert.Equal(t, uint64(6), meter.getMemory(common.MemoryKindNumber))
	})

	t.Run("multiplication", func(t *testing.T) {

		t.Parallel()

		script := `
            pub fun main() {
                let x = 1 as UInt16 * 2 as UInt16
            }
        `

		meter := newTestMemoryGauge()
		inter := parseCheckAndInterpretWithMemoryMetering(t, script, meter)

		_, err := inter.Invoke("main")
		require.NoError(t, err)

		// creation: 2 + 2
		// result: 2
		assert.Equal(t, uint64(6), meter.getMemory(common.MemoryKindNumber))
	})

	t.Run("saturating multiplication", func(t *testing.T) {

		t.Parallel()

		script := `
            pub fun main() {
                let x = (1 as UInt16).saturatingMultiply(2 as UInt16)
            }
        `

		meter := newTestMemoryGauge()
		inter := parseCheckAndInterpretWithMemoryMetering(t, script, meter)

		_, err := inter.Invoke("main")
		require.NoError(t, err)

		// creation: 2 + 2
		// result: 2
		assert.Equal(t, uint64(6), meter.getMemory(common.MemoryKindNumber))
	})

	t.Run("division", func(t *testing.T) {

		t.Parallel()

		script := `
            pub fun main() {
                let x = 10 as UInt16 / 2 as UInt16
            }
        `

		meter := newTestMemoryGauge()
		inter := parseCheckAndInterpretWithMemoryMetering(t, script, meter)

		_, err := inter.Invoke("main")
		require.NoError(t, err)

		// creation: 2 + 2
		// result: 2
		assert.Equal(t, uint64(6), meter.getMemory(common.MemoryKindNumber))
	})

	t.Run("modulo", func(t *testing.T) {

		t.Parallel()

		script := `
            pub fun main() {
                let x = 10 as UInt16 % 2 as UInt16
            }
        `

		meter := newTestMemoryGauge()
		inter := parseCheckAndInterpretWithMemoryMetering(t, script, meter)

		_, err := inter.Invoke("main")
		require.NoError(t, err)

		// creation: 2 + 2
		// result: 2
		assert.Equal(t, uint64(6), meter.getMemory(common.MemoryKindNumber))
	})

	t.Run("bitwise or", func(t *testing.T) {

		t.Parallel()

		script := `
            pub fun main() {
                let x = 10 as UInt16 | 2 as UInt16
            }
        `

		meter := newTestMemoryGauge()
		inter := parseCheckAndInterpretWithMemoryMetering(t, script, meter)

		_, err := inter.Invoke("main")
		require.NoError(t, err)

		// creation: 2 + 2
		// result: 2
		assert.Equal(t, uint64(6), meter.getMemory(common.MemoryKindNumber))
	})

	t.Run("bitwise xor", func(t *testing.T) {

		t.Parallel()

		script := `
            pub fun main() {
                let x = 10 as UInt16 ^ 2 as UInt16
            }
        `

		meter := newTestMemoryGauge()
		inter := parseCheckAndInterpretWithMemoryMetering(t, script, meter)

		_, err := inter.Invoke("main")
		require.NoError(t, err)

		// creation: 2 + 2
		// result: 2
		assert.Equal(t, uint64(6), meter.getMemory(common.MemoryKindNumber))
	})

	t.Run("bitwise and", func(t *testing.T) {

		t.Parallel()

		script := `
            pub fun main() {
                let x = 10 as UInt16 & 2 as UInt16
            }
        `

		meter := newTestMemoryGauge()
		inter := parseCheckAndInterpretWithMemoryMetering(t, script, meter)

		_, err := inter.Invoke("main")
		require.NoError(t, err)

		// creation: 2 + 2
		// result: 2
		assert.Equal(t, uint64(6), meter.getMemory(common.MemoryKindNumber))
	})

	t.Run("bitwise left-shift", func(t *testing.T) {

		t.Parallel()

		script := `
            pub fun main() {
                let x = 10 as UInt16 << 2 as UInt16
            }
        `

		meter := newTestMemoryGauge()
		inter := parseCheckAndInterpretWithMemoryMetering(t, script, meter)

		_, err := inter.Invoke("main")
		require.NoError(t, err)

		// creation: 2 + 2
		// result: 2
		assert.Equal(t, uint64(6), meter.getMemory(common.MemoryKindNumber))
	})

	t.Run("bitwise right-shift", func(t *testing.T) {

		t.Parallel()

		script := `
            pub fun main() {
                let x = 10 as UInt16 >> 2 as UInt16
            }
        `

		meter := newTestMemoryGauge()
		inter := parseCheckAndInterpretWithMemoryMetering(t, script, meter)

		_, err := inter.Invoke("main")
		require.NoError(t, err)

		// creation: 2 + 2
		// result: 2
		assert.Equal(t, uint64(6), meter.getMemory(common.MemoryKindNumber))
	})
}

func TestInterpretUInt32Metering(t *testing.T) {

	t.Parallel()

	t.Run("creation", func(t *testing.T) {

		t.Parallel()

		script := `
            pub fun main() {
                let x = 1 as UInt32
            }
        `

		meter := newTestMemoryGauge()
		inter := parseCheckAndInterpretWithMemoryMetering(t, script, meter)

		_, err := inter.Invoke("main")
		require.NoError(t, err)

		// creation: 4
		assert.Equal(t, uint64(4), meter.getMemory(common.MemoryKindNumber))
	})

	t.Run("addition", func(t *testing.T) {

		t.Parallel()

		script := `
            pub fun main() {
                let x = 1 as UInt32 + 2 as UInt32
            }
        `

		meter := newTestMemoryGauge()
		inter := parseCheckAndInterpretWithMemoryMetering(t, script, meter)

		_, err := inter.Invoke("main")
		require.NoError(t, err)

		// creation: 4 + 4
		// result: 4
		assert.Equal(t, uint64(12), meter.getMemory(common.MemoryKindNumber))
	})

	t.Run("saturating addition", func(t *testing.T) {

		t.Parallel()

		script := `
            pub fun main() {
                let x = (1 as UInt32).saturatingAdd(2 as UInt32)
            }
        `

		meter := newTestMemoryGauge()
		inter := parseCheckAndInterpretWithMemoryMetering(t, script, meter)

		_, err := inter.Invoke("main")
		require.NoError(t, err)

		// creation: 4 + 4
		// result: 4
		assert.Equal(t, uint64(12), meter.getMemory(common.MemoryKindNumber))
	})

	t.Run("subtraction", func(t *testing.T) {

		t.Parallel()

		script := `
            pub fun main() {
                let x = 3 as UInt32 - 2 as UInt32
            }
        `

		meter := newTestMemoryGauge()
		inter := parseCheckAndInterpretWithMemoryMetering(t, script, meter)

		_, err := inter.Invoke("main")
		require.NoError(t, err)

		// creation: 4 + 4
		// result: 4
		assert.Equal(t, uint64(12), meter.getMemory(common.MemoryKindNumber))
	})

	t.Run("saturating subtraction", func(t *testing.T) {

		t.Parallel()

		script := `
            pub fun main() {
                let x = (1 as UInt32).saturatingSubtract(2 as UInt32)
            }
        `

		meter := newTestMemoryGauge()
		inter := parseCheckAndInterpretWithMemoryMetering(t, script, meter)

		_, err := inter.Invoke("main")
		require.NoError(t, err)

		// creation: 4 + 4
		// result: 4
		assert.Equal(t, uint64(12), meter.getMemory(common.MemoryKindNumber))
	})

	t.Run("multiplication", func(t *testing.T) {

		t.Parallel()

		script := `
            pub fun main() {
                let x = 1 as UInt32 * 2 as UInt32
            }
        `

		meter := newTestMemoryGauge()
		inter := parseCheckAndInterpretWithMemoryMetering(t, script, meter)

		_, err := inter.Invoke("main")
		require.NoError(t, err)

		// creation: 4 + 4
		// result: 4
		assert.Equal(t, uint64(12), meter.getMemory(common.MemoryKindNumber))
	})

	t.Run("saturating multiplication", func(t *testing.T) {

		t.Parallel()

		script := `
            pub fun main() {
                let x = (1 as UInt32).saturatingMultiply(2 as UInt32)
            }
        `

		meter := newTestMemoryGauge()
		inter := parseCheckAndInterpretWithMemoryMetering(t, script, meter)

		_, err := inter.Invoke("main")
		require.NoError(t, err)

		// creation: 4 + 4
		// result: 4
		assert.Equal(t, uint64(12), meter.getMemory(common.MemoryKindNumber))
	})

	t.Run("division", func(t *testing.T) {

		t.Parallel()

		script := `
            pub fun main() {
                let x = 10 as UInt32 / 2 as UInt32
            }
        `

		meter := newTestMemoryGauge()
		inter := parseCheckAndInterpretWithMemoryMetering(t, script, meter)

		_, err := inter.Invoke("main")
		require.NoError(t, err)

		// creation: 4 + 4
		// result: 4
		assert.Equal(t, uint64(12), meter.getMemory(common.MemoryKindNumber))
	})

	t.Run("modulo", func(t *testing.T) {

		t.Parallel()

		script := `
            pub fun main() {
                let x = 10 as UInt32 % 2 as UInt32
            }
        `

		meter := newTestMemoryGauge()
		inter := parseCheckAndInterpretWithMemoryMetering(t, script, meter)

		_, err := inter.Invoke("main")
		require.NoError(t, err)

		// creation: 4 + 4
		// result: 4
		assert.Equal(t, uint64(12), meter.getMemory(common.MemoryKindNumber))
	})

	t.Run("bitwise or", func(t *testing.T) {

		t.Parallel()

		script := `
            pub fun main() {
                let x = 10 as UInt32 | 2 as UInt32
            }
        `

		meter := newTestMemoryGauge()
		inter := parseCheckAndInterpretWithMemoryMetering(t, script, meter)

		_, err := inter.Invoke("main")
		require.NoError(t, err)

		// creation: 4 + 4
		// result: 4
		assert.Equal(t, uint64(12), meter.getMemory(common.MemoryKindNumber))
	})

	t.Run("bitwise xor", func(t *testing.T) {

		t.Parallel()

		script := `
            pub fun main() {
                let x = 10 as UInt32 ^ 2 as UInt32
            }
        `

		meter := newTestMemoryGauge()
		inter := parseCheckAndInterpretWithMemoryMetering(t, script, meter)

		_, err := inter.Invoke("main")
		require.NoError(t, err)

		// creation: 4 + 4
		// result: 4
		assert.Equal(t, uint64(12), meter.getMemory(common.MemoryKindNumber))
	})

	t.Run("bitwise and", func(t *testing.T) {

		t.Parallel()

		script := `
            pub fun main() {
                let x = 10 as UInt32 & 2 as UInt32
            }
        `

		meter := newTestMemoryGauge()
		inter := parseCheckAndInterpretWithMemoryMetering(t, script, meter)

		_, err := inter.Invoke("main")
		require.NoError(t, err)

		// creation: 4 + 4
		// result: 4
		assert.Equal(t, uint64(12), meter.getMemory(common.MemoryKindNumber))
	})

	t.Run("bitwise left-shift", func(t *testing.T) {

		t.Parallel()

		script := `
            pub fun main() {
                let x = 10 as UInt32 << 2 as UInt32
            }
        `

		meter := newTestMemoryGauge()
		inter := parseCheckAndInterpretWithMemoryMetering(t, script, meter)

		_, err := inter.Invoke("main")
		require.NoError(t, err)

		// creation: 4 + 4
		// result: 4
		assert.Equal(t, uint64(12), meter.getMemory(common.MemoryKindNumber))
	})

	t.Run("bitwise right-shift", func(t *testing.T) {

		t.Parallel()

		script := `
            pub fun main() {
                let x = 10 as UInt32 >> 2 as UInt32
            }
        `

		meter := newTestMemoryGauge()
		inter := parseCheckAndInterpretWithMemoryMetering(t, script, meter)

		_, err := inter.Invoke("main")
		require.NoError(t, err)

		// creation: 4 + 4
		// result: 4
		assert.Equal(t, uint64(12), meter.getMemory(common.MemoryKindNumber))
	})
}

func TestInterpretUInt64Metering(t *testing.T) {

	t.Parallel()

	t.Run("creation", func(t *testing.T) {

		t.Parallel()

		script := `
            pub fun main() {
                let x = 1 as UInt64
            }
        `

		meter := newTestMemoryGauge()
		inter := parseCheckAndInterpretWithMemoryMetering(t, script, meter)

		_, err := inter.Invoke("main")
		require.NoError(t, err)

		// creation: 8
		assert.Equal(t, uint64(8), meter.getMemory(common.MemoryKindNumber))
	})

	t.Run("addition", func(t *testing.T) {

		t.Parallel()

		script := `
            pub fun main() {
                let x = 1 as UInt64 + 2 as UInt64
            }
        `

		meter := newTestMemoryGauge()
		inter := parseCheckAndInterpretWithMemoryMetering(t, script, meter)

		_, err := inter.Invoke("main")
		require.NoError(t, err)

		// creation: 8 + 8
		// result: 8
		assert.Equal(t, uint64(24), meter.getMemory(common.MemoryKindNumber))
	})

	t.Run("saturating addition", func(t *testing.T) {

		t.Parallel()

		script := `
            pub fun main() {
                let x = (1 as UInt64).saturatingAdd(2 as UInt64)
            }
        `

		meter := newTestMemoryGauge()
		inter := parseCheckAndInterpretWithMemoryMetering(t, script, meter)

		_, err := inter.Invoke("main")
		require.NoError(t, err)

		// creation: 8 + 8
		// result: 8
		assert.Equal(t, uint64(24), meter.getMemory(common.MemoryKindNumber))
	})

	t.Run("subtraction", func(t *testing.T) {

		t.Parallel()

		script := `
            pub fun main() {
                let x = 3 as UInt64 - 2 as UInt64
            }
        `

		meter := newTestMemoryGauge()
		inter := parseCheckAndInterpretWithMemoryMetering(t, script, meter)

		_, err := inter.Invoke("main")
		require.NoError(t, err)

		// creation: 8 + 8
		// result: 8
		assert.Equal(t, uint64(24), meter.getMemory(common.MemoryKindNumber))
	})

	t.Run("saturating subtraction", func(t *testing.T) {

		t.Parallel()

		script := `
            pub fun main() {
                let x = (1 as UInt64).saturatingSubtract(2 as UInt64)
            }
        `

		meter := newTestMemoryGauge()
		inter := parseCheckAndInterpretWithMemoryMetering(t, script, meter)

		_, err := inter.Invoke("main")
		require.NoError(t, err)

		// creation: 8 + 8
		// result: 8
		assert.Equal(t, uint64(24), meter.getMemory(common.MemoryKindNumber))
	})

	t.Run("multiplication", func(t *testing.T) {

		t.Parallel()

		script := `
            pub fun main() {
                let x = 1 as UInt64 * 2 as UInt64
            }
        `

		meter := newTestMemoryGauge()
		inter := parseCheckAndInterpretWithMemoryMetering(t, script, meter)

		_, err := inter.Invoke("main")
		require.NoError(t, err)

		// creation: 8 + 8
		// result: 8
		assert.Equal(t, uint64(24), meter.getMemory(common.MemoryKindNumber))
	})

	t.Run("saturating multiplication", func(t *testing.T) {

		t.Parallel()

		script := `
            pub fun main() {
                let x = (1 as UInt64).saturatingMultiply(2 as UInt64)
            }
        `

		meter := newTestMemoryGauge()
		inter := parseCheckAndInterpretWithMemoryMetering(t, script, meter)

		_, err := inter.Invoke("main")
		require.NoError(t, err)

		// creation: 8 + 8
		// result: 8
		assert.Equal(t, uint64(24), meter.getMemory(common.MemoryKindNumber))
	})

	t.Run("division", func(t *testing.T) {

		t.Parallel()

		script := `
            pub fun main() {
                let x = 10 as UInt64 / 2 as UInt64
            }
        `

		meter := newTestMemoryGauge()
		inter := parseCheckAndInterpretWithMemoryMetering(t, script, meter)

		_, err := inter.Invoke("main")
		require.NoError(t, err)

		// creation: 8 + 8
		// result: 8
		assert.Equal(t, uint64(24), meter.getMemory(common.MemoryKindNumber))
	})

	t.Run("modulo", func(t *testing.T) {

		t.Parallel()

		script := `
            pub fun main() {
                let x = 10 as UInt64 % 2 as UInt64
            }
        `

		meter := newTestMemoryGauge()
		inter := parseCheckAndInterpretWithMemoryMetering(t, script, meter)

		_, err := inter.Invoke("main")
		require.NoError(t, err)

		// creation: 8 + 8
		// result: 8
		assert.Equal(t, uint64(24), meter.getMemory(common.MemoryKindNumber))
	})

	t.Run("bitwise or", func(t *testing.T) {

		t.Parallel()

		script := `
            pub fun main() {
                let x = 10 as UInt64 | 2 as UInt64
            }
        `

		meter := newTestMemoryGauge()
		inter := parseCheckAndInterpretWithMemoryMetering(t, script, meter)

		_, err := inter.Invoke("main")
		require.NoError(t, err)

		// creation: 8 + 8
		// result: 8
		assert.Equal(t, uint64(24), meter.getMemory(common.MemoryKindNumber))
	})

	t.Run("bitwise xor", func(t *testing.T) {

		t.Parallel()

		script := `
            pub fun main() {
                let x = 10 as UInt64 ^ 2 as UInt64
            }
        `

		meter := newTestMemoryGauge()
		inter := parseCheckAndInterpretWithMemoryMetering(t, script, meter)

		_, err := inter.Invoke("main")
		require.NoError(t, err)

		// creation: 8 + 8
		// result: 8
		assert.Equal(t, uint64(24), meter.getMemory(common.MemoryKindNumber))
	})

	t.Run("bitwise and", func(t *testing.T) {

		t.Parallel()

		script := `
            pub fun main() {
                let x = 10 as UInt64 & 2 as UInt64
            }
        `

		meter := newTestMemoryGauge()
		inter := parseCheckAndInterpretWithMemoryMetering(t, script, meter)

		_, err := inter.Invoke("main")
		require.NoError(t, err)

		// creation: 8 + 8
		// result: 8
		assert.Equal(t, uint64(24), meter.getMemory(common.MemoryKindNumber))
	})

	t.Run("bitwise left-shift", func(t *testing.T) {

		t.Parallel()

		script := `
            pub fun main() {
                let x = 10 as UInt64 << 2 as UInt64
            }
        `

		meter := newTestMemoryGauge()
		inter := parseCheckAndInterpretWithMemoryMetering(t, script, meter)

		_, err := inter.Invoke("main")
		require.NoError(t, err)

		// creation: 8 + 8
		// result: 8
		assert.Equal(t, uint64(24), meter.getMemory(common.MemoryKindNumber))
	})

	t.Run("bitwise right-shift", func(t *testing.T) {

		t.Parallel()

		script := `
            pub fun main() {
                let x = 10 as UInt64 >> 2 as UInt64
            }
        `

		meter := newTestMemoryGauge()
		inter := parseCheckAndInterpretWithMemoryMetering(t, script, meter)

		_, err := inter.Invoke("main")
		require.NoError(t, err)

		// creation: 8 + 8
		// result: 8
		assert.Equal(t, uint64(24), meter.getMemory(common.MemoryKindNumber))
	})
}

func TestInterpretUInt128Metering(t *testing.T) {

	t.Parallel()

	t.Run("creation", func(t *testing.T) {

		t.Parallel()

		script := `
            pub fun main() {
                let x = 1 as UInt128
            }
        `

		meter := newTestMemoryGauge()
		inter := parseCheckAndInterpretWithMemoryMetering(t, script, meter)

		_, err := inter.Invoke("main")
		require.NoError(t, err)

		// creation: 16
		assert.Equal(t, uint64(16), meter.getMemory(common.MemoryKindBigInt))
	})

	t.Run("addition", func(t *testing.T) {

		t.Parallel()

		script := `
            pub fun main() {
                let x = 1 as UInt128 + 2 as UInt128
            }
        `

		meter := newTestMemoryGauge()
		inter := parseCheckAndInterpretWithMemoryMetering(t, script, meter)

		_, err := inter.Invoke("main")
		require.NoError(t, err)

		// creation: 16 + 16
		// result: 16
		assert.Equal(t, uint64(48), meter.getMemory(common.MemoryKindBigInt))
	})

	t.Run("saturating addition", func(t *testing.T) {

		t.Parallel()

		script := `
            pub fun main() {
                let x = (1 as UInt128).saturatingAdd(2 as UInt128)
            }
        `

		meter := newTestMemoryGauge()
		inter := parseCheckAndInterpretWithMemoryMetering(t, script, meter)

		_, err := inter.Invoke("main")
		require.NoError(t, err)

		// creation: 16 + 16
		// result: 16
		assert.Equal(t, uint64(48), meter.getMemory(common.MemoryKindBigInt))
	})

	t.Run("subtraction", func(t *testing.T) {

		t.Parallel()

		script := `
            pub fun main() {
                let x = 3 as UInt128 - 2 as UInt128
            }
        `

		meter := newTestMemoryGauge()
		inter := parseCheckAndInterpretWithMemoryMetering(t, script, meter)

		_, err := inter.Invoke("main")
		require.NoError(t, err)

		// creation: 16 + 16
		// result: 16
		assert.Equal(t, uint64(48), meter.getMemory(common.MemoryKindBigInt))
	})

	t.Run("saturating subtraction", func(t *testing.T) {

		t.Parallel()

		script := `
            pub fun main() {
                let x = (1 as UInt128).saturatingSubtract(2 as UInt128)
            }
        `

		meter := newTestMemoryGauge()
		inter := parseCheckAndInterpretWithMemoryMetering(t, script, meter)

		_, err := inter.Invoke("main")
		require.NoError(t, err)

		// creation: 16 + 16
		// result: 16
		assert.Equal(t, uint64(48), meter.getMemory(common.MemoryKindBigInt))
	})

	t.Run("multiplication", func(t *testing.T) {

		t.Parallel()

		script := `
            pub fun main() {
                let x = 1 as UInt128 * 2 as UInt128
            }
        `

		meter := newTestMemoryGauge()
		inter := parseCheckAndInterpretWithMemoryMetering(t, script, meter)

		_, err := inter.Invoke("main")
		require.NoError(t, err)

		// creation: 16 + 16
		// result: 16
		assert.Equal(t, uint64(48), meter.getMemory(common.MemoryKindBigInt))
	})

	t.Run("saturating multiplication", func(t *testing.T) {

		t.Parallel()

		script := `
            pub fun main() {
                let x = (1 as UInt128).saturatingMultiply(2 as UInt128)
            }
        `

		meter := newTestMemoryGauge()
		inter := parseCheckAndInterpretWithMemoryMetering(t, script, meter)

		_, err := inter.Invoke("main")
		require.NoError(t, err)

		// creation: 16 + 16
		// result: 16
		assert.Equal(t, uint64(48), meter.getMemory(common.MemoryKindBigInt))
	})

	t.Run("division", func(t *testing.T) {

		t.Parallel()

		script := `
            pub fun main() {
                let x = 10 as UInt128 / 2 as UInt128
            }
        `

		meter := newTestMemoryGauge()
		inter := parseCheckAndInterpretWithMemoryMetering(t, script, meter)

		_, err := inter.Invoke("main")
		require.NoError(t, err)

		// creation: 16 + 16
		// result: 16
		assert.Equal(t, uint64(48), meter.getMemory(common.MemoryKindBigInt))
	})

	t.Run("modulo", func(t *testing.T) {

		t.Parallel()

		script := `
            pub fun main() {
                let x = 10 as UInt128 % 2 as UInt128
            }
        `

		meter := newTestMemoryGauge()
		inter := parseCheckAndInterpretWithMemoryMetering(t, script, meter)

		_, err := inter.Invoke("main")
		require.NoError(t, err)

		// creation: 16 + 16
		// result: 16
		assert.Equal(t, uint64(48), meter.getMemory(common.MemoryKindBigInt))
	})

	t.Run("bitwise or", func(t *testing.T) {

		t.Parallel()

		script := `
            pub fun main() {
                let x = 10 as UInt128 | 2 as UInt128
            }
        `

		meter := newTestMemoryGauge()
		inter := parseCheckAndInterpretWithMemoryMetering(t, script, meter)

		_, err := inter.Invoke("main")
		require.NoError(t, err)

		// creation: 16 + 16
		// result: 16
		assert.Equal(t, uint64(48), meter.getMemory(common.MemoryKindBigInt))
	})

	t.Run("bitwise xor", func(t *testing.T) {

		t.Parallel()

		script := `
            pub fun main() {
                let x = 10 as UInt128 ^ 2 as UInt128
            }
        `

		meter := newTestMemoryGauge()
		inter := parseCheckAndInterpretWithMemoryMetering(t, script, meter)

		_, err := inter.Invoke("main")
		require.NoError(t, err)

		// creation: 16 + 16
		// result: 16
		assert.Equal(t, uint64(48), meter.getMemory(common.MemoryKindBigInt))
	})

	t.Run("bitwise and", func(t *testing.T) {

		t.Parallel()

		script := `
            pub fun main() {
                let x = 10 as UInt128 & 2 as UInt128
            }
        `

		meter := newTestMemoryGauge()
		inter := parseCheckAndInterpretWithMemoryMetering(t, script, meter)

		_, err := inter.Invoke("main")
		require.NoError(t, err)

		// creation: 16 + 16
		// result: 16
		assert.Equal(t, uint64(48), meter.getMemory(common.MemoryKindBigInt))
	})

	t.Run("bitwise left-shift", func(t *testing.T) {

		t.Parallel()

		script := `
            pub fun main() {
                let x = 10 as UInt128 << 2 as UInt128
            }
        `

		meter := newTestMemoryGauge()
		inter := parseCheckAndInterpretWithMemoryMetering(t, script, meter)

		_, err := inter.Invoke("main")
		require.NoError(t, err)

		// creation: 16 + 16
		// result: 16
		assert.Equal(t, uint64(48), meter.getMemory(common.MemoryKindBigInt))
	})

	t.Run("bitwise right-shift", func(t *testing.T) {

		t.Parallel()

		script := `
            pub fun main() {
                let x = 10 as UInt128 >> 2 as UInt128
            }
        `

		meter := newTestMemoryGauge()
		inter := parseCheckAndInterpretWithMemoryMetering(t, script, meter)

		_, err := inter.Invoke("main")
		require.NoError(t, err)

		// creation: 16 + 16
		// result: 16
		assert.Equal(t, uint64(48), meter.getMemory(common.MemoryKindBigInt))
	})
}

func TestInterpretUInt256Metering(t *testing.T) {

	t.Parallel()

	t.Run("creation", func(t *testing.T) {

		t.Parallel()

		script := `
            pub fun main() {
                let x = 1 as UInt256
            }
        `

		meter := newTestMemoryGauge()
		inter := parseCheckAndInterpretWithMemoryMetering(t, script, meter)

		_, err := inter.Invoke("main")
		require.NoError(t, err)

		// creation: 32
		assert.Equal(t, uint64(32), meter.getMemory(common.MemoryKindBigInt))
	})

	t.Run("addition", func(t *testing.T) {

		t.Parallel()

		script := `
            pub fun main() {
                let x = 1 as UInt256 + 2 as UInt256
            }
        `

		meter := newTestMemoryGauge()
		inter := parseCheckAndInterpretWithMemoryMetering(t, script, meter)

		_, err := inter.Invoke("main")
		require.NoError(t, err)

		// creation: 32 + 32
		// result: 32
		assert.Equal(t, uint64(96), meter.getMemory(common.MemoryKindBigInt))
	})

	t.Run("saturating addition", func(t *testing.T) {

		t.Parallel()

		script := `
            pub fun main() {
                let x = (1 as UInt256).saturatingAdd(2 as UInt256)
            }
        `

		meter := newTestMemoryGauge()
		inter := parseCheckAndInterpretWithMemoryMetering(t, script, meter)

		_, err := inter.Invoke("main")
		require.NoError(t, err)

		// creation: 32 + 32
		// result: 32
		assert.Equal(t, uint64(96), meter.getMemory(common.MemoryKindBigInt))
	})

	t.Run("subtraction", func(t *testing.T) {

		t.Parallel()

		script := `
            pub fun main() {
                let x = 3 as UInt256 - 2 as UInt256
            }
        `

		meter := newTestMemoryGauge()
		inter := parseCheckAndInterpretWithMemoryMetering(t, script, meter)

		_, err := inter.Invoke("main")
		require.NoError(t, err)

		// creation: 32 + 32
		// result: 32
		assert.Equal(t, uint64(96), meter.getMemory(common.MemoryKindBigInt))
	})

	t.Run("saturating subtraction", func(t *testing.T) {

		t.Parallel()

		script := `
            pub fun main() {
                let x = (1 as UInt256).saturatingSubtract(2 as UInt256)
            }
        `

		meter := newTestMemoryGauge()
		inter := parseCheckAndInterpretWithMemoryMetering(t, script, meter)

		_, err := inter.Invoke("main")
		require.NoError(t, err)

		// creation: 32 + 32
		// result: 32
		assert.Equal(t, uint64(96), meter.getMemory(common.MemoryKindBigInt))
	})

	t.Run("multiplication", func(t *testing.T) {

		t.Parallel()

		script := `
            pub fun main() {
                let x = 1 as UInt256 * 2 as UInt256
            }
        `

		meter := newTestMemoryGauge()
		inter := parseCheckAndInterpretWithMemoryMetering(t, script, meter)

		_, err := inter.Invoke("main")
		require.NoError(t, err)

		// creation: 32 + 32
		// result: 32
		assert.Equal(t, uint64(96), meter.getMemory(common.MemoryKindBigInt))
	})

	t.Run("saturating multiplication", func(t *testing.T) {

		t.Parallel()

		script := `
            pub fun main() {
                let x = (1 as UInt256).saturatingMultiply(2 as UInt256)
            }
        `

		meter := newTestMemoryGauge()
		inter := parseCheckAndInterpretWithMemoryMetering(t, script, meter)

		_, err := inter.Invoke("main")
		require.NoError(t, err)

		// creation: 32 + 32
		// result: 32
		assert.Equal(t, uint64(96), meter.getMemory(common.MemoryKindBigInt))
	})

	t.Run("division", func(t *testing.T) {

		t.Parallel()

		script := `
            pub fun main() {
                let x = 10 as UInt256 / 2 as UInt256
            }
        `

		meter := newTestMemoryGauge()
		inter := parseCheckAndInterpretWithMemoryMetering(t, script, meter)

		_, err := inter.Invoke("main")
		require.NoError(t, err)

		// creation: 32 + 32
		// result: 32
		assert.Equal(t, uint64(96), meter.getMemory(common.MemoryKindBigInt))
	})

	t.Run("modulo", func(t *testing.T) {

		t.Parallel()

		script := `
            pub fun main() {
                let x = 10 as UInt256 % 2 as UInt256
            }
        `

		meter := newTestMemoryGauge()
		inter := parseCheckAndInterpretWithMemoryMetering(t, script, meter)

		_, err := inter.Invoke("main")
		require.NoError(t, err)

		// creation: 32 + 32
		// result: 32
		assert.Equal(t, uint64(96), meter.getMemory(common.MemoryKindBigInt))
	})

	t.Run("bitwise or", func(t *testing.T) {

		t.Parallel()

		script := `
            pub fun main() {
                let x = 10 as UInt256 | 2 as UInt256
            }
        `

		meter := newTestMemoryGauge()
		inter := parseCheckAndInterpretWithMemoryMetering(t, script, meter)

		_, err := inter.Invoke("main")
		require.NoError(t, err)

		// creation: 32 + 32
		// result: 32
		assert.Equal(t, uint64(96), meter.getMemory(common.MemoryKindBigInt))
	})

	t.Run("bitwise xor", func(t *testing.T) {

		t.Parallel()

		script := `
            pub fun main() {
                let x = 10 as UInt256 ^ 2 as UInt256
            }
        `

		meter := newTestMemoryGauge()
		inter := parseCheckAndInterpretWithMemoryMetering(t, script, meter)

		_, err := inter.Invoke("main")
		require.NoError(t, err)

		// creation: 32 + 32
		// result: 32
		assert.Equal(t, uint64(96), meter.getMemory(common.MemoryKindBigInt))
	})

	t.Run("bitwise and", func(t *testing.T) {

		t.Parallel()

		script := `
            pub fun main() {
                let x = 10 as UInt256 & 2 as UInt256
            }
        `

		meter := newTestMemoryGauge()
		inter := parseCheckAndInterpretWithMemoryMetering(t, script, meter)

		_, err := inter.Invoke("main")
		require.NoError(t, err)

		// creation: 32 + 32
		// result: 32
		assert.Equal(t, uint64(96), meter.getMemory(common.MemoryKindBigInt))
	})

	t.Run("bitwise left-shift", func(t *testing.T) {

		t.Parallel()

		script := `
            pub fun main() {
                let x = 10 as UInt256 << 2 as UInt256
            }
        `

		meter := newTestMemoryGauge()
		inter := parseCheckAndInterpretWithMemoryMetering(t, script, meter)

		_, err := inter.Invoke("main")
		require.NoError(t, err)

		// creation: 32 + 32
		// result: 32
		assert.Equal(t, uint64(96), meter.getMemory(common.MemoryKindBigInt))
	})

	t.Run("bitwise right-shift", func(t *testing.T) {

		t.Parallel()

		script := `
            pub fun main() {
                let x = 10 as UInt256 >> 2 as UInt256
            }
        `

		meter := newTestMemoryGauge()
		inter := parseCheckAndInterpretWithMemoryMetering(t, script, meter)

		_, err := inter.Invoke("main")
		require.NoError(t, err)

		// creation: 32 + 32
		// result: 32
		assert.Equal(t, uint64(96), meter.getMemory(common.MemoryKindBigInt))
	})
}

func TestInterpretInt8Metering(t *testing.T) {

	t.Parallel()

	t.Run("creation", func(t *testing.T) {

		t.Parallel()

		script := `
            pub fun main() {
                let x: Int8 = 1
            }
        `

		meter := newTestMemoryGauge()
		inter := parseCheckAndInterpretWithMemoryMetering(t, script, meter)

		_, err := inter.Invoke("main")
		require.NoError(t, err)

		assert.Equal(t, uint64(1), meter.getMemory(common.MemoryKindNumber))
	})

	t.Run("addition", func(t *testing.T) {

		t.Parallel()

		script := `
            pub fun main() {
                let x: Int8 = 1 + 2
            }
        `

		meter := newTestMemoryGauge()
		inter := parseCheckAndInterpretWithMemoryMetering(t, script, meter)

		_, err := inter.Invoke("main")
		require.NoError(t, err)

		// two operands (literals): 1 + 1
		// result: 1
		assert.Equal(t, uint64(3), meter.getMemory(common.MemoryKindNumber))
	})

	t.Run("saturating addition", func(t *testing.T) {

		t.Parallel()

		script := `
            pub fun main() {
                let x: Int8 = 1
                let y: Int8 = x.saturatingAdd(2)
            }
        `

		meter := newTestMemoryGauge()
		inter := parseCheckAndInterpretWithMemoryMetering(t, script, meter)

		_, err := inter.Invoke("main")
		require.NoError(t, err)

		// two literals: 1 + 1
		// result: 1
		assert.Equal(t, uint64(3), meter.getMemory(common.MemoryKindNumber))
	})

	t.Run("subtraction", func(t *testing.T) {

		t.Parallel()

		script := `
            pub fun main() {
                let x: Int8 = 1 - 2
            }
        `

		meter := newTestMemoryGauge()
		inter := parseCheckAndInterpretWithMemoryMetering(t, script, meter)

		_, err := inter.Invoke("main")
		require.NoError(t, err)

		// two operands (literals): 1 + 1
		// result: 1
		assert.Equal(t, uint64(3), meter.getMemory(common.MemoryKindNumber))
	})

	t.Run("saturating subtraction", func(t *testing.T) {

		t.Parallel()

		script := `
            pub fun main() {
                let x: Int8 = 1
                let y: Int8 = x.saturatingSubtract(2)
            }
        `

		meter := newTestMemoryGauge()
		inter := parseCheckAndInterpretWithMemoryMetering(t, script, meter)

		_, err := inter.Invoke("main")
		require.NoError(t, err)

		// two literals: 1 + 1
		// result: 1
		assert.Equal(t, uint64(3), meter.getMemory(common.MemoryKindNumber))
	})

	t.Run("multiplication", func(t *testing.T) {

		t.Parallel()

		script := `
            pub fun main() {
                let x: Int8 = 1 * 2
            }
        `

		meter := newTestMemoryGauge()
		inter := parseCheckAndInterpretWithMemoryMetering(t, script, meter)

		_, err := inter.Invoke("main")
		require.NoError(t, err)

		// two operands (literals): 1 + 1
		// result: 1
		assert.Equal(t, uint64(3), meter.getMemory(common.MemoryKindNumber))
	})

	t.Run("saturating multiplication", func(t *testing.T) {

		t.Parallel()

		script := `
            pub fun main() {
                let x: Int8 = 1
                let y: Int8 = x.saturatingMultiply(2)
            }
        `

		meter := newTestMemoryGauge()
		inter := parseCheckAndInterpretWithMemoryMetering(t, script, meter)

		_, err := inter.Invoke("main")
		require.NoError(t, err)

		// two literals: 1 + 1
		// result: 1
		assert.Equal(t, uint64(3), meter.getMemory(common.MemoryKindNumber))
	})

	t.Run("division", func(t *testing.T) {

		t.Parallel()

		script := `
            pub fun main() {
                let x: Int8 = 3 / 2
            }
        `

		meter := newTestMemoryGauge()
		inter := parseCheckAndInterpretWithMemoryMetering(t, script, meter)

		_, err := inter.Invoke("main")
		require.NoError(t, err)

		// two operands (literals): 1 + 1
		// result: 1
		assert.Equal(t, uint64(3), meter.getMemory(common.MemoryKindNumber))
	})

	t.Run("saturating division", func(t *testing.T) {

		t.Parallel()

		script := `
            pub fun main() {
                let x: Int8 = 3
                let y: Int8 = x.saturatingMultiply(2)
            }
        `

		meter := newTestMemoryGauge()
		inter := parseCheckAndInterpretWithMemoryMetering(t, script, meter)

		_, err := inter.Invoke("main")
		require.NoError(t, err)

		// two literals: 1 + 1
		// result: 1
		assert.Equal(t, uint64(3), meter.getMemory(common.MemoryKindNumber))
	})

	t.Run("modulo", func(t *testing.T) {

		t.Parallel()

		script := `
            pub fun main() {
		        let x: Int8 = 3 % 2
            }
        `

		meter := newTestMemoryGauge()
		inter := parseCheckAndInterpretWithMemoryMetering(t, script, meter)

		_, err := inter.Invoke("main")
		require.NoError(t, err)

		// two literals: 1 + 1
		// result: 1
		assert.Equal(t, uint64(3), meter.getMemory(common.MemoryKindNumber))
	})

	t.Run("negation", func(t *testing.T) {

		t.Parallel()

		script := `
            pub fun main() {
                let x: Int8 = 1
		        let y: Int8 = -x
            }
        `

		meter := newTestMemoryGauge()
		inter := parseCheckAndInterpretWithMemoryMetering(t, script, meter)

		_, err := inter.Invoke("main")
		require.NoError(t, err)

		// x: 1
		// y: 1
		assert.Equal(t, uint64(2), meter.getMemory(common.MemoryKindNumber))
	})

	t.Run("bitwise or", func(t *testing.T) {

		t.Parallel()

		script := `
            pub fun main() {
		        let x: Int8 = 3 | 2
            }
        `

		meter := newTestMemoryGauge()
		inter := parseCheckAndInterpretWithMemoryMetering(t, script, meter)

		_, err := inter.Invoke("main")
		require.NoError(t, err)

		// two literals: 1 + 1
		// result: 1
		assert.Equal(t, uint64(3), meter.getMemory(common.MemoryKindNumber))
	})

	t.Run("bitwise xor", func(t *testing.T) {

		t.Parallel()

		script := `
            pub fun main() {
		        let x: Int8 = 3 ^ 2
            }
        `

		meter := newTestMemoryGauge()
		inter := parseCheckAndInterpretWithMemoryMetering(t, script, meter)

		_, err := inter.Invoke("main")
		require.NoError(t, err)

		// two literals: 1 + 1
		// result: 1
		assert.Equal(t, uint64(3), meter.getMemory(common.MemoryKindNumber))
	})

	t.Run("bitwise and", func(t *testing.T) {

		t.Parallel()

		script := `
            pub fun main() {
		        let x: Int8 = 3 & 2
            }
        `

		meter := newTestMemoryGauge()
		inter := parseCheckAndInterpretWithMemoryMetering(t, script, meter)

		_, err := inter.Invoke("main")
		require.NoError(t, err)

		// two literals: 1 + 1
		// result: 1
		assert.Equal(t, uint64(3), meter.getMemory(common.MemoryKindNumber))
	})

	t.Run("bitwise left shift", func(t *testing.T) {

		t.Parallel()

		script := `
            pub fun main() {
		        let x: Int8 = 3 << 2
            }
        `

		meter := newTestMemoryGauge()
		inter := parseCheckAndInterpretWithMemoryMetering(t, script, meter)

		_, err := inter.Invoke("main")
		require.NoError(t, err)

		// two literals: 1 + 1
		// result: 1
		assert.Equal(t, uint64(3), meter.getMemory(common.MemoryKindNumber))
	})

	t.Run("bitwise right shift", func(t *testing.T) {

		t.Parallel()

		script := `
            pub fun main() {
		        let x: Int8 = 3 >> 2
            }
        `

		meter := newTestMemoryGauge()
		inter := parseCheckAndInterpretWithMemoryMetering(t, script, meter)

		_, err := inter.Invoke("main")
		require.NoError(t, err)

		// two literals: 1 + 1
		// result: 1
		assert.Equal(t, uint64(3), meter.getMemory(common.MemoryKindNumber))
	})
}

func TestInterpretInt16Metering(t *testing.T) {

	t.Parallel()

	t.Run("creation", func(t *testing.T) {

		t.Parallel()

		script := `
            pub fun main() {
                let x: Int16 = 1
            }
        `

		meter := newTestMemoryGauge()
		inter := parseCheckAndInterpretWithMemoryMetering(t, script, meter)

		_, err := inter.Invoke("main")
		require.NoError(t, err)

		assert.Equal(t, uint64(2), meter.getMemory(common.MemoryKindNumber))
	})

	t.Run("addition", func(t *testing.T) {

		t.Parallel()

		script := `
            pub fun main() {
                let x: Int16 = 1 + 2
            }
        `

		meter := newTestMemoryGauge()
		inter := parseCheckAndInterpretWithMemoryMetering(t, script, meter)

		_, err := inter.Invoke("main")
		require.NoError(t, err)

		// two literals: 2 + 2
		// result: 2
		assert.Equal(t, uint64(6), meter.getMemory(common.MemoryKindNumber))
	})

	t.Run("saturating addition", func(t *testing.T) {

		t.Parallel()

		script := `
            pub fun main() {
                let x: Int16 = 1
                let y: Int16 = x.saturatingAdd(2)
            }
        `

		meter := newTestMemoryGauge()
		inter := parseCheckAndInterpretWithMemoryMetering(t, script, meter)

		_, err := inter.Invoke("main")
		require.NoError(t, err)

		// two literals: 2 + 2
		// result: 2
		assert.Equal(t, uint64(6), meter.getMemory(common.MemoryKindNumber))
	})

	t.Run("subtraction", func(t *testing.T) {

		t.Parallel()

		script := `
            pub fun main() {
                let x: Int16 = 1 - 2
            }
        `

		meter := newTestMemoryGauge()
		inter := parseCheckAndInterpretWithMemoryMetering(t, script, meter)

		_, err := inter.Invoke("main")
		require.NoError(t, err)

		// two literals: 2 + 2
		// result: 2
		assert.Equal(t, uint64(6), meter.getMemory(common.MemoryKindNumber))
	})

	t.Run("saturating subtraction", func(t *testing.T) {

		t.Parallel()

		script := `
            pub fun main() {
                let x: Int16 = 1
                let y: Int16 = x.saturatingSubtract(2)
            }
        `

		meter := newTestMemoryGauge()
		inter := parseCheckAndInterpretWithMemoryMetering(t, script, meter)

		_, err := inter.Invoke("main")
		require.NoError(t, err)

		// two literals: 2 + 2
		// result: 2
		assert.Equal(t, uint64(6), meter.getMemory(common.MemoryKindNumber))
	})

	t.Run("multiplication", func(t *testing.T) {

		t.Parallel()

		script := `
            pub fun main() {
                let x: Int16 = 1 * 2
            }
        `

		meter := newTestMemoryGauge()
		inter := parseCheckAndInterpretWithMemoryMetering(t, script, meter)

		_, err := inter.Invoke("main")
		require.NoError(t, err)

		// two literals: 2 + 2
		// result: 2
		assert.Equal(t, uint64(6), meter.getMemory(common.MemoryKindNumber))
	})

	t.Run("saturating multiplication", func(t *testing.T) {

		t.Parallel()

		script := `
            pub fun main() {
                let x: Int16 = 1
                let y: Int16 = x.saturatingMultiply(2)
            }
        `

		meter := newTestMemoryGauge()
		inter := parseCheckAndInterpretWithMemoryMetering(t, script, meter)

		_, err := inter.Invoke("main")
		require.NoError(t, err)

		// two literals: 2 + 2
		// result: 2
		assert.Equal(t, uint64(6), meter.getMemory(common.MemoryKindNumber))
	})

	t.Run("division", func(t *testing.T) {

		t.Parallel()

		script := `
            pub fun main() {
                let x: Int16 = 3 / 2
            }
        `

		meter := newTestMemoryGauge()
		inter := parseCheckAndInterpretWithMemoryMetering(t, script, meter)

		_, err := inter.Invoke("main")
		require.NoError(t, err)

		// two literals: 2 + 2
		// result: 2
		assert.Equal(t, uint64(6), meter.getMemory(common.MemoryKindNumber))
	})

	t.Run("saturating division", func(t *testing.T) {

		t.Parallel()

		script := `
            pub fun main() {
                let x: Int16 = 3
                let y: Int16 = x.saturatingMultiply(2)
            }
        `

		meter := newTestMemoryGauge()
		inter := parseCheckAndInterpretWithMemoryMetering(t, script, meter)

		_, err := inter.Invoke("main")
		require.NoError(t, err)

		// two literals: 2 + 2
		// result: 2
		assert.Equal(t, uint64(6), meter.getMemory(common.MemoryKindNumber))
	})

	t.Run("modulo", func(t *testing.T) {

		t.Parallel()

		script := `
            pub fun main() {
		        let x: Int16 = 3 % 2
            }
        `

		meter := newTestMemoryGauge()
		inter := parseCheckAndInterpretWithMemoryMetering(t, script, meter)

		_, err := inter.Invoke("main")
		require.NoError(t, err)

		// two literals: 2 + 2
		// result: 2
		assert.Equal(t, uint64(6), meter.getMemory(common.MemoryKindNumber))
	})

	t.Run("negation", func(t *testing.T) {

		t.Parallel()

		script := `
            pub fun main() {
                let x: Int16 = 1
		        let y: Int16 = -x
            }
        `

		meter := newTestMemoryGauge()
		inter := parseCheckAndInterpretWithMemoryMetering(t, script, meter)

		_, err := inter.Invoke("main")
		require.NoError(t, err)

		// x: 2
		// y: 2
		assert.Equal(t, uint64(4), meter.getMemory(common.MemoryKindNumber))
	})

	t.Run("bitwise or", func(t *testing.T) {

		t.Parallel()

		script := `
            pub fun main() {
		        let x: Int16 = 3 | 2
            }
        `

		meter := newTestMemoryGauge()
		inter := parseCheckAndInterpretWithMemoryMetering(t, script, meter)

		_, err := inter.Invoke("main")
		require.NoError(t, err)

		// two literals: 2 + 2
		// result: 2
		assert.Equal(t, uint64(6), meter.getMemory(common.MemoryKindNumber))
	})

	t.Run("bitwise xor", func(t *testing.T) {

		t.Parallel()

		script := `
            pub fun main() {
		        let x: Int16 = 3 ^ 2
            }
        `

		meter := newTestMemoryGauge()
		inter := parseCheckAndInterpretWithMemoryMetering(t, script, meter)

		_, err := inter.Invoke("main")
		require.NoError(t, err)

		// two literals: 2 + 2
		// result: 2
		assert.Equal(t, uint64(6), meter.getMemory(common.MemoryKindNumber))
	})

	t.Run("bitwise and", func(t *testing.T) {

		t.Parallel()

		script := `
            pub fun main() {
		        let x: Int16 = 3 & 2
            }
        `

		meter := newTestMemoryGauge()
		inter := parseCheckAndInterpretWithMemoryMetering(t, script, meter)

		_, err := inter.Invoke("main")
		require.NoError(t, err)

		// two literals: 2 + 2
		// result: 2
		assert.Equal(t, uint64(6), meter.getMemory(common.MemoryKindNumber))
	})

	t.Run("bitwise left shift", func(t *testing.T) {

		t.Parallel()

		script := `
            pub fun main() {
		        let x: Int16 = 3 << 2
            }
        `

		meter := newTestMemoryGauge()
		inter := parseCheckAndInterpretWithMemoryMetering(t, script, meter)

		_, err := inter.Invoke("main")
		require.NoError(t, err)

		// two literals: 2 + 2
		// result: 2
		assert.Equal(t, uint64(6), meter.getMemory(common.MemoryKindNumber))
	})

	t.Run("bitwise right shift", func(t *testing.T) {

		t.Parallel()

		script := `
            pub fun main() {
		        let x: Int16 = 3 >> 2
            }
        `

		meter := newTestMemoryGauge()
		inter := parseCheckAndInterpretWithMemoryMetering(t, script, meter)

		_, err := inter.Invoke("main")
		require.NoError(t, err)

		// two literals: 2 + 2
		// result: 2
		assert.Equal(t, uint64(6), meter.getMemory(common.MemoryKindNumber))
	})
}

func TestInterpretInt32Metering(t *testing.T) {

	t.Parallel()

	t.Run("creation", func(t *testing.T) {

		t.Parallel()

		script := `
            pub fun main() {
                let x: Int32 = 1
            }
        `

		meter := newTestMemoryGauge()
		inter := parseCheckAndInterpretWithMemoryMetering(t, script, meter)

		_, err := inter.Invoke("main")
		require.NoError(t, err)

		assert.Equal(t, uint64(4), meter.getMemory(common.MemoryKindNumber))
	})

	t.Run("addition", func(t *testing.T) {

		t.Parallel()

		script := `
            pub fun main() {
                let x: Int32 = 1 + 2
            }
        `

		meter := newTestMemoryGauge()
		inter := parseCheckAndInterpretWithMemoryMetering(t, script, meter)

		_, err := inter.Invoke("main")
		require.NoError(t, err)

		// two literals: 4 + 4
		// result: 4
		assert.Equal(t, uint64(12), meter.getMemory(common.MemoryKindNumber))
	})

	t.Run("saturating addition", func(t *testing.T) {

		t.Parallel()

		script := `
            pub fun main() {
                let x: Int32 = 1
                let y: Int32 = x.saturatingAdd(2)
            }
        `

		meter := newTestMemoryGauge()
		inter := parseCheckAndInterpretWithMemoryMetering(t, script, meter)

		_, err := inter.Invoke("main")
		require.NoError(t, err)

		// two literals: 4 + 4
		// result: 4
		assert.Equal(t, uint64(12), meter.getMemory(common.MemoryKindNumber))
	})

	t.Run("subtraction", func(t *testing.T) {

		t.Parallel()

		script := `
            pub fun main() {
                let x: Int32 = 1 - 2
            }
        `

		meter := newTestMemoryGauge()
		inter := parseCheckAndInterpretWithMemoryMetering(t, script, meter)

		_, err := inter.Invoke("main")
		require.NoError(t, err)

		// two literals: 4 + 4
		// result: 4
		assert.Equal(t, uint64(12), meter.getMemory(common.MemoryKindNumber))
	})

	t.Run("saturating subtraction", func(t *testing.T) {

		t.Parallel()

		script := `
            pub fun main() {
                let x: Int32 = 1
                let y: Int32 = x.saturatingSubtract(2)
            }
        `

		meter := newTestMemoryGauge()
		inter := parseCheckAndInterpretWithMemoryMetering(t, script, meter)

		_, err := inter.Invoke("main")
		require.NoError(t, err)

		// two literals: 4 + 4
		// result: 4
		assert.Equal(t, uint64(12), meter.getMemory(common.MemoryKindNumber))
	})

	t.Run("multiplication", func(t *testing.T) {

		t.Parallel()

		script := `
            pub fun main() {
                let x: Int32 = 1 * 2
            }
        `

		meter := newTestMemoryGauge()
		inter := parseCheckAndInterpretWithMemoryMetering(t, script, meter)

		_, err := inter.Invoke("main")
		require.NoError(t, err)

		// two literals: 4 + 4
		// result: 4
		assert.Equal(t, uint64(12), meter.getMemory(common.MemoryKindNumber))
	})

	t.Run("saturating multiplication", func(t *testing.T) {

		t.Parallel()

		script := `
            pub fun main() {
                let x: Int32 = 1
                let y: Int32 = x.saturatingMultiply(2)
            }
        `

		meter := newTestMemoryGauge()
		inter := parseCheckAndInterpretWithMemoryMetering(t, script, meter)

		_, err := inter.Invoke("main")
		require.NoError(t, err)

		// two literals: 4 + 4
		// result: 4
		assert.Equal(t, uint64(12), meter.getMemory(common.MemoryKindNumber))
	})

	t.Run("division", func(t *testing.T) {

		t.Parallel()

		script := `
            pub fun main() {
                let x: Int32 = 3 / 2
            }
        `

		meter := newTestMemoryGauge()
		inter := parseCheckAndInterpretWithMemoryMetering(t, script, meter)

		_, err := inter.Invoke("main")
		require.NoError(t, err)

		// two literals: 4 + 4
		// result: 4
		assert.Equal(t, uint64(12), meter.getMemory(common.MemoryKindNumber))
	})

	t.Run("saturating division", func(t *testing.T) {

		t.Parallel()

		script := `
            pub fun main() {
                let x: Int32 = 3
                let y: Int32 = x.saturatingMultiply(2)
            }
        `

		meter := newTestMemoryGauge()
		inter := parseCheckAndInterpretWithMemoryMetering(t, script, meter)

		_, err := inter.Invoke("main")
		require.NoError(t, err)

		// two literals: 4 + 4
		// result: 4
		assert.Equal(t, uint64(12), meter.getMemory(common.MemoryKindNumber))
	})

	t.Run("modulo", func(t *testing.T) {

		t.Parallel()

		script := `
            pub fun main() {
		        let x: Int32 = 3 % 2
            }
        `

		meter := newTestMemoryGauge()
		inter := parseCheckAndInterpretWithMemoryMetering(t, script, meter)

		_, err := inter.Invoke("main")
		require.NoError(t, err)

		// two literals: 4 + 4
		// result: 4
		assert.Equal(t, uint64(12), meter.getMemory(common.MemoryKindNumber))
	})

	t.Run("negation", func(t *testing.T) {

		t.Parallel()

		script := `
            pub fun main() {
                let x: Int32 = 1
		        let y: Int32 = -x
            }
        `

		meter := newTestMemoryGauge()
		inter := parseCheckAndInterpretWithMemoryMetering(t, script, meter)

		_, err := inter.Invoke("main")
		require.NoError(t, err)

		// x: 4
		// y: 4
		assert.Equal(t, uint64(8), meter.getMemory(common.MemoryKindNumber))
	})

	t.Run("bitwise or", func(t *testing.T) {

		t.Parallel()

		script := `
            pub fun main() {
		        let x: Int32 = 3 | 2
            }
        `

		meter := newTestMemoryGauge()
		inter := parseCheckAndInterpretWithMemoryMetering(t, script, meter)

		_, err := inter.Invoke("main")
		require.NoError(t, err)

		// two literals: 4 + 4
		// result: 4
		assert.Equal(t, uint64(12), meter.getMemory(common.MemoryKindNumber))
	})

	t.Run("bitwise xor", func(t *testing.T) {

		t.Parallel()

		script := `
            pub fun main() {
		        let x: Int32 = 3 ^ 2
            }
        `

		meter := newTestMemoryGauge()
		inter := parseCheckAndInterpretWithMemoryMetering(t, script, meter)

		_, err := inter.Invoke("main")
		require.NoError(t, err)

		// two literals: 4 + 4
		// result: 4
		assert.Equal(t, uint64(12), meter.getMemory(common.MemoryKindNumber))
	})

	t.Run("bitwise and", func(t *testing.T) {

		t.Parallel()

		script := `
            pub fun main() {
		        let x: Int32 = 3 & 2
            }
        `

		meter := newTestMemoryGauge()
		inter := parseCheckAndInterpretWithMemoryMetering(t, script, meter)

		_, err := inter.Invoke("main")
		require.NoError(t, err)

		// two literals: 4 + 4
		// result: 4
		assert.Equal(t, uint64(12), meter.getMemory(common.MemoryKindNumber))
	})

	t.Run("bitwise left shift", func(t *testing.T) {

		t.Parallel()

		script := `
            pub fun main() {
		        let x: Int32 = 3 << 2
            }
        `

		meter := newTestMemoryGauge()
		inter := parseCheckAndInterpretWithMemoryMetering(t, script, meter)

		_, err := inter.Invoke("main")
		require.NoError(t, err)

		// two literals: 4 + 4
		// result: 4
		assert.Equal(t, uint64(12), meter.getMemory(common.MemoryKindNumber))
	})

	t.Run("bitwise right shift", func(t *testing.T) {

		t.Parallel()

		script := `
            pub fun main() {
		        let x: Int32 = 3 >> 2
            }
        `

		meter := newTestMemoryGauge()
		inter := parseCheckAndInterpretWithMemoryMetering(t, script, meter)

		_, err := inter.Invoke("main")
		require.NoError(t, err)

		// two literals: 4 + 4
		// result: 4
		assert.Equal(t, uint64(12), meter.getMemory(common.MemoryKindNumber))
	})
}

func TestInterpretInt64Metering(t *testing.T) {

	t.Parallel()

	t.Run("creation", func(t *testing.T) {

		t.Parallel()

		script := `
            pub fun main() {
                let x: Int64 = 1
            }
        `

		meter := newTestMemoryGauge()
		inter := parseCheckAndInterpretWithMemoryMetering(t, script, meter)

		_, err := inter.Invoke("main")
		require.NoError(t, err)

		assert.Equal(t, uint64(8), meter.getMemory(common.MemoryKindNumber))
	})

	t.Run("addition", func(t *testing.T) {

		t.Parallel()

		script := `
            pub fun main() {
                let x: Int64 = 1 + 2
            }
        `

		meter := newTestMemoryGauge()
		inter := parseCheckAndInterpretWithMemoryMetering(t, script, meter)

		_, err := inter.Invoke("main")
		require.NoError(t, err)

		// two literals: 8 + 8
		// result: 8
		assert.Equal(t, uint64(24), meter.getMemory(common.MemoryKindNumber))
	})

	t.Run("saturating addition", func(t *testing.T) {

		t.Parallel()

		script := `
            pub fun main() {
                let x: Int64 = 1
                let y: Int64 = x.saturatingAdd(2)
            }
        `

		meter := newTestMemoryGauge()
		inter := parseCheckAndInterpretWithMemoryMetering(t, script, meter)

		_, err := inter.Invoke("main")
		require.NoError(t, err)

		// two literals: 8 + 8
		// result: 8
		assert.Equal(t, uint64(24), meter.getMemory(common.MemoryKindNumber))
	})

	t.Run("subtraction", func(t *testing.T) {

		t.Parallel()

		script := `
            pub fun main() {
                let x: Int64 = 1 - 2
            }
        `

		meter := newTestMemoryGauge()
		inter := parseCheckAndInterpretWithMemoryMetering(t, script, meter)

		_, err := inter.Invoke("main")
		require.NoError(t, err)

		// two literals: 8 + 8
		// result: 8
		assert.Equal(t, uint64(24), meter.getMemory(common.MemoryKindNumber))
	})

	t.Run("saturating subtraction", func(t *testing.T) {

		t.Parallel()

		script := `
            pub fun main() {
                let x: Int64 = 1
                let y: Int64 = x.saturatingSubtract(2)
            }
        `

		meter := newTestMemoryGauge()
		inter := parseCheckAndInterpretWithMemoryMetering(t, script, meter)

		_, err := inter.Invoke("main")
		require.NoError(t, err)

		// two literals: 8 + 8
		// result: 8
		assert.Equal(t, uint64(24), meter.getMemory(common.MemoryKindNumber))
	})

	t.Run("multiplication", func(t *testing.T) {

		t.Parallel()

		script := `
            pub fun main() {
                let x: Int64 = 1 * 2
            }
        `

		meter := newTestMemoryGauge()
		inter := parseCheckAndInterpretWithMemoryMetering(t, script, meter)

		_, err := inter.Invoke("main")
		require.NoError(t, err)

		// two literals: 8 + 8
		// result: 8
		assert.Equal(t, uint64(24), meter.getMemory(common.MemoryKindNumber))
	})

	t.Run("saturating multiplication", func(t *testing.T) {

		t.Parallel()

		script := `
            pub fun main() {
                let x: Int64 = 1
                let y: Int64 = x.saturatingMultiply(2)
            }
        `

		meter := newTestMemoryGauge()
		inter := parseCheckAndInterpretWithMemoryMetering(t, script, meter)

		_, err := inter.Invoke("main")
		require.NoError(t, err)

		// two literals: 8 + 8
		// result: 8
		assert.Equal(t, uint64(24), meter.getMemory(common.MemoryKindNumber))
	})

	t.Run("division", func(t *testing.T) {

		t.Parallel()

		script := `
            pub fun main() {
                let x: Int64 = 3 / 2
            }
        `

		meter := newTestMemoryGauge()
		inter := parseCheckAndInterpretWithMemoryMetering(t, script, meter)

		_, err := inter.Invoke("main")
		require.NoError(t, err)

		// two literals: 8 + 8
		// result: 8
		assert.Equal(t, uint64(24), meter.getMemory(common.MemoryKindNumber))
	})

	t.Run("saturating division", func(t *testing.T) {

		t.Parallel()

		script := `
            pub fun main() {
                let x: Int64 = 3
                let y: Int64 = x.saturatingMultiply(2)
            }
        `

		meter := newTestMemoryGauge()
		inter := parseCheckAndInterpretWithMemoryMetering(t, script, meter)

		_, err := inter.Invoke("main")
		require.NoError(t, err)

		// two literals: 8 + 8
		// result: 8
		assert.Equal(t, uint64(24), meter.getMemory(common.MemoryKindNumber))
	})

	t.Run("modulo", func(t *testing.T) {

		t.Parallel()

		script := `
            pub fun main() {
		        let x: Int64 = 3 % 2
            }
        `

		meter := newTestMemoryGauge()
		inter := parseCheckAndInterpretWithMemoryMetering(t, script, meter)

		_, err := inter.Invoke("main")
		require.NoError(t, err)

		// two literals: 8 + 8
		// result: 8
		assert.Equal(t, uint64(24), meter.getMemory(common.MemoryKindNumber))
	})

	t.Run("negation", func(t *testing.T) {

		t.Parallel()

		script := `
            pub fun main() {
                let x: Int64 = 1
		        let y: Int64 = -x
            }
        `

		meter := newTestMemoryGauge()
		inter := parseCheckAndInterpretWithMemoryMetering(t, script, meter)

		_, err := inter.Invoke("main")
		require.NoError(t, err)

		// x: 8
		// y: 8
		assert.Equal(t, uint64(16), meter.getMemory(common.MemoryKindNumber))
	})

	t.Run("bitwise or", func(t *testing.T) {

		t.Parallel()

		script := `
            pub fun main() {
		        let x: Int64 = 3 | 2
            }
        `

		meter := newTestMemoryGauge()
		inter := parseCheckAndInterpretWithMemoryMetering(t, script, meter)

		_, err := inter.Invoke("main")
		require.NoError(t, err)

		// two literals: 8 + 8
		// result: 8
		assert.Equal(t, uint64(24), meter.getMemory(common.MemoryKindNumber))
	})

	t.Run("bitwise xor", func(t *testing.T) {

		t.Parallel()

		script := `
            pub fun main() {
		        let x: Int64 = 3 ^ 2
            }
        `

		meter := newTestMemoryGauge()
		inter := parseCheckAndInterpretWithMemoryMetering(t, script, meter)

		_, err := inter.Invoke("main")
		require.NoError(t, err)

		// two literals: 8 + 8
		// result: 8
		assert.Equal(t, uint64(24), meter.getMemory(common.MemoryKindNumber))
	})

	t.Run("bitwise and", func(t *testing.T) {

		t.Parallel()

		script := `
            pub fun main() {
		        let x: Int64 = 3 & 2
            }
        `

		meter := newTestMemoryGauge()
		inter := parseCheckAndInterpretWithMemoryMetering(t, script, meter)

		_, err := inter.Invoke("main")
		require.NoError(t, err)

		// two literals: 8 + 8
		// result: 8
		assert.Equal(t, uint64(24), meter.getMemory(common.MemoryKindNumber))
	})

	t.Run("bitwise left shift", func(t *testing.T) {

		t.Parallel()

		script := `
            pub fun main() {
		        let x: Int64 = 3 << 2
            }
        `

		meter := newTestMemoryGauge()
		inter := parseCheckAndInterpretWithMemoryMetering(t, script, meter)

		_, err := inter.Invoke("main")
		require.NoError(t, err)

		// two literals: 8 + 8
		// result: 8
		assert.Equal(t, uint64(24), meter.getMemory(common.MemoryKindNumber))
	})

	t.Run("bitwise right shift", func(t *testing.T) {

		t.Parallel()

		script := `
            pub fun main() {
		        let x: Int64 = 3 >> 2
            }
        `

		meter := newTestMemoryGauge()
		inter := parseCheckAndInterpretWithMemoryMetering(t, script, meter)

		_, err := inter.Invoke("main")
		require.NoError(t, err)

		// two literals: 8 + 8
		// result: 8
		assert.Equal(t, uint64(24), meter.getMemory(common.MemoryKindNumber))
	})
}

<<<<<<< HEAD
func TestInterpretWord8Metering(t *testing.T) {
=======
func TestInterpretInt128Metering(t *testing.T) {
>>>>>>> 9a5ef92a

	t.Parallel()

	t.Run("creation", func(t *testing.T) {

		t.Parallel()

		script := `
            pub fun main() {
<<<<<<< HEAD
                let x = 1 as Word8
=======
                let x: Int128 = 1
>>>>>>> 9a5ef92a
            }
        `

		meter := newTestMemoryGauge()
		inter := parseCheckAndInterpretWithMemoryMetering(t, script, meter)

		_, err := inter.Invoke("main")
		require.NoError(t, err)

<<<<<<< HEAD
		// creation: 1
		assert.Equal(t, uint64(1), meter.getMemory(common.MemoryKindNumber))
=======
		assert.Equal(t, uint64(16), meter.getMemory(common.MemoryKindBigInt))
>>>>>>> 9a5ef92a
	})

	t.Run("addition", func(t *testing.T) {

		t.Parallel()

		script := `
            pub fun main() {
<<<<<<< HEAD
                let x = 1 as Word8 + 2 as Word8
=======
                let x: Int128 = 1 + 2
>>>>>>> 9a5ef92a
            }
        `

		meter := newTestMemoryGauge()
		inter := parseCheckAndInterpretWithMemoryMetering(t, script, meter)

		_, err := inter.Invoke("main")
		require.NoError(t, err)

<<<<<<< HEAD
		// creation: 1 + 1
		// result: 1
		assert.Equal(t, uint64(3), meter.getMemory(common.MemoryKindNumber))
	})

	t.Run("subtraction", func(t *testing.T) {

		t.Parallel()

		script := `
            pub fun main() {
                let x = 3 as Word8 - 2 as Word8
            }
        `

		meter := newTestMemoryGauge()
		inter := parseCheckAndInterpretWithMemoryMetering(t, script, meter)

		_, err := inter.Invoke("main")
		require.NoError(t, err)

		// creation: 1 + 1
		// result: 1
		assert.Equal(t, uint64(3), meter.getMemory(common.MemoryKindNumber))
	})

	t.Run("multiplication", func(t *testing.T) {

		t.Parallel()

		script := `
            pub fun main() {
                let x = 1 as Word8 * 2 as Word8
            }
        `

		meter := newTestMemoryGauge()
		inter := parseCheckAndInterpretWithMemoryMetering(t, script, meter)

		_, err := inter.Invoke("main")
		require.NoError(t, err)

		// creation: 1 + 1
		// result: 1
		assert.Equal(t, uint64(3), meter.getMemory(common.MemoryKindNumber))
	})

	t.Run("division", func(t *testing.T) {

		t.Parallel()

		script := `
            pub fun main() {
                let x = 10 as Word8 / 2 as Word8
            }
        `

		meter := newTestMemoryGauge()
		inter := parseCheckAndInterpretWithMemoryMetering(t, script, meter)

		_, err := inter.Invoke("main")
		require.NoError(t, err)

		// creation: 1 + 1
		// result: 1
		assert.Equal(t, uint64(3), meter.getMemory(common.MemoryKindNumber))
	})

	t.Run("modulo", func(t *testing.T) {

		t.Parallel()

		script := `
            pub fun main() {
                let x = 10 as Word8 % 2 as Word8
            }
        `

		meter := newTestMemoryGauge()
		inter := parseCheckAndInterpretWithMemoryMetering(t, script, meter)

		_, err := inter.Invoke("main")
		require.NoError(t, err)

		// creation: 1 + 1
		// result: 1
		assert.Equal(t, uint64(3), meter.getMemory(common.MemoryKindNumber))
	})

	t.Run("bitwise or", func(t *testing.T) {

		t.Parallel()

		script := `
            pub fun main() {
                let x = 10 as Word8 | 2 as Word8
            }
        `

		meter := newTestMemoryGauge()
		inter := parseCheckAndInterpretWithMemoryMetering(t, script, meter)

		_, err := inter.Invoke("main")
		require.NoError(t, err)

		// creation: 1 + 1
		// result: 1
		assert.Equal(t, uint64(3), meter.getMemory(common.MemoryKindNumber))
	})

	t.Run("bitwise xor", func(t *testing.T) {
=======
		// two literals: 16 + 16
		// result: 16
		assert.Equal(t, uint64(48), meter.getMemory(common.MemoryKindBigInt))
	})

	t.Run("saturating addition", func(t *testing.T) {
>>>>>>> 9a5ef92a

		t.Parallel()

		script := `
            pub fun main() {
<<<<<<< HEAD
                let x = 10 as Word8 ^ 2 as Word8
=======
                let x: Int128 = 1
                let y: Int128 = x.saturatingAdd(2)
>>>>>>> 9a5ef92a
            }
        `

		meter := newTestMemoryGauge()
		inter := parseCheckAndInterpretWithMemoryMetering(t, script, meter)

		_, err := inter.Invoke("main")
		require.NoError(t, err)

<<<<<<< HEAD
		// creation: 1 + 1
		// result: 1
		assert.Equal(t, uint64(3), meter.getMemory(common.MemoryKindNumber))
	})

	t.Run("bitwise and", func(t *testing.T) {

		t.Parallel()

		script := `
            pub fun main() {
                let x = 10 as Word8 & 2 as Word8
            }
        `

		meter := newTestMemoryGauge()
		inter := parseCheckAndInterpretWithMemoryMetering(t, script, meter)

		_, err := inter.Invoke("main")
		require.NoError(t, err)

		// creation: 1 + 1
		// result: 1
		assert.Equal(t, uint64(3), meter.getMemory(common.MemoryKindNumber))
	})

	t.Run("bitwise left-shift", func(t *testing.T) {
=======
		// two literals: 16 + 16
		// result: 16
		assert.Equal(t, uint64(48), meter.getMemory(common.MemoryKindBigInt))
	})

	t.Run("subtraction", func(t *testing.T) {
>>>>>>> 9a5ef92a

		t.Parallel()

		script := `
            pub fun main() {
<<<<<<< HEAD
                let x = 10 as Word8 << 2 as Word8
=======
                let x: Int128 = 1 - 2
>>>>>>> 9a5ef92a
            }
        `

		meter := newTestMemoryGauge()
		inter := parseCheckAndInterpretWithMemoryMetering(t, script, meter)

		_, err := inter.Invoke("main")
		require.NoError(t, err)

<<<<<<< HEAD
		// creation: 1 + 1
		// result: 1
		assert.Equal(t, uint64(3), meter.getMemory(common.MemoryKindNumber))
	})

	t.Run("bitwise right-shift", func(t *testing.T) {
=======
		// two literals: 16 + 16
		// result: 16
		assert.Equal(t, uint64(48), meter.getMemory(common.MemoryKindBigInt))
	})

	t.Run("saturating subtraction", func(t *testing.T) {
>>>>>>> 9a5ef92a

		t.Parallel()

		script := `
            pub fun main() {
<<<<<<< HEAD
                let x = 10 as Word8 >> 2 as Word8
=======
                let x: Int128 = 1
                let y: Int128 = x.saturatingSubtract(2)
>>>>>>> 9a5ef92a
            }
        `

		meter := newTestMemoryGauge()
		inter := parseCheckAndInterpretWithMemoryMetering(t, script, meter)

		_, err := inter.Invoke("main")
		require.NoError(t, err)

<<<<<<< HEAD
		// creation: 1 + 1
		// result: 1
		assert.Equal(t, uint64(3), meter.getMemory(common.MemoryKindNumber))
	})

}

func TestInterpretWord16Metering(t *testing.T) {

	t.Parallel()

	t.Run("creation", func(t *testing.T) {
=======
		// two literals: 16 + 16
		// result: 16
		assert.Equal(t, uint64(48), meter.getMemory(common.MemoryKindBigInt))
	})

	t.Run("multiplication", func(t *testing.T) {
>>>>>>> 9a5ef92a

		t.Parallel()

		script := `
            pub fun main() {
<<<<<<< HEAD
                let x = 1 as Word16
=======
                let x: Int128 = 1 * 2
>>>>>>> 9a5ef92a
            }
        `

		meter := newTestMemoryGauge()
		inter := parseCheckAndInterpretWithMemoryMetering(t, script, meter)

		_, err := inter.Invoke("main")
		require.NoError(t, err)

<<<<<<< HEAD
		// creation: 2
		assert.Equal(t, uint64(2), meter.getMemory(common.MemoryKindNumber))
	})

	t.Run("addition", func(t *testing.T) {
=======
		// two literals: 16 + 16
		// result: 16
		assert.Equal(t, uint64(48), meter.getMemory(common.MemoryKindBigInt))
	})

	t.Run("saturating multiplication", func(t *testing.T) {
>>>>>>> 9a5ef92a

		t.Parallel()

		script := `
            pub fun main() {
<<<<<<< HEAD
                let x = 1 as Word16 + 2 as Word16
=======
                let x: Int128 = 1
                let y: Int128 = x.saturatingMultiply(2)
>>>>>>> 9a5ef92a
            }
        `

		meter := newTestMemoryGauge()
		inter := parseCheckAndInterpretWithMemoryMetering(t, script, meter)

		_, err := inter.Invoke("main")
		require.NoError(t, err)

<<<<<<< HEAD
		// creation: 2 + 2
		// result: 2
		assert.Equal(t, uint64(6), meter.getMemory(common.MemoryKindNumber))
	})

	t.Run("subtraction", func(t *testing.T) {
=======
		// two literals: 16 + 16
		// result: 16
		assert.Equal(t, uint64(48), meter.getMemory(common.MemoryKindBigInt))
	})

	t.Run("division", func(t *testing.T) {
>>>>>>> 9a5ef92a

		t.Parallel()

		script := `
            pub fun main() {
<<<<<<< HEAD
                let x = 3 as Word16 - 2 as Word16
=======
                let x: Int128 = 3 / 2
>>>>>>> 9a5ef92a
            }
        `

		meter := newTestMemoryGauge()
		inter := parseCheckAndInterpretWithMemoryMetering(t, script, meter)

		_, err := inter.Invoke("main")
		require.NoError(t, err)

<<<<<<< HEAD
		// creation: 2 + 2
		// result: 2
		assert.Equal(t, uint64(6), meter.getMemory(common.MemoryKindNumber))
	})

	t.Run("multiplication", func(t *testing.T) {
=======
		// two literals: 16 + 16
		// result: 16
		assert.Equal(t, uint64(48), meter.getMemory(common.MemoryKindBigInt))
	})

	t.Run("saturating division", func(t *testing.T) {
>>>>>>> 9a5ef92a

		t.Parallel()

		script := `
            pub fun main() {
<<<<<<< HEAD
                let x = 1 as Word16 * 2 as Word16
=======
                let x: Int128 = 3
                let y: Int128 = x.saturatingMultiply(2)
>>>>>>> 9a5ef92a
            }
        `

		meter := newTestMemoryGauge()
		inter := parseCheckAndInterpretWithMemoryMetering(t, script, meter)

		_, err := inter.Invoke("main")
		require.NoError(t, err)

<<<<<<< HEAD
		// creation: 2 + 2
		// result: 2
		assert.Equal(t, uint64(6), meter.getMemory(common.MemoryKindNumber))
	})

	t.Run("division", func(t *testing.T) {
=======
		// two literals: 16 + 16
		// result: 16
		assert.Equal(t, uint64(48), meter.getMemory(common.MemoryKindBigInt))
	})

	t.Run("modulo", func(t *testing.T) {
>>>>>>> 9a5ef92a

		t.Parallel()

		script := `
            pub fun main() {
<<<<<<< HEAD
                let x = 10 as Word16 / 2 as Word16
=======
		        let x: Int128 = 3 % 2
>>>>>>> 9a5ef92a
            }
        `

		meter := newTestMemoryGauge()
		inter := parseCheckAndInterpretWithMemoryMetering(t, script, meter)

		_, err := inter.Invoke("main")
		require.NoError(t, err)

<<<<<<< HEAD
		// creation: 2 + 2
		// result: 2
		assert.Equal(t, uint64(6), meter.getMemory(common.MemoryKindNumber))
	})

	t.Run("modulo", func(t *testing.T) {
=======
		// two literals: 16 + 16
		// result: 16
		assert.Equal(t, uint64(48), meter.getMemory(common.MemoryKindBigInt))
	})

	t.Run("negation", func(t *testing.T) {
>>>>>>> 9a5ef92a

		t.Parallel()

		script := `
            pub fun main() {
<<<<<<< HEAD
                let x = 10 as Word16 % 2 as Word16
=======
                let x: Int128 = 1
		        let y: Int128 = -x
>>>>>>> 9a5ef92a
            }
        `

		meter := newTestMemoryGauge()
		inter := parseCheckAndInterpretWithMemoryMetering(t, script, meter)

		_, err := inter.Invoke("main")
		require.NoError(t, err)

<<<<<<< HEAD
		// creation: 2 + 2
		// result: 2
		assert.Equal(t, uint64(6), meter.getMemory(common.MemoryKindNumber))
=======
		// x: 16
		// y: 16
		assert.Equal(t, uint64(32), meter.getMemory(common.MemoryKindBigInt))
>>>>>>> 9a5ef92a
	})

	t.Run("bitwise or", func(t *testing.T) {

		t.Parallel()

		script := `
            pub fun main() {
<<<<<<< HEAD
                let x = 10 as Word16 | 2 as Word16
=======
		        let x: Int128 = 3 | 2
>>>>>>> 9a5ef92a
            }
        `

		meter := newTestMemoryGauge()
		inter := parseCheckAndInterpretWithMemoryMetering(t, script, meter)

		_, err := inter.Invoke("main")
		require.NoError(t, err)

<<<<<<< HEAD
		// creation: 2 + 2
		// result: 2
		assert.Equal(t, uint64(6), meter.getMemory(common.MemoryKindNumber))
=======
		// two literals: 16 + 16
		// result: 16
		assert.Equal(t, uint64(48), meter.getMemory(common.MemoryKindBigInt))
>>>>>>> 9a5ef92a
	})

	t.Run("bitwise xor", func(t *testing.T) {

		t.Parallel()

		script := `
            pub fun main() {
<<<<<<< HEAD
                let x = 10 as Word16 ^ 2 as Word16
=======
		        let x: Int128 = 3 ^ 2
>>>>>>> 9a5ef92a
            }
        `

		meter := newTestMemoryGauge()
		inter := parseCheckAndInterpretWithMemoryMetering(t, script, meter)

		_, err := inter.Invoke("main")
		require.NoError(t, err)

<<<<<<< HEAD
		// creation: 2 + 2
		// result: 2
		assert.Equal(t, uint64(6), meter.getMemory(common.MemoryKindNumber))
=======
		// two literals: 16 + 16
		// result: 16
		assert.Equal(t, uint64(48), meter.getMemory(common.MemoryKindBigInt))
>>>>>>> 9a5ef92a
	})

	t.Run("bitwise and", func(t *testing.T) {

		t.Parallel()

		script := `
            pub fun main() {
<<<<<<< HEAD
                let x = 10 as Word16 & 2 as Word16
=======
		        let x: Int128 = 3 & 2
>>>>>>> 9a5ef92a
            }
        `

		meter := newTestMemoryGauge()
		inter := parseCheckAndInterpretWithMemoryMetering(t, script, meter)

		_, err := inter.Invoke("main")
		require.NoError(t, err)

<<<<<<< HEAD
		// creation: 2 + 2
		// result: 2
		assert.Equal(t, uint64(6), meter.getMemory(common.MemoryKindNumber))
	})

	t.Run("bitwise left-shift", func(t *testing.T) {
=======
		// two literals: 16 + 16
		// result: 16
		assert.Equal(t, uint64(48), meter.getMemory(common.MemoryKindBigInt))
	})

	t.Run("bitwise left shift", func(t *testing.T) {
>>>>>>> 9a5ef92a

		t.Parallel()

		script := `
            pub fun main() {
<<<<<<< HEAD
                let x = 10 as Word16 << 2 as Word16
=======
		        let x: Int128 = 3 << 2
>>>>>>> 9a5ef92a
            }
        `

		meter := newTestMemoryGauge()
		inter := parseCheckAndInterpretWithMemoryMetering(t, script, meter)

		_, err := inter.Invoke("main")
		require.NoError(t, err)

<<<<<<< HEAD
		// creation: 2 + 2
		// result: 2
		assert.Equal(t, uint64(6), meter.getMemory(common.MemoryKindNumber))
	})

	t.Run("bitwise right-shift", func(t *testing.T) {
=======
		// two literals: 16 + 16
		// result: 16
		assert.Equal(t, uint64(48), meter.getMemory(common.MemoryKindBigInt))
	})

	t.Run("bitwise right shift", func(t *testing.T) {
>>>>>>> 9a5ef92a

		t.Parallel()

		script := `
            pub fun main() {
<<<<<<< HEAD
                let x = 10 as Word16 >> 2 as Word16
=======
		        let x: Int128 = 3 >> 2
>>>>>>> 9a5ef92a
            }
        `

		meter := newTestMemoryGauge()
		inter := parseCheckAndInterpretWithMemoryMetering(t, script, meter)

		_, err := inter.Invoke("main")
		require.NoError(t, err)

<<<<<<< HEAD
		// creation: 2 + 2
		// result: 2
		assert.Equal(t, uint64(6), meter.getMemory(common.MemoryKindNumber))
	})
}

func TestInterpretWord32Metering(t *testing.T) {
=======
		// two literals: 16 + 16
		// result: 16
		assert.Equal(t, uint64(48), meter.getMemory(common.MemoryKindBigInt))
	})
}

func TestInterpretInt256Metering(t *testing.T) {
>>>>>>> 9a5ef92a

	t.Parallel()

	t.Run("creation", func(t *testing.T) {

		t.Parallel()

		script := `
            pub fun main() {
<<<<<<< HEAD
                let x = 1 as Word32
=======
                let x: Int256 = 1
>>>>>>> 9a5ef92a
            }
        `

		meter := newTestMemoryGauge()
		inter := parseCheckAndInterpretWithMemoryMetering(t, script, meter)

		_, err := inter.Invoke("main")
		require.NoError(t, err)

<<<<<<< HEAD
		// creation: 4
		assert.Equal(t, uint64(4), meter.getMemory(common.MemoryKindNumber))
=======
		assert.Equal(t, uint64(32), meter.getMemory(common.MemoryKindBigInt))
>>>>>>> 9a5ef92a
	})

	t.Run("addition", func(t *testing.T) {

		t.Parallel()

		script := `
            pub fun main() {
<<<<<<< HEAD
                let x = 1 as Word32 + 2 as Word32
=======
                let x: Int256 = 1 + 2
>>>>>>> 9a5ef92a
            }
        `

		meter := newTestMemoryGauge()
		inter := parseCheckAndInterpretWithMemoryMetering(t, script, meter)

		_, err := inter.Invoke("main")
		require.NoError(t, err)

<<<<<<< HEAD
		// creation: 4 + 4
		// result: 4
		assert.Equal(t, uint64(12), meter.getMemory(common.MemoryKindNumber))
	})

	t.Run("subtraction", func(t *testing.T) {

		t.Parallel()

		script := `
            pub fun main() {
                let x = 3 as Word32 - 2 as Word32
            }
        `

		meter := newTestMemoryGauge()
		inter := parseCheckAndInterpretWithMemoryMetering(t, script, meter)

		_, err := inter.Invoke("main")
		require.NoError(t, err)

		// creation: 4 + 4
		// result: 4
		assert.Equal(t, uint64(12), meter.getMemory(common.MemoryKindNumber))
	})

	t.Run("multiplication", func(t *testing.T) {
=======
		// two literals: 32 + 32
		// result: 32
		assert.Equal(t, uint64(96), meter.getMemory(common.MemoryKindBigInt))
	})

	t.Run("saturating addition", func(t *testing.T) {
>>>>>>> 9a5ef92a

		t.Parallel()

		script := `
            pub fun main() {
<<<<<<< HEAD
                let x = 1 as Word32 * 2 as Word32
=======
                let x: Int256 = 1
                let y: Int256 = x.saturatingAdd(2)
>>>>>>> 9a5ef92a
            }
        `

		meter := newTestMemoryGauge()
		inter := parseCheckAndInterpretWithMemoryMetering(t, script, meter)

		_, err := inter.Invoke("main")
		require.NoError(t, err)

<<<<<<< HEAD
		// creation: 4 + 4
		// result: 4
		assert.Equal(t, uint64(12), meter.getMemory(common.MemoryKindNumber))
	})

	t.Run("division", func(t *testing.T) {

		t.Parallel()

		script := `
            pub fun main() {
                let x = 10 as Word32 / 2 as Word32
            }
        `

		meter := newTestMemoryGauge()
		inter := parseCheckAndInterpretWithMemoryMetering(t, script, meter)

		_, err := inter.Invoke("main")
		require.NoError(t, err)

		// creation: 4 + 4
		// result: 4
		assert.Equal(t, uint64(12), meter.getMemory(common.MemoryKindNumber))
	})

	t.Run("modulo", func(t *testing.T) {

		t.Parallel()

		script := `
            pub fun main() {
                let x = 10 as Word32 % 2 as Word32
            }
        `

		meter := newTestMemoryGauge()
		inter := parseCheckAndInterpretWithMemoryMetering(t, script, meter)

		_, err := inter.Invoke("main")
		require.NoError(t, err)

		// creation: 4 + 4
		// result: 4
		assert.Equal(t, uint64(12), meter.getMemory(common.MemoryKindNumber))
	})

	t.Run("bitwise or", func(t *testing.T) {

		t.Parallel()

		script := `
            pub fun main() {
                let x = 10 as Word32 | 2 as Word32
            }
        `

		meter := newTestMemoryGauge()
		inter := parseCheckAndInterpretWithMemoryMetering(t, script, meter)

		_, err := inter.Invoke("main")
		require.NoError(t, err)

		// creation: 4 + 4
		// result: 4
		assert.Equal(t, uint64(12), meter.getMemory(common.MemoryKindNumber))
	})

	t.Run("bitwise xor", func(t *testing.T) {

		t.Parallel()

		script := `
            pub fun main() {
                let x = 10 as Word32 ^ 2 as Word32
            }
        `

		meter := newTestMemoryGauge()
		inter := parseCheckAndInterpretWithMemoryMetering(t, script, meter)

		_, err := inter.Invoke("main")
		require.NoError(t, err)

		// creation: 4 + 4
		// result: 4
		assert.Equal(t, uint64(12), meter.getMemory(common.MemoryKindNumber))
	})

	t.Run("bitwise and", func(t *testing.T) {

		t.Parallel()

		script := `
            pub fun main() {
                let x = 10 as Word32 & 2 as Word32
            }
        `

		meter := newTestMemoryGauge()
		inter := parseCheckAndInterpretWithMemoryMetering(t, script, meter)

		_, err := inter.Invoke("main")
		require.NoError(t, err)

		// creation: 4 + 4
		// result: 4
		assert.Equal(t, uint64(12), meter.getMemory(common.MemoryKindNumber))
	})

	t.Run("bitwise left-shift", func(t *testing.T) {
=======
		// two literals: 32 + 32
		// result: 32
		assert.Equal(t, uint64(96), meter.getMemory(common.MemoryKindBigInt))
	})

	t.Run("subtraction", func(t *testing.T) {
>>>>>>> 9a5ef92a

		t.Parallel()

		script := `
            pub fun main() {
<<<<<<< HEAD
                let x = 10 as Word32 << 2 as Word32
=======
                let x: Int256 = 1 - 2
>>>>>>> 9a5ef92a
            }
        `

		meter := newTestMemoryGauge()
		inter := parseCheckAndInterpretWithMemoryMetering(t, script, meter)

		_, err := inter.Invoke("main")
		require.NoError(t, err)

<<<<<<< HEAD
		// creation: 4 + 4
		// result: 4
		assert.Equal(t, uint64(12), meter.getMemory(common.MemoryKindNumber))
	})

	t.Run("bitwise right-shift", func(t *testing.T) {
=======
		// two literals: 32 + 32
		// result: 32
		assert.Equal(t, uint64(96), meter.getMemory(common.MemoryKindBigInt))
	})

	t.Run("saturating subtraction", func(t *testing.T) {
>>>>>>> 9a5ef92a

		t.Parallel()

		script := `
            pub fun main() {
<<<<<<< HEAD
                let x = 10 as Word32 >> 2 as Word32
=======
                let x: Int256 = 1
                let y: Int256 = x.saturatingSubtract(2)
>>>>>>> 9a5ef92a
            }
        `

		meter := newTestMemoryGauge()
		inter := parseCheckAndInterpretWithMemoryMetering(t, script, meter)

		_, err := inter.Invoke("main")
		require.NoError(t, err)

<<<<<<< HEAD
		// creation: 4 + 4
		// result: 4
		assert.Equal(t, uint64(12), meter.getMemory(common.MemoryKindNumber))
	})
}

func TestInterpretWord64Metering(t *testing.T) {

	t.Parallel()

	t.Run("creation", func(t *testing.T) {
=======
		// two literals: 32 + 32
		// result: 32
		assert.Equal(t, uint64(96), meter.getMemory(common.MemoryKindBigInt))
	})

	t.Run("multiplication", func(t *testing.T) {
>>>>>>> 9a5ef92a

		t.Parallel()

		script := `
            pub fun main() {
<<<<<<< HEAD
                let x = 1 as Word64
=======
                let x: Int256 = 1 * 2
>>>>>>> 9a5ef92a
            }
        `

		meter := newTestMemoryGauge()
		inter := parseCheckAndInterpretWithMemoryMetering(t, script, meter)

		_, err := inter.Invoke("main")
		require.NoError(t, err)

<<<<<<< HEAD
		// creation: 8
		assert.Equal(t, uint64(8), meter.getMemory(common.MemoryKindNumber))
	})

	t.Run("addition", func(t *testing.T) {
=======
		// two literals: 32 + 32
		// result: 32
		assert.Equal(t, uint64(96), meter.getMemory(common.MemoryKindBigInt))
	})

	t.Run("saturating multiplication", func(t *testing.T) {
>>>>>>> 9a5ef92a

		t.Parallel()

		script := `
            pub fun main() {
<<<<<<< HEAD
                let x = 1 as Word64 + 2 as Word64
=======
                let x: Int256 = 1
                let y: Int256 = x.saturatingMultiply(2)
>>>>>>> 9a5ef92a
            }
        `

		meter := newTestMemoryGauge()
		inter := parseCheckAndInterpretWithMemoryMetering(t, script, meter)

		_, err := inter.Invoke("main")
		require.NoError(t, err)

<<<<<<< HEAD
		// creation: 8 + 8
		// result: 8
		assert.Equal(t, uint64(24), meter.getMemory(common.MemoryKindNumber))
	})

	t.Run("subtraction", func(t *testing.T) {
=======
		// two literals: 32 + 32
		// result: 32
		assert.Equal(t, uint64(96), meter.getMemory(common.MemoryKindBigInt))
	})

	t.Run("division", func(t *testing.T) {
>>>>>>> 9a5ef92a

		t.Parallel()

		script := `
            pub fun main() {
<<<<<<< HEAD
                let x = 3 as Word64 - 2 as Word64
=======
                let x: Int256 = 3 / 2
>>>>>>> 9a5ef92a
            }
        `

		meter := newTestMemoryGauge()
		inter := parseCheckAndInterpretWithMemoryMetering(t, script, meter)

		_, err := inter.Invoke("main")
		require.NoError(t, err)

<<<<<<< HEAD
		// creation: 8 + 8
		// result: 8
		assert.Equal(t, uint64(24), meter.getMemory(common.MemoryKindNumber))
	})

	t.Run("multiplication", func(t *testing.T) {
=======
		// two literals: 32 + 32
		// result: 32
		assert.Equal(t, uint64(96), meter.getMemory(common.MemoryKindBigInt))
	})

	t.Run("saturating division", func(t *testing.T) {
>>>>>>> 9a5ef92a

		t.Parallel()

		script := `
            pub fun main() {
<<<<<<< HEAD
                let x = 1 as Word64 * 2 as Word64
=======
                let x: Int256 = 3
                let y: Int256 = x.saturatingMultiply(2)
>>>>>>> 9a5ef92a
            }
        `

		meter := newTestMemoryGauge()
		inter := parseCheckAndInterpretWithMemoryMetering(t, script, meter)

		_, err := inter.Invoke("main")
		require.NoError(t, err)

<<<<<<< HEAD
		// creation: 8 + 8
		// result: 8
		assert.Equal(t, uint64(24), meter.getMemory(common.MemoryKindNumber))
	})

	t.Run("division", func(t *testing.T) {
=======
		// two literals: 32 + 32
		// result: 32
		assert.Equal(t, uint64(96), meter.getMemory(common.MemoryKindBigInt))
	})

	t.Run("modulo", func(t *testing.T) {
>>>>>>> 9a5ef92a

		t.Parallel()

		script := `
            pub fun main() {
<<<<<<< HEAD
                let x = 10 as Word64 / 2 as Word64
=======
		        let x: Int256 = 3 % 2
>>>>>>> 9a5ef92a
            }
        `

		meter := newTestMemoryGauge()
		inter := parseCheckAndInterpretWithMemoryMetering(t, script, meter)

		_, err := inter.Invoke("main")
		require.NoError(t, err)

<<<<<<< HEAD
		// creation: 8 + 8
		// result: 8
		assert.Equal(t, uint64(24), meter.getMemory(common.MemoryKindNumber))
	})

	t.Run("modulo", func(t *testing.T) {
=======
		// two literals: 32 + 32
		// result: 32
		assert.Equal(t, uint64(96), meter.getMemory(common.MemoryKindBigInt))
	})

	t.Run("negation", func(t *testing.T) {
>>>>>>> 9a5ef92a

		t.Parallel()

		script := `
            pub fun main() {
<<<<<<< HEAD
                let x = 10 as Word64 % 2 as Word64
=======
                let x: Int256 = 1
		        let y: Int256 = -x
>>>>>>> 9a5ef92a
            }
        `

		meter := newTestMemoryGauge()
		inter := parseCheckAndInterpretWithMemoryMetering(t, script, meter)

		_, err := inter.Invoke("main")
		require.NoError(t, err)

<<<<<<< HEAD
		// creation: 8 + 8
		// result: 8
		assert.Equal(t, uint64(24), meter.getMemory(common.MemoryKindNumber))
=======
		// x: 32
		// y: 32
		assert.Equal(t, uint64(64), meter.getMemory(common.MemoryKindBigInt))
>>>>>>> 9a5ef92a
	})

	t.Run("bitwise or", func(t *testing.T) {

		t.Parallel()

		script := `
            pub fun main() {
<<<<<<< HEAD
                let x = 10 as Word64 | 2 as Word64
=======
		        let x: Int256 = 3 | 2
>>>>>>> 9a5ef92a
            }
        `

		meter := newTestMemoryGauge()
		inter := parseCheckAndInterpretWithMemoryMetering(t, script, meter)

		_, err := inter.Invoke("main")
		require.NoError(t, err)

<<<<<<< HEAD
		// creation: 8 + 8
		// result: 8
		assert.Equal(t, uint64(24), meter.getMemory(common.MemoryKindNumber))
=======
		// two literals: 32 + 32
		// result: 32
		assert.Equal(t, uint64(96), meter.getMemory(common.MemoryKindBigInt))
>>>>>>> 9a5ef92a
	})

	t.Run("bitwise xor", func(t *testing.T) {

		t.Parallel()

		script := `
            pub fun main() {
<<<<<<< HEAD
                let x = 10 as Word64 ^ 2 as Word64
=======
		        let x: Int256 = 3 ^ 2
>>>>>>> 9a5ef92a
            }
        `

		meter := newTestMemoryGauge()
		inter := parseCheckAndInterpretWithMemoryMetering(t, script, meter)

		_, err := inter.Invoke("main")
		require.NoError(t, err)

<<<<<<< HEAD
		// creation: 8 + 8
		// result: 8
		assert.Equal(t, uint64(24), meter.getMemory(common.MemoryKindNumber))
=======
		// two literals: 32 + 32
		// result: 32
		assert.Equal(t, uint64(96), meter.getMemory(common.MemoryKindBigInt))
>>>>>>> 9a5ef92a
	})

	t.Run("bitwise and", func(t *testing.T) {

		t.Parallel()

		script := `
            pub fun main() {
<<<<<<< HEAD
                let x = 10 as Word64 & 2 as Word64
=======
		        let x: Int256 = 3 & 2
>>>>>>> 9a5ef92a
            }
        `

		meter := newTestMemoryGauge()
		inter := parseCheckAndInterpretWithMemoryMetering(t, script, meter)

		_, err := inter.Invoke("main")
		require.NoError(t, err)

<<<<<<< HEAD
		// creation: 8 + 8
		// result: 8
		assert.Equal(t, uint64(24), meter.getMemory(common.MemoryKindNumber))
	})

	t.Run("bitwise left-shift", func(t *testing.T) {
=======
		// two literals: 32 + 32
		// result: 32
		assert.Equal(t, uint64(96), meter.getMemory(common.MemoryKindBigInt))
	})

	t.Run("bitwise left shift", func(t *testing.T) {
>>>>>>> 9a5ef92a

		t.Parallel()

		script := `
            pub fun main() {
<<<<<<< HEAD
                let x = 10 as Word64 << 2 as Word64
=======
		        let x: Int256 = 3 << 2
>>>>>>> 9a5ef92a
            }
        `

		meter := newTestMemoryGauge()
		inter := parseCheckAndInterpretWithMemoryMetering(t, script, meter)

		_, err := inter.Invoke("main")
		require.NoError(t, err)

<<<<<<< HEAD
		// creation: 8 + 8
		// result: 8
		assert.Equal(t, uint64(24), meter.getMemory(common.MemoryKindNumber))
	})

	t.Run("bitwise right-shift", func(t *testing.T) {
=======
		// two literals: 32 + 32
		// result: 32
		assert.Equal(t, uint64(96), meter.getMemory(common.MemoryKindBigInt))
	})

	t.Run("bitwise right shift", func(t *testing.T) {
>>>>>>> 9a5ef92a

		t.Parallel()

		script := `
            pub fun main() {
<<<<<<< HEAD
                let x = 10 as Word64 >> 2 as Word64
=======
		        let x: Int256 = 3 >> 2
>>>>>>> 9a5ef92a
            }
        `

		meter := newTestMemoryGauge()
		inter := parseCheckAndInterpretWithMemoryMetering(t, script, meter)

		_, err := inter.Invoke("main")
		require.NoError(t, err)

<<<<<<< HEAD
		// creation: 8 + 8
		// result: 8
		assert.Equal(t, uint64(24), meter.getMemory(common.MemoryKindNumber))
=======
		// two literals: 32 + 32
		// result: 32
		assert.Equal(t, uint64(96), meter.getMemory(common.MemoryKindBigInt))
>>>>>>> 9a5ef92a
	})
}<|MERGE_RESOLUTION|>--- conflicted
+++ resolved
@@ -4408,11 +4408,695 @@
 	})
 }
 
-<<<<<<< HEAD
+func TestInterpretInt128Metering(t *testing.T) {
+
+	t.Parallel()
+
+	t.Run("creation", func(t *testing.T) {
+
+		t.Parallel()
+
+		script := `
+            pub fun main() {
+                let x: Int128 = 1
+            }
+        `
+
+		meter := newTestMemoryGauge()
+		inter := parseCheckAndInterpretWithMemoryMetering(t, script, meter)
+
+		_, err := inter.Invoke("main")
+		require.NoError(t, err)
+
+		assert.Equal(t, uint64(16), meter.getMemory(common.MemoryKindBigInt))
+	})
+
+	t.Run("addition", func(t *testing.T) {
+
+		t.Parallel()
+
+		script := `
+            pub fun main() {
+                let x: Int128 = 1 + 2
+            }
+        `
+
+		meter := newTestMemoryGauge()
+		inter := parseCheckAndInterpretWithMemoryMetering(t, script, meter)
+
+		_, err := inter.Invoke("main")
+		require.NoError(t, err)
+
+		// two literals: 16 + 16
+		// result: 16
+		assert.Equal(t, uint64(48), meter.getMemory(common.MemoryKindBigInt))
+	})
+
+	t.Run("saturating addition", func(t *testing.T) {
+
+		t.Parallel()
+
+		script := `
+            pub fun main() {
+                let x: Int128 = 1
+                let y: Int128 = x.saturatingAdd(2)
+            }
+        `
+
+		meter := newTestMemoryGauge()
+		inter := parseCheckAndInterpretWithMemoryMetering(t, script, meter)
+
+		_, err := inter.Invoke("main")
+		require.NoError(t, err)
+
+		// two literals: 16 + 16
+		// result: 16
+		assert.Equal(t, uint64(48), meter.getMemory(common.MemoryKindBigInt))
+	})
+
+	t.Run("subtraction", func(t *testing.T) {
+
+		t.Parallel()
+
+		script := `
+            pub fun main() {
+                let x: Int128 = 1 - 2
+            }
+        `
+
+		meter := newTestMemoryGauge()
+		inter := parseCheckAndInterpretWithMemoryMetering(t, script, meter)
+
+		_, err := inter.Invoke("main")
+		require.NoError(t, err)
+
+		// two literals: 16 + 16
+		// result: 16
+		assert.Equal(t, uint64(48), meter.getMemory(common.MemoryKindBigInt))
+	})
+
+	t.Run("saturating subtraction", func(t *testing.T) {
+
+		t.Parallel()
+
+		script := `
+            pub fun main() {
+                let x: Int128 = 1
+                let y: Int128 = x.saturatingSubtract(2)
+            }
+        `
+
+		meter := newTestMemoryGauge()
+		inter := parseCheckAndInterpretWithMemoryMetering(t, script, meter)
+
+		_, err := inter.Invoke("main")
+		require.NoError(t, err)
+
+		// two literals: 16 + 16
+		// result: 16
+		assert.Equal(t, uint64(48), meter.getMemory(common.MemoryKindBigInt))
+	})
+
+	t.Run("multiplication", func(t *testing.T) {
+
+		t.Parallel()
+
+		script := `
+            pub fun main() {
+                let x: Int128 = 1 * 2
+            }
+        `
+
+		meter := newTestMemoryGauge()
+		inter := parseCheckAndInterpretWithMemoryMetering(t, script, meter)
+
+		_, err := inter.Invoke("main")
+		require.NoError(t, err)
+
+		// two literals: 16 + 16
+		// result: 16
+		assert.Equal(t, uint64(48), meter.getMemory(common.MemoryKindBigInt))
+	})
+
+	t.Run("saturating multiplication", func(t *testing.T) {
+
+		t.Parallel()
+
+		script := `
+            pub fun main() {
+                let x: Int128 = 1
+                let y: Int128 = x.saturatingMultiply(2)
+            }
+        `
+
+		meter := newTestMemoryGauge()
+		inter := parseCheckAndInterpretWithMemoryMetering(t, script, meter)
+
+		_, err := inter.Invoke("main")
+		require.NoError(t, err)
+
+		// two literals: 16 + 16
+		// result: 16
+		assert.Equal(t, uint64(48), meter.getMemory(common.MemoryKindBigInt))
+	})
+
+	t.Run("division", func(t *testing.T) {
+
+		t.Parallel()
+
+		script := `
+            pub fun main() {
+                let x: Int128 = 3 / 2
+            }
+        `
+
+		meter := newTestMemoryGauge()
+		inter := parseCheckAndInterpretWithMemoryMetering(t, script, meter)
+
+		_, err := inter.Invoke("main")
+		require.NoError(t, err)
+
+		// two literals: 16 + 16
+		// result: 16
+		assert.Equal(t, uint64(48), meter.getMemory(common.MemoryKindBigInt))
+	})
+
+	t.Run("saturating division", func(t *testing.T) {
+
+		t.Parallel()
+
+		script := `
+            pub fun main() {
+                let x: Int128 = 3
+                let y: Int128 = x.saturatingMultiply(2)
+            }
+        `
+
+		meter := newTestMemoryGauge()
+		inter := parseCheckAndInterpretWithMemoryMetering(t, script, meter)
+
+		_, err := inter.Invoke("main")
+		require.NoError(t, err)
+
+		// two literals: 16 + 16
+		// result: 16
+		assert.Equal(t, uint64(48), meter.getMemory(common.MemoryKindBigInt))
+	})
+
+	t.Run("modulo", func(t *testing.T) {
+
+		t.Parallel()
+
+		script := `
+            pub fun main() {
+		        let x: Int128 = 3 % 2
+            }
+        `
+
+		meter := newTestMemoryGauge()
+		inter := parseCheckAndInterpretWithMemoryMetering(t, script, meter)
+
+		_, err := inter.Invoke("main")
+		require.NoError(t, err)
+
+		// two literals: 16 + 16
+		// result: 16
+		assert.Equal(t, uint64(48), meter.getMemory(common.MemoryKindBigInt))
+	})
+
+	t.Run("negation", func(t *testing.T) {
+
+		t.Parallel()
+
+		script := `
+            pub fun main() {
+                let x: Int128 = 1
+		        let y: Int128 = -x
+            }
+        `
+
+		meter := newTestMemoryGauge()
+		inter := parseCheckAndInterpretWithMemoryMetering(t, script, meter)
+
+		_, err := inter.Invoke("main")
+		require.NoError(t, err)
+
+		// x: 16
+		// y: 16
+		assert.Equal(t, uint64(32), meter.getMemory(common.MemoryKindBigInt))
+	})
+
+	t.Run("bitwise or", func(t *testing.T) {
+
+		t.Parallel()
+
+		script := `
+            pub fun main() {
+		        let x: Int128 = 3 | 2
+            }
+        `
+
+		meter := newTestMemoryGauge()
+		inter := parseCheckAndInterpretWithMemoryMetering(t, script, meter)
+
+		_, err := inter.Invoke("main")
+		require.NoError(t, err)
+
+		// two literals: 16 + 16
+		// result: 16
+		assert.Equal(t, uint64(48), meter.getMemory(common.MemoryKindBigInt))
+	})
+
+	t.Run("bitwise xor", func(t *testing.T) {
+
+		t.Parallel()
+
+		script := `
+            pub fun main() {
+		        let x: Int128 = 3 ^ 2
+            }
+        `
+
+		meter := newTestMemoryGauge()
+		inter := parseCheckAndInterpretWithMemoryMetering(t, script, meter)
+
+		_, err := inter.Invoke("main")
+		require.NoError(t, err)
+
+		// two literals: 16 + 16
+		// result: 16
+		assert.Equal(t, uint64(48), meter.getMemory(common.MemoryKindBigInt))
+	})
+
+	t.Run("bitwise and", func(t *testing.T) {
+
+		t.Parallel()
+
+		script := `
+            pub fun main() {
+		        let x: Int128 = 3 & 2
+            }
+        `
+
+		meter := newTestMemoryGauge()
+		inter := parseCheckAndInterpretWithMemoryMetering(t, script, meter)
+
+		_, err := inter.Invoke("main")
+		require.NoError(t, err)
+
+		// two literals: 16 + 16
+		// result: 16
+		assert.Equal(t, uint64(48), meter.getMemory(common.MemoryKindBigInt))
+	})
+
+	t.Run("bitwise left shift", func(t *testing.T) {
+
+		t.Parallel()
+
+		script := `
+            pub fun main() {
+		        let x: Int128 = 3 << 2
+            }
+        `
+
+		meter := newTestMemoryGauge()
+		inter := parseCheckAndInterpretWithMemoryMetering(t, script, meter)
+
+		_, err := inter.Invoke("main")
+		require.NoError(t, err)
+
+		// two literals: 16 + 16
+		// result: 16
+		assert.Equal(t, uint64(48), meter.getMemory(common.MemoryKindBigInt))
+	})
+
+	t.Run("bitwise right shift", func(t *testing.T) {
+
+		t.Parallel()
+
+		script := `
+            pub fun main() {
+		        let x: Int128 = 3 >> 2
+            }
+        `
+
+		meter := newTestMemoryGauge()
+		inter := parseCheckAndInterpretWithMemoryMetering(t, script, meter)
+
+		_, err := inter.Invoke("main")
+		require.NoError(t, err)
+
+		// two literals: 16 + 16
+		// result: 16
+		assert.Equal(t, uint64(48), meter.getMemory(common.MemoryKindBigInt))
+	})
+}
+
+func TestInterpretInt256Metering(t *testing.T) {
+
+	t.Parallel()
+
+	t.Run("creation", func(t *testing.T) {
+
+		t.Parallel()
+
+		script := `
+            pub fun main() {
+                let x: Int256 = 1
+            }
+        `
+
+		meter := newTestMemoryGauge()
+		inter := parseCheckAndInterpretWithMemoryMetering(t, script, meter)
+
+		_, err := inter.Invoke("main")
+		require.NoError(t, err)
+
+		assert.Equal(t, uint64(32), meter.getMemory(common.MemoryKindBigInt))
+	})
+
+	t.Run("addition", func(t *testing.T) {
+
+		t.Parallel()
+
+		script := `
+            pub fun main() {
+                let x: Int256 = 1 + 2
+            }
+        `
+
+		meter := newTestMemoryGauge()
+		inter := parseCheckAndInterpretWithMemoryMetering(t, script, meter)
+
+		_, err := inter.Invoke("main")
+		require.NoError(t, err)
+
+		// two literals: 32 + 32
+		// result: 32
+		assert.Equal(t, uint64(96), meter.getMemory(common.MemoryKindBigInt))
+	})
+
+	t.Run("saturating addition", func(t *testing.T) {
+
+		t.Parallel()
+
+		script := `
+            pub fun main() {
+                let x: Int256 = 1
+                let y: Int256 = x.saturatingAdd(2)
+            }
+        `
+
+		meter := newTestMemoryGauge()
+		inter := parseCheckAndInterpretWithMemoryMetering(t, script, meter)
+
+		_, err := inter.Invoke("main")
+		require.NoError(t, err)
+
+		// two literals: 32 + 32
+		// result: 32
+		assert.Equal(t, uint64(96), meter.getMemory(common.MemoryKindBigInt))
+	})
+
+	t.Run("subtraction", func(t *testing.T) {
+
+		t.Parallel()
+
+		script := `
+            pub fun main() {
+                let x: Int256 = 1 - 2
+            }
+        `
+
+		meter := newTestMemoryGauge()
+		inter := parseCheckAndInterpretWithMemoryMetering(t, script, meter)
+
+		_, err := inter.Invoke("main")
+		require.NoError(t, err)
+
+		// two literals: 32 + 32
+		// result: 32
+		assert.Equal(t, uint64(96), meter.getMemory(common.MemoryKindBigInt))
+	})
+
+	t.Run("saturating subtraction", func(t *testing.T) {
+
+		t.Parallel()
+
+		script := `
+            pub fun main() {
+                let x: Int256 = 1
+                let y: Int256 = x.saturatingSubtract(2)
+            }
+        `
+
+		meter := newTestMemoryGauge()
+		inter := parseCheckAndInterpretWithMemoryMetering(t, script, meter)
+
+		_, err := inter.Invoke("main")
+		require.NoError(t, err)
+
+		// two literals: 32 + 32
+		// result: 32
+		assert.Equal(t, uint64(96), meter.getMemory(common.MemoryKindBigInt))
+	})
+
+	t.Run("multiplication", func(t *testing.T) {
+
+		t.Parallel()
+
+		script := `
+            pub fun main() {
+                let x: Int256 = 1 * 2
+            }
+        `
+
+		meter := newTestMemoryGauge()
+		inter := parseCheckAndInterpretWithMemoryMetering(t, script, meter)
+
+		_, err := inter.Invoke("main")
+		require.NoError(t, err)
+
+		// two literals: 32 + 32
+		// result: 32
+		assert.Equal(t, uint64(96), meter.getMemory(common.MemoryKindBigInt))
+	})
+
+	t.Run("saturating multiplication", func(t *testing.T) {
+
+		t.Parallel()
+
+		script := `
+            pub fun main() {
+                let x: Int256 = 1
+                let y: Int256 = x.saturatingMultiply(2)
+            }
+        `
+
+		meter := newTestMemoryGauge()
+		inter := parseCheckAndInterpretWithMemoryMetering(t, script, meter)
+
+		_, err := inter.Invoke("main")
+		require.NoError(t, err)
+
+		// two literals: 32 + 32
+		// result: 32
+		assert.Equal(t, uint64(96), meter.getMemory(common.MemoryKindBigInt))
+	})
+
+	t.Run("division", func(t *testing.T) {
+
+		t.Parallel()
+
+		script := `
+            pub fun main() {
+                let x: Int256 = 3 / 2
+            }
+        `
+
+		meter := newTestMemoryGauge()
+		inter := parseCheckAndInterpretWithMemoryMetering(t, script, meter)
+
+		_, err := inter.Invoke("main")
+		require.NoError(t, err)
+
+		// two literals: 32 + 32
+		// result: 32
+		assert.Equal(t, uint64(96), meter.getMemory(common.MemoryKindBigInt))
+	})
+
+	t.Run("saturating division", func(t *testing.T) {
+
+		t.Parallel()
+
+		script := `
+            pub fun main() {
+                let x: Int256 = 3
+                let y: Int256 = x.saturatingMultiply(2)
+            }
+        `
+
+		meter := newTestMemoryGauge()
+		inter := parseCheckAndInterpretWithMemoryMetering(t, script, meter)
+
+		_, err := inter.Invoke("main")
+		require.NoError(t, err)
+
+		// two literals: 32 + 32
+		// result: 32
+		assert.Equal(t, uint64(96), meter.getMemory(common.MemoryKindBigInt))
+	})
+
+	t.Run("modulo", func(t *testing.T) {
+
+		t.Parallel()
+
+		script := `
+            pub fun main() {
+		        let x: Int256 = 3 % 2
+            }
+        `
+
+		meter := newTestMemoryGauge()
+		inter := parseCheckAndInterpretWithMemoryMetering(t, script, meter)
+
+		_, err := inter.Invoke("main")
+		require.NoError(t, err)
+
+		// two literals: 32 + 32
+		// result: 32
+		assert.Equal(t, uint64(96), meter.getMemory(common.MemoryKindBigInt))
+	})
+
+	t.Run("negation", func(t *testing.T) {
+
+		t.Parallel()
+
+		script := `
+            pub fun main() {
+                let x: Int256 = 1
+		        let y: Int256 = -x
+            }
+        `
+
+		meter := newTestMemoryGauge()
+		inter := parseCheckAndInterpretWithMemoryMetering(t, script, meter)
+
+		_, err := inter.Invoke("main")
+		require.NoError(t, err)
+
+		// x: 32
+		// y: 32
+		assert.Equal(t, uint64(64), meter.getMemory(common.MemoryKindBigInt))
+	})
+
+	t.Run("bitwise or", func(t *testing.T) {
+
+		t.Parallel()
+
+		script := `
+            pub fun main() {
+		        let x: Int256 = 3 | 2
+            }
+        `
+
+		meter := newTestMemoryGauge()
+		inter := parseCheckAndInterpretWithMemoryMetering(t, script, meter)
+
+		_, err := inter.Invoke("main")
+		require.NoError(t, err)
+
+		// two literals: 32 + 32
+		// result: 32
+		assert.Equal(t, uint64(96), meter.getMemory(common.MemoryKindBigInt))
+	})
+
+	t.Run("bitwise xor", func(t *testing.T) {
+
+		t.Parallel()
+
+		script := `
+            pub fun main() {
+		        let x: Int256 = 3 ^ 2
+            }
+        `
+
+		meter := newTestMemoryGauge()
+		inter := parseCheckAndInterpretWithMemoryMetering(t, script, meter)
+
+		_, err := inter.Invoke("main")
+		require.NoError(t, err)
+
+		// two literals: 32 + 32
+		// result: 32
+		assert.Equal(t, uint64(96), meter.getMemory(common.MemoryKindBigInt))
+	})
+
+	t.Run("bitwise and", func(t *testing.T) {
+
+		t.Parallel()
+
+		script := `
+            pub fun main() {
+		        let x: Int256 = 3 & 2
+            }
+        `
+
+		meter := newTestMemoryGauge()
+		inter := parseCheckAndInterpretWithMemoryMetering(t, script, meter)
+
+		_, err := inter.Invoke("main")
+		require.NoError(t, err)
+
+		// two literals: 32 + 32
+		// result: 32
+		assert.Equal(t, uint64(96), meter.getMemory(common.MemoryKindBigInt))
+	})
+
+	t.Run("bitwise left shift", func(t *testing.T) {
+
+		t.Parallel()
+
+		script := `
+            pub fun main() {
+		        let x: Int256 = 3 << 2
+            }
+        `
+
+		meter := newTestMemoryGauge()
+		inter := parseCheckAndInterpretWithMemoryMetering(t, script, meter)
+
+		_, err := inter.Invoke("main")
+		require.NoError(t, err)
+
+		// two literals: 32 + 32
+		// result: 32
+		assert.Equal(t, uint64(96), meter.getMemory(common.MemoryKindBigInt))
+	})
+
+	t.Run("bitwise right shift", func(t *testing.T) {
+
+		t.Parallel()
+
+		script := `
+            pub fun main() {
+		        let x: Int256 = 3 >> 2
+            }
+        `
+
+		meter := newTestMemoryGauge()
+		inter := parseCheckAndInterpretWithMemoryMetering(t, script, meter)
+
+		_, err := inter.Invoke("main")
+		require.NoError(t, err)
+
+		// two literals: 32 + 32
+		// result: 32
+		assert.Equal(t, uint64(96), meter.getMemory(common.MemoryKindBigInt))
+	})
+}
+
 func TestInterpretWord8Metering(t *testing.T) {
-=======
-func TestInterpretInt128Metering(t *testing.T) {
->>>>>>> 9a5ef92a
 
 	t.Parallel()
 
@@ -4422,26 +5106,18 @@
 
 		script := `
             pub fun main() {
-<<<<<<< HEAD
                 let x = 1 as Word8
-=======
-                let x: Int128 = 1
->>>>>>> 9a5ef92a
-            }
-        `
-
-		meter := newTestMemoryGauge()
-		inter := parseCheckAndInterpretWithMemoryMetering(t, script, meter)
-
-		_, err := inter.Invoke("main")
-		require.NoError(t, err)
-
-<<<<<<< HEAD
+            }
+        `
+
+		meter := newTestMemoryGauge()
+		inter := parseCheckAndInterpretWithMemoryMetering(t, script, meter)
+
+		_, err := inter.Invoke("main")
+		require.NoError(t, err)
+
 		// creation: 1
 		assert.Equal(t, uint64(1), meter.getMemory(common.MemoryKindNumber))
-=======
-		assert.Equal(t, uint64(16), meter.getMemory(common.MemoryKindBigInt))
->>>>>>> 9a5ef92a
 	})
 
 	t.Run("addition", func(t *testing.T) {
@@ -4450,21 +5126,16 @@
 
 		script := `
             pub fun main() {
-<<<<<<< HEAD
                 let x = 1 as Word8 + 2 as Word8
-=======
-                let x: Int128 = 1 + 2
->>>>>>> 9a5ef92a
-            }
-        `
-
-		meter := newTestMemoryGauge()
-		inter := parseCheckAndInterpretWithMemoryMetering(t, script, meter)
-
-		_, err := inter.Invoke("main")
-		require.NoError(t, err)
-
-<<<<<<< HEAD
+            }
+        `
+
+		meter := newTestMemoryGauge()
+		inter := parseCheckAndInterpretWithMemoryMetering(t, script, meter)
+
+		_, err := inter.Invoke("main")
+		require.NoError(t, err)
+
 		// creation: 1 + 1
 		// result: 1
 		assert.Equal(t, uint64(3), meter.getMemory(common.MemoryKindNumber))
@@ -4576,35 +5247,21 @@
 	})
 
 	t.Run("bitwise xor", func(t *testing.T) {
-=======
-		// two literals: 16 + 16
-		// result: 16
-		assert.Equal(t, uint64(48), meter.getMemory(common.MemoryKindBigInt))
-	})
-
-	t.Run("saturating addition", func(t *testing.T) {
->>>>>>> 9a5ef92a
-
-		t.Parallel()
-
-		script := `
-            pub fun main() {
-<<<<<<< HEAD
+
+		t.Parallel()
+
+		script := `
+            pub fun main() {
                 let x = 10 as Word8 ^ 2 as Word8
-=======
-                let x: Int128 = 1
-                let y: Int128 = x.saturatingAdd(2)
->>>>>>> 9a5ef92a
-            }
-        `
-
-		meter := newTestMemoryGauge()
-		inter := parseCheckAndInterpretWithMemoryMetering(t, script, meter)
-
-		_, err := inter.Invoke("main")
-		require.NoError(t, err)
-
-<<<<<<< HEAD
+            }
+        `
+
+		meter := newTestMemoryGauge()
+		inter := parseCheckAndInterpretWithMemoryMetering(t, script, meter)
+
+		_, err := inter.Invoke("main")
+		require.NoError(t, err)
+
 		// creation: 1 + 1
 		// result: 1
 		assert.Equal(t, uint64(3), meter.getMemory(common.MemoryKindNumber))
@@ -4632,69 +5289,42 @@
 	})
 
 	t.Run("bitwise left-shift", func(t *testing.T) {
-=======
-		// two literals: 16 + 16
-		// result: 16
-		assert.Equal(t, uint64(48), meter.getMemory(common.MemoryKindBigInt))
-	})
-
-	t.Run("subtraction", func(t *testing.T) {
->>>>>>> 9a5ef92a
-
-		t.Parallel()
-
-		script := `
-            pub fun main() {
-<<<<<<< HEAD
+
+		t.Parallel()
+
+		script := `
+            pub fun main() {
                 let x = 10 as Word8 << 2 as Word8
-=======
-                let x: Int128 = 1 - 2
->>>>>>> 9a5ef92a
-            }
-        `
-
-		meter := newTestMemoryGauge()
-		inter := parseCheckAndInterpretWithMemoryMetering(t, script, meter)
-
-		_, err := inter.Invoke("main")
-		require.NoError(t, err)
-
-<<<<<<< HEAD
+            }
+        `
+
+		meter := newTestMemoryGauge()
+		inter := parseCheckAndInterpretWithMemoryMetering(t, script, meter)
+
+		_, err := inter.Invoke("main")
+		require.NoError(t, err)
+
 		// creation: 1 + 1
 		// result: 1
 		assert.Equal(t, uint64(3), meter.getMemory(common.MemoryKindNumber))
 	})
 
 	t.Run("bitwise right-shift", func(t *testing.T) {
-=======
-		// two literals: 16 + 16
-		// result: 16
-		assert.Equal(t, uint64(48), meter.getMemory(common.MemoryKindBigInt))
-	})
-
-	t.Run("saturating subtraction", func(t *testing.T) {
->>>>>>> 9a5ef92a
-
-		t.Parallel()
-
-		script := `
-            pub fun main() {
-<<<<<<< HEAD
+
+		t.Parallel()
+
+		script := `
+            pub fun main() {
                 let x = 10 as Word8 >> 2 as Word8
-=======
-                let x: Int128 = 1
-                let y: Int128 = x.saturatingSubtract(2)
->>>>>>> 9a5ef92a
-            }
-        `
-
-		meter := newTestMemoryGauge()
-		inter := parseCheckAndInterpretWithMemoryMetering(t, script, meter)
-
-		_, err := inter.Invoke("main")
-		require.NoError(t, err)
-
-<<<<<<< HEAD
+            }
+        `
+
+		meter := newTestMemoryGauge()
+		inter := parseCheckAndInterpretWithMemoryMetering(t, script, meter)
+
+		_, err := inter.Invoke("main")
+		require.NoError(t, err)
+
 		// creation: 1 + 1
 		// result: 1
 		assert.Equal(t, uint64(3), meter.getMemory(common.MemoryKindNumber))
@@ -4707,214 +5337,128 @@
 	t.Parallel()
 
 	t.Run("creation", func(t *testing.T) {
-=======
-		// two literals: 16 + 16
-		// result: 16
-		assert.Equal(t, uint64(48), meter.getMemory(common.MemoryKindBigInt))
-	})
-
-	t.Run("multiplication", func(t *testing.T) {
->>>>>>> 9a5ef92a
-
-		t.Parallel()
-
-		script := `
-            pub fun main() {
-<<<<<<< HEAD
+
+		t.Parallel()
+
+		script := `
+            pub fun main() {
                 let x = 1 as Word16
-=======
-                let x: Int128 = 1 * 2
->>>>>>> 9a5ef92a
-            }
-        `
-
-		meter := newTestMemoryGauge()
-		inter := parseCheckAndInterpretWithMemoryMetering(t, script, meter)
-
-		_, err := inter.Invoke("main")
-		require.NoError(t, err)
-
-<<<<<<< HEAD
+            }
+        `
+
+		meter := newTestMemoryGauge()
+		inter := parseCheckAndInterpretWithMemoryMetering(t, script, meter)
+
+		_, err := inter.Invoke("main")
+		require.NoError(t, err)
+
 		// creation: 2
 		assert.Equal(t, uint64(2), meter.getMemory(common.MemoryKindNumber))
 	})
 
 	t.Run("addition", func(t *testing.T) {
-=======
-		// two literals: 16 + 16
-		// result: 16
-		assert.Equal(t, uint64(48), meter.getMemory(common.MemoryKindBigInt))
-	})
-
-	t.Run("saturating multiplication", func(t *testing.T) {
->>>>>>> 9a5ef92a
-
-		t.Parallel()
-
-		script := `
-            pub fun main() {
-<<<<<<< HEAD
+
+		t.Parallel()
+
+		script := `
+            pub fun main() {
                 let x = 1 as Word16 + 2 as Word16
-=======
-                let x: Int128 = 1
-                let y: Int128 = x.saturatingMultiply(2)
->>>>>>> 9a5ef92a
-            }
-        `
-
-		meter := newTestMemoryGauge()
-		inter := parseCheckAndInterpretWithMemoryMetering(t, script, meter)
-
-		_, err := inter.Invoke("main")
-		require.NoError(t, err)
-
-<<<<<<< HEAD
+            }
+        `
+
+		meter := newTestMemoryGauge()
+		inter := parseCheckAndInterpretWithMemoryMetering(t, script, meter)
+
+		_, err := inter.Invoke("main")
+		require.NoError(t, err)
+
 		// creation: 2 + 2
 		// result: 2
 		assert.Equal(t, uint64(6), meter.getMemory(common.MemoryKindNumber))
 	})
 
 	t.Run("subtraction", func(t *testing.T) {
-=======
-		// two literals: 16 + 16
-		// result: 16
-		assert.Equal(t, uint64(48), meter.getMemory(common.MemoryKindBigInt))
-	})
-
-	t.Run("division", func(t *testing.T) {
->>>>>>> 9a5ef92a
-
-		t.Parallel()
-
-		script := `
-            pub fun main() {
-<<<<<<< HEAD
+
+		t.Parallel()
+
+		script := `
+            pub fun main() {
                 let x = 3 as Word16 - 2 as Word16
-=======
-                let x: Int128 = 3 / 2
->>>>>>> 9a5ef92a
-            }
-        `
-
-		meter := newTestMemoryGauge()
-		inter := parseCheckAndInterpretWithMemoryMetering(t, script, meter)
-
-		_, err := inter.Invoke("main")
-		require.NoError(t, err)
-
-<<<<<<< HEAD
+            }
+        `
+
+		meter := newTestMemoryGauge()
+		inter := parseCheckAndInterpretWithMemoryMetering(t, script, meter)
+
+		_, err := inter.Invoke("main")
+		require.NoError(t, err)
+
 		// creation: 2 + 2
 		// result: 2
 		assert.Equal(t, uint64(6), meter.getMemory(common.MemoryKindNumber))
 	})
 
 	t.Run("multiplication", func(t *testing.T) {
-=======
-		// two literals: 16 + 16
-		// result: 16
-		assert.Equal(t, uint64(48), meter.getMemory(common.MemoryKindBigInt))
-	})
-
-	t.Run("saturating division", func(t *testing.T) {
->>>>>>> 9a5ef92a
-
-		t.Parallel()
-
-		script := `
-            pub fun main() {
-<<<<<<< HEAD
+
+		t.Parallel()
+
+		script := `
+            pub fun main() {
                 let x = 1 as Word16 * 2 as Word16
-=======
-                let x: Int128 = 3
-                let y: Int128 = x.saturatingMultiply(2)
->>>>>>> 9a5ef92a
-            }
-        `
-
-		meter := newTestMemoryGauge()
-		inter := parseCheckAndInterpretWithMemoryMetering(t, script, meter)
-
-		_, err := inter.Invoke("main")
-		require.NoError(t, err)
-
-<<<<<<< HEAD
+            }
+        `
+
+		meter := newTestMemoryGauge()
+		inter := parseCheckAndInterpretWithMemoryMetering(t, script, meter)
+
+		_, err := inter.Invoke("main")
+		require.NoError(t, err)
+
 		// creation: 2 + 2
 		// result: 2
 		assert.Equal(t, uint64(6), meter.getMemory(common.MemoryKindNumber))
 	})
 
 	t.Run("division", func(t *testing.T) {
-=======
-		// two literals: 16 + 16
-		// result: 16
-		assert.Equal(t, uint64(48), meter.getMemory(common.MemoryKindBigInt))
-	})
-
-	t.Run("modulo", func(t *testing.T) {
->>>>>>> 9a5ef92a
-
-		t.Parallel()
-
-		script := `
-            pub fun main() {
-<<<<<<< HEAD
+
+		t.Parallel()
+
+		script := `
+            pub fun main() {
                 let x = 10 as Word16 / 2 as Word16
-=======
-		        let x: Int128 = 3 % 2
->>>>>>> 9a5ef92a
-            }
-        `
-
-		meter := newTestMemoryGauge()
-		inter := parseCheckAndInterpretWithMemoryMetering(t, script, meter)
-
-		_, err := inter.Invoke("main")
-		require.NoError(t, err)
-
-<<<<<<< HEAD
+            }
+        `
+
+		meter := newTestMemoryGauge()
+		inter := parseCheckAndInterpretWithMemoryMetering(t, script, meter)
+
+		_, err := inter.Invoke("main")
+		require.NoError(t, err)
+
 		// creation: 2 + 2
 		// result: 2
 		assert.Equal(t, uint64(6), meter.getMemory(common.MemoryKindNumber))
 	})
 
 	t.Run("modulo", func(t *testing.T) {
-=======
-		// two literals: 16 + 16
-		// result: 16
-		assert.Equal(t, uint64(48), meter.getMemory(common.MemoryKindBigInt))
-	})
-
-	t.Run("negation", func(t *testing.T) {
->>>>>>> 9a5ef92a
-
-		t.Parallel()
-
-		script := `
-            pub fun main() {
-<<<<<<< HEAD
+
+		t.Parallel()
+
+		script := `
+            pub fun main() {
                 let x = 10 as Word16 % 2 as Word16
-=======
-                let x: Int128 = 1
-		        let y: Int128 = -x
->>>>>>> 9a5ef92a
-            }
-        `
-
-		meter := newTestMemoryGauge()
-		inter := parseCheckAndInterpretWithMemoryMetering(t, script, meter)
-
-		_, err := inter.Invoke("main")
-		require.NoError(t, err)
-
-<<<<<<< HEAD
+            }
+        `
+
+		meter := newTestMemoryGauge()
+		inter := parseCheckAndInterpretWithMemoryMetering(t, script, meter)
+
+		_, err := inter.Invoke("main")
+		require.NoError(t, err)
+
 		// creation: 2 + 2
 		// result: 2
 		assert.Equal(t, uint64(6), meter.getMemory(common.MemoryKindNumber))
-=======
-		// x: 16
-		// y: 16
-		assert.Equal(t, uint64(32), meter.getMemory(common.MemoryKindBigInt))
->>>>>>> 9a5ef92a
 	})
 
 	t.Run("bitwise or", func(t *testing.T) {
@@ -4923,29 +5467,19 @@
 
 		script := `
             pub fun main() {
-<<<<<<< HEAD
                 let x = 10 as Word16 | 2 as Word16
-=======
-		        let x: Int128 = 3 | 2
->>>>>>> 9a5ef92a
-            }
-        `
-
-		meter := newTestMemoryGauge()
-		inter := parseCheckAndInterpretWithMemoryMetering(t, script, meter)
-
-		_, err := inter.Invoke("main")
-		require.NoError(t, err)
-
-<<<<<<< HEAD
+            }
+        `
+
+		meter := newTestMemoryGauge()
+		inter := parseCheckAndInterpretWithMemoryMetering(t, script, meter)
+
+		_, err := inter.Invoke("main")
+		require.NoError(t, err)
+
 		// creation: 2 + 2
 		// result: 2
 		assert.Equal(t, uint64(6), meter.getMemory(common.MemoryKindNumber))
-=======
-		// two literals: 16 + 16
-		// result: 16
-		assert.Equal(t, uint64(48), meter.getMemory(common.MemoryKindBigInt))
->>>>>>> 9a5ef92a
 	})
 
 	t.Run("bitwise xor", func(t *testing.T) {
@@ -4954,29 +5488,19 @@
 
 		script := `
             pub fun main() {
-<<<<<<< HEAD
                 let x = 10 as Word16 ^ 2 as Word16
-=======
-		        let x: Int128 = 3 ^ 2
->>>>>>> 9a5ef92a
-            }
-        `
-
-		meter := newTestMemoryGauge()
-		inter := parseCheckAndInterpretWithMemoryMetering(t, script, meter)
-
-		_, err := inter.Invoke("main")
-		require.NoError(t, err)
-
-<<<<<<< HEAD
+            }
+        `
+
+		meter := newTestMemoryGauge()
+		inter := parseCheckAndInterpretWithMemoryMetering(t, script, meter)
+
+		_, err := inter.Invoke("main")
+		require.NoError(t, err)
+
 		// creation: 2 + 2
 		// result: 2
 		assert.Equal(t, uint64(6), meter.getMemory(common.MemoryKindNumber))
-=======
-		// two literals: 16 + 16
-		// result: 16
-		assert.Equal(t, uint64(48), meter.getMemory(common.MemoryKindBigInt))
->>>>>>> 9a5ef92a
 	})
 
 	t.Run("bitwise and", func(t *testing.T) {
@@ -4985,89 +5509,58 @@
 
 		script := `
             pub fun main() {
-<<<<<<< HEAD
                 let x = 10 as Word16 & 2 as Word16
-=======
-		        let x: Int128 = 3 & 2
->>>>>>> 9a5ef92a
-            }
-        `
-
-		meter := newTestMemoryGauge()
-		inter := parseCheckAndInterpretWithMemoryMetering(t, script, meter)
-
-		_, err := inter.Invoke("main")
-		require.NoError(t, err)
-
-<<<<<<< HEAD
+            }
+        `
+
+		meter := newTestMemoryGauge()
+		inter := parseCheckAndInterpretWithMemoryMetering(t, script, meter)
+
+		_, err := inter.Invoke("main")
+		require.NoError(t, err)
+
 		// creation: 2 + 2
 		// result: 2
 		assert.Equal(t, uint64(6), meter.getMemory(common.MemoryKindNumber))
 	})
 
 	t.Run("bitwise left-shift", func(t *testing.T) {
-=======
-		// two literals: 16 + 16
-		// result: 16
-		assert.Equal(t, uint64(48), meter.getMemory(common.MemoryKindBigInt))
-	})
-
-	t.Run("bitwise left shift", func(t *testing.T) {
->>>>>>> 9a5ef92a
-
-		t.Parallel()
-
-		script := `
-            pub fun main() {
-<<<<<<< HEAD
+
+		t.Parallel()
+
+		script := `
+            pub fun main() {
                 let x = 10 as Word16 << 2 as Word16
-=======
-		        let x: Int128 = 3 << 2
->>>>>>> 9a5ef92a
-            }
-        `
-
-		meter := newTestMemoryGauge()
-		inter := parseCheckAndInterpretWithMemoryMetering(t, script, meter)
-
-		_, err := inter.Invoke("main")
-		require.NoError(t, err)
-
-<<<<<<< HEAD
+            }
+        `
+
+		meter := newTestMemoryGauge()
+		inter := parseCheckAndInterpretWithMemoryMetering(t, script, meter)
+
+		_, err := inter.Invoke("main")
+		require.NoError(t, err)
+
 		// creation: 2 + 2
 		// result: 2
 		assert.Equal(t, uint64(6), meter.getMemory(common.MemoryKindNumber))
 	})
 
 	t.Run("bitwise right-shift", func(t *testing.T) {
-=======
-		// two literals: 16 + 16
-		// result: 16
-		assert.Equal(t, uint64(48), meter.getMemory(common.MemoryKindBigInt))
-	})
-
-	t.Run("bitwise right shift", func(t *testing.T) {
->>>>>>> 9a5ef92a
-
-		t.Parallel()
-
-		script := `
-            pub fun main() {
-<<<<<<< HEAD
+
+		t.Parallel()
+
+		script := `
+            pub fun main() {
                 let x = 10 as Word16 >> 2 as Word16
-=======
-		        let x: Int128 = 3 >> 2
->>>>>>> 9a5ef92a
-            }
-        `
-
-		meter := newTestMemoryGauge()
-		inter := parseCheckAndInterpretWithMemoryMetering(t, script, meter)
-
-		_, err := inter.Invoke("main")
-		require.NoError(t, err)
-
-<<<<<<< HEAD
+            }
+        `
+
+		meter := newTestMemoryGauge()
+		inter := parseCheckAndInterpretWithMemoryMetering(t, script, meter)
+
+		_, err := inter.Invoke("main")
+		require.NoError(t, err)
+
 		// creation: 2 + 2
 		// result: 2
 		assert.Equal(t, uint64(6), meter.getMemory(common.MemoryKindNumber))
@@ -5075,15 +5568,6 @@
 }
 
 func TestInterpretWord32Metering(t *testing.T) {
-=======
-		// two literals: 16 + 16
-		// result: 16
-		assert.Equal(t, uint64(48), meter.getMemory(common.MemoryKindBigInt))
-	})
-}
-
-func TestInterpretInt256Metering(t *testing.T) {
->>>>>>> 9a5ef92a
 
 	t.Parallel()
 
@@ -5093,26 +5577,18 @@
 
 		script := `
             pub fun main() {
-<<<<<<< HEAD
                 let x = 1 as Word32
-=======
-                let x: Int256 = 1
->>>>>>> 9a5ef92a
-            }
-        `
-
-		meter := newTestMemoryGauge()
-		inter := parseCheckAndInterpretWithMemoryMetering(t, script, meter)
-
-		_, err := inter.Invoke("main")
-		require.NoError(t, err)
-
-<<<<<<< HEAD
+            }
+        `
+
+		meter := newTestMemoryGauge()
+		inter := parseCheckAndInterpretWithMemoryMetering(t, script, meter)
+
+		_, err := inter.Invoke("main")
+		require.NoError(t, err)
+
 		// creation: 4
 		assert.Equal(t, uint64(4), meter.getMemory(common.MemoryKindNumber))
-=======
-		assert.Equal(t, uint64(32), meter.getMemory(common.MemoryKindBigInt))
->>>>>>> 9a5ef92a
 	})
 
 	t.Run("addition", func(t *testing.T) {
@@ -5121,21 +5597,16 @@
 
 		script := `
             pub fun main() {
-<<<<<<< HEAD
                 let x = 1 as Word32 + 2 as Word32
-=======
-                let x: Int256 = 1 + 2
->>>>>>> 9a5ef92a
-            }
-        `
-
-		meter := newTestMemoryGauge()
-		inter := parseCheckAndInterpretWithMemoryMetering(t, script, meter)
-
-		_, err := inter.Invoke("main")
-		require.NoError(t, err)
-
-<<<<<<< HEAD
+            }
+        `
+
+		meter := newTestMemoryGauge()
+		inter := parseCheckAndInterpretWithMemoryMetering(t, script, meter)
+
+		_, err := inter.Invoke("main")
+		require.NoError(t, err)
+
 		// creation: 4 + 4
 		// result: 4
 		assert.Equal(t, uint64(12), meter.getMemory(common.MemoryKindNumber))
@@ -5163,35 +5634,21 @@
 	})
 
 	t.Run("multiplication", func(t *testing.T) {
-=======
-		// two literals: 32 + 32
-		// result: 32
-		assert.Equal(t, uint64(96), meter.getMemory(common.MemoryKindBigInt))
-	})
-
-	t.Run("saturating addition", func(t *testing.T) {
->>>>>>> 9a5ef92a
-
-		t.Parallel()
-
-		script := `
-            pub fun main() {
-<<<<<<< HEAD
+
+		t.Parallel()
+
+		script := `
+            pub fun main() {
                 let x = 1 as Word32 * 2 as Word32
-=======
-                let x: Int256 = 1
-                let y: Int256 = x.saturatingAdd(2)
->>>>>>> 9a5ef92a
-            }
-        `
-
-		meter := newTestMemoryGauge()
-		inter := parseCheckAndInterpretWithMemoryMetering(t, script, meter)
-
-		_, err := inter.Invoke("main")
-		require.NoError(t, err)
-
-<<<<<<< HEAD
+            }
+        `
+
+		meter := newTestMemoryGauge()
+		inter := parseCheckAndInterpretWithMemoryMetering(t, script, meter)
+
+		_, err := inter.Invoke("main")
+		require.NoError(t, err)
+
 		// creation: 4 + 4
 		// result: 4
 		assert.Equal(t, uint64(12), meter.getMemory(common.MemoryKindNumber))
@@ -5303,69 +5760,42 @@
 	})
 
 	t.Run("bitwise left-shift", func(t *testing.T) {
-=======
-		// two literals: 32 + 32
-		// result: 32
-		assert.Equal(t, uint64(96), meter.getMemory(common.MemoryKindBigInt))
-	})
-
-	t.Run("subtraction", func(t *testing.T) {
->>>>>>> 9a5ef92a
-
-		t.Parallel()
-
-		script := `
-            pub fun main() {
-<<<<<<< HEAD
+
+		t.Parallel()
+
+		script := `
+            pub fun main() {
                 let x = 10 as Word32 << 2 as Word32
-=======
-                let x: Int256 = 1 - 2
->>>>>>> 9a5ef92a
-            }
-        `
-
-		meter := newTestMemoryGauge()
-		inter := parseCheckAndInterpretWithMemoryMetering(t, script, meter)
-
-		_, err := inter.Invoke("main")
-		require.NoError(t, err)
-
-<<<<<<< HEAD
+            }
+        `
+
+		meter := newTestMemoryGauge()
+		inter := parseCheckAndInterpretWithMemoryMetering(t, script, meter)
+
+		_, err := inter.Invoke("main")
+		require.NoError(t, err)
+
 		// creation: 4 + 4
 		// result: 4
 		assert.Equal(t, uint64(12), meter.getMemory(common.MemoryKindNumber))
 	})
 
 	t.Run("bitwise right-shift", func(t *testing.T) {
-=======
-		// two literals: 32 + 32
-		// result: 32
-		assert.Equal(t, uint64(96), meter.getMemory(common.MemoryKindBigInt))
-	})
-
-	t.Run("saturating subtraction", func(t *testing.T) {
->>>>>>> 9a5ef92a
-
-		t.Parallel()
-
-		script := `
-            pub fun main() {
-<<<<<<< HEAD
+
+		t.Parallel()
+
+		script := `
+            pub fun main() {
                 let x = 10 as Word32 >> 2 as Word32
-=======
-                let x: Int256 = 1
-                let y: Int256 = x.saturatingSubtract(2)
->>>>>>> 9a5ef92a
-            }
-        `
-
-		meter := newTestMemoryGauge()
-		inter := parseCheckAndInterpretWithMemoryMetering(t, script, meter)
-
-		_, err := inter.Invoke("main")
-		require.NoError(t, err)
-
-<<<<<<< HEAD
+            }
+        `
+
+		meter := newTestMemoryGauge()
+		inter := parseCheckAndInterpretWithMemoryMetering(t, script, meter)
+
+		_, err := inter.Invoke("main")
+		require.NoError(t, err)
+
 		// creation: 4 + 4
 		// result: 4
 		assert.Equal(t, uint64(12), meter.getMemory(common.MemoryKindNumber))
@@ -5377,214 +5807,128 @@
 	t.Parallel()
 
 	t.Run("creation", func(t *testing.T) {
-=======
-		// two literals: 32 + 32
-		// result: 32
-		assert.Equal(t, uint64(96), meter.getMemory(common.MemoryKindBigInt))
-	})
-
-	t.Run("multiplication", func(t *testing.T) {
->>>>>>> 9a5ef92a
-
-		t.Parallel()
-
-		script := `
-            pub fun main() {
-<<<<<<< HEAD
+
+		t.Parallel()
+
+		script := `
+            pub fun main() {
                 let x = 1 as Word64
-=======
-                let x: Int256 = 1 * 2
->>>>>>> 9a5ef92a
-            }
-        `
-
-		meter := newTestMemoryGauge()
-		inter := parseCheckAndInterpretWithMemoryMetering(t, script, meter)
-
-		_, err := inter.Invoke("main")
-		require.NoError(t, err)
-
-<<<<<<< HEAD
+            }
+        `
+
+		meter := newTestMemoryGauge()
+		inter := parseCheckAndInterpretWithMemoryMetering(t, script, meter)
+
+		_, err := inter.Invoke("main")
+		require.NoError(t, err)
+
 		// creation: 8
 		assert.Equal(t, uint64(8), meter.getMemory(common.MemoryKindNumber))
 	})
 
 	t.Run("addition", func(t *testing.T) {
-=======
-		// two literals: 32 + 32
-		// result: 32
-		assert.Equal(t, uint64(96), meter.getMemory(common.MemoryKindBigInt))
-	})
-
-	t.Run("saturating multiplication", func(t *testing.T) {
->>>>>>> 9a5ef92a
-
-		t.Parallel()
-
-		script := `
-            pub fun main() {
-<<<<<<< HEAD
+
+		t.Parallel()
+
+		script := `
+            pub fun main() {
                 let x = 1 as Word64 + 2 as Word64
-=======
-                let x: Int256 = 1
-                let y: Int256 = x.saturatingMultiply(2)
->>>>>>> 9a5ef92a
-            }
-        `
-
-		meter := newTestMemoryGauge()
-		inter := parseCheckAndInterpretWithMemoryMetering(t, script, meter)
-
-		_, err := inter.Invoke("main")
-		require.NoError(t, err)
-
-<<<<<<< HEAD
+            }
+        `
+
+		meter := newTestMemoryGauge()
+		inter := parseCheckAndInterpretWithMemoryMetering(t, script, meter)
+
+		_, err := inter.Invoke("main")
+		require.NoError(t, err)
+
 		// creation: 8 + 8
 		// result: 8
 		assert.Equal(t, uint64(24), meter.getMemory(common.MemoryKindNumber))
 	})
 
 	t.Run("subtraction", func(t *testing.T) {
-=======
-		// two literals: 32 + 32
-		// result: 32
-		assert.Equal(t, uint64(96), meter.getMemory(common.MemoryKindBigInt))
-	})
-
-	t.Run("division", func(t *testing.T) {
->>>>>>> 9a5ef92a
-
-		t.Parallel()
-
-		script := `
-            pub fun main() {
-<<<<<<< HEAD
+
+		t.Parallel()
+
+		script := `
+            pub fun main() {
                 let x = 3 as Word64 - 2 as Word64
-=======
-                let x: Int256 = 3 / 2
->>>>>>> 9a5ef92a
-            }
-        `
-
-		meter := newTestMemoryGauge()
-		inter := parseCheckAndInterpretWithMemoryMetering(t, script, meter)
-
-		_, err := inter.Invoke("main")
-		require.NoError(t, err)
-
-<<<<<<< HEAD
+            }
+        `
+
+		meter := newTestMemoryGauge()
+		inter := parseCheckAndInterpretWithMemoryMetering(t, script, meter)
+
+		_, err := inter.Invoke("main")
+		require.NoError(t, err)
+
 		// creation: 8 + 8
 		// result: 8
 		assert.Equal(t, uint64(24), meter.getMemory(common.MemoryKindNumber))
 	})
 
 	t.Run("multiplication", func(t *testing.T) {
-=======
-		// two literals: 32 + 32
-		// result: 32
-		assert.Equal(t, uint64(96), meter.getMemory(common.MemoryKindBigInt))
-	})
-
-	t.Run("saturating division", func(t *testing.T) {
->>>>>>> 9a5ef92a
-
-		t.Parallel()
-
-		script := `
-            pub fun main() {
-<<<<<<< HEAD
+
+		t.Parallel()
+
+		script := `
+            pub fun main() {
                 let x = 1 as Word64 * 2 as Word64
-=======
-                let x: Int256 = 3
-                let y: Int256 = x.saturatingMultiply(2)
->>>>>>> 9a5ef92a
-            }
-        `
-
-		meter := newTestMemoryGauge()
-		inter := parseCheckAndInterpretWithMemoryMetering(t, script, meter)
-
-		_, err := inter.Invoke("main")
-		require.NoError(t, err)
-
-<<<<<<< HEAD
+            }
+        `
+
+		meter := newTestMemoryGauge()
+		inter := parseCheckAndInterpretWithMemoryMetering(t, script, meter)
+
+		_, err := inter.Invoke("main")
+		require.NoError(t, err)
+
 		// creation: 8 + 8
 		// result: 8
 		assert.Equal(t, uint64(24), meter.getMemory(common.MemoryKindNumber))
 	})
 
 	t.Run("division", func(t *testing.T) {
-=======
-		// two literals: 32 + 32
-		// result: 32
-		assert.Equal(t, uint64(96), meter.getMemory(common.MemoryKindBigInt))
-	})
-
-	t.Run("modulo", func(t *testing.T) {
->>>>>>> 9a5ef92a
-
-		t.Parallel()
-
-		script := `
-            pub fun main() {
-<<<<<<< HEAD
+
+		t.Parallel()
+
+		script := `
+            pub fun main() {
                 let x = 10 as Word64 / 2 as Word64
-=======
-		        let x: Int256 = 3 % 2
->>>>>>> 9a5ef92a
-            }
-        `
-
-		meter := newTestMemoryGauge()
-		inter := parseCheckAndInterpretWithMemoryMetering(t, script, meter)
-
-		_, err := inter.Invoke("main")
-		require.NoError(t, err)
-
-<<<<<<< HEAD
+            }
+        `
+
+		meter := newTestMemoryGauge()
+		inter := parseCheckAndInterpretWithMemoryMetering(t, script, meter)
+
+		_, err := inter.Invoke("main")
+		require.NoError(t, err)
+
 		// creation: 8 + 8
 		// result: 8
 		assert.Equal(t, uint64(24), meter.getMemory(common.MemoryKindNumber))
 	})
 
 	t.Run("modulo", func(t *testing.T) {
-=======
-		// two literals: 32 + 32
-		// result: 32
-		assert.Equal(t, uint64(96), meter.getMemory(common.MemoryKindBigInt))
-	})
-
-	t.Run("negation", func(t *testing.T) {
->>>>>>> 9a5ef92a
-
-		t.Parallel()
-
-		script := `
-            pub fun main() {
-<<<<<<< HEAD
+
+		t.Parallel()
+
+		script := `
+            pub fun main() {
                 let x = 10 as Word64 % 2 as Word64
-=======
-                let x: Int256 = 1
-		        let y: Int256 = -x
->>>>>>> 9a5ef92a
-            }
-        `
-
-		meter := newTestMemoryGauge()
-		inter := parseCheckAndInterpretWithMemoryMetering(t, script, meter)
-
-		_, err := inter.Invoke("main")
-		require.NoError(t, err)
-
-<<<<<<< HEAD
+            }
+        `
+
+		meter := newTestMemoryGauge()
+		inter := parseCheckAndInterpretWithMemoryMetering(t, script, meter)
+
+		_, err := inter.Invoke("main")
+		require.NoError(t, err)
+
 		// creation: 8 + 8
 		// result: 8
 		assert.Equal(t, uint64(24), meter.getMemory(common.MemoryKindNumber))
-=======
-		// x: 32
-		// y: 32
-		assert.Equal(t, uint64(64), meter.getMemory(common.MemoryKindBigInt))
->>>>>>> 9a5ef92a
 	})
 
 	t.Run("bitwise or", func(t *testing.T) {
@@ -5593,29 +5937,19 @@
 
 		script := `
             pub fun main() {
-<<<<<<< HEAD
                 let x = 10 as Word64 | 2 as Word64
-=======
-		        let x: Int256 = 3 | 2
->>>>>>> 9a5ef92a
-            }
-        `
-
-		meter := newTestMemoryGauge()
-		inter := parseCheckAndInterpretWithMemoryMetering(t, script, meter)
-
-		_, err := inter.Invoke("main")
-		require.NoError(t, err)
-
-<<<<<<< HEAD
+            }
+        `
+
+		meter := newTestMemoryGauge()
+		inter := parseCheckAndInterpretWithMemoryMetering(t, script, meter)
+
+		_, err := inter.Invoke("main")
+		require.NoError(t, err)
+
 		// creation: 8 + 8
 		// result: 8
 		assert.Equal(t, uint64(24), meter.getMemory(common.MemoryKindNumber))
-=======
-		// two literals: 32 + 32
-		// result: 32
-		assert.Equal(t, uint64(96), meter.getMemory(common.MemoryKindBigInt))
->>>>>>> 9a5ef92a
 	})
 
 	t.Run("bitwise xor", func(t *testing.T) {
@@ -5624,29 +5958,19 @@
 
 		script := `
             pub fun main() {
-<<<<<<< HEAD
                 let x = 10 as Word64 ^ 2 as Word64
-=======
-		        let x: Int256 = 3 ^ 2
->>>>>>> 9a5ef92a
-            }
-        `
-
-		meter := newTestMemoryGauge()
-		inter := parseCheckAndInterpretWithMemoryMetering(t, script, meter)
-
-		_, err := inter.Invoke("main")
-		require.NoError(t, err)
-
-<<<<<<< HEAD
+            }
+        `
+
+		meter := newTestMemoryGauge()
+		inter := parseCheckAndInterpretWithMemoryMetering(t, script, meter)
+
+		_, err := inter.Invoke("main")
+		require.NoError(t, err)
+
 		// creation: 8 + 8
 		// result: 8
 		assert.Equal(t, uint64(24), meter.getMemory(common.MemoryKindNumber))
-=======
-		// two literals: 32 + 32
-		// result: 32
-		assert.Equal(t, uint64(96), meter.getMemory(common.MemoryKindBigInt))
->>>>>>> 9a5ef92a
 	})
 
 	t.Run("bitwise and", func(t *testing.T) {
@@ -5655,96 +5979,60 @@
 
 		script := `
             pub fun main() {
-<<<<<<< HEAD
                 let x = 10 as Word64 & 2 as Word64
-=======
-		        let x: Int256 = 3 & 2
->>>>>>> 9a5ef92a
-            }
-        `
-
-		meter := newTestMemoryGauge()
-		inter := parseCheckAndInterpretWithMemoryMetering(t, script, meter)
-
-		_, err := inter.Invoke("main")
-		require.NoError(t, err)
-
-<<<<<<< HEAD
+            }
+        `
+
+		meter := newTestMemoryGauge()
+		inter := parseCheckAndInterpretWithMemoryMetering(t, script, meter)
+
+		_, err := inter.Invoke("main")
+		require.NoError(t, err)
+
 		// creation: 8 + 8
 		// result: 8
 		assert.Equal(t, uint64(24), meter.getMemory(common.MemoryKindNumber))
 	})
 
 	t.Run("bitwise left-shift", func(t *testing.T) {
-=======
-		// two literals: 32 + 32
-		// result: 32
-		assert.Equal(t, uint64(96), meter.getMemory(common.MemoryKindBigInt))
-	})
-
-	t.Run("bitwise left shift", func(t *testing.T) {
->>>>>>> 9a5ef92a
-
-		t.Parallel()
-
-		script := `
-            pub fun main() {
-<<<<<<< HEAD
+
+		t.Parallel()
+
+		script := `
+            pub fun main() {
                 let x = 10 as Word64 << 2 as Word64
-=======
-		        let x: Int256 = 3 << 2
->>>>>>> 9a5ef92a
-            }
-        `
-
-		meter := newTestMemoryGauge()
-		inter := parseCheckAndInterpretWithMemoryMetering(t, script, meter)
-
-		_, err := inter.Invoke("main")
-		require.NoError(t, err)
-
-<<<<<<< HEAD
+            }
+        `
+
+		meter := newTestMemoryGauge()
+		inter := parseCheckAndInterpretWithMemoryMetering(t, script, meter)
+
+		_, err := inter.Invoke("main")
+		require.NoError(t, err)
+
 		// creation: 8 + 8
 		// result: 8
 		assert.Equal(t, uint64(24), meter.getMemory(common.MemoryKindNumber))
 	})
 
 	t.Run("bitwise right-shift", func(t *testing.T) {
-=======
-		// two literals: 32 + 32
-		// result: 32
-		assert.Equal(t, uint64(96), meter.getMemory(common.MemoryKindBigInt))
-	})
-
-	t.Run("bitwise right shift", func(t *testing.T) {
->>>>>>> 9a5ef92a
-
-		t.Parallel()
-
-		script := `
-            pub fun main() {
-<<<<<<< HEAD
+
+		t.Parallel()
+
+		script := `
+            pub fun main() {
                 let x = 10 as Word64 >> 2 as Word64
-=======
-		        let x: Int256 = 3 >> 2
->>>>>>> 9a5ef92a
-            }
-        `
-
-		meter := newTestMemoryGauge()
-		inter := parseCheckAndInterpretWithMemoryMetering(t, script, meter)
-
-		_, err := inter.Invoke("main")
-		require.NoError(t, err)
-
-<<<<<<< HEAD
+            }
+        `
+
+		meter := newTestMemoryGauge()
+		inter := parseCheckAndInterpretWithMemoryMetering(t, script, meter)
+
+		_, err := inter.Invoke("main")
+		require.NoError(t, err)
+
 		// creation: 8 + 8
 		// result: 8
 		assert.Equal(t, uint64(24), meter.getMemory(common.MemoryKindNumber))
-=======
-		// two literals: 32 + 32
-		// result: 32
-		assert.Equal(t, uint64(96), meter.getMemory(common.MemoryKindBigInt))
->>>>>>> 9a5ef92a
 	})
 }