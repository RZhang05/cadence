--- conflicted
+++ resolved
@@ -6970,119 +6970,11 @@
 	t.Run("creation", func(t *testing.T) {
 		t.Parallel()
 
-<<<<<<< HEAD
-=======
-		script := `
-            resource R {}
-
-            access(all) fun main(account: AuthAccount) {
-                let r <- create R()
-                account.save(<-r, to: /storage/r)
-                let x = account.link<&R>(/public/cap, target: /storage/r)
-            }
-        `
->>>>>>> 0e3b9d39
 		meter := newTestMemoryGauge()
 
 		_ = interpreter.NewIDCapabilityValue(meter, 1, interpreter.AddressValue{}, nil)
 
-<<<<<<< HEAD
 		assert.Equal(t, uint64(1), meter.getMemory(common.MemoryKindIDCapabilityValue))
-=======
-		assert.Equal(t, uint64(1), meter.getMemory(common.MemoryKindPathCapabilityValue))
-		assert.Equal(t, uint64(4), meter.getMemory(common.MemoryKindPathValue))
-		assert.Equal(t, uint64(2), meter.getMemory(common.MemoryKindReferenceStaticType))
-	})
-
-	t.Run("array element", func(t *testing.T) {
-		t.Parallel()
-
-		script := `
-            resource R {}
-
-            access(all) fun main(account: AuthAccount) {
-                let r <- create R()
-                account.save(<-r, to: /storage/r)
-                let x = account.link<&R>(/public/cap, target: /storage/r)
-
-                let y = [x]
-            }
-        `
-		meter := newTestMemoryGauge()
-		inter := parseCheckAndInterpretWithMemoryMetering(t, script, meter)
-
-		account := newTestAuthAccountValue(meter, interpreter.AddressValue{})
-		_, err := inter.Invoke("main", account)
-		require.NoError(t, err)
-
-		assert.Equal(t, uint64(3), meter.getMemory(common.MemoryKindCapabilityStaticType))
-	})
-}
-
-// TODO: IDCapability
-
-func TestInterpretPathLinkValueMetering(t *testing.T) {
-	t.Parallel()
-
-	t.Run("creation", func(t *testing.T) {
-		t.Parallel()
-
-		script := `
-            resource R {}
-
-            access(all) fun main(account: AuthAccount) {
-                account.link<&R>(/public/cap, target: /private/p)
-            }
-        `
-		meter := newTestMemoryGauge()
-		inter := parseCheckAndInterpretWithMemoryMetering(t, script, meter)
-
-		account := newTestAuthAccountValue(meter, interpreter.AddressValue{})
-		_, err := inter.Invoke("main", account)
-		require.NoError(t, err)
-
-		// Metered twice only when Atree validation is enabled.
-		assert.Equal(t, uint64(2), meter.getMemory(common.MemoryKindPathLinkValue))
-		assert.Equal(t, uint64(2), meter.getMemory(common.MemoryKindReferenceStaticType))
-	})
-}
-
-func TestInterpretAccountLinkValueMetering(t *testing.T) {
-	t.Parallel()
-
-	t.Run("creation", func(t *testing.T) {
-		t.Parallel()
-
-		const script = `
-          #allowAccountLinking
-
-          access(all) fun main(account: AuthAccount) {
-              account.linkAccount(/private/cap)
-          }
-        `
-
-		meter := newTestMemoryGauge()
-
-		inter, err := parseCheckAndInterpretWithOptionsAndMemoryMetering(
-			t,
-			script,
-			ParseCheckAndInterpretOptions{
-				CheckerConfig: &sema.Config{
-					AccountLinkingEnabled: true,
-				},
-			},
-			meter,
-		)
-		require.NoError(t, err)
-
-		account := newTestAuthAccountValue(meter, interpreter.AddressValue{})
-		_, err = inter.Invoke("main", account)
-		require.NoError(t, err)
-
-		// Metered twice only when Atree validation is enabled.
-		assert.Equal(t, uint64(2), meter.getMemory(common.MemoryKindAccountLinkValue))
-		assert.Equal(t, uint64(0), meter.getMemory(common.MemoryKindReferenceStaticType))
->>>>>>> 0e3b9d39
 	})
 }
 
@@ -9027,37 +8919,6 @@
 		testValueStringConversion(t, script)
 	})
 
-<<<<<<< HEAD
-=======
-	t.Run("path Capability", func(t *testing.T) {
-		t.Parallel()
-
-		script := `
-            access(all) fun main(a: Capability<&{Foo}>) {
-                log(a)
-            }
-
-            struct interface Foo {}
-            struct Bar: Foo {}
-        `
-
-		testValueStringConversion(t,
-			script,
-			interpreter.NewUnmeteredPathCapabilityValue(
-				interpreter.AddressValue{1},
-				interpreter.PathValue{
-					Domain:     common.PathDomainPublic,
-					Identifier: "somepath",
-				},
-				interpreter.CompositeStaticType{
-					Location:            utils.TestLocation,
-					QualifiedIdentifier: "Bar",
-					TypeID:              "S.test.Bar",
-				},
-			))
-	})
-
->>>>>>> 0e3b9d39
 	t.Run("ID Capability", func(t *testing.T) {
 		t.Parallel()
 
