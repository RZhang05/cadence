--- conflicted
+++ resolved
@@ -7738,7 +7738,30 @@
 	})
 }
 
-<<<<<<< HEAD
+func TestInterpreterStringLocationMetering(t *testing.T) {
+	t.Parallel()
+
+	t.Run("creation", func(t *testing.T) {
+		t.Parallel()
+
+		script := `
+        struct S {}
+
+        pub fun main(account: AuthAccount) {
+            let s = CompositeType("S.test.S")
+        }
+		`
+		meter := newTestMemoryGauge()
+		inter := parseCheckAndInterpretWithMemoryMetering(t, script, meter)
+		account := newTestAuthAccountValue(inter, interpreter.AddressValue{})
+		_, err := inter.Invoke("main", account)
+		require.NoError(t, err)
+
+		// raw string location is "test"
+		assert.Equal(t, uint64(5), meter.getMemory(common.MemoryKindRawString))
+	})
+}
+
 func TestInterpretIdentifierMetering(t *testing.T) {
 	t.Parallel()
 
@@ -7828,28 +7851,5 @@
 		_, err := inter.Invoke("main")
 		require.NoError(t, err)
 		assert.Equal(t, uint64(15), meter.getMemory(common.MemoryKindIdentifier))
-=======
-func TestInterpreterStringLocationMetering(t *testing.T) {
-	t.Parallel()
-
-	t.Run("creation", func(t *testing.T) {
-		t.Parallel()
-
-		script := `
-        struct S {}
-
-        pub fun main(account: AuthAccount) {
-            let s = CompositeType("S.test.S")
-        }
-		`
-		meter := newTestMemoryGauge()
-		inter := parseCheckAndInterpretWithMemoryMetering(t, script, meter)
-		account := newTestAuthAccountValue(inter, interpreter.AddressValue{})
-		_, err := inter.Invoke("main", account)
-		require.NoError(t, err)
-
-		// raw string location is "test"
-		assert.Equal(t, uint64(5), meter.getMemory(common.MemoryKindRawString))
->>>>>>> afb5985a
 	})
 }