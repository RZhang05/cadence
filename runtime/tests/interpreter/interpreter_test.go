/*
 * Cadence - The resource-oriented smart contract programming language
 *
 * Copyright 2019-2022 Dapper Labs, Inc.
 *
 * Licensed under the Apache License, Version 2.0 (the "License");
 * you may not use this file except in compliance with the License.
 * You may obtain a copy of the License at
 *
 *   http://www.apache.org/licenses/LICENSE-2.0
 *
 * Unless required by applicable law or agreed to in writing, software
 * distributed under the License is distributed on an "AS IS" BASIS,
 * WITHOUT WARRANTIES OR CONDITIONS OF ANY KIND, either express or implied.
 * See the License for the specific language governing permissions and
 * limitations under the License.
 */

package interpreter_test

import (
	"fmt"
	"math/big"
	"strings"
	"testing"

	"github.com/onflow/cadence/runtime/activations"

	"github.com/onflow/atree"
	"github.com/stretchr/testify/assert"
	"github.com/stretchr/testify/require"

	"github.com/onflow/cadence/runtime/ast"
	"github.com/onflow/cadence/runtime/common"
	"github.com/onflow/cadence/runtime/errors"
	"github.com/onflow/cadence/runtime/interpreter"
	"github.com/onflow/cadence/runtime/parser"
	"github.com/onflow/cadence/runtime/pretty"
	"github.com/onflow/cadence/runtime/sema"
	"github.com/onflow/cadence/runtime/stdlib"
	"github.com/onflow/cadence/runtime/tests/checker"
	"github.com/onflow/cadence/runtime/tests/examples"
	. "github.com/onflow/cadence/runtime/tests/utils"
)

type ParseCheckAndInterpretOptions struct {
	Config             *interpreter.Config
	CheckerConfig      *sema.Config
	HandleCheckerError func(error)
}

func parseCheckAndInterpret(t testing.TB, code string) *interpreter.Interpreter {
	inter, err := parseCheckAndInterpretWithOptions(t, code, ParseCheckAndInterpretOptions{})
	require.NoError(t, err)
	return inter
}

func parseCheckAndInterpretWithOptions(
	t testing.TB,
	code string,
	options ParseCheckAndInterpretOptions,
) (
	inter *interpreter.Interpreter,
	err error,
) {
	return parseCheckAndInterpretWithOptionsAndMemoryMetering(t, code, options, nil)
}

func parseCheckAndInterpretWithMemoryMetering(
	t testing.TB,
	code string,
	memoryGauge common.MemoryGauge,
) *interpreter.Interpreter {

	baseValueActivation := sema.NewVariableActivation(sema.BaseValueActivation)
	baseValueActivation.DeclareValue(stdlib.PanicFunction)

	inter, err := parseCheckAndInterpretWithOptionsAndMemoryMetering(
		t,
		code,
		ParseCheckAndInterpretOptions{
			CheckerConfig: &sema.Config{
				BaseValueActivation: baseValueActivation,
			},
		},
		memoryGauge,
	)
	require.NoError(t, err)
	return inter
}

func parseCheckAndInterpretWithOptionsAndMemoryMetering(
	t testing.TB,
	code string,
	options ParseCheckAndInterpretOptions,
	memoryGauge common.MemoryGauge,
) (
	inter *interpreter.Interpreter,
	err error,
) {

	checker, err := checker.ParseAndCheckWithOptionsAndMemoryMetering(t,
		code,
		checker.ParseAndCheckOptions{
			Config: options.CheckerConfig,
		},
		memoryGauge,
	)

	if options.HandleCheckerError != nil {
		options.HandleCheckerError(err)
	} else if !assert.NoError(t, err) {
		var sb strings.Builder
		location := checker.Location
		printErr := pretty.NewErrorPrettyPrinter(&sb, true).
			PrettyPrintError(err, location, map[common.Location][]byte{location: []byte(code)})
		if printErr != nil {
			panic(printErr)
		}
		assert.Fail(t, sb.String())
		return nil, err
	}

	var uuid uint64 = 0

	var config interpreter.Config
	if options.Config != nil {
		config = *options.Config
	}
	config.InvalidatedResourceValidationEnabled = true
	config.AtreeValueValidationEnabled = true
	config.AtreeStorageValidationEnabled = true
	if config.UUIDHandler == nil {
		config.UUIDHandler = func() (uint64, error) {
			uuid++
			return uuid, nil
		}
	}
	if config.Storage == nil {
		config.Storage = interpreter.NewInMemoryStorage(memoryGauge)
	}

	if memoryGauge != nil && config.MemoryGauge == nil {
		config.MemoryGauge = memoryGauge
	}

	inter, err = interpreter.NewInterpreter(
		interpreter.ProgramFromChecker(checker),
		checker.Location,
		&config,
	)

	require.NoError(t, err)

	err = inter.Interpret()

	if err == nil {

		// recover internal panics and return them as an error
		defer inter.RecoverErrors(func(internalErr error) {
			err = internalErr
		})

		// Contract declarations are evaluated lazily,
		// so force the contract value handler to be called

		for _, compositeDeclaration := range checker.Program.CompositeDeclarations() {
			if compositeDeclaration.CompositeKind != common.CompositeKindContract {
				continue
			}

			contractVariable := inter.Globals.Get(compositeDeclaration.Identifier.Identifier)

			_ = contractVariable.GetValue()
		}
	}

	return inter, err
}

func newUnmeteredInMemoryStorage() interpreter.InMemoryStorage {
	return interpreter.NewInMemoryStorage(nil)
}

func constructorArguments(compositeKind common.CompositeKind, arguments string) string {
	switch compositeKind {
	case common.CompositeKindContract:
		return ""
	case common.CompositeKindEnum:
		return ".a"
	default:
		return fmt.Sprintf("(%s)", arguments)
	}
}

// makeContractValueHandler creates an interpreter option which
// sets the ContractValueHandler.
// The handler immediately invokes the constructor with the given arguments.
func makeContractValueHandler(
	arguments []interpreter.Value,
	argumentTypes []sema.Type,
	parameterTypes []sema.Type,
) interpreter.ContractValueHandlerFunc {
	return func(
		inter *interpreter.Interpreter,
		compositeType *sema.CompositeType,
		constructorGenerator func(common.Address) *interpreter.HostFunctionValue,
		invocationRange ast.Range,
	) interpreter.ContractValue {

		constructor := constructorGenerator(common.Address{})

		value, err := inter.InvokeFunctionValue(
			constructor,
			arguments,
			argumentTypes,
			parameterTypes,
			ast.Range{},
		)
		if err != nil {
			panic(err)
		}

		return value.(*interpreter.CompositeValue)
	}
}

func TestInterpretConstantAndVariableDeclarations(t *testing.T) {

	t.Parallel()

	inter := parseCheckAndInterpret(t, `
        let x = 1
        let y = true
        let z = 1 + 2
        var a = 3 == 3
        var b = [1, 2]
        let s = "123"
    `)

	AssertValuesEqual(
		t,
		inter,
		interpreter.NewUnmeteredIntValueFromInt64(1),
		inter.Globals.Get("x").GetValue(),
	)

	AssertValuesEqual(
		t,
		inter,
		interpreter.BoolValue(true),
		inter.Globals.Get("y").GetValue(),
	)

	AssertValuesEqual(
		t,
		inter,
		interpreter.NewUnmeteredIntValueFromInt64(3),
		inter.Globals.Get("z").GetValue(),
	)

	AssertValuesEqual(
		t,
		inter,
		interpreter.BoolValue(true),
		inter.Globals.Get("a").GetValue(),
	)

	AssertValuesEqual(
		t,
		inter,
		interpreter.NewArrayValue(
			inter,
			interpreter.EmptyLocationRange,
			interpreter.VariableSizedStaticType{
				Type: interpreter.PrimitiveStaticTypeInt,
			},
			common.Address{},
			interpreter.NewUnmeteredIntValueFromInt64(1),
			interpreter.NewUnmeteredIntValueFromInt64(2),
		),
		inter.Globals.Get("b").GetValue(),
	)

	AssertValuesEqual(
		t,
		inter,
		interpreter.NewUnmeteredStringValue("123"),
		inter.Globals.Get("s").GetValue(),
	)
}

func TestInterpretDeclarations(t *testing.T) {

	t.Parallel()

	inter := parseCheckAndInterpret(t, `
        fun test(): Int {
            return 42
        }
    `)

	value, err := inter.Invoke("test")
	require.NoError(t, err)

	AssertValuesEqual(
		t,
		inter,
		interpreter.NewUnmeteredIntValueFromInt64(42),
		value,
	)
}

func TestInterpretInvalidUnknownDeclarationInvocation(t *testing.T) {

	t.Parallel()

	inter := parseCheckAndInterpret(t, ``)

	_, err := inter.Invoke("test")
	assert.IsType(t, interpreter.NotDeclaredError{}, err)
}

func TestInterpretInvalidNonFunctionDeclarationInvocation(t *testing.T) {

	t.Parallel()

	inter := parseCheckAndInterpret(t, `
       let test = 1
   `)

	_, err := inter.Invoke("test")
	assert.IsType(t, interpreter.NotInvokableError{}, err)
}

func TestInterpretLexicalScope(t *testing.T) {

	t.Parallel()

	inter := parseCheckAndInterpret(t, `
       let x = 10

       fun f(): Int {
          // check resolution
          return x
       }

       fun g(): Int {
          // check scope is lexical, not dynamic
          let x = 20
          return f()
       }
    `)

	AssertValuesEqual(
		t,
		inter,
		interpreter.NewUnmeteredIntValueFromInt64(10),
		inter.Globals.Get("x").GetValue(),
	)

	value, err := inter.Invoke("f")
	require.NoError(t, err)

	AssertValuesEqual(
		t,
		inter,
		interpreter.NewUnmeteredIntValueFromInt64(10),
		value,
	)

	value, err = inter.Invoke("g")
	require.NoError(t, err)

	AssertValuesEqual(
		t,
		inter,
		interpreter.NewUnmeteredIntValueFromInt64(10),
		value,
	)
}

func TestInterpretFunctionSideEffects(t *testing.T) {

	t.Parallel()

	inter := parseCheckAndInterpret(t, `
       var value = 0

       fun test(_ newValue: Int) {
           value = newValue
       }
    `)

	newValue := interpreter.NewUnmeteredIntValueFromInt64(42)

	value, err := inter.Invoke("test", newValue)
	require.NoError(t, err)

	AssertValuesEqual(
		t,
		inter,
		interpreter.Void,
		value,
	)

	AssertValuesEqual(
		t,
		inter,
		newValue,
		inter.Globals.Get("value").GetValue(),
	)
}

func TestInterpretNoHoisting(t *testing.T) {

	t.Parallel()

	inter := parseCheckAndInterpret(t, `
       let x = 2

       fun test(): Int {
          if x == 0 {
              let x = 3
              return x
          }
          return x
       }
    `)

	value, err := inter.Invoke("test")
	require.NoError(t, err)

	AssertValuesEqual(
		t,
		inter,
		interpreter.NewUnmeteredIntValueFromInt64(2),
		value,
	)

	AssertValuesEqual(
		t,
		inter,
		interpreter.NewUnmeteredIntValueFromInt64(2),
		inter.Globals.Get("x").GetValue(),
	)
}

func TestInterpretFunctionExpressionsAndScope(t *testing.T) {

	t.Parallel()

	inter := parseCheckAndInterpret(t, `
       let x = 10

       // check first-class functions and scope inside them
       let y = (fun (x: Int): Int { return x })(42)
    `)

	AssertValuesEqual(
		t,
		inter,
		interpreter.NewUnmeteredIntValueFromInt64(10),
		inter.Globals.Get("x").GetValue(),
	)

	AssertValuesEqual(
		t,
		inter,
		interpreter.NewUnmeteredIntValueFromInt64(42),
		inter.Globals.Get("y").GetValue(),
	)
}

func TestInterpretVariableAssignment(t *testing.T) {

	t.Parallel()

	inter := parseCheckAndInterpret(t, `
       fun test(): Int {
           var x = 2
           x = 3
           return x
       }
    `)

	value, err := inter.Invoke("test")
	require.NoError(t, err)

	AssertValuesEqual(
		t,
		inter,
		interpreter.NewUnmeteredIntValueFromInt64(3),
		value,
	)
}

func TestInterpretGlobalVariableAssignment(t *testing.T) {

	t.Parallel()

	inter := parseCheckAndInterpret(t, `
       var x = 2

       fun test(): Int {
           x = 3
           return x
       }
    `)

	AssertValuesEqual(
		t,
		inter,
		interpreter.NewUnmeteredIntValueFromInt64(2),
		inter.Globals.Get("x").GetValue(),
	)

	value, err := inter.Invoke("test")
	require.NoError(t, err)

	AssertValuesEqual(
		t,
		inter,
		interpreter.NewUnmeteredIntValueFromInt64(3),
		value,
	)

	AssertValuesEqual(
		t,
		inter,
		interpreter.NewUnmeteredIntValueFromInt64(3),
		inter.Globals.Get("x").GetValue(),
	)
}

func TestInterpretConstantRedeclaration(t *testing.T) {

	t.Parallel()

	inter := parseCheckAndInterpret(t, `
       let x = 2

       fun test(): Int {
           let x = 3
           return x
       }
    `)

	AssertValuesEqual(
		t,
		inter,
		interpreter.NewUnmeteredIntValueFromInt64(2),
		inter.Globals.Get("x").GetValue(),
	)

	value, err := inter.Invoke("test")
	require.NoError(t, err)

	AssertValuesEqual(
		t,
		inter,
		interpreter.NewUnmeteredIntValueFromInt64(3),
		value,
	)
}

func TestInterpretParameters(t *testing.T) {

	t.Parallel()

	inter := parseCheckAndInterpret(t, `
       fun returnA(a: Int, b: Int): Int {
           return a
       }

       fun returnB(a: Int, b: Int): Int {
           return b
       }
    `)

	a := interpreter.NewUnmeteredIntValueFromInt64(24)
	b := interpreter.NewUnmeteredIntValueFromInt64(42)

	value, err := inter.Invoke("returnA", a, b)
	require.NoError(t, err)

	AssertValuesEqual(
		t,
		inter, a, value)

	value, err = inter.Invoke("returnB", a, b)
	require.NoError(t, err)

	AssertValuesEqual(
		t,
		inter, b, value)
}

func TestInterpretArrayIndexing(t *testing.T) {

	t.Parallel()

	inter := parseCheckAndInterpret(t, `
       fun test(): Int {
           let z = [0, 3]
           return z[1]
       }
    `)

	value, err := inter.Invoke("test")
	require.NoError(t, err)

	AssertValuesEqual(
		t,
		inter,
		interpreter.NewUnmeteredIntValueFromInt64(3),
		value,
	)
}

func TestInterpretInvalidArrayIndexing(t *testing.T) {

	t.Parallel()

	for name, index := range map[string]int{
		"negative":          -1,
		"larger than count": 2,
	} {

		t.Run(name, func(t *testing.T) {

			inter := parseCheckAndInterpret(t, `
               fun test(_ index: Int): Int {
                   let z = [0, 3]
                   return z[index]
               }
            `)

			indexValue := interpreter.NewUnmeteredIntValueFromInt64(int64(index))
			_, err := inter.Invoke("test", indexValue)
			RequireError(t, err)

			var indexErr interpreter.ArrayIndexOutOfBoundsError
			require.ErrorAs(t, err, &indexErr)

			assert.Equal(t, index, indexErr.Index)
			assert.Equal(t, 2, indexErr.Size)
			assert.Equal(t,
				ast.Position{Offset: 107, Line: 4, Column: 27},
				indexErr.HasPosition.StartPosition(),
			)
			assert.Equal(t,
				ast.Position{Offset: 113, Line: 4, Column: 33},
				indexErr.HasPosition.EndPosition(nil),
			)
		})
	}
}

func TestInterpretArrayIndexingAssignment(t *testing.T) {

	t.Parallel()

	inter := parseCheckAndInterpret(t, `
       let z = [0, 3]

       fun test() {
           z[1] = 2
       }
    `)

	_, err := inter.Invoke("test")
	require.NoError(t, err)

	actualArray := inter.Globals.Get("z").GetValue()

	expectedArray := interpreter.NewArrayValue(
		inter,
		interpreter.EmptyLocationRange,
		interpreter.VariableSizedStaticType{
			Type: interpreter.PrimitiveStaticTypeInt,
		},
		common.Address{},
		interpreter.NewUnmeteredIntValueFromInt64(0),
		interpreter.NewUnmeteredIntValueFromInt64(2),
	)

	RequireValuesEqual(
		t,
		inter,
		expectedArray,
		actualArray,
	)
}

func TestInterpretInvalidArrayIndexingAssignment(t *testing.T) {

	t.Parallel()

	for name, index := range map[string]int{
		"negative":          -1,
		"larger than count": 2,
	} {

		t.Run(name, func(t *testing.T) {

			inter := parseCheckAndInterpret(t, `
               fun test(_ index: Int) {
                   let z = [0, 3]
                   z[index] = 1
               }
            `)

			indexValue := interpreter.NewUnmeteredIntValueFromInt64(int64(index))
			_, err := inter.Invoke("test", indexValue)
			RequireError(t, err)

			var indexErr interpreter.ArrayIndexOutOfBoundsError
			require.ErrorAs(t, err, &indexErr)

			assert.Equal(t, index, indexErr.Index)
			assert.Equal(t, 2, indexErr.Size)
			assert.Equal(t,
				ast.Position{Offset: 95, Line: 4, Column: 20},
				indexErr.HasPosition.StartPosition(),
			)
			assert.Equal(t,
				ast.Position{Offset: 101, Line: 4, Column: 26},
				indexErr.HasPosition.EndPosition(nil),
			)
		})
	}
}

func TestInterpretStringIndexing(t *testing.T) {

	t.Parallel()

	inter := parseCheckAndInterpret(t, `
      let a = "abc"
      let x = a[0]
      let y = a[1]
      let z = a[2]
    `)

	AssertValuesEqual(
		t,
		inter,
		interpreter.NewUnmeteredCharacterValue("a"),
		inter.Globals.Get("x").GetValue(),
	)
	AssertValuesEqual(
		t,
		inter,
		interpreter.NewUnmeteredCharacterValue("b"),
		inter.Globals.Get("y").GetValue(),
	)
	AssertValuesEqual(
		t,
		inter,
		interpreter.NewUnmeteredCharacterValue("c"),
		inter.Globals.Get("z").GetValue(),
	)
}

func TestInterpretInvalidStringIndexing(t *testing.T) {

	t.Parallel()

	for name, index := range map[string]int{
		"negative":          -1,
		"larger than count": 2,
	} {

		t.Run(name, func(t *testing.T) {

			inter := parseCheckAndInterpret(t, `
               fun test(_ index: Int) {
                   let x = "ab"
                   x[index]
               }
            `)

			indexValue := interpreter.NewUnmeteredIntValueFromInt64(int64(index))
			_, err := inter.Invoke("test", indexValue)
			RequireError(t, err)

			var indexErr interpreter.StringIndexOutOfBoundsError
			require.ErrorAs(t, err, &indexErr)

			assert.Equal(t, index, indexErr.Index)
			assert.Equal(t, 2, indexErr.Length)
			assert.Equal(t,
				ast.Position{Offset: 93, Line: 4, Column: 20},
				indexErr.HasPosition.StartPosition(),
			)
			assert.Equal(t,
				ast.Position{Offset: 99, Line: 4, Column: 26},
				indexErr.HasPosition.EndPosition(nil),
			)
		})
	}
}

func TestInterpretStringIndexingUnicode(t *testing.T) {

	t.Parallel()

	inter := parseCheckAndInterpret(t, `
      fun testUnicodeA(): Character {
          let a = "caf\u{E9}"
          return a[3]
      }

      fun testUnicodeB(): Character {
        let b = "cafe\u{301}"
        return b[3]
      }
    `)

	value, err := inter.Invoke("testUnicodeA")
	require.NoError(t, err)

	AssertValuesEqual(
		t,
		inter,
		interpreter.NewUnmeteredCharacterValue("\u00e9"),
		value,
	)

	value, err = inter.Invoke("testUnicodeB")
	require.NoError(t, err)

	AssertValuesEqual(
		t,
		inter,
		interpreter.NewUnmeteredCharacterValue("e\u0301"),
		value,
	)
}

func TestInterpretStringSlicing(t *testing.T) {

	t.Parallel()

	range1 := ast.Range{
		StartPos: ast.Position{Offset: 116, Line: 4, Column: 31},
		EndPos:   ast.Position{Offset: 140, Line: 4, Column: 55},
	}

	range2 := ast.Range{
		StartPos: ast.Position{Offset: 116, Line: 4, Column: 31},
		EndPos:   ast.Position{Offset: 141, Line: 4, Column: 56},
	}

	type test struct {
		str        string
		from       int
		to         int
		result     string
		checkError func(t *testing.T, err error)
	}

	tests := []test{
		{"abcdef", 0, 6, "abcdef", nil},
		{"abcdef", 0, 0, "", nil},
		{"abcdef", 0, 1, "a", nil},
		{"abcdef", 0, 2, "ab", nil},
		{"abcdef", 1, 2, "b", nil},
		{"abcdef", 2, 3, "c", nil},
		{"abcdef", 5, 6, "f", nil},
		{"abcdef", 1, 6, "bcdef", nil},
		// Invalid indices
		{"abcdef", -1, 0, "", func(t *testing.T, err error) {
			var sliceErr interpreter.StringSliceIndicesError
			require.ErrorAs(t, err, &sliceErr)

			assert.Equal(t, -1, sliceErr.FromIndex)
			assert.Equal(t, 0, sliceErr.UpToIndex)
			assert.Equal(t, 6, sliceErr.Length)
			assert.Equal(t,
				range2.StartPos,
				sliceErr.LocationRange.StartPosition(),
			)
			assert.Equal(t,
				range2.EndPos,
				sliceErr.LocationRange.EndPosition(nil),
			)
		}},
		{"abcdef", 0, -1, "", func(t *testing.T, err error) {
			var sliceErr interpreter.StringSliceIndicesError
			require.ErrorAs(t, err, &sliceErr)

			assert.Equal(t, 0, sliceErr.FromIndex)
			assert.Equal(t, -1, sliceErr.UpToIndex)
			assert.Equal(t, 6, sliceErr.Length)
			assert.Equal(t,
				range2.StartPos,
				sliceErr.LocationRange.StartPosition(),
			)
			assert.Equal(t,
				range2.EndPos,
				sliceErr.LocationRange.EndPosition(nil),
			)
		}},
		{"abcdef", 0, 10, "", func(t *testing.T, err error) {
			var sliceErr interpreter.StringSliceIndicesError
			require.ErrorAs(t, err, &sliceErr)

			assert.Equal(t, 0, sliceErr.FromIndex)
			assert.Equal(t, 10, sliceErr.UpToIndex)
			assert.Equal(t, 6, sliceErr.Length)
			assert.Equal(t,
				range2.StartPos,
				sliceErr.LocationRange.StartPosition(),
			)
			assert.Equal(t,
				range2.EndPos,
				sliceErr.LocationRange.EndPosition(nil),
			)
		}},
		{"abcdef", 2, 1, "", func(t *testing.T, err error) {
			var indexErr interpreter.InvalidSliceIndexError
			require.ErrorAs(t, err, &indexErr)

			assert.Equal(t, 2, indexErr.FromIndex)
			assert.Equal(t, 1, indexErr.UpToIndex)
			assert.Equal(t,
				range1.StartPos,
				indexErr.LocationRange.StartPosition(),
			)
			assert.Equal(t,
				range1.EndPos,
				indexErr.LocationRange.EndPosition(nil),
			)
		}},
		// Unicode: indices are based on characters = grapheme clusters
		{"cafe\\u{301}b", 0, 5, "cafe\u0301b", nil},
		{"cafe\\u{301}ba\\u{308}", 0, 6, "cafe\u0301ba\u0308", nil},
		{"cafe\\u{301}ba\\u{308}be", 0, 8, "cafe\u0301ba\u0308be", nil},
		{"cafe\\u{301}b", 3, 5, "e\u0301b", nil},
		{"cafe\\u{301}ba\\u{308}", 3, 6, "e\u0301ba\u0308", nil},
		{"cafe\\u{301}ba\\u{308}be", 3, 8, "e\u0301ba\u0308be", nil},
		{"cafe\\u{301}b", 4, 5, "b", nil},
		{"cafe\\u{301}ba\\u{308}", 4, 6, "ba\u0308", nil},
		{"cafe\\u{301}ba\\u{308}be", 4, 8, "ba\u0308be", nil},
		{"cafe\\u{301}ba\\u{308}be", 3, 4, "e\u0301", nil},
		{"cafe\\u{301}ba\\u{308}be", 5, 6, "a\u0308", nil},
	}

	runTest := func(test test) {
		t.Run("", func(t *testing.T) {

			t.Parallel()

			inter := parseCheckAndInterpret(t,
				fmt.Sprintf(
					`
                      fun test(): String {
                        let s = "%s"
                        return s.slice(from: %d, upTo: %d)
                      }
                    `,
					test.str,
					test.from,
					test.to,
				),
			)

			value, err := inter.Invoke("test")
			if test.checkError == nil {
				require.NoError(t, err)

				AssertValuesEqual(
					t,
					inter,
					interpreter.NewUnmeteredStringValue(test.result),
					value,
				)
			} else {
				require.IsType(t,
					interpreter.Error{},
					err,
				)

				test.checkError(t, err)
			}
		})
	}

	for _, test := range tests {
		runTest(test)
	}
}

func TestInterpretReturnWithoutExpression(t *testing.T) {

	t.Parallel()

	inter := parseCheckAndInterpret(t, `
       fun returnNothing() {
           return
       }
    `)

	value, err := inter.Invoke("returnNothing")
	require.NoError(t, err)

	AssertValuesEqual(
		t,
		inter,
		interpreter.Void,
		value,
	)
}

func TestInterpretReturns(t *testing.T) {

	t.Parallel()

	inter, err := parseCheckAndInterpretWithOptions(t,
		`
           pub fun returnEarly(): Int {
               return 2
               return 1
           }
        `,
		ParseCheckAndInterpretOptions{
			HandleCheckerError: func(err error) {
				errs := checker.RequireCheckerErrors(t, err, 1)

				assert.IsType(t, &sema.UnreachableStatementError{}, errs[0])
			},
		},
	)
	require.NoError(t, err)

	value, err := inter.Invoke("returnEarly")
	require.NoError(t, err)

	AssertValuesEqual(
		t,
		inter,
		interpreter.NewUnmeteredIntValueFromInt64(2),
		value,
	)
}

func TestInterpretEqualOperator(t *testing.T) {

	t.Parallel()

	inter := parseCheckAndInterpret(t, `
      fun testIntegersUnequal(): Bool {
          return 5 == 3
      }

      fun testIntegersEqual(): Bool {
          return 3 == 3
      }

      fun testTrueAndTrue(): Bool {
          return true == true
      }

      fun testTrueAndFalse(): Bool {
          return true == false
      }

      fun testFalseAndTrue(): Bool {
          return false == true
      }

      fun testFalseAndFalse(): Bool {
          return false == false
      }

      fun testEqualStrings(): Bool {
          return "123" == "123"
      }

      fun testUnequalStrings(): Bool {
          return "123" == "abc"
      }

      fun testUnicodeStrings(): Bool {
          return "caf\u{E9}" == "cafe\u{301}"
      }

      fun testEqualPaths(): Bool {
          // different domains
          return /public/foo == /public/foo &&
                 /private/bar == /private/bar &&
                 /storage/baz == /storage/baz
       }

       fun testUnequalPaths(): Bool {
          return /public/foo == /public/foofoo ||
                 /private/bar == /private/barbar ||
                 /storage/baz == /storage/bazbaz
       }

       fun testCastedPaths(): Bool {
          let foo: StoragePath = /storage/foo
          let bar: PublicPath = /public/foo
          return (foo as Path) == (bar as Path)
       }
    `)

	for name, expected := range map[string]bool{
		"testIntegersUnequal": false,
		"testIntegersEqual":   true,
		"testTrueAndTrue":     true,
		"testTrueAndFalse":    false,
		"testFalseAndTrue":    false,
		"testFalseAndFalse":   true,
		"testEqualStrings":    true,
		"testUnequalStrings":  false,
		"testUnicodeStrings":  true,
		"testEqualPaths":      true,
		"testUnequalPaths":    false,
		"testCastedPaths":     false,
	} {
		t.Run(name, func(t *testing.T) {
			value, err := inter.Invoke(name)
			require.NoError(t, err)

			AssertValuesEqual(
				t,
				inter,
				interpreter.BoolValue(expected),
				value,
			)
		})
	}
}

func TestInterpretUnequalOperator(t *testing.T) {

	t.Parallel()

	inter := parseCheckAndInterpret(t, `
      fun testIntegersUnequal(): Bool {
          return 5 != 3
      }

      fun testIntegersEqual(): Bool {
          return 3 != 3
      }

      fun testTrueAndTrue(): Bool {
          return true != true
      }

      fun testTrueAndFalse(): Bool {
          return true != false
      }

      fun testFalseAndTrue(): Bool {
          return false != true
      }

      fun testFalseAndFalse(): Bool {
          return false != false
      }
    `)

	for name, expected := range map[string]bool{
		"testIntegersUnequal": true,
		"testIntegersEqual":   false,
		"testTrueAndTrue":     false,
		"testTrueAndFalse":    true,
		"testFalseAndTrue":    true,
		"testFalseAndFalse":   false,
	} {
		t.Run(name, func(t *testing.T) {
			value, err := inter.Invoke(name)
			require.NoError(t, err)

			AssertValuesEqual(
				t,
				inter,
				interpreter.BoolValue(expected),
				value,
			)
		})
	}
}

func TestInterpretLessOperator(t *testing.T) {

	t.Parallel()

	inter := parseCheckAndInterpret(t, `
      fun testIntegersGreater(): Bool {
          return 5 < 3
      }

      fun testIntegersEqual(): Bool {
          return 3 < 3
      }

      fun testIntegersLess(): Bool {
          return 3 < 5
      }
    `)

	for name, expected := range map[string]bool{
		"testIntegersGreater": false,
		"testIntegersEqual":   false,
		"testIntegersLess":    true,
	} {
		t.Run(name, func(t *testing.T) {
			value, err := inter.Invoke(name)
			require.NoError(t, err)

			AssertValuesEqual(
				t,
				inter,
				interpreter.BoolValue(expected),
				value,
			)
		})
	}
}

func TestInterpretLessEqualOperator(t *testing.T) {

	t.Parallel()

	inter := parseCheckAndInterpret(t, `
      fun testIntegersGreater(): Bool {
          return 5 <= 3
      }

      fun testIntegersEqual(): Bool {
          return 3 <= 3
      }

      fun testIntegersLess(): Bool {
          return 3 <= 5
      }
    `)

	for name, expected := range map[string]bool{
		"testIntegersGreater": false,
		"testIntegersEqual":   true,
		"testIntegersLess":    true,
	} {
		t.Run(name, func(t *testing.T) {
			value, err := inter.Invoke(name)
			require.NoError(t, err)

			AssertValuesEqual(
				t,
				inter,
				interpreter.BoolValue(expected),
				value,
			)
		})
	}
}

func TestInterpretGreaterOperator(t *testing.T) {

	t.Parallel()

	inter := parseCheckAndInterpret(t, `
      fun testIntegersGreater(): Bool {
          return 5 > 3
      }

      fun testIntegersEqual(): Bool {
          return 3 > 3
      }

      fun testIntegersLess(): Bool {
          return 3 > 5
      }
    `)

	for name, expected := range map[string]bool{
		"testIntegersGreater": true,
		"testIntegersEqual":   false,
		"testIntegersLess":    false,
	} {
		t.Run(name, func(t *testing.T) {
			value, err := inter.Invoke(name)
			require.NoError(t, err)

			AssertValuesEqual(
				t,
				inter,
				interpreter.BoolValue(expected),
				value,
			)
		})
	}
}

func TestInterpretGreaterEqualOperator(t *testing.T) {

	t.Parallel()

	inter := parseCheckAndInterpret(t, `
      fun testIntegersGreater(): Bool {
          return 5 >= 3
      }

      fun testIntegersEqual(): Bool {
          return 3 >= 3
      }

      fun testIntegersLess(): Bool {
          return 3 >= 5
      }
    `)

	for name, expected := range map[string]bool{
		"testIntegersGreater": true,
		"testIntegersEqual":   true,
		"testIntegersLess":    false,
	} {
		t.Run(name, func(t *testing.T) {
			value, err := inter.Invoke(name)
			require.NoError(t, err)

			AssertValuesEqual(
				t,
				inter,
				interpreter.BoolValue(expected),
				value,
			)
		})
	}
}

func TestInterpretOrOperator(t *testing.T) {

	t.Parallel()

	inter := parseCheckAndInterpret(t, `
      fun testTrueTrue(): Bool {
          return true || true
      }

      fun testTrueFalse(): Bool {
          return true || false
      }

      fun testFalseTrue(): Bool {
          return false || true
      }

      fun testFalseFalse(): Bool {
          return false || false
      }
    `)

	for name, expected := range map[string]bool{
		"testTrueTrue":   true,
		"testTrueFalse":  true,
		"testFalseTrue":  true,
		"testFalseFalse": false,
	} {
		t.Run(name, func(t *testing.T) {
			value, err := inter.Invoke(name)
			require.NoError(t, err)

			AssertValuesEqual(
				t,
				inter,
				interpreter.BoolValue(expected),
				value,
			)
		})
	}
}

func TestInterpretOrOperatorShortCircuitLeftSuccess(t *testing.T) {

	t.Parallel()

	inter := parseCheckAndInterpret(t, `
      var x = false
      var y = false

      fun changeX(): Bool {
          x = true
          return true
      }

      fun changeY(): Bool {
          y = true
          return true
      }

      let test = changeX() || changeY()
    `)

	AssertValuesEqual(
		t,
		inter,
		interpreter.BoolValue(true),
		inter.Globals.Get("test").GetValue(),
	)

	AssertValuesEqual(
		t,
		inter,
		interpreter.BoolValue(true),
		inter.Globals.Get("x").GetValue(),
	)

	AssertValuesEqual(
		t,
		inter,
		interpreter.BoolValue(false),
		inter.Globals.Get("y").GetValue(),
	)
}

func TestInterpretOrOperatorShortCircuitLeftFailure(t *testing.T) {

	t.Parallel()

	inter := parseCheckAndInterpret(t, `
      var x = false
      var y = false

      fun changeX(): Bool {
          x = true
          return false
      }

      fun changeY(): Bool {
          y = true
          return true
      }

      let test = changeX() || changeY()
    `)

	AssertValuesEqual(
		t,
		inter,
		interpreter.BoolValue(true),
		inter.Globals.Get("test").GetValue(),
	)

	AssertValuesEqual(
		t,
		inter,
		interpreter.BoolValue(true),
		inter.Globals.Get("x").GetValue(),
	)

	AssertValuesEqual(
		t,
		inter,
		interpreter.BoolValue(true),
		inter.Globals.Get("y").GetValue(),
	)
}

func TestInterpretAndOperator(t *testing.T) {

	t.Parallel()

	inter := parseCheckAndInterpret(t, `
      fun testTrueTrue(): Bool {
          return true && true
      }

      fun testTrueFalse(): Bool {
          return true && false
      }

      fun testFalseTrue(): Bool {
          return false && true
      }

      fun testFalseFalse(): Bool {
          return false && false
      }
    `)

	for name, expected := range map[string]bool{
		"testTrueTrue":   true,
		"testTrueFalse":  false,
		"testFalseTrue":  false,
		"testFalseFalse": false,
	} {
		t.Run(name, func(t *testing.T) {
			value, err := inter.Invoke(name)
			require.NoError(t, err)

			AssertValuesEqual(
				t,
				inter,
				interpreter.BoolValue(expected),
				value,
			)
		})
	}
}

func TestInterpretAndOperatorShortCircuitLeftSuccess(t *testing.T) {

	t.Parallel()

	inter := parseCheckAndInterpret(t, `
      var x = false
      var y = false

      fun changeX(): Bool {
          x = true
          return true
      }

      fun changeY(): Bool {
          y = true
          return true
      }

      let test = changeX() && changeY()
    `)

	AssertValuesEqual(
		t,
		inter,
		interpreter.BoolValue(true),
		inter.Globals.Get("test").GetValue(),
	)

	AssertValuesEqual(
		t,
		inter,
		interpreter.BoolValue(true),
		inter.Globals.Get("x").GetValue(),
	)

	AssertValuesEqual(
		t,
		inter,
		interpreter.BoolValue(true),
		inter.Globals.Get("y").GetValue(),
	)
}

func TestInterpretAndOperatorShortCircuitLeftFailure(t *testing.T) {

	t.Parallel()

	inter := parseCheckAndInterpret(t, `
      var x = false
      var y = false

      fun changeX(): Bool {
          x = true
          return false
      }

      fun changeY(): Bool {
          y = true
          return true
      }

      let test = changeX() && changeY()
    `)

	AssertValuesEqual(
		t,
		inter,
		interpreter.BoolValue(false),
		inter.Globals.Get("test").GetValue(),
	)

	AssertValuesEqual(
		t,
		inter,
		interpreter.BoolValue(true),
		inter.Globals.Get("x").GetValue(),
	)

	AssertValuesEqual(
		t,
		inter,
		interpreter.BoolValue(false),
		inter.Globals.Get("y").GetValue(),
	)
}

func TestInterpretExpressionStatement(t *testing.T) {

	t.Parallel()

	inter := parseCheckAndInterpret(t, `
       var x = 0

       fun incX() {
           x = x + 2
       }

       fun test(): Int {
           incX()
           return x
       }
    `)

	AssertValuesEqual(
		t,
		inter,
		interpreter.NewUnmeteredIntValueFromInt64(0),
		inter.Globals.Get("x").GetValue(),
	)

	value, err := inter.Invoke("test")
	require.NoError(t, err)

	AssertValuesEqual(
		t,
		inter,
		interpreter.NewUnmeteredIntValueFromInt64(2),
		value,
	)

	AssertValuesEqual(
		t,
		inter,
		interpreter.NewUnmeteredIntValueFromInt64(2),
		inter.Globals.Get("x").GetValue(),
	)
}

func TestInterpretConditionalOperator(t *testing.T) {

	t.Parallel()

	inter := parseCheckAndInterpret(t, `
       fun testTrue(): Int {
           return true ? 2 : 3
       }

       fun testFalse(): Int {
            return false ? 2 : 3
       }
    `)

	value, err := inter.Invoke("testTrue")
	require.NoError(t, err)

	AssertValuesEqual(
		t,
		inter,
		interpreter.NewUnmeteredIntValueFromInt64(2),
		value,
	)

	value, err = inter.Invoke("testFalse")
	require.NoError(t, err)

	AssertValuesEqual(
		t,
		inter,
		interpreter.NewUnmeteredIntValueFromInt64(3),
		value,
	)
}

func TestInterpretFunctionBindingInFunction(t *testing.T) {

	t.Parallel()

	inter := parseCheckAndInterpret(t, `
      fun foo(): AnyStruct {
          return foo
      }
  `)

	_, err := inter.Invoke("foo")
	require.NoError(t, err)
}

func TestInterpretRecursionFib(t *testing.T) {

	t.Parallel()

	// mainly tests that the function declaration identifier is bound
	// to the function inside the function and that the arguments
	// of the function calls are evaluated in the call-site scope

	inter := parseCheckAndInterpret(t, `
       fun fib(_ n: Int): Int {
           if n < 2 {
              return n
           }
           return fib(n - 1) + fib(n - 2)
       }
   `)

	value, err := inter.Invoke(
		"fib",
		interpreter.NewUnmeteredIntValueFromInt64(14),
	)
	require.NoError(t, err)

	AssertValuesEqual(
		t,
		inter,
		interpreter.NewUnmeteredIntValueFromInt64(377),
		value,
	)
}

func TestInterpretRecursionFactorial(t *testing.T) {

	t.Parallel()

	inter := parseCheckAndInterpret(t, `
        fun factorial(_ n: Int): Int {
            if n < 1 {
               return 1
            }

            return n * factorial(n - 1)
        }
   `)

	value, err := inter.Invoke(
		"factorial",
		interpreter.NewUnmeteredIntValueFromInt64(5),
	)
	require.NoError(t, err)

	AssertValuesEqual(
		t,
		inter,
		interpreter.NewUnmeteredIntValueFromInt64(120),
		value,
	)
}

func TestInterpretUnaryIntegerNegation(t *testing.T) {

	t.Parallel()

	inter := parseCheckAndInterpret(t, `
      let x = -2
      let y = -(-2)
    `)

	AssertValuesEqual(
		t,
		inter,
		interpreter.NewUnmeteredIntValueFromInt64(-2),
		inter.Globals.Get("x").GetValue(),
	)

	AssertValuesEqual(
		t,
		inter,
		interpreter.NewUnmeteredIntValueFromInt64(2),
		inter.Globals.Get("y").GetValue(),
	)
}

func TestInterpretUnaryBooleanNegation(t *testing.T) {

	t.Parallel()

	inter := parseCheckAndInterpret(t, `
      let a = !true
      let b = !(!true)
      let c = !false
      let d = !(!false)
    `)

	AssertValuesEqual(
		t,
		inter,
		interpreter.BoolValue(false),
		inter.Globals.Get("a").GetValue(),
	)

	AssertValuesEqual(
		t,
		inter,
		interpreter.BoolValue(true),
		inter.Globals.Get("b").GetValue(),
	)

	AssertValuesEqual(
		t,
		inter,
		interpreter.BoolValue(true),
		inter.Globals.Get("c").GetValue(),
	)

	AssertValuesEqual(
		t,
		inter,
		interpreter.BoolValue(false),
		inter.Globals.Get("d").GetValue(),
	)
}

func TestInterpretHostFunction(t *testing.T) {

	t.Parallel()

	const code = `
      pub let a = test(1, 2)
    `
	program, err := parser.ParseProgram([]byte(code), nil)

	require.NoError(t, err)

	testFunction := stdlib.NewStandardLibraryFunction(
		"test",
		&sema.FunctionType{
			Parameters: []*sema.Parameter{
				{
					Label:          sema.ArgumentLabelNotRequired,
					Identifier:     "a",
					TypeAnnotation: sema.NewTypeAnnotation(sema.IntType),
				},
				{
					Label:          sema.ArgumentLabelNotRequired,
					Identifier:     "b",
					TypeAnnotation: sema.NewTypeAnnotation(sema.IntType),
				},
			},
			ReturnTypeAnnotation: sema.NewTypeAnnotation(
				sema.IntType,
			),
		},
		``,
		func(invocation interpreter.Invocation) interpreter.Value {
			a := invocation.Arguments[0].(interpreter.IntValue).ToBigInt(nil)
			b := invocation.Arguments[1].(interpreter.IntValue).ToBigInt(nil)
			value := new(big.Int).Add(a, b)
			return interpreter.NewUnmeteredIntValueFromBigInt(value)
		},
	)

	baseValueActivation := sema.NewVariableActivation(sema.BaseValueActivation)
	baseValueActivation.DeclareValue(testFunction)

	checker, err := sema.NewChecker(
		program,
		TestLocation,
		nil,
		&sema.Config{
			BaseValueActivation: baseValueActivation,
			AccessCheckMode:     sema.AccessCheckModeStrict,
		},
	)
	require.NoError(t, err)

	err = checker.Check()
	require.NoError(t, err)

	storage := newUnmeteredInMemoryStorage()

	baseActivation := activations.NewActivation[*interpreter.Variable](nil, interpreter.BaseActivation)
	interpreter.Declare(baseActivation, testFunction)

	inter, err := interpreter.NewInterpreter(
		interpreter.ProgramFromChecker(checker),
		checker.Location,
		&interpreter.Config{
			Storage:        storage,
			BaseActivation: baseActivation,
		},
	)
	require.NoError(t, err)

	err = inter.Interpret()
	require.NoError(t, err)

	AssertValuesEqual(
		t,
		inter,
		interpreter.NewUnmeteredIntValueFromInt64(3),
		inter.Globals.Get("a").GetValue(),
	)
}

func TestInterpretHostFunctionWithVariableArguments(t *testing.T) {

	t.Parallel()

	const code = `
      pub let nothing = test(1, true, "test")
    `
	program, err := parser.ParseProgram([]byte(code), nil)

	require.NoError(t, err)

	called := false

	testFunction := stdlib.NewStandardLibraryFunction(
		"test",
		&sema.FunctionType{
			Parameters: []*sema.Parameter{
				{
					Label:          sema.ArgumentLabelNotRequired,
					Identifier:     "value",
					TypeAnnotation: sema.NewTypeAnnotation(sema.IntType),
				},
			},
			ReturnTypeAnnotation: sema.NewTypeAnnotation(
				sema.VoidType,
			),
			RequiredArgumentCount: sema.RequiredArgumentCount(1),
		},
		``,
		func(invocation interpreter.Invocation) interpreter.Value {
			called = true

			require.Len(t, invocation.ArgumentTypes, 3)
			assert.IsType(t, sema.IntType, invocation.ArgumentTypes[0])
			assert.IsType(t, sema.BoolType, invocation.ArgumentTypes[1])
			assert.IsType(t, sema.StringType, invocation.ArgumentTypes[2])

			require.Len(t, invocation.Arguments, 3)

			inter := invocation.Interpreter

			AssertValuesEqual(
				t,
				inter,
				interpreter.NewUnmeteredIntValueFromInt64(1),
				invocation.Arguments[0],
			)

			AssertValuesEqual(
				t,
				inter,
				interpreter.BoolValue(true),
				invocation.Arguments[1],
			)

			AssertValuesEqual(
				t,
				inter,
				interpreter.NewUnmeteredStringValue("test"),
				invocation.Arguments[2],
			)

			return interpreter.Void
		},
	)

	baseValueActivation := sema.NewVariableActivation(sema.BaseValueActivation)
	baseValueActivation.DeclareValue(testFunction)

	checker, err := sema.NewChecker(
		program,
		TestLocation,
		nil,
		&sema.Config{
			BaseValueActivation: baseValueActivation,
			AccessCheckMode:     sema.AccessCheckModeStrict,
		},
	)
	require.NoError(t, err)

	err = checker.Check()
	require.NoError(t, err)

	storage := newUnmeteredInMemoryStorage()

	baseActivation := activations.NewActivation[*interpreter.Variable](nil, interpreter.BaseActivation)
	interpreter.Declare(baseActivation, testFunction)

	inter, err := interpreter.NewInterpreter(
		interpreter.ProgramFromChecker(checker),
		checker.Location,
		&interpreter.Config{
			Storage:        storage,
			BaseActivation: baseActivation,
		},
	)
	require.NoError(t, err)

	err = inter.Interpret()
	require.NoError(t, err)

	assert.True(t, called)
}

func TestInterpretCompositeDeclaration(t *testing.T) {

	t.Parallel()

	test := func(compositeKind common.CompositeKind) {

		t.Run(compositeKind.Name(), func(t *testing.T) {

			t.Parallel()

			inter, err := parseCheckAndInterpretWithOptions(t,
				fmt.Sprintf(
					`
                       pub %[1]s Test {}

                       pub fun test(): %[2]sTest {
                           return %[3]s %[4]s Test%[5]s
                       }
                    `,
					compositeKind.Keyword(),
					compositeKind.Annotation(),
					compositeKind.MoveOperator(),
					compositeKind.ConstructionKeyword(),
					constructorArguments(compositeKind, ""),
				),
				ParseCheckAndInterpretOptions{
					Config: &interpreter.Config{
						ContractValueHandler: makeContractValueHandler(nil, nil, nil),
					},
				},
			)
			require.NoError(t, err)

			value, err := inter.Invoke("test")
			require.NoError(t, err)

			assert.IsType(t,
				&interpreter.CompositeValue{},
				value,
			)
		})
	}

	for _, compositeKind := range common.AllCompositeKinds {

		switch compositeKind {
		case common.CompositeKindContract,
			common.CompositeKindEvent,
			common.CompositeKindEnum:

			continue
		}

		test(compositeKind)
	}
}

func TestInterpretStructureSelfUseInInitializer(t *testing.T) {

	t.Parallel()

	inter := parseCheckAndInterpret(t, `

      struct Test {

          init() {
              self
          }
      }

      fun test() {
          Test()
      }
    `)

	value, err := inter.Invoke("test")
	require.NoError(t, err)

	AssertValuesEqual(
		t,
		inter,
		interpreter.Void,
		value,
	)
}

func TestInterpretStructureConstructorUseInInitializerAndFunction(t *testing.T) {

	t.Parallel()

	inter := parseCheckAndInterpret(t, `

      struct Test {

          init() {
              Test
          }

          fun test(): Test {
              return Test()
          }
      }

      fun test(): Test {
          return Test()
      }

      fun test2(): Test {
          return Test().test()
      }
    `)

	value, err := inter.Invoke("test")
	require.NoError(t, err)

	assert.IsType(t,
		&interpreter.CompositeValue{},
		value,
	)

	value, err = inter.Invoke("test2")
	require.NoError(t, err)

	assert.IsType(t,
		&interpreter.CompositeValue{},
		value,
	)
}

func TestInterpretStructureSelfUseInFunction(t *testing.T) {

	t.Parallel()

	inter := parseCheckAndInterpret(t, `

      struct Test {

          fun test() {
              self
          }
      }

      fun test() {
          Test().test()
      }
    `)

	value, err := inter.Invoke("test")
	require.NoError(t, err)

	AssertValuesEqual(
		t,
		inter,
		interpreter.Void,
		value,
	)
}

func TestInterpretStructureConstructorUseInFunction(t *testing.T) {

	t.Parallel()

	inter := parseCheckAndInterpret(t, `
      struct Test {

          fun test() {
              Test
          }
      }

      fun test() {
          Test().test()
      }
    `)

	value, err := inter.Invoke("test")
	require.NoError(t, err)

	AssertValuesEqual(
		t,
		inter,
		interpreter.Void,
		value,
	)
}

func TestInterpretStructureDeclarationWithField(t *testing.T) {

	t.Parallel()

	inter := parseCheckAndInterpret(t, `

      struct Test {
          var test: Int

          init(_ test: Int) {
              self.test = test
          }
      }

      fun test(test: Int): Int {
          let test = Test(test)
          return test.test
      }
    `)

	newValue := interpreter.NewUnmeteredIntValueFromInt64(42)

	value, err := inter.Invoke("test", newValue)
	require.NoError(t, err)

	AssertValuesEqual(
		t,
		inter, newValue, value)
}

func TestInterpretStructureDeclarationWithFunction(t *testing.T) {

	t.Parallel()

	inter := parseCheckAndInterpret(t, `
      var value = 0

      struct Test {
          fun test(_ newValue: Int) {
              value = newValue
          }
      }

      fun test(newValue: Int) {
          let test = Test()
          test.test(newValue)
      }
    `)

	newValue := interpreter.NewUnmeteredIntValueFromInt64(42)

	value, err := inter.Invoke("test", newValue)
	require.NoError(t, err)

	AssertValuesEqual(
		t,
		inter,
		interpreter.Void,
		value,
	)

	AssertValuesEqual(
		t,
		inter, newValue, inter.Globals.Get("value").GetValue())
}

func TestInterpretStructureFunctionCall(t *testing.T) {

	t.Parallel()

	inter := parseCheckAndInterpret(t, `
      struct Test {
          fun foo(): Int {
              return 42
          }

          fun bar(): Int {
              return self.foo()
          }
      }

      let value = Test().bar()
    `)

	AssertValuesEqual(
		t,
		inter,
		interpreter.NewUnmeteredIntValueFromInt64(42),
		inter.Globals.Get("value").GetValue(),
	)
}

func TestInterpretStructureFieldAssignment(t *testing.T) {

	t.Parallel()

	inter := parseCheckAndInterpret(t, `
      struct Test {
          var foo: Int

          init() {
              self.foo = 1
              let alsoSelf = self
              alsoSelf.foo = 2
          }

          fun test() {
              self.foo = 3
              let alsoSelf = self
              alsoSelf.foo = 4
          }
      }

      let test = Test()

      fun callTest() {
          test.test()
      }
    `)

	test := inter.Globals.Get("test").GetValue().(*interpreter.CompositeValue)

	AssertValuesEqual(
		t,
		inter,
		interpreter.NewUnmeteredIntValueFromInt64(1),
		test.GetField(inter, interpreter.EmptyLocationRange, "foo"),
	)

	value, err := inter.Invoke("callTest")
	require.NoError(t, err)

	AssertValuesEqual(
		t,
		inter,
		interpreter.Void,
		value,
	)

	AssertValuesEqual(
		t,
		inter,
		interpreter.NewUnmeteredIntValueFromInt64(3),
		test.GetField(inter, interpreter.EmptyLocationRange, "foo"),
	)
}

func TestInterpretStructureInitializesConstant(t *testing.T) {

	t.Parallel()

	inter := parseCheckAndInterpret(t, `
      struct Test {
          let foo: Int

          init() {
              self.foo = 42
          }
      }

      let test = Test()
    `)

	actual := inter.Globals.Get("test").GetValue().(*interpreter.CompositeValue).
		GetMember(inter, interpreter.EmptyLocationRange, "foo")
	AssertValuesEqual(
		t,
		inter,
		interpreter.NewUnmeteredIntValueFromInt64(42),
		actual,
	)
}

func TestInterpretStructureFunctionMutatesSelf(t *testing.T) {

	t.Parallel()

	inter := parseCheckAndInterpret(t, `
      struct Test {
          var foo: Int

          init() {
              self.foo = 0
          }

          fun inc() {
              self.foo = self.foo + 1
          }
      }

      fun test(): Int {
          let test = Test()
          test.inc()
          test.inc()
          return test.foo
      }
    `)

	value, err := inter.Invoke("test")
	require.NoError(t, err)

	AssertValuesEqual(
		t,
		inter,
		interpreter.NewUnmeteredIntValueFromInt64(2),
		value,
	)
}

func TestInterpretStructCopyOnDeclaration(t *testing.T) {

	t.Parallel()

	inter := parseCheckAndInterpret(t, `
      struct Cat {
          var wasFed: Bool

          init() {
              self.wasFed = false
          }
      }

      fun test(): [Bool] {
          let cat = Cat()
          let kitty = cat
          kitty.wasFed = true
          return [cat.wasFed, kitty.wasFed]
      }
    `)

	value, err := inter.Invoke("test")
	require.NoError(t, err)

	AssertValuesEqual(
		t,
		inter,
		interpreter.NewArrayValue(
			inter,
			interpreter.EmptyLocationRange,
			interpreter.VariableSizedStaticType{
				Type: interpreter.PrimitiveStaticTypeBool,
			},
			common.Address{},
			interpreter.BoolValue(false),
			interpreter.BoolValue(true),
		),
		value,
	)
}

func TestInterpretStructCopyOnDeclarationModifiedWithStructFunction(t *testing.T) {

	t.Parallel()

	inter := parseCheckAndInterpret(t, `
      struct Cat {
          var wasFed: Bool

          init() {
              self.wasFed = false
          }

          fun feed() {
              self.wasFed = true
          }
      }

      fun test(): [Bool] {
          let cat = Cat()
          let kitty = cat
          kitty.feed()
          return [cat.wasFed, kitty.wasFed]
      }
    `)

	value, err := inter.Invoke("test")
	require.NoError(t, err)

	AssertValuesEqual(
		t,
		inter,
		interpreter.NewArrayValue(
			inter,
			interpreter.EmptyLocationRange,
			interpreter.VariableSizedStaticType{
				Type: interpreter.PrimitiveStaticTypeBool,
			},
			common.Address{},
			interpreter.BoolValue(false),
			interpreter.BoolValue(true),
		),
		value,
	)
}

func TestInterpretStructCopyOnIdentifierAssignment(t *testing.T) {

	t.Parallel()

	inter := parseCheckAndInterpret(t, `
      struct Cat {
          var wasFed: Bool

          init() {
              self.wasFed = false
          }
      }

      fun test(): [Bool] {
          var cat = Cat()
          let kitty = Cat()
          cat = kitty
          kitty.wasFed = true
          return [cat.wasFed, kitty.wasFed]
      }
    `)

	value, err := inter.Invoke("test")
	require.NoError(t, err)

	AssertValuesEqual(
		t,
		inter,
		interpreter.NewArrayValue(
			inter,
			interpreter.EmptyLocationRange,
			interpreter.VariableSizedStaticType{
				Type: interpreter.PrimitiveStaticTypeBool,
			},
			common.Address{},
			interpreter.BoolValue(false),
			interpreter.BoolValue(true),
		),
		value,
	)
}

func TestInterpretStructCopyOnIndexingAssignment(t *testing.T) {

	t.Parallel()

	inter := parseCheckAndInterpret(t, `
      struct Cat {
          var wasFed: Bool

          init() {
              self.wasFed = false
          }
      }

      fun test(): [Bool] {
          let cats = [Cat()]
          let kitty = Cat()
          cats[0] = kitty
          kitty.wasFed = true
          return [cats[0].wasFed, kitty.wasFed]
      }
    `)

	value, err := inter.Invoke("test")
	require.NoError(t, err)

	AssertValuesEqual(
		t,
		inter,
		interpreter.NewArrayValue(
			inter,
			interpreter.EmptyLocationRange,
			interpreter.VariableSizedStaticType{
				Type: interpreter.PrimitiveStaticTypeBool,
			},
			common.Address{},
			interpreter.BoolValue(false),
			interpreter.BoolValue(true),
		),
		value,
	)
}

func TestInterpretStructCopyOnMemberAssignment(t *testing.T) {

	t.Parallel()

	inter := parseCheckAndInterpret(t, `
      struct Cat {
          var wasFed: Bool

          init() {
              self.wasFed = false
          }
      }

      struct Carrier {
          var cat: Cat
          init(cat: Cat) {
              self.cat = cat
          }
      }

      fun test(): [Bool] {
          let carrier = Carrier(cat: Cat())
          let kitty = Cat()
          carrier.cat = kitty
          kitty.wasFed = true
          return [carrier.cat.wasFed, kitty.wasFed]
      }
    `)

	value, err := inter.Invoke("test")
	require.NoError(t, err)

	AssertValuesEqual(
		t,
		inter,
		interpreter.NewArrayValue(
			inter,
			interpreter.EmptyLocationRange,
			interpreter.VariableSizedStaticType{
				Type: interpreter.PrimitiveStaticTypeBool,
			},
			common.Address{},
			interpreter.BoolValue(false),
			interpreter.BoolValue(true),
		),
		value,
	)
}

func TestInterpretStructCopyOnPassing(t *testing.T) {

	t.Parallel()

	inter := parseCheckAndInterpret(t, `
      struct Cat {
          var wasFed: Bool

          init() {
              self.wasFed = false
          }
      }

      fun feed(cat: Cat) {
          cat.wasFed = true
      }

      fun test(): Bool {
          let kitty = Cat()
          feed(cat: kitty)
          return kitty.wasFed
      }
    `)

	value, err := inter.Invoke("test")
	require.NoError(t, err)

	AssertValuesEqual(
		t,
		inter,
		interpreter.BoolValue(false),
		value,
	)
}

func TestInterpretArrayCopy(t *testing.T) {

	t.Parallel()

	inter := parseCheckAndInterpret(t, `

      fun change(_ numbers: [Int]): [Int] {
          numbers[0] = 1
          return numbers
      }

      fun test(): [Int] {
          let numbers = [0]
          let numbers2 = change(numbers)
          return [
              numbers[0],
              numbers2[0]
          ]
      }
    `)

	value, err := inter.Invoke("test")
	require.NoError(t, err)

	AssertValuesEqual(
		t,
		inter,
		interpreter.NewArrayValue(
			inter,
			interpreter.EmptyLocationRange,
			interpreter.VariableSizedStaticType{
				Type: interpreter.PrimitiveStaticTypeInt,
			},
			common.Address{},
			interpreter.NewUnmeteredIntValueFromInt64(0),
			interpreter.NewUnmeteredIntValueFromInt64(1),
		),
		value,
	)
}

func TestInterpretStructCopyInArray(t *testing.T) {

	t.Parallel()

	inter := parseCheckAndInterpret(t, `
      struct Foo {
          var bar: Int
          init(bar: Int) {
              self.bar = bar
          }
      }

      fun test(): [Int] {
        let foo = Foo(bar: 1)
        let foos = [foo, foo]
        foo.bar = 2
        foos[0].bar = 3
        return [foo.bar, foos[0].bar, foos[1].bar]
      }
    `)

	value, err := inter.Invoke("test")
	require.NoError(t, err)

	AssertValuesEqual(
		t,
		inter,
		interpreter.NewArrayValue(
			inter,
			interpreter.EmptyLocationRange,
			interpreter.VariableSizedStaticType{
				Type: interpreter.PrimitiveStaticTypeInt,
			},
			common.Address{},
			interpreter.NewUnmeteredIntValueFromInt64(2),
			interpreter.NewUnmeteredIntValueFromInt64(3),
			interpreter.NewUnmeteredIntValueFromInt64(1),
		),
		value,
	)
}

func TestInterpretMutuallyRecursiveFunctions(t *testing.T) {

	t.Parallel()

	inter := parseCheckAndInterpret(t, `
      fun isEven(_ n: Int): Bool {
          if n == 0 {
              return true
          }
          return isOdd(n - 1)
      }

      fun isOdd(_ n: Int): Bool {
          if n == 0 {
              return false
          }
          return isEven(n - 1)
      }
    `)

	four := interpreter.NewUnmeteredIntValueFromInt64(4)

	value, err := inter.Invoke("isEven", four)
	require.NoError(t, err)

	AssertValuesEqual(
		t,
		inter,
		interpreter.BoolValue(true),
		value,
	)

	value, err = inter.Invoke("isOdd", four)
	require.NoError(t, err)

	AssertValuesEqual(
		t,
		inter,
		interpreter.BoolValue(false),
		value,
	)
}

func TestInterpretUseBeforeDeclaration(t *testing.T) {

	t.Parallel()

	inter := parseCheckAndInterpret(t, `
      var tests = 0

      fun test(): Test {
          return Test()
      }

      struct Test {
         init() {
             tests = tests + 1
         }
      }
    `)

	AssertValuesEqual(
		t,
		inter,
		interpreter.NewUnmeteredIntValueFromInt64(0),
		inter.Globals.Get("tests").GetValue(),
	)

	value, err := inter.Invoke("test")
	require.NoError(t, err)

	assert.IsType(t,
		&interpreter.CompositeValue{},
		value,
	)

	AssertValuesEqual(
		t,
		inter,
		interpreter.NewUnmeteredIntValueFromInt64(1),
		inter.Globals.Get("tests").GetValue(),
	)

	value, err = inter.Invoke("test")
	require.NoError(t, err)

	assert.IsType(t,
		&interpreter.CompositeValue{},
		value,
	)

	AssertValuesEqual(
		t,
		inter,
		interpreter.NewUnmeteredIntValueFromInt64(2),
		inter.Globals.Get("tests").GetValue(),
	)
}

func TestInterpretOptionalVariableDeclaration(t *testing.T) {

	t.Parallel()

	inter := parseCheckAndInterpret(t, `
      let x: Int?? = 2
    `)

	AssertValuesEqual(
		t,
		inter,
		interpreter.NewUnmeteredSomeValueNonCopying(
			interpreter.NewUnmeteredSomeValueNonCopying(
				interpreter.NewUnmeteredIntValueFromInt64(2),
			),
		),
		inter.Globals.Get("x").GetValue(),
	)
}

func TestInterpretOptionalParameterInvokedExternal(t *testing.T) {

	t.Parallel()

	inter := parseCheckAndInterpret(t, `
      fun test(x: Int??): Int?? {
          return x
      }
    `)

	value, err := inter.Invoke(
		"test",
		interpreter.NewUnmeteredIntValueFromInt64(2),
	)
	require.NoError(t, err)

	AssertValuesEqual(
		t,
		inter,
		interpreter.NewUnmeteredSomeValueNonCopying(
			interpreter.NewUnmeteredSomeValueNonCopying(
				interpreter.NewUnmeteredIntValueFromInt64(2),
			),
		),
		value,
	)
}

func TestInterpretOptionalParameterInvokedInternal(t *testing.T) {

	t.Parallel()

	inter := parseCheckAndInterpret(t, `
      fun testActual(x: Int??): Int?? {
          return x
      }

      fun test(): Int?? {
          return testActual(x: 2)
      }
    `)

	value, err := inter.Invoke("test")
	require.NoError(t, err)

	AssertValuesEqual(
		t,
		inter,
		interpreter.NewUnmeteredSomeValueNonCopying(
			interpreter.NewUnmeteredSomeValueNonCopying(
				interpreter.NewUnmeteredIntValueFromInt64(2),
			),
		),
		value,
	)
}

func TestInterpretOptionalReturn(t *testing.T) {

	t.Parallel()

	inter := parseCheckAndInterpret(t, `
      fun test(x: Int): Int?? {
          return x
      }
    `)

	value, err := inter.Invoke("test", interpreter.NewUnmeteredIntValueFromInt64(2))
	require.NoError(t, err)

	AssertValuesEqual(
		t,
		inter,
		interpreter.NewUnmeteredSomeValueNonCopying(
			interpreter.NewUnmeteredSomeValueNonCopying(
				interpreter.NewUnmeteredIntValueFromInt64(2),
			),
		),
		value,
	)
}

func TestInterpretOptionalAssignment(t *testing.T) {

	t.Parallel()

	inter := parseCheckAndInterpret(t, `
      var x: Int?? = 1

      fun test() {
          x = 2
      }
    `)

	value, err := inter.Invoke("test")
	require.NoError(t, err)

	AssertValuesEqual(
		t,
		inter,
		interpreter.Void,
		value,
	)

	AssertValuesEqual(
		t,
		inter,
		interpreter.NewUnmeteredSomeValueNonCopying(
			interpreter.NewUnmeteredSomeValueNonCopying(
				interpreter.NewUnmeteredIntValueFromInt64(2),
			),
		),
		inter.Globals.Get("x").GetValue(),
	)
}

func TestInterpretNil(t *testing.T) {

	t.Parallel()

	inter := parseCheckAndInterpret(t, `
     let x: Int? = nil
   `)

	AssertValuesEqual(
		t,
		inter,
		interpreter.Nil,
		inter.Globals.Get("x").GetValue(),
	)
}

func TestInterpretOptionalNestingNil(t *testing.T) {

	t.Parallel()

	inter := parseCheckAndInterpret(t, `
     let x: Int?? = nil
   `)

	AssertValuesEqual(
		t,
		inter,
		interpreter.Nil,
		inter.Globals.Get("x").GetValue(),
	)
}

func TestInterpretNilReturnValue(t *testing.T) {

	t.Parallel()

	inter := parseCheckAndInterpret(t, `
     fun test(): Int?? {
         return nil
     }
   `)

	value, err := inter.Invoke("test")
	require.NoError(t, err)

	AssertValuesEqual(
		t,
		inter,
		interpreter.Nil,
		value,
	)
}

func TestInterpretSomeReturnValue(t *testing.T) {

	t.Parallel()

	inter := parseCheckAndInterpret(t, `
     fun test(): Int? {
         let x: Int? = 1
         return x
     }
   `)

	value, err := inter.Invoke("test")
	require.NoError(t, err)

	AssertValuesEqual(
		t,
		inter,
		interpreter.NewUnmeteredSomeValueNonCopying(
			interpreter.NewUnmeteredIntValueFromInt64(1),
		),
		value,
	)
}

func TestInterpretSomeReturnValueFromDictionary(t *testing.T) {

	t.Parallel()

	inter := parseCheckAndInterpret(t, `
     fun test(): Int? {
         let foo: {String: Int} = {"a": 1}
         return foo["a"]
     }
   `)

	value, err := inter.Invoke("test")
	require.NoError(t, err)

	AssertValuesEqual(
		t,
		inter,
		interpreter.NewUnmeteredSomeValueNonCopying(
			interpreter.NewUnmeteredIntValueFromInt64(1),
		),
		value,
	)
}

func TestInterpretNilCoalescingNilIntToOptional(t *testing.T) {

	t.Parallel()

	inter := parseCheckAndInterpret(t, `
      let one = 1
      let none: Int? = nil
      let x: Int? = none ?? one
    `)

	AssertValuesEqual(
		t,
		inter,
		interpreter.NewUnmeteredSomeValueNonCopying(
			interpreter.NewUnmeteredIntValueFromInt64(1),
		),
		inter.Globals.Get("x").GetValue(),
	)
}

func TestInterpretNilCoalescingNilIntToOptionals(t *testing.T) {

	t.Parallel()

	inter := parseCheckAndInterpret(t, `
      let one = 1
      let none: Int?? = nil
      let x: Int? = none ?? one
    `)

	AssertValuesEqual(
		t,
		inter,
		interpreter.NewUnmeteredSomeValueNonCopying(
			interpreter.NewUnmeteredIntValueFromInt64(1),
		),
		inter.Globals.Get("x").GetValue(),
	)
}

func TestInterpretNilCoalescingNilIntToOptionalNilLiteral(t *testing.T) {

	t.Parallel()

	inter := parseCheckAndInterpret(t, `
      let one = 1
      let x: Int? = nil ?? one
    `)

	AssertValuesEqual(
		t,
		inter,
		interpreter.NewUnmeteredSomeValueNonCopying(
			interpreter.NewUnmeteredIntValueFromInt64(1),
		),
		inter.Globals.Get("x").GetValue(),
	)
}

func TestInterpretNilCoalescingRightSubtype(t *testing.T) {

	t.Parallel()

	inter := parseCheckAndInterpret(t, `
      let x: Int? = nil ?? nil
    `)

	AssertValuesEqual(
		t,
		inter,
		interpreter.Nil,
		inter.Globals.Get("x").GetValue(),
	)
}

func TestInterpretNilCoalescingNilInt(t *testing.T) {

	t.Parallel()

	inter := parseCheckAndInterpret(t, `
      let one = 1
      let none: Int? = nil
      let x: Int = none ?? one
    `)

	AssertValuesEqual(
		t,
		inter,
		interpreter.NewUnmeteredIntValueFromInt64(1),
		inter.Globals.Get("x").GetValue(),
	)
}

func TestInterpretNilCoalescingNilLiteralInt(t *testing.T) {

	t.Parallel()

	inter := parseCheckAndInterpret(t, `
      let one = 1
      let x: Int = nil ?? one
    `)

	AssertValuesEqual(
		t,
		inter,
		interpreter.NewUnmeteredIntValueFromInt64(1),
		inter.Globals.Get("x").GetValue(),
	)
}

func TestInterpretNilCoalescingShortCircuitLeftSuccess(t *testing.T) {

	t.Parallel()

	inter := parseCheckAndInterpret(t, `
      var x = false
      var y = false

      fun changeX(): Int? {
          x = true
          return 1
      }

      fun changeY(): Int {
          y = true
          return 2
      }

      let test = changeX() ?? changeY()
    `)

	AssertValuesEqual(
		t,
		inter,
		interpreter.NewUnmeteredIntValueFromInt64(1),
		inter.Globals.Get("test").GetValue(),
	)

	AssertValuesEqual(
		t,
		inter,
		interpreter.BoolValue(true),
		inter.Globals.Get("x").GetValue(),
	)

	AssertValuesEqual(
		t,
		inter,
		interpreter.BoolValue(false),
		inter.Globals.Get("y").GetValue(),
	)
}

func TestInterpretNilCoalescingShortCircuitLeftFailure(t *testing.T) {

	t.Parallel()

	inter := parseCheckAndInterpret(t, `
      var x = false
      var y = false

      fun changeX(): Int? {
          x = true
          return nil
      }

      fun changeY(): Int {
          y = true
          return 2
      }

      let test = changeX() ?? changeY()
    `)

	AssertValuesEqual(
		t,
		inter,
		interpreter.NewUnmeteredIntValueFromInt64(2),
		inter.Globals.Get("test").GetValue(),
	)

	AssertValuesEqual(
		t,
		inter,
		interpreter.BoolValue(true),
		inter.Globals.Get("x").GetValue(),
	)

	AssertValuesEqual(
		t,
		inter,
		interpreter.BoolValue(true),
		inter.Globals.Get("y").GetValue(),
	)
}

func TestInterpretNilCoalescingOptionalAnyStructNil(t *testing.T) {

	t.Parallel()

	inter := parseCheckAndInterpret(t, `
      let x: AnyStruct? = nil
      let y = x ?? true
    `)

	AssertValuesEqual(
		t,
		inter,
		interpreter.BoolValue(true),
		inter.Globals.Get("y").GetValue(),
	)
}

func TestInterpretNilCoalescingOptionalAnyStructSome(t *testing.T) {

	t.Parallel()

	inter := parseCheckAndInterpret(t, `
      let x: AnyStruct? = 2
      let y = x ?? true
    `)

	AssertValuesEqual(
		t,
		inter,
		interpreter.NewUnmeteredIntValueFromInt64(2),
		inter.Globals.Get("y").GetValue(),
	)
}

func TestInterpretNilCoalescingOptionalRightHandSide(t *testing.T) {

	t.Parallel()

	inter := parseCheckAndInterpret(t, `
      let x: Int? = 1
      let y: Int? = 2
      let z = x ?? y
    `)

	AssertValuesEqual(
		t,
		inter,
		interpreter.NewUnmeteredSomeValueNonCopying(
			interpreter.NewUnmeteredIntValueFromInt64(1),
		),
		inter.Globals.Get("z").GetValue(),
	)
}

func TestInterpretNilCoalescingBothOptional(t *testing.T) {

	t.Parallel()

	inter := parseCheckAndInterpret(t, `
     let x: Int?? = 1
     let y: Int? = 2
     let z = x ?? y
   `)

	AssertValuesEqual(
		t,
		inter,
		interpreter.NewUnmeteredSomeValueNonCopying(
			interpreter.NewUnmeteredIntValueFromInt64(1),
		),
		inter.Globals.Get("z").GetValue(),
	)
}

func TestInterpretNilCoalescingBothOptionalLeftNil(t *testing.T) {

	t.Parallel()

	inter := parseCheckAndInterpret(t, `
     let x: Int?? = nil
     let y: Int? = 2
     let z = x ?? y
   `)

	AssertValuesEqual(
		t,
		inter,
		interpreter.NewUnmeteredSomeValueNonCopying(
			interpreter.NewUnmeteredIntValueFromInt64(2),
		),
		inter.Globals.Get("z").GetValue(),
	)
}

func TestInterpretNilsComparison(t *testing.T) {

	t.Parallel()

	inter := parseCheckAndInterpret(t, `
      let x = nil == nil
   `)

	AssertValuesEqual(
		t,
		inter,
		interpreter.BoolValue(true),
		inter.Globals.Get("x").GetValue(),
	)
}

func TestInterpretNonOptionalNilComparison(t *testing.T) {

	t.Parallel()

	inter := parseCheckAndInterpret(t, `
      let x: Int = 1
      let y = x == nil
      let z = nil == x
   `)

	AssertValuesEqual(
		t,
		inter,
		interpreter.BoolValue(false),
		inter.Globals.Get("y").GetValue(),
	)

	AssertValuesEqual(
		t,
		inter,
		interpreter.BoolValue(false),
		inter.Globals.Get("z").GetValue(),
	)
}

func TestInterpretOptionalNilComparison(t *testing.T) {

	t.Parallel()

	inter := parseCheckAndInterpret(t, `
     let x: Int? = 1
     let y = x == nil
   `)

	AssertValuesEqual(
		t,
		inter,
		interpreter.BoolValue(false),
		inter.Globals.Get("y").GetValue(),
	)
}

func TestInterpretNestedOptionalNilComparison(t *testing.T) {

	t.Parallel()

	inter := parseCheckAndInterpret(t, `
      let x: Int?? = 1
      let y = x == nil
    `)

	AssertValuesEqual(
		t,
		inter,
		interpreter.BoolValue(false),
		inter.Globals.Get("y").GetValue(),
	)
}

func TestInterpretOptionalNilComparisonSwapped(t *testing.T) {

	t.Parallel()

	inter := parseCheckAndInterpret(t, `
      let x: Int? = 1
      let y = nil == x
    `)

	AssertValuesEqual(
		t,
		inter,
		interpreter.BoolValue(false),
		inter.Globals.Get("y").GetValue(),
	)
}

func TestInterpretNestedOptionalNilComparisonSwapped(t *testing.T) {

	t.Parallel()

	inter := parseCheckAndInterpret(t, `
      let x: Int?? = 1
      let y = nil == x
    `)

	AssertValuesEqual(
		t,
		inter,
		interpreter.BoolValue(false),
		inter.Globals.Get("y").GetValue(),
	)
}

func TestInterpretNestedOptionalComparisonNils(t *testing.T) {

	t.Parallel()

	inter := parseCheckAndInterpret(t, `
      let x: Int? = nil
      let y: Int?? = nil
      let z = x == y
    `)

	AssertValuesEqual(
		t,
		inter,
		interpreter.BoolValue(true),
		inter.Globals.Get("z").GetValue(),
	)
}

func TestInterpretNestedOptionalComparisonValues(t *testing.T) {

	t.Parallel()

	inter := parseCheckAndInterpret(t, `
      let x: Int? = 2
      let y: Int?? = 2
      let z = x == y
    `)

	AssertValuesEqual(
		t,
		inter,
		interpreter.BoolValue(true),
		inter.Globals.Get("z").GetValue(),
	)
}

func TestInterpretNestedOptionalComparisonMixed(t *testing.T) {

	t.Parallel()

	inter := parseCheckAndInterpret(t, `
      let x: Int? = 2
      let y: Int?? = nil
      let z = x == y
    `)

	AssertValuesEqual(
		t,
		inter,
		interpreter.BoolValue(false),
		inter.Globals.Get("z").GetValue(),
	)
}

func TestInterpretOptionalSomeValueComparison(t *testing.T) {

	t.Parallel()

	inter := parseCheckAndInterpret(t, `
     let x: Int? = 1
     let y = x == 1
   `)

	AssertValuesEqual(
		t,
		inter,
		interpreter.BoolValue(true),
		inter.Globals.Get("y").GetValue(),
	)
}

func TestInterpretOptionalNilValueComparison(t *testing.T) {

	t.Parallel()

	inter := parseCheckAndInterpret(t, `
     let x: Int? = nil
     let y = x == 1
   `)

	AssertValuesEqual(
		t,
		inter,
		interpreter.BoolValue(false),
		inter.Globals.Get("y").GetValue(),
	)
}

func TestInterpretOptionalMap(t *testing.T) {

	t.Parallel()

	t.Run("some", func(t *testing.T) {

		inter := parseCheckAndInterpret(t, `
          let one: Int? = 42
          let result = one.map(fun (v: Int): String {
              return v.toString()
          })
        `)

		AssertValuesEqual(
			t,
			inter,
			interpreter.NewUnmeteredSomeValueNonCopying(
				interpreter.NewUnmeteredStringValue("42"),
			),
			inter.Globals.Get("result").GetValue(),
		)
	})

	t.Run("nil", func(t *testing.T) {

		inter := parseCheckAndInterpret(t, `
          let none: Int? = nil
          let result = none.map(fun (v: Int): String {
              return v.toString()
          })
        `)

		AssertValuesEqual(
			t,
			inter,
			interpreter.Nil,
			inter.Globals.Get("result").GetValue(),
		)
	})
}

func TestInterpretCompositeNilEquality(t *testing.T) {

	t.Parallel()

	test := func(compositeKind common.CompositeKind) {

		t.Run(compositeKind.Name(), func(t *testing.T) {

			t.Parallel()

			var setupCode, identifier string
			if compositeKind == common.CompositeKindContract {
				identifier = "X"
			} else {
				setupCode = fmt.Sprintf(
					`pub let x: %[1]sX? %[2]s %[3]s X%[4]s`,
					compositeKind.Annotation(),
					compositeKind.TransferOperator(),
					compositeKind.ConstructionKeyword(),
					constructorArguments(compositeKind, ""),
				)
				identifier = "x"
			}

			body := "{}"
			if compositeKind == common.CompositeKindEnum {
				body = "{ case a }"
			}

			conformances := ""
			if compositeKind == common.CompositeKindEnum {
				conformances = ": Int"
			}

			inter, err := parseCheckAndInterpretWithOptions(t,
				fmt.Sprintf(
					`
                      pub %[1]s X%[2]s %[3]s

                      %[4]s

                      pub let y = %[5]s == nil
                      pub let z = nil == %[5]s
                    `,
					compositeKind.Keyword(),
					conformances,
					body,
					setupCode,
					identifier,
				),
				ParseCheckAndInterpretOptions{
					Config: &interpreter.Config{
						ContractValueHandler: makeContractValueHandler(nil, nil, nil),
					},
				},
			)
			require.NoError(t, err)

			AssertValuesEqual(
				t,
				inter,
				interpreter.BoolValue(false),
				inter.Globals.Get("y").GetValue(),
			)

			AssertValuesEqual(
				t,
				inter,
				interpreter.BoolValue(false),
				inter.Globals.Get("z").GetValue(),
			)
		})
	}

	for _, compositeKind := range common.AllCompositeKinds {

		if compositeKind == common.CompositeKindEvent {
			continue
		}

		test(compositeKind)
	}
}

func TestInterpretInterfaceConformanceNoRequirements(t *testing.T) {

	t.Parallel()

	for _, compositeKind := range common.AllCompositeKinds {

		if compositeKind == common.CompositeKindContract {
			continue
		}

		if !compositeKind.SupportsInterfaces() {
			continue
		}

		interfaceType := AsInterfaceType("Test", compositeKind)

		t.Run(compositeKind.Keyword(), func(t *testing.T) {

			inter := parseCheckAndInterpret(t,
				fmt.Sprintf(
					`
                      pub %[1]s interface Test {}

                      pub %[1]s TestImpl: Test {}

                      pub let test: %[2]s%[3]s %[4]s %[5]s TestImpl%[6]s
                    `,
					compositeKind.Keyword(),
					compositeKind.Annotation(),
					interfaceType,
					compositeKind.TransferOperator(),
					compositeKind.ConstructionKeyword(),
					constructorArguments(compositeKind, ""),
				),
			)

			assert.IsType(t,
				&interpreter.CompositeValue{},
				inter.Globals.Get("test").GetValue(),
			)
		})
	}
}

func TestInterpretInterfaceFieldUse(t *testing.T) {

	t.Parallel()

	for _, compositeKind := range common.CompositeKindsWithFieldsAndFunctions {

		if !compositeKind.SupportsInterfaces() {
			continue
		}

		var setupCode, identifier string
		if compositeKind == common.CompositeKindContract {
			identifier = "TestImpl"
		} else {
			interfaceType := AsInterfaceType("Test", compositeKind)

			setupCode = fmt.Sprintf(
				`pub let test: %[1]s%[2]s %[3]s %[4]s TestImpl%[5]s`,
				compositeKind.Annotation(),
				interfaceType,
				compositeKind.TransferOperator(),
				compositeKind.ConstructionKeyword(),
				constructorArguments(compositeKind, "x: 1"),
			)
			identifier = "test"
		}

		t.Run(compositeKind.Keyword(), func(t *testing.T) {

			inter, err := parseCheckAndInterpretWithOptions(t,
				fmt.Sprintf(
					`
                      pub %[1]s interface Test {
                          pub x: Int
                      }

                      pub %[1]s TestImpl: Test {
                          pub var x: Int

                          init(x: Int) {
                              self.x = x
                          }
                      }

                      %[2]s

                      pub let x = %[3]s.x
                    `,
					compositeKind.Keyword(),
					setupCode,
					identifier,
				),
				ParseCheckAndInterpretOptions{
					Config: &interpreter.Config{
						ContractValueHandler: makeContractValueHandler(
							[]interpreter.Value{
								interpreter.NewUnmeteredIntValueFromInt64(1),
							},
							[]sema.Type{
								sema.IntType,
							},
							[]sema.Type{
								sema.IntType,
							},
						),
					},
				},
			)
			require.NoError(t, err)

			AssertValuesEqual(
				t,
				inter,
				interpreter.NewUnmeteredIntValueFromInt64(1),
				inter.Globals.Get("x").GetValue(),
			)
		})
	}
}

func TestInterpretInterfaceFunctionUse(t *testing.T) {

	t.Parallel()

	for _, compositeKind := range common.CompositeKindsWithFieldsAndFunctions {

		if !compositeKind.SupportsInterfaces() {
			continue
		}

		var setupCode, identifier string
		if compositeKind == common.CompositeKindContract {
			identifier = "TestImpl"
		} else {
			interfaceType := AsInterfaceType("Test", compositeKind)

			setupCode = fmt.Sprintf(
				`pub let test: %[1]s %[2]s %[3]s %[4]s TestImpl%[5]s`,
				compositeKind.Annotation(),
				interfaceType,
				compositeKind.TransferOperator(),
				compositeKind.ConstructionKeyword(),
				constructorArguments(compositeKind, ""),
			)
			identifier = "test"
		}

		t.Run(compositeKind.Keyword(), func(t *testing.T) {

			inter, err := parseCheckAndInterpretWithOptions(t,
				fmt.Sprintf(
					`
                      pub %[1]s interface Test {
                          pub fun test(): Int
                      }

                      pub %[1]s TestImpl: Test {
                          pub fun test(): Int {
                              return 2
                          }
                      }

                      %[2]s

                      pub let val = %[3]s.test()
                    `,
					compositeKind.Keyword(),
					setupCode,
					identifier,
				),
				ParseCheckAndInterpretOptions{
					Config: &interpreter.Config{
						ContractValueHandler: makeContractValueHandler(nil, nil, nil),
					},
				},
			)
			require.NoError(t, err)

			AssertValuesEqual(
				t,
				inter,
				interpreter.NewUnmeteredIntValueFromInt64(2),
				inter.Globals.Get("val").GetValue(),
			)
		})
	}
}

func TestInterpretImport(t *testing.T) {

	t.Parallel()

	importedChecker, err := checker.ParseAndCheckWithOptions(t,
		`
          pub fun answer(): Int {
              return 42
          }
        `,
		checker.ParseAndCheckOptions{
			Location: ImportedLocation,
		},
	)
	require.NoError(t, err)

	importingChecker, err := checker.ParseAndCheckWithOptions(t,
		`
          import answer from "imported"

          pub fun test(): Int {
              return answer()
          }
        `,
		checker.ParseAndCheckOptions{
			Config: &sema.Config{
				ImportHandler: func(_ *sema.Checker, importedLocation common.Location, _ ast.Range) (sema.Import, error) {
					assert.Equal(t,
						ImportedLocation,
						importedLocation,
					)

					return sema.ElaborationImport{
						Elaboration: importedChecker.Elaboration,
					}, nil
				},
			},
		},
	)
	require.NoError(t, err)

	storage := newUnmeteredInMemoryStorage()

	inter, err := interpreter.NewInterpreter(
		interpreter.ProgramFromChecker(importingChecker),
		importingChecker.Location,
		&interpreter.Config{
			Storage: storage,
			ImportLocationHandler: func(inter *interpreter.Interpreter, location common.Location) interpreter.Import {
				assert.Equal(t,
					ImportedLocation,
					location,
				)

				program := interpreter.ProgramFromChecker(importedChecker)
				subInterpreter, err := inter.NewSubInterpreter(program, location)
				if err != nil {
					panic(err)
				}

				return interpreter.InterpreterImport{
					Interpreter: subInterpreter,
				}
			},
		},
	)
	require.NoError(t, err)

	err = inter.Interpret()
	require.NoError(t, err)

	value, err := inter.Invoke("test")
	require.NoError(t, err)

	AssertValuesEqual(
		t,
		inter,
		interpreter.NewUnmeteredIntValueFromInt64(42),
		value,
	)
}

func TestInterpretImportError(t *testing.T) {

	t.Parallel()

	const importedLocation1 = common.StringLocation("imported1")
	const importedLocation2 = common.StringLocation("imported2")

	var importedChecker1, importedChecker2 *sema.Checker

	baseValueActivation := sema.NewVariableActivation(sema.BaseValueActivation)
	baseValueActivation.DeclareValue(stdlib.PanicFunction)

	parseAndCheck := func(code string, location common.Location) *sema.Checker {
		checker, err := checker.ParseAndCheckWithOptions(t,
			code,
			checker.ParseAndCheckOptions{
				Location: location,
				Config: &sema.Config{
					BaseValueActivation: baseValueActivation,
					ImportHandler: func(_ *sema.Checker, importedLocation common.Location, _ ast.Range) (sema.Import, error) {
						switch importedLocation {
						case importedLocation1:
							return sema.ElaborationImport{
								Elaboration: importedChecker1.Elaboration,
							}, nil
						case importedLocation2:
							return sema.ElaborationImport{
								Elaboration: importedChecker2.Elaboration,
							}, nil
						default:
							assert.FailNow(t, "invalid location")
							return nil, nil
						}
					},
				},
			},
		)
		require.NoError(t, err)
		return checker
	}

	const importedCode1 = `
      pub fun realAnswer(): Int {
          return panic("?!")
      }
    `

	importedChecker1 = parseAndCheck(importedCode1, importedLocation1)

	const importedCode2 = `
       import realAnswer from "imported1"

      pub fun answer(): Int {
          return realAnswer()
      }
    `

	importedChecker2 = parseAndCheck(importedCode2, importedLocation2)

	const code = `
      import answer from "imported2"

      pub fun test(): Int {
          return answer()
      }
    `

	mainChecker := parseAndCheck(code, TestLocation)

	baseActivation := activations.NewActivation[*interpreter.Variable](nil, interpreter.BaseActivation)
	interpreter.Declare(baseActivation, stdlib.PanicFunction)

	storage := newUnmeteredInMemoryStorage()

	inter, err := interpreter.NewInterpreter(
		interpreter.ProgramFromChecker(mainChecker),
		mainChecker.Location,
		&interpreter.Config{
			Storage:        storage,
			BaseActivation: baseActivation,
			ImportLocationHandler: func(inter *interpreter.Interpreter, location common.Location) interpreter.Import {
				var importedChecker *sema.Checker
				switch location {
				case importedLocation1:
					importedChecker = importedChecker1
				case importedLocation2:
					importedChecker = importedChecker2
				default:
					assert.FailNow(t, "invalid location")
				}

				program := interpreter.ProgramFromChecker(importedChecker)
				subInterpreter, err := inter.NewSubInterpreter(program, location)
				if err != nil {
					panic(err)
				}

				return interpreter.InterpreterImport{
					Interpreter: subInterpreter,
				}
			},
		},
	)
	require.NoError(t, err)

	err = inter.Interpret()
	require.NoError(t, err)

	_, err = inter.Invoke("test")

	var sb strings.Builder
	printErr := pretty.NewErrorPrettyPrinter(&sb, false).
		PrettyPrintError(
			err,
			mainChecker.Location,
			map[common.Location][]byte{
				TestLocation:      []byte(code),
				importedLocation1: []byte(importedCode1),
				importedLocation2: []byte(importedCode2),
			},
		)
	require.NoError(t, printErr)
	assert.Equal(t,
		" --> test:5:17\n"+
			"  |\n"+
			"5 |           return answer()\n"+
			"  |                  ^^^^^^^^\n"+
			"\n"+
			" --> imported2:5:17\n"+
			"  |\n"+
			"5 |           return realAnswer()\n"+
			"  |                  ^^^^^^^^^^^^\n"+
			"\n"+
			"error: panic: ?!\n"+
			" --> imported1:3:17\n"+
			"  |\n"+
			"3 |           return panic(\"?!\")\n"+
			"  |                  ^^^^^^^^^^^\n",
		sb.String(),
	)
	RequireError(t, err)

	var panicErr stdlib.PanicError
	require.ErrorAs(t, err, &panicErr)

	assert.Equal(t,
		"?!",
		panicErr.Message,
	)
}

func TestInterpretDictionary(t *testing.T) {

	t.Parallel()

	inter := parseCheckAndInterpret(t, `
      let x = {"a": 1, "b": 2}
    `)

	expectedDict := interpreter.NewDictionaryValue(
		inter,
		interpreter.EmptyLocationRange,
		interpreter.DictionaryStaticType{
			KeyType:   interpreter.PrimitiveStaticTypeString,
			ValueType: interpreter.PrimitiveStaticTypeInt,
		},
		interpreter.NewUnmeteredStringValue("a"), interpreter.NewUnmeteredIntValueFromInt64(1),
		interpreter.NewUnmeteredStringValue("b"), interpreter.NewUnmeteredIntValueFromInt64(2),
	)

	actualDict := inter.Globals.Get("x").GetValue()

	AssertValuesEqual(
		t,
		inter,
		expectedDict,
		actualDict,
	)
}

func TestInterpretDictionaryInsertionOrder(t *testing.T) {

	t.Parallel()

	inter := parseCheckAndInterpret(t, `
      let x = {"c": 3, "a": 1, "b": 2}
    `)

	expectedDict := interpreter.NewDictionaryValue(
		inter,
		interpreter.EmptyLocationRange,
		interpreter.DictionaryStaticType{
			KeyType:   interpreter.PrimitiveStaticTypeString,
			ValueType: interpreter.PrimitiveStaticTypeInt,
		},
		interpreter.NewUnmeteredStringValue("c"), interpreter.NewUnmeteredIntValueFromInt64(3),
		interpreter.NewUnmeteredStringValue("a"), interpreter.NewUnmeteredIntValueFromInt64(1),
		interpreter.NewUnmeteredStringValue("b"), interpreter.NewUnmeteredIntValueFromInt64(2),
	)

	actualDict := inter.Globals.Get("x").GetValue()

	AssertValuesEqual(
		t,
		inter,
		expectedDict,
		actualDict,
	)
}

func TestInterpretDictionaryIndexingString(t *testing.T) {

	t.Parallel()

	inter := parseCheckAndInterpret(t, `
      let x = {"abc": 1, "def": 2}
      let a = x["abc"]
      let b = x["def"]
      let c = x["ghi"]
    `)

	AssertValuesEqual(
		t,
		inter,
		interpreter.NewUnmeteredSomeValueNonCopying(
			interpreter.NewUnmeteredIntValueFromInt64(1),
		),
		inter.Globals.Get("a").GetValue(),
	)

	AssertValuesEqual(
		t,
		inter,
		interpreter.NewUnmeteredSomeValueNonCopying(
			interpreter.NewUnmeteredIntValueFromInt64(2),
		),
		inter.Globals.Get("b").GetValue(),
	)

	AssertValuesEqual(
		t,
		inter,
		interpreter.Nil,
		inter.Globals.Get("c").GetValue(),
	)
}

func TestInterpretDictionaryIndexingBool(t *testing.T) {

	t.Parallel()

	inter := parseCheckAndInterpret(t, `
      let x = {true: 1, false: 2}
      let a = x[true]
      let b = x[false]
    `)

	AssertValuesEqual(
		t,
		inter,
		interpreter.NewUnmeteredSomeValueNonCopying(
			interpreter.NewUnmeteredIntValueFromInt64(1),
		),
		inter.Globals.Get("a").GetValue(),
	)

	AssertValuesEqual(
		t,
		inter,
		interpreter.NewUnmeteredSomeValueNonCopying(
			interpreter.NewUnmeteredIntValueFromInt64(2),
		),
		inter.Globals.Get("b").GetValue(),
	)
}

func TestInterpretDictionaryIndexingInt(t *testing.T) {

	t.Parallel()

	inter := parseCheckAndInterpret(t, `
      let x = {23: "a", 42: "b"}
      let a = x[23]
      let b = x[42]
      let c = x[100]
    `)

	AssertValuesEqual(
		t,
		inter,
		interpreter.NewUnmeteredSomeValueNonCopying(
			interpreter.NewUnmeteredStringValue("a"),
		),
		inter.Globals.Get("a").GetValue(),
	)

	AssertValuesEqual(
		t,
		inter,
		interpreter.NewUnmeteredSomeValueNonCopying(
			interpreter.NewUnmeteredStringValue("b"),
		),
		inter.Globals.Get("b").GetValue(),
	)

	AssertValuesEqual(
		t,
		inter,
		interpreter.Nil,
		inter.Globals.Get("c").GetValue(),
	)
}

func TestInterpretDictionaryIndexingType(t *testing.T) {

	t.Parallel()

	inter := parseCheckAndInterpret(t, `
      struct TestStruct {}
      resource TestResource {}

      let x: {Type: String} = {
        Type<Int16>(): "a", 
        Type<String>(): "b", 
        Type<AnyStruct>(): "c",
        Type<@TestResource>(): "f"
      }

      let a = x[Type<Int16>()]
      let b = x[Type<String>()]
      let c = x[Type<AnyStruct>()]
      let d = x[Type<Int>()]
      let e = x[Type<TestStruct>()]
      let f = x[Type<@TestResource>()]
    `)

	assert.Equal(t,
		interpreter.NewUnmeteredSomeValueNonCopying(
			interpreter.NewUnmeteredStringValue("a"),
		),
		inter.Globals.Get("a").GetValue(),
	)

	assert.Equal(t,
		interpreter.NewUnmeteredSomeValueNonCopying(
			interpreter.NewUnmeteredStringValue("b"),
		),
		inter.Globals.Get("b").GetValue(),
	)

	assert.Equal(t,
		interpreter.NewUnmeteredSomeValueNonCopying(
			interpreter.NewUnmeteredStringValue("c"),
		),
		inter.Globals.Get("c").GetValue(),
	)

	assert.Equal(t,
		interpreter.Nil,
		inter.Globals.Get("d").GetValue(),
	)

	// types need to match exactly, subtypes won't cut it
	assert.Equal(t,
		interpreter.Nil,
		inter.Globals.Get("e").GetValue(),
	)

	assert.Equal(t,
		interpreter.NewUnmeteredSomeValueNonCopying(
			interpreter.NewUnmeteredStringValue("f"),
		),
		inter.Globals.Get("f").GetValue(),
	)
}

func TestInterpretDictionaryIndexingAssignmentExisting(t *testing.T) {

	t.Parallel()

	inter := parseCheckAndInterpret(t, `
      let x = {"abc": 42}
      fun test() {
          x["abc"] = 23
      }
    `)

	value, err := inter.Invoke("test")
	require.NoError(t, err)

	AssertValuesEqual(
		t,
		inter,
		interpreter.Void,
		value,
	)

	actualValue := inter.Globals.Get("x").GetValue()
	actualDict := actualValue.(*interpreter.DictionaryValue)

	newValue := actualDict.GetKey(
		inter,
		interpreter.EmptyLocationRange,
		interpreter.NewUnmeteredStringValue("abc"),
	)

	AssertValuesEqual(
		t,
		inter,
		interpreter.NewUnmeteredSomeValueNonCopying(interpreter.NewUnmeteredIntValueFromInt64(23)),
		newValue,
	)

	AssertValueSlicesEqual(
		t,
		inter,
		[]interpreter.Value{
			interpreter.NewUnmeteredStringValue("abc"),
			interpreter.NewUnmeteredIntValueFromInt64(23),
		},
		dictionaryKeyValues(inter, actualDict),
	)
}

func TestInterpretDictionaryIndexingAssignmentNew(t *testing.T) {

	t.Parallel()

	inter := parseCheckAndInterpret(t, `
      let x = {"def": 42}
      fun test() {
          x["abc"] = 23
      }
    `)

	value, err := inter.Invoke("test")
	require.NoError(t, err)

	AssertValuesEqual(
		t,
		inter,
		interpreter.Void,
		value,
	)

	expectedDict := interpreter.NewDictionaryValue(
		inter,
		interpreter.EmptyLocationRange,
		interpreter.DictionaryStaticType{
			KeyType:   interpreter.PrimitiveStaticTypeString,
			ValueType: interpreter.PrimitiveStaticTypeInt,
		},
		interpreter.NewUnmeteredStringValue("def"), interpreter.NewUnmeteredIntValueFromInt64(42),
		interpreter.NewUnmeteredStringValue("abc"), interpreter.NewUnmeteredIntValueFromInt64(23),
	)

	actualDict := inter.Globals.Get("x").GetValue().(*interpreter.DictionaryValue)

	AssertValuesEqual(
		t,
		inter,
		expectedDict,
		actualDict,
	)

	newValue := actualDict.GetKey(
		inter,
		interpreter.EmptyLocationRange,
		interpreter.NewUnmeteredStringValue("abc"),
	)

	AssertValuesEqual(
		t,
		inter,
		interpreter.NewUnmeteredSomeValueNonCopying(interpreter.NewUnmeteredIntValueFromInt64(23)),
		newValue,
	)

	AssertValueSlicesEqual(
		t,
		inter,
		[]interpreter.Value{
			interpreter.NewUnmeteredStringValue("abc"),
			interpreter.NewUnmeteredIntValueFromInt64(23),
			interpreter.NewUnmeteredStringValue("def"),
			interpreter.NewUnmeteredIntValueFromInt64(42),
		},
		dictionaryKeyValues(inter, actualDict),
	)
}

func TestInterpretDictionaryIndexingAssignmentNil(t *testing.T) {

	t.Parallel()

	inter := parseCheckAndInterpret(t, `
      let x = {"def": 42, "abc": 23}
      fun test() {
          x["def"] = nil
      }
    `)

	value, err := inter.Invoke("test")
	require.NoError(t, err)

	AssertValuesEqual(
		t,
		inter,
		interpreter.Void,
		value,
	)

	expectedDict := interpreter.NewDictionaryValue(
		inter,
		interpreter.EmptyLocationRange,
		interpreter.DictionaryStaticType{
			KeyType:   interpreter.PrimitiveStaticTypeString,
			ValueType: interpreter.PrimitiveStaticTypeInt,
		},
		interpreter.NewUnmeteredStringValue("abc"), interpreter.NewUnmeteredIntValueFromInt64(23),
	)

	actualDict := inter.Globals.Get("x").GetValue().(*interpreter.DictionaryValue)

	RequireValuesEqual(
		t,
		inter,
		expectedDict,
		actualDict,
	)

	newValue := actualDict.GetKey(
		inter,
		interpreter.EmptyLocationRange,
		interpreter.NewUnmeteredStringValue("def"),
	)

	AssertValuesEqual(
		t,
		inter,
		interpreter.Nil,
		newValue,
	)

	AssertValueSlicesEqual(
		t,
		inter,

		[]interpreter.Value{
			interpreter.NewUnmeteredStringValue("abc"),
			interpreter.NewUnmeteredIntValueFromInt64(23),
		},
		dictionaryKeyValues(inter, actualDict),
	)
}

func TestInterpretOptionalAnyStruct(t *testing.T) {

	t.Parallel()

	inter := parseCheckAndInterpret(t, `
      let x: AnyStruct? = 42
    `)

	AssertValuesEqual(
		t,
		inter,
		interpreter.NewUnmeteredSomeValueNonCopying(
			interpreter.NewUnmeteredIntValueFromInt64(42),
		),
		inter.Globals.Get("x").GetValue(),
	)
}

func TestInterpretOptionalAnyStructFailableCasting(t *testing.T) {

	t.Parallel()

	inter := parseCheckAndInterpret(t, `
      let x: AnyStruct? = 42
      let y = (x ?? 23) as? Int
    `)

	AssertValuesEqual(
		t,
		inter,
		interpreter.NewUnmeteredSomeValueNonCopying(
			interpreter.NewUnmeteredIntValueFromInt64(42),
		),
		inter.Globals.Get("x").GetValue(),
	)

	AssertValuesEqual(
		t,
		inter,
		interpreter.NewUnmeteredSomeValueNonCopying(
			interpreter.NewUnmeteredIntValueFromInt64(42),
		),
		inter.Globals.Get("y").GetValue(),
	)
}

func TestInterpretOptionalAnyStructFailableCastingInt(t *testing.T) {

	t.Parallel()

	inter := parseCheckAndInterpret(t, `
      let x: AnyStruct? = 23
      let y = x ?? 42
      let z = y as? Int
    `)

	AssertValuesEqual(
		t,
		inter,
		interpreter.NewUnmeteredSomeValueNonCopying(
			interpreter.NewUnmeteredIntValueFromInt64(23),
		),
		inter.Globals.Get("x").GetValue(),
	)

	AssertValuesEqual(
		t,
		inter,
		interpreter.NewUnmeteredIntValueFromInt64(23),
		inter.Globals.Get("y").GetValue(),
	)

	AssertValuesEqual(
		t,
		inter,
		interpreter.NewUnmeteredSomeValueNonCopying(
			interpreter.NewUnmeteredIntValueFromInt64(23),
		),
		inter.Globals.Get("z").GetValue(),
	)
}

func TestInterpretOptionalAnyStructFailableCastingNil(t *testing.T) {

	t.Parallel()

	inter := parseCheckAndInterpret(t, `
      let x: AnyStruct? = nil
      let y = x ?? 42
      let z = y as? Int
    `)

	AssertValuesEqual(
		t,
		inter,
		interpreter.Nil,
		inter.Globals.Get("x").GetValue(),
	)

	AssertValuesEqual(
		t,
		inter,
		interpreter.NewUnmeteredIntValueFromInt64(42),
		inter.Globals.Get("y").GetValue(),
	)

	AssertValuesEqual(
		t,
		inter,
		interpreter.NewUnmeteredSomeValueNonCopying(
			interpreter.NewUnmeteredIntValueFromInt64(42),
		),
		inter.Globals.Get("z").GetValue(),
	)
}

func TestInterpretReferenceFailableDowncasting(t *testing.T) {

	t.Parallel()

	t.Run("ephemeral", func(t *testing.T) {

		t.Parallel()

		inter := parseCheckAndInterpret(t, `
          resource interface RI {}

          resource R: RI {}

          fun testInvalidUnauthorized(): Bool {
              let r  <- create R()
              let ref: AnyStruct = &r as &R{RI}
              let ref2 = ref as? &R
              let isNil = ref2 == nil
              destroy r
              return isNil
          }

          fun testValidAuthorized(): Bool {
              let r  <- create R()
              let ref: AnyStruct = &r as auth &R{RI}
              let ref2 = ref as? &R
              let isNil = ref2 == nil
              destroy r
              return isNil
          }

          fun testValidRestricted(): Bool {
              let r  <- create R()
              let ref: AnyStruct = &r as &R{RI}
              let ref2 = ref as? &R{RI}
              let isNil = ref2 == nil
              destroy r
              return isNil
          }
        `)

		result, err := inter.Invoke("testInvalidUnauthorized")
		require.NoError(t, err)

		AssertValuesEqual(
			t,
			inter,
			interpreter.TrueValue,
			result,
		)

		result, err = inter.Invoke("testValidAuthorized")
		require.NoError(t, err)

		assert.IsType(t,
			interpreter.BoolValue(false),
			result,
		)

		result, err = inter.Invoke("testValidRestricted")
		require.NoError(t, err)

		assert.IsType(t,
			interpreter.BoolValue(false),
			result,
		)
	})

	t.Run("storage", func(t *testing.T) {

		t.Parallel()

		var inter *interpreter.Interpreter

		getType := func(name string) sema.Type {
			variable, ok := inter.Program.Elaboration.GlobalTypes.Get(name)
			require.True(t, ok, "missing global type %s", name)
			return variable.Type
		}

		// Inject a function that returns a storage reference value,
		// which is borrowed as:
		// - `&R{RI}` (unauthorized, if argument for parameter `authorized` == false)
		// - `auth &R{RI}` (authorized, if argument for parameter `authorized` == true)

		storageAddress := common.MustBytesToAddress([]byte{0x42})
		storagePath := interpreter.PathValue{
			Domain:     common.PathDomainStorage,
			Identifier: "test",
		}

		getStorageReferenceFunctionType := &sema.FunctionType{
			Parameters: []*sema.Parameter{
				{
					Label:      "authorized",
					Identifier: "authorized",
					TypeAnnotation: sema.NewTypeAnnotation(
						sema.BoolType,
					),
				},
			},
			ReturnTypeAnnotation: sema.NewTypeAnnotation(
				sema.AnyStructType,
			),
		}

		valueDeclaration := stdlib.NewStandardLibraryFunction(
			"getStorageReference",
			getStorageReferenceFunctionType,
			"",
			func(invocation interpreter.Invocation) interpreter.Value {
				authorized := bool(invocation.Arguments[0].(interpreter.BoolValue))

				riType := getType("RI").(*sema.InterfaceType)
				rType := getType("R")

				return &interpreter.StorageReferenceValue{
					Authorized:           authorized,
					TargetStorageAddress: storageAddress,
					TargetPath:           storagePath,
					BorrowedType: &sema.RestrictedType{
						Type: rType,
						Restrictions: []*sema.InterfaceType{
							riType,
						},
					},
				}
			},
		)

		baseValueActivation := sema.NewVariableActivation(sema.BaseValueActivation)
		baseValueActivation.DeclareValue(valueDeclaration)

		baseActivation := activations.NewActivation[*interpreter.Variable](nil, interpreter.BaseActivation)
		interpreter.Declare(baseActivation, valueDeclaration)

		storage := newUnmeteredInMemoryStorage()

		var err error
		inter, err = parseCheckAndInterpretWithOptions(t,
			`
              resource interface RI {}

              resource R: RI {}

              fun createR(): @R {
                  return <- create R()
              }

              fun testInvalidUnauthorized(): &R? {
                  let ref: AnyStruct = getStorageReference(authorized: false)
                  return ref as? &R
              }

              fun testValidAuthorized(): &R? {
                  let ref: AnyStruct = getStorageReference(authorized: true)
                  return ref as? &R
              }

              fun testValidRestricted(): &R{RI}? {
                  let ref: AnyStruct = getStorageReference(authorized: false)
                  return ref as? &R{RI}
              }
            `,
			ParseCheckAndInterpretOptions{
				CheckerConfig: &sema.Config{
					BaseValueActivation: baseValueActivation,
				},
				Config: &interpreter.Config{
					Storage:        storage,
					BaseActivation: baseActivation,
				},
			},
		)
		require.NoError(t, err)

		r, err := inter.Invoke("createR")
		require.NoError(t, err)

		r = r.Transfer(
			inter,
			interpreter.EmptyLocationRange,
			atree.Address(storageAddress),
			true,
			nil,
		)

		storageMap := storage.GetStorageMap(storageAddress, storagePath.Domain.Identifier(), true)
		storageMap.WriteValue(inter, storagePath.Identifier, r)

		result, err := inter.Invoke("testInvalidUnauthorized")
		require.NoError(t, err)

		AssertValuesEqual(
			t,
			inter,
			interpreter.Nil,
			result,
		)

		result, err = inter.Invoke("testValidAuthorized")
		require.NoError(t, err)

		assert.IsType(t,
			&interpreter.SomeValue{},
			result,
		)

		result, err = inter.Invoke("testValidRestricted")
		require.NoError(t, err)

		assert.IsType(t,
			&interpreter.SomeValue{},
			result,
		)
	})
}

func TestInterpretArrayLength(t *testing.T) {

	t.Parallel()

	inter := parseCheckAndInterpret(t, `
      let y = [1, 2, 3].length
    `)

	AssertValuesEqual(
		t,
		inter,
		interpreter.NewUnmeteredIntValueFromInt64(3),
		inter.Globals.Get("y").GetValue(),
	)
}

func TestInterpretStringLength(t *testing.T) {

	t.Parallel()

	inter := parseCheckAndInterpret(t, `
      let x = "cafe\u{301}".length
      let y = x
    `)

	AssertValuesEqual(
		t,
		inter,
		interpreter.NewUnmeteredIntValueFromInt64(4),
		inter.Globals.Get("x").GetValue(),
	)
	AssertValuesEqual(
		t,
		inter,
		interpreter.NewUnmeteredIntValueFromInt64(4),
		inter.Globals.Get("y").GetValue(),
	)
}

func TestInterpretStructureFunctionBindingInside(t *testing.T) {

	t.Parallel()

	// TODO: replace AnyStruct return types with (X#(): X),
	//   and test case once bound function types are supported:
	//
	//   fun test(): X {
	//        let x = X()
	//        let bar = x.foo()
	//        return bar()
	//   }

	inter := parseCheckAndInterpret(t, `
        struct X {
            fun foo(): AnyStruct {
                return self.bar
            }

            fun bar(): X {
                return self
            }
        }

        fun test(): AnyStruct {
            let x = X()
            return x.foo()
        }
    `)

	functionValue, err := inter.Invoke("test")
	require.NoError(t, err)

	value, err := inter.InvokeFunctionValue(
		functionValue.(interpreter.FunctionValue),
		nil,
		nil,
		nil,
		nil,
	)
	require.NoError(t, err)

	assert.IsType(t,
		&interpreter.CompositeValue{},
		value,
	)
}

func TestInterpretStructureFunctionBindingOutside(t *testing.T) {

	t.Parallel()

	inter := parseCheckAndInterpret(t, `
        struct X {
            fun foo(): X {
                return self
            }
        }

        fun test(): X {
            let x = X()
            let bar = x.foo
            return bar()
        }
    `)

	value, err := inter.Invoke("test")
	require.NoError(t, err)

	assert.IsType(t,
		&interpreter.CompositeValue{},
		value,
	)
}

func TestInterpretArrayAppend(t *testing.T) {

	t.Parallel()

	inter := parseCheckAndInterpret(t, `
      let xs = [1, 2, 3]

      fun test() {
          xs.append(4)
      }
    `)

	_, err := inter.Invoke("test")
	require.NoError(t, err)

	actualArray := inter.Globals.Get("xs").GetValue()

	arrayValue := actualArray.(*interpreter.ArrayValue)
	AssertValueSlicesEqual(
		t,
		inter,

		[]interpreter.Value{
			interpreter.NewUnmeteredIntValueFromInt64(1),
			interpreter.NewUnmeteredIntValueFromInt64(2),
			interpreter.NewUnmeteredIntValueFromInt64(3),
			interpreter.NewUnmeteredIntValueFromInt64(4),
		},
		arrayElements(inter, arrayValue),
	)
}

func TestInterpretArrayAppendBound(t *testing.T) {

	t.Parallel()

	inter := parseCheckAndInterpret(t, `
      fun test(): [Int] {
          let x = [1, 2, 3]
          let y = x.append
          y(4)
          return x
      }
    `)

	value, err := inter.Invoke("test")
	require.NoError(t, err)

	arrayValue := value.(*interpreter.ArrayValue)
	AssertValueSlicesEqual(
		t,
		inter,

		[]interpreter.Value{
			interpreter.NewUnmeteredIntValueFromInt64(1),
			interpreter.NewUnmeteredIntValueFromInt64(2),
			interpreter.NewUnmeteredIntValueFromInt64(3),
			interpreter.NewUnmeteredIntValueFromInt64(4),
		},
		arrayElements(inter, arrayValue),
	)
}

func TestInterpretArrayAppendAll(t *testing.T) {

	t.Parallel()

	inter := parseCheckAndInterpret(t, `
      fun test(): [Int] {
          let a = [1, 2]
          a.appendAll([3, 4])
          return a
      }
    `)

	value, err := inter.Invoke("test")
	require.NoError(t, err)

	arrayValue := value.(*interpreter.ArrayValue)
	AssertValueSlicesEqual(
		t,
		inter,

		[]interpreter.Value{
			interpreter.NewUnmeteredIntValueFromInt64(1),
			interpreter.NewUnmeteredIntValueFromInt64(2),
			interpreter.NewUnmeteredIntValueFromInt64(3),
			interpreter.NewUnmeteredIntValueFromInt64(4),
		},
		arrayElements(inter, arrayValue),
	)
}

func TestInterpretArrayAppendAllBound(t *testing.T) {

	t.Parallel()

	inter := parseCheckAndInterpret(t, `
      fun test(): [Int] {
          let a = [1, 2]
          let b = a.appendAll
          b([3, 4])
          return a
      }
    `)

	value, err := inter.Invoke("test")
	require.NoError(t, err)

	arrayValue := value.(*interpreter.ArrayValue)
	AssertValueSlicesEqual(
		t,
		inter,

		[]interpreter.Value{
			interpreter.NewUnmeteredIntValueFromInt64(1),
			interpreter.NewUnmeteredIntValueFromInt64(2),
			interpreter.NewUnmeteredIntValueFromInt64(3),
			interpreter.NewUnmeteredIntValueFromInt64(4),
		},
		arrayElements(inter, arrayValue),
	)
}

func TestInterpretArrayConcat(t *testing.T) {

	t.Parallel()

	inter := parseCheckAndInterpret(t, `
      fun test(): [Int] {
          let a = [1, 2]
          return a.concat([3, 4])
      }
    `)

	value, err := inter.Invoke("test")
	require.NoError(t, err)

	arrayValue := value.(*interpreter.ArrayValue)
	AssertValueSlicesEqual(
		t,
		inter,

		[]interpreter.Value{
			interpreter.NewUnmeteredIntValueFromInt64(1),
			interpreter.NewUnmeteredIntValueFromInt64(2),
			interpreter.NewUnmeteredIntValueFromInt64(3),
			interpreter.NewUnmeteredIntValueFromInt64(4),
		},
		arrayElements(inter, arrayValue),
	)
}

func TestInterpretArrayConcatBound(t *testing.T) {

	t.Parallel()

	inter := parseCheckAndInterpret(t, `
      fun test(): [Int] {
          let a = [1, 2]
          let b = a.concat
          return b([3, 4])
      }
    `)

	value, err := inter.Invoke("test")
	require.NoError(t, err)

	arrayValue := value.(*interpreter.ArrayValue)
	AssertValueSlicesEqual(
		t,
		inter,

		[]interpreter.Value{
			interpreter.NewUnmeteredIntValueFromInt64(1),
			interpreter.NewUnmeteredIntValueFromInt64(2),
			interpreter.NewUnmeteredIntValueFromInt64(3),
			interpreter.NewUnmeteredIntValueFromInt64(4),
		},
		arrayElements(inter, arrayValue),
	)
}

func TestInterpretArrayConcatDoesNotModifyOriginalArray(t *testing.T) {

	t.Parallel()

	inter := parseCheckAndInterpret(t, `
      fun test(): [Int] {
          let a = [1, 2]
          a.concat([3, 4])
          return a
      }
    `)

	value, err := inter.Invoke("test")
	require.NoError(t, err)

	arrayValue := value.(*interpreter.ArrayValue)
	AssertValueSlicesEqual(
		t,
		inter,

		[]interpreter.Value{
			interpreter.NewUnmeteredIntValueFromInt64(1),
			interpreter.NewUnmeteredIntValueFromInt64(2),
		},
		arrayElements(inter, arrayValue),
	)
}

func TestInterpretArrayInsert(t *testing.T) {

	t.Parallel()

	type testCase struct {
		name           string
		index          int
		expectedValues []interpreter.Value
	}

	for _, testCase := range []testCase{
		{
			name:  "start",
			index: 0,
			expectedValues: []interpreter.Value{
				interpreter.NewUnmeteredIntValueFromInt64(100),
				interpreter.NewUnmeteredIntValueFromInt64(1),
				interpreter.NewUnmeteredIntValueFromInt64(2),
				interpreter.NewUnmeteredIntValueFromInt64(3),
			},
		},
		{
			name:  "middle",
			index: 1,
			expectedValues: []interpreter.Value{
				interpreter.NewUnmeteredIntValueFromInt64(1),
				interpreter.NewUnmeteredIntValueFromInt64(100),
				interpreter.NewUnmeteredIntValueFromInt64(2),
				interpreter.NewUnmeteredIntValueFromInt64(3),
			},
		},
		{
			name:  "end",
			index: 3,
			expectedValues: []interpreter.Value{
				interpreter.NewUnmeteredIntValueFromInt64(1),
				interpreter.NewUnmeteredIntValueFromInt64(2),
				interpreter.NewUnmeteredIntValueFromInt64(3),
				interpreter.NewUnmeteredIntValueFromInt64(100),
			},
		},
	} {

		t.Run(testCase.name, func(t *testing.T) {

			inter := parseCheckAndInterpret(t, `
              let x = [1, 2, 3]

              fun test(_ index: Int) {
                  x.insert(at: index, 100)
              }
            `)

			_, err := inter.Invoke("test", interpreter.NewUnmeteredIntValueFromInt64(int64(testCase.index)))
			require.NoError(t, err)

			actualArray := inter.Globals.Get("x").GetValue()

			require.IsType(t, &interpreter.ArrayValue{}, actualArray)

			AssertValueSlicesEqual(
				t,
				inter,

				testCase.expectedValues,
				arrayElements(inter, actualArray.(*interpreter.ArrayValue)),
			)
		})
	}
}

func TestInterpretInvalidArrayInsert(t *testing.T) {

	t.Parallel()

	for name, index := range map[string]int{
		"negative":          -1,
		"larger than count": 4,
	} {

		t.Run(name, func(t *testing.T) {

			inter := parseCheckAndInterpret(t, `
               let x = [1, 2, 3]

               fun test(_ index: Int) {
                   x.insert(at: index, 4)
               }
            `)

			indexValue := interpreter.NewUnmeteredIntValueFromInt64(int64(index))
			_, err := inter.Invoke("test", indexValue)
			RequireError(t, err)

			var indexErr interpreter.ArrayIndexOutOfBoundsError
			require.ErrorAs(t, err, &indexErr)

			assert.Equal(t, index, indexErr.Index)
			assert.Equal(t, 3, indexErr.Size)
			assert.Equal(t,
				ast.Position{Offset: 94, Line: 5, Column: 19},
				indexErr.HasPosition.StartPosition(),
			)
			assert.Equal(t,
				ast.Position{Offset: 115, Line: 5, Column: 40},
				indexErr.HasPosition.EndPosition(nil),
			)
		})
	}
}

func TestInterpretArrayRemove(t *testing.T) {

	t.Parallel()

	inter := parseCheckAndInterpret(t, `
      let x = [1, 2, 3]
      let y = x.remove(at: 1)
    `)

	value := inter.Globals.Get("x").GetValue()

	arrayValue := value.(*interpreter.ArrayValue)
	AssertValueSlicesEqual(
		t,
		inter,

		[]interpreter.Value{
			interpreter.NewUnmeteredIntValueFromInt64(1),
			interpreter.NewUnmeteredIntValueFromInt64(3),
		},
		arrayElements(inter, arrayValue),
	)

	AssertValuesEqual(
		t,
		inter,
		interpreter.NewUnmeteredIntValueFromInt64(2),
		inter.Globals.Get("y").GetValue(),
	)
}

func TestInterpretInvalidArrayRemove(t *testing.T) {

	t.Parallel()

	for name, index := range map[string]int{
		"negative":          -1,
		"larger than count": 3,
	} {

		t.Run(name, func(t *testing.T) {

			inter := parseCheckAndInterpret(t, `
               let x = [1, 2, 3]

               fun test(_ index: Int) {
                   x.remove(at: index)
               }
            `)

			indexValue := interpreter.NewUnmeteredIntValueFromInt64(int64(index))
			_, err := inter.Invoke("test", indexValue)
			RequireError(t, err)

			var indexErr interpreter.ArrayIndexOutOfBoundsError
			require.ErrorAs(t, err, &indexErr)

			assert.Equal(t, index, indexErr.Index)
			assert.Equal(t, 3, indexErr.Size)
			assert.Equal(t,
				ast.Position{Offset: 94, Line: 5, Column: 19},
				indexErr.HasPosition.StartPosition(),
			)
			assert.Equal(t,
				ast.Position{Offset: 112, Line: 5, Column: 37},
				indexErr.HasPosition.EndPosition(nil),
			)
		})
	}
}

func TestInterpretArrayRemoveFirst(t *testing.T) {

	t.Parallel()

	inter := parseCheckAndInterpret(t, `
      let x = [1, 2, 3]
      let y = x.removeFirst()
    `)

	value := inter.Globals.Get("x").GetValue()

	arrayValue := value.(*interpreter.ArrayValue)
	AssertValueSlicesEqual(
		t,
		inter,

		[]interpreter.Value{
			interpreter.NewUnmeteredIntValueFromInt64(2),
			interpreter.NewUnmeteredIntValueFromInt64(3),
		},
		arrayElements(inter, arrayValue),
	)

	AssertValuesEqual(
		t,
		inter,
		interpreter.NewUnmeteredIntValueFromInt64(1),
		inter.Globals.Get("y").GetValue(),
	)
}

func TestInterpretInvalidArrayRemoveFirst(t *testing.T) {

	t.Parallel()

	inter := parseCheckAndInterpret(t, `
       let x: [Int] = []

       fun test() {
           x.removeFirst()
       }
    `)

	_, err := inter.Invoke("test")
	RequireError(t, err)

	var indexErr interpreter.ArrayIndexOutOfBoundsError
	require.ErrorAs(t, err, &indexErr)

	assert.Equal(t, 0, indexErr.Index)
	assert.Equal(t, 0, indexErr.Size)
	assert.Equal(t,
		ast.Position{Offset: 58, Line: 5, Column: 11},
		indexErr.HasPosition.StartPosition(),
	)
	assert.Equal(t,
		ast.Position{Offset: 72, Line: 5, Column: 25},
		indexErr.HasPosition.EndPosition(nil),
	)
}

func TestInterpretArrayRemoveLast(t *testing.T) {

	t.Parallel()

	inter := parseCheckAndInterpret(t, `
          let x = [1, 2, 3]
          let y = x.removeLast()
    `)

	value := inter.Globals.Get("x").GetValue()

	arrayValue := value.(*interpreter.ArrayValue)

	AssertValueSlicesEqual(
		t,
		inter,

		[]interpreter.Value{
			interpreter.NewUnmeteredIntValueFromInt64(1),
			interpreter.NewUnmeteredIntValueFromInt64(2),
		},
		arrayElements(inter, arrayValue),
	)

	AssertValuesEqual(
		t,
		inter,
		interpreter.NewUnmeteredIntValueFromInt64(3),
		inter.Globals.Get("y").GetValue(),
	)
}

func TestInterpretInvalidArrayRemoveLast(t *testing.T) {

	t.Parallel()

	inter := parseCheckAndInterpret(t, `
       let x: [Int] = []

       fun test() {
           x.removeLast()
       }
    `)

	_, err := inter.Invoke("test")
	RequireError(t, err)

	var indexErr interpreter.ArrayIndexOutOfBoundsError
	require.ErrorAs(t, err, &indexErr)

	assert.Equal(t, -1, indexErr.Index)
	assert.Equal(t, 0, indexErr.Size)
	assert.Equal(t,
		ast.Position{Offset: 58, Line: 5, Column: 11},
		indexErr.HasPosition.StartPosition(),
	)
	assert.Equal(t,
		ast.Position{Offset: 71, Line: 5, Column: 24},
		indexErr.HasPosition.EndPosition(nil),
	)
}

func TestInterpretArraySlicing(t *testing.T) {

	t.Parallel()

	range1 := ast.Range{
		StartPos: ast.Position{Offset: 125, Line: 4, Column: 31},
		EndPos:   ast.Position{Offset: 149, Line: 4, Column: 55},
	}

	range2 := ast.Range{
		StartPos: ast.Position{Offset: 125, Line: 4, Column: 31},
		EndPos:   ast.Position{Offset: 150, Line: 4, Column: 56},
	}

	type test struct {
		literal    string
		from       int
		to         int
		result     string
		checkError func(t *testing.T, err error)
	}

	tests := []test{
		{"[1, 2, 3, 4, 5, 6]", 0, 6, "[1, 2, 3, 4, 5, 6]", nil},
		{"[1, 2, 3, 4, 5, 6]", 0, 0, "[]", nil},
		{"[1, 2, 3, 4, 5, 6]", 0, 1, "[1]", nil},
		{"[1, 2, 3, 4, 5, 6]", 0, 2, "[1, 2]", nil},
		{"[1, 2, 3, 4, 5, 6]", 1, 2, "[2]", nil},
		{"[1, 2, 3, 4, 5, 6]", 2, 3, "[3]", nil},
		{"[1, 2, 3, 4, 5, 6]", 5, 6, "[6]", nil},
		{"[1, 2, 3, 4, 5, 6]", 1, 6, "[2, 3, 4, 5, 6]", nil},
		// Invalid indices
		{"[1, 2, 3, 4, 5, 6]", -1, 0, "", func(t *testing.T, err error) {
			var sliceErr interpreter.ArraySliceIndicesError
			require.ErrorAs(t, err, &sliceErr)

			assert.Equal(t, -1, sliceErr.FromIndex)
			assert.Equal(t, 0, sliceErr.UpToIndex)
			assert.Equal(t, 6, sliceErr.Size)
			assert.Equal(t,
				range2.StartPos,
				sliceErr.LocationRange.StartPosition(),
			)
			assert.Equal(t,
				range2.EndPos,
				sliceErr.LocationRange.EndPosition(nil),
			)
		}},
		{"[1, 2, 3, 4, 5, 6]", 0, -1, "", func(t *testing.T, err error) {
			var sliceErr interpreter.ArraySliceIndicesError
			require.ErrorAs(t, err, &sliceErr)

			assert.Equal(t, 0, sliceErr.FromIndex)
			assert.Equal(t, -1, sliceErr.UpToIndex)
			assert.Equal(t, 6, sliceErr.Size)
			assert.Equal(t,
				range2.StartPos,
				sliceErr.LocationRange.StartPosition(),
			)
			assert.Equal(t,
				range2.EndPos,
				sliceErr.LocationRange.EndPosition(nil),
			)
		}},
		{"[1, 2, 3, 4, 5, 6]", 0, 10, "", func(t *testing.T, err error) {
			var sliceErr interpreter.ArraySliceIndicesError
			require.ErrorAs(t, err, &sliceErr)

			assert.Equal(t, 0, sliceErr.FromIndex)
			assert.Equal(t, 10, sliceErr.UpToIndex)
			assert.Equal(t, 6, sliceErr.Size)
			assert.Equal(t,
				range2.StartPos,
				sliceErr.LocationRange.StartPosition(),
			)
			assert.Equal(t,
				range2.EndPos,
				sliceErr.LocationRange.EndPosition(nil),
			)
		}},
		{"[1, 2, 3, 4, 5, 6]", 2, 1, "", func(t *testing.T, err error) {
			var indexErr interpreter.InvalidSliceIndexError
			require.ErrorAs(t, err, &indexErr)

			assert.Equal(t, 2, indexErr.FromIndex)
			assert.Equal(t, 1, indexErr.UpToIndex)
			assert.Equal(t,
				range1.StartPos,
				indexErr.LocationRange.StartPosition(),
			)
			assert.Equal(t,
				range1.EndPos,
				indexErr.LocationRange.EndPosition(nil),
			)
		}},
	}

	runTest := func(test test) {
		t.Run("", func(t *testing.T) {

			t.Parallel()

			inter := parseCheckAndInterpret(t,
				fmt.Sprintf(
					`
                      fun test(): [Int] {
                        let s = %s
                        return s.slice(from: %d, upTo: %d)
                      }
                    `,
					test.literal,
					test.from,
					test.to,
				),
			)

			value, err := inter.Invoke("test")
			if test.checkError == nil {
				require.NoError(t, err)

				assert.Equal(
					t,
					test.result,
					fmt.Sprint(value),
				)
			} else {
				require.IsType(t,
					interpreter.Error{},
					err,
				)

				test.checkError(t, err)
			}
		})
	}

	for _, test := range tests {
		runTest(test)
	}
}

func TestInterpretArrayContains(t *testing.T) {

	t.Parallel()

	inter := parseCheckAndInterpret(t, `
      fun doesContain(): Bool {
          let a = [1, 2]
          return a.contains(1)
      }

      fun doesNotContain(): Bool {
          let a = [1, 2]
          return a.contains(3)
      }
    `)

	value, err := inter.Invoke("doesContain")
	require.NoError(t, err)

	AssertValuesEqual(
		t,
		inter,
		interpreter.BoolValue(true),
		value,
	)

	value, err = inter.Invoke("doesNotContain")
	require.NoError(t, err)

	AssertValuesEqual(
		t,
		inter,
		interpreter.BoolValue(false),
		value,
	)
}

func TestInterpretDictionaryContainsKey(t *testing.T) {

	t.Parallel()

	inter := parseCheckAndInterpret(t, `
      fun doesContainKey(): Bool {
          let x = {
              1: "one",
              2: "two"
          }
          return x.containsKey(1)
      }

      fun doesNotContainKey(): Bool {
          let x = {
              1: "one",
              2: "two"
          }
          return x.containsKey(3)
      }
    `)

	value, err := inter.Invoke("doesContainKey")
	require.NoError(t, err)

	AssertValuesEqual(
		t,
		inter,
		interpreter.BoolValue(true),
		value,
	)

	value, err = inter.Invoke("doesNotContainKey")
	require.NoError(t, err)

	AssertValuesEqual(
		t,
		inter,
		interpreter.BoolValue(false),
		value,
	)
}

func TestInterpretStringConcat(t *testing.T) {

	t.Parallel()

	inter := parseCheckAndInterpret(t, `
      fun test(): String {
          let a = "abc"
          return a.concat("def")
      }
    `)

	value, err := inter.Invoke("test")
	require.NoError(t, err)

	AssertValuesEqual(
		t,
		inter,
		interpreter.NewUnmeteredStringValue("abcdef"),
		value,
	)
}

func TestInterpretStringConcatBound(t *testing.T) {

	t.Parallel()

	inter := parseCheckAndInterpret(t, `
      fun test(): String {
          let a = "abc"
          let b = a.concat
          return b("def")
      }
    `)

	value, err := inter.Invoke("test")
	require.NoError(t, err)

	AssertValuesEqual(
		t,
		inter,
		interpreter.NewUnmeteredStringValue("abcdef"),
		value,
	)
}

func TestInterpretDictionaryRemove(t *testing.T) {

	t.Parallel()

	inter := parseCheckAndInterpret(t, `
      let xs = {"abc": 1, "def": 2}
      let removed = xs.remove(key: "abc")
    `)

	actualValue := inter.Globals.Get("xs").GetValue()

	require.IsType(t, actualValue, &interpreter.DictionaryValue{})
	actualDict := actualValue.(*interpreter.DictionaryValue)

	AssertValueSlicesEqual(
		t,
		inter,

		[]interpreter.Value{
			interpreter.NewUnmeteredStringValue("def"),
			interpreter.NewUnmeteredIntValueFromInt64(2),
		},
		dictionaryKeyValues(inter, actualDict),
	)

	AssertValuesEqual(
		t,
		inter,
		interpreter.NewUnmeteredSomeValueNonCopying(
			interpreter.NewUnmeteredIntValueFromInt64(1),
		),
		inter.Globals.Get("removed").GetValue(),
	)
}

func TestInterpretDictionaryInsert(t *testing.T) {

	t.Parallel()

	inter := parseCheckAndInterpret(t, `
      let xs = {"abc": 1, "def": 2}
      let inserted = xs.insert(key: "abc", 3)
    `)

	actualValue := inter.Globals.Get("xs").GetValue()

	require.IsType(t, actualValue, &interpreter.DictionaryValue{})
	actualDict := actualValue.(*interpreter.DictionaryValue)

	AssertValueSlicesEqual(
		t,
		inter,
		[]interpreter.Value{
			interpreter.NewUnmeteredStringValue("abc"),
			interpreter.NewUnmeteredIntValueFromInt64(3),
			interpreter.NewUnmeteredStringValue("def"),
			interpreter.NewUnmeteredIntValueFromInt64(2),
		},
		dictionaryKeyValues(inter, actualDict),
	)

	AssertValuesEqual(
		t,
		inter,
		interpreter.NewUnmeteredSomeValueNonCopying(
			interpreter.NewUnmeteredIntValueFromInt64(1),
		),
		inter.Globals.Get("inserted").GetValue(),
	)
}

func TestInterpretDictionaryKeys(t *testing.T) {

	t.Parallel()

	inter := parseCheckAndInterpret(t, `
      fun test(): [String] {
          let dict = {"def": 2, "abc": 1}
          dict.insert(key: "a", 3)
          return dict.keys
      }
    `)

	value, err := inter.Invoke("test")
	require.NoError(t, err)

	arrayValue := value.(*interpreter.ArrayValue)

	AssertValueSlicesEqual(
		t,
		inter,

		[]interpreter.Value{
			interpreter.NewUnmeteredStringValue("abc"),
			interpreter.NewUnmeteredStringValue("def"),
			interpreter.NewUnmeteredStringValue("a"),
		},
		arrayElements(inter, arrayValue),
	)
}

func TestInterpretDictionaryForEachKey(t *testing.T) {
	t.Parallel()

	type testcase struct {
		n        int64
		endPoint int64
	}
	testcases := []testcase{
		{10, 1},
		{20, 5},
		{100, 10},
		{100, 0},
	}
	code := `
	fun testForEachKey(n: Int, stopIter: Int): {Int: Int} {
		var dict: {Int:Int} = {}
		var counts: {Int:Int} = {}
		var i = 0
		while i < n {
			dict[i] = i
			counts[i] = 0
			i = i + 1
		}
		dict.forEachKey(fun(k: Int): Bool {
			if k == stopIter {
				return false
			}
			let curVal = counts[k]!
			counts[k] = curVal + 1
			return true
		})

		return counts
	}`
	inter := parseCheckAndInterpret(t, code)

	for _, test := range testcases {
		name := fmt.Sprintf("n = %d", test.n)
		t.Run(name, func(t *testing.T) {
			n := test.n
			endPoint := test.endPoint
			// t.Parallel()

			nVal := interpreter.NewUnmeteredIntValueFromInt64(n)
			stopIter := interpreter.NewUnmeteredIntValueFromInt64(endPoint)
			res, err := inter.Invoke("testForEachKey", nVal, stopIter)

			require.NoError(t, err)

			dict, ok := res.(*interpreter.DictionaryValue)
			assert.True(t, ok)

			toInt := func(val interpreter.Value) (int, bool) {
				intVal, ok := val.(interpreter.IntValue)
				if !ok {
					return 0, ok
				}
				return intVal.ToInt(), true
			}

			entries, ok := dictionaryEntries(inter, dict, toInt, toInt)

			assert.True(t, ok)

			for _, entry := range entries {
				// iteration order is undefined, so the only thing we can deterministically test is
				// whether visited keys exist in the dict
				// and whether iteration is affine

				key := int64(entry.key)
				require.True(t, 0 <= key && key < n, "Visited key not present in the original dictionary: %d", key)
				// assert that we exited early
				if int64(entry.key) == endPoint {
					AssertEqualWithDiff(t, 0, entry.value)
				} else {
					// make sure no key was visited twice
					require.LessOrEqual(t, entry.value, 1, "Dictionary entry visited twice during iteration")
				}

			}

		})
	}
}

func TestInterpretDictionaryValues(t *testing.T) {

	t.Parallel()

	inter := parseCheckAndInterpret(t, `
      fun test(): [Int] {
          let dict = {"def": 2, "abc": 1}
          dict.insert(key: "a", 3)
          return dict.values
      }
    `)

	value, err := inter.Invoke("test")
	require.NoError(t, err)

	arrayValue := value.(*interpreter.ArrayValue)

	AssertValueSlicesEqual(
		t,
		inter,
		[]interpreter.Value{
			interpreter.NewUnmeteredIntValueFromInt64(1),
			interpreter.NewUnmeteredIntValueFromInt64(2),
			interpreter.NewUnmeteredIntValueFromInt64(3),
		},
		arrayElements(inter, arrayValue),
	)
}

func TestInterpretDictionaryKeyTypes(t *testing.T) {

	t.Parallel()

	tests := map[string]string{
		"String":         `"abc"`,
		"Character":      `"X"`,
		"Address":        `0x1`,
		"Bool":           `true`,
		"Path":           `/storage/a`,
		"StoragePath":    `/storage/a`,
		"PublicPath":     `/public/a`,
		"PrivatePath":    `/private/a`,
		"CapabilityPath": `/private/a`,
	}

	for _, integerType := range sema.AllIntegerTypes {
		tests[integerType.String()] = `42`
	}

	for _, fixedPointType := range sema.AllFixedPointTypes {

		var literal string

		if sema.IsSubType(fixedPointType, sema.SignedFixedPointType) {
			literal = "-1.23"
		} else {
			literal = "1.23"
		}

		tests[fixedPointType.String()] = literal
	}

	for ty, code := range tests {
		t.Run(ty, func(t *testing.T) {

			inter := parseCheckAndInterpret(t,
				fmt.Sprintf(
					`
                      let k: %s = %s
                      let xs = {k: "test"}
                      let v = xs[k]
                    `,
					ty,
					code,
				),
			)

			AssertValuesEqual(
				t,
				inter,
				interpreter.NewUnmeteredSomeValueNonCopying(
					interpreter.NewUnmeteredStringValue("test"),
				),
				inter.Globals.Get("v").GetValue(),
			)
		})
	}
}

func TestInterpretPathToString(t *testing.T) {

	t.Parallel()

	tests := map[string]string{
		"Path":           `/storage/a`,
		"StoragePath":    `/storage/a`,
		"PublicPath":     `/public/a`,
		"PrivatePath":    `/private/a`,
		"CapabilityPath": `/private/a`,
	}

	for ty, val := range tests {
		t.Run(ty, func(t *testing.T) {
			inter := parseCheckAndInterpret(t,
				fmt.Sprintf(
					`
                           let x: %s = %s
                           let y: String = x.toString()
                         `,
					ty,
					val,
				))

			assert.Equal(t,
				interpreter.NewUnmeteredStringValue(val),
				inter.Globals.Get("y").GetValue(),
			)
		})
	}
}

func TestInterpretIndirectDestroy(t *testing.T) {

	t.Parallel()

	inter := parseCheckAndInterpret(t, `
      resource X {}

      fun test() {
          let x <- create X()
          destroy x
      }
    `)

	value, err := inter.Invoke("test")
	require.NoError(t, err)

	AssertValuesEqual(
		t,
		inter,
		interpreter.Void,
		value,
	)
}

func TestInterpretUnaryMove(t *testing.T) {

	t.Parallel()

	inter := parseCheckAndInterpret(t, `
      resource X {}

      fun foo(x: @X): @X {
          return <-x
      }

      fun bar() {
          let x <- foo(x: <-create X())
          destroy x
      }
    `)

	value, err := inter.Invoke("bar")
	require.NoError(t, err)

	AssertValuesEqual(
		t,
		inter,
		interpreter.Void,
		value,
	)
}

func TestInterpretResourceMoveInArrayAndDestroy(t *testing.T) {

	t.Parallel()

	inter := parseCheckAndInterpret(t, `
      var destroys = 0

      resource Foo {
          var bar: Int

          init(bar: Int) {
              self.bar = bar
          }

          destroy() {
              destroys = destroys + 1
          }
      }

      fun test(): Int {
          let foo1 <- create Foo(bar: 1)
          let foo2 <- create Foo(bar: 2)
          let foos <- [<-foo1, <-foo2]
          let bar = foos[1].bar
          destroy foos
          return bar
      }
    `)

	AssertValuesEqual(
		t,
		inter,
		interpreter.NewUnmeteredIntValueFromInt64(0),
		inter.Globals.Get("destroys").GetValue(),
	)

	value, err := inter.Invoke("test")
	require.NoError(t, err)

	AssertValuesEqual(
		t,
		inter,
		interpreter.NewUnmeteredIntValueFromInt64(2),
		value,
	)

	AssertValuesEqual(
		t,
		inter,
		interpreter.NewUnmeteredIntValueFromInt64(2),
		inter.Globals.Get("destroys").GetValue(),
	)
}

func TestInterpretResourceMoveInDictionaryAndDestroy(t *testing.T) {

	t.Parallel()

	inter := parseCheckAndInterpret(t, `
      var destroys = 0

      resource Foo {
          var bar: Int

          init(bar: Int) {
              self.bar = bar
          }

          destroy() {
              destroys = destroys + 1
          }
      }

      fun test() {
          let foo1 <- create Foo(bar: 1)
          let foo2 <- create Foo(bar: 2)
          let foos <- {"foo1": <-foo1, "foo2": <-foo2}
          destroy foos
      }
    `)

	RequireValuesEqual(
		t,
		inter,
		interpreter.NewUnmeteredIntValueFromInt64(0),
		inter.Globals.Get("destroys").GetValue(),
	)

	_, err := inter.Invoke("test")
	require.NoError(t, err)

	AssertValuesEqual(
		t,
		inter,
		interpreter.NewUnmeteredIntValueFromInt64(2),
		inter.Globals.Get("destroys").GetValue(),
	)
}

func TestInterpretClosure(t *testing.T) {

	t.Parallel()

	// Create a closure that increments and returns
	// a variable each time it is invoked.

	inter := parseCheckAndInterpret(t, `
        fun makeCounter(): ((): Int) {
            var count = 0
            return fun (): Int {
                count = count + 1
                return count
            }
        }

        let test = makeCounter()
    `)

	value, err := inter.Invoke("test")
	require.NoError(t, err)

	AssertValuesEqual(
		t,
		inter,
		interpreter.NewUnmeteredIntValueFromInt64(1),
		value,
	)

	value, err = inter.Invoke("test")
	require.NoError(t, err)

	AssertValuesEqual(
		t,
		inter,
		interpreter.NewUnmeteredIntValueFromInt64(2),
		value,
	)

	value, err = inter.Invoke("test")
	require.NoError(t, err)

	AssertValuesEqual(
		t,
		inter,
		interpreter.NewUnmeteredIntValueFromInt64(3),
		value,
	)
}

// TestInterpretCompositeFunctionInvocationFromImportingProgram checks
// that member functions of imported composites can be invoked from an importing program.
// See https://github.com/dapperlabs/flow-go/issues/838
func TestInterpretCompositeFunctionInvocationFromImportingProgram(t *testing.T) {

	t.Parallel()

	importedChecker, err := checker.ParseAndCheckWithOptions(t,
		`
          // function must have arguments
          pub fun x(x: Int) {}

          // invocation must be in composite
          pub struct Y {

              pub fun x() {
                  x(x: 1)
              }
          }
        `,
		checker.ParseAndCheckOptions{
			Location: ImportedLocation,
		},
	)
	require.NoError(t, err)

	importingChecker, err := checker.ParseAndCheckWithOptions(t,
		`
          import Y from "imported"

          pub fun test() {
              // get member must bind using imported interpreter
              Y().x()
          }
        `,
		checker.ParseAndCheckOptions{
			Config: &sema.Config{
				ImportHandler: func(_ *sema.Checker, importedLocation common.Location, _ ast.Range) (sema.Import, error) {
					assert.Equal(t,
						ImportedLocation,
						importedLocation,
					)

					return sema.ElaborationImport{
						Elaboration: importedChecker.Elaboration,
					}, nil
				},
			},
		},
	)
	require.NoError(t, err)

	storage := newUnmeteredInMemoryStorage()

	inter, err := interpreter.NewInterpreter(
		interpreter.ProgramFromChecker(importingChecker),
		importingChecker.Location,
		&interpreter.Config{
			Storage: storage,
			ImportLocationHandler: func(inter *interpreter.Interpreter, location common.Location) interpreter.Import {
				assert.Equal(t,
					ImportedLocation,
					location,
				)

				program := interpreter.ProgramFromChecker(importedChecker)
				subInterpreter, err := inter.NewSubInterpreter(program, location)
				if err != nil {
					panic(err)
				}

				return interpreter.InterpreterImport{
					Interpreter: subInterpreter,
				}
			},
		},
	)
	require.NoError(t, err)

	err = inter.Interpret()
	require.NoError(t, err)

	_, err = inter.Invoke("test")
	require.NoError(t, err)
}

func TestInterpretSwapVariables(t *testing.T) {

	t.Parallel()

	inter := parseCheckAndInterpret(t, `
       fun test(): [Int] {
           var x = 2
           var y = 3
           x <-> y
           return [x, y]
       }
    `)

	value, err := inter.Invoke("test")
	require.NoError(t, err)

	AssertValuesEqual(
		t,
		inter,
		interpreter.NewArrayValue(
			inter,
			interpreter.EmptyLocationRange,
			interpreter.VariableSizedStaticType{
				Type: interpreter.PrimitiveStaticTypeInt,
			},
			common.Address{},
			interpreter.NewUnmeteredIntValueFromInt64(3),
			interpreter.NewUnmeteredIntValueFromInt64(2),
		),
		value,
	)
}

func TestInterpretSwapArrayAndField(t *testing.T) {

	t.Parallel()

	inter := parseCheckAndInterpret(t, `
       struct Foo {
           var bar: Int

           init(bar: Int) {
               self.bar = bar
           }
       }

       fun test(): [Int] {
           let foo = Foo(bar: 1)
           let nums = [2]
           foo.bar <-> nums[0]
           return [foo.bar, nums[0]]
       }
    `)

	value, err := inter.Invoke("test")
	require.NoError(t, err)

	AssertValuesEqual(
		t,
		inter,
		interpreter.NewArrayValue(
			inter,
			interpreter.EmptyLocationRange,
			interpreter.VariableSizedStaticType{
				Type: interpreter.PrimitiveStaticTypeInt,
			},
			common.Address{},
			interpreter.NewUnmeteredIntValueFromInt64(2),
			interpreter.NewUnmeteredIntValueFromInt64(1),
		),
		value,
	)
}

func TestInterpretResourceDestroyExpressionNoDestructor(t *testing.T) {

	t.Parallel()

	inter := parseCheckAndInterpret(t, `
       resource R {}

       fun test() {
           let r <- create R()
           destroy r
       }
    `)

	_, err := inter.Invoke("test")
	require.NoError(t, err)
}

func TestInterpretResourceDestroyExpressionDestructor(t *testing.T) {

	t.Parallel()

	inter := parseCheckAndInterpret(t, `
       var ranDestructor = false

       resource R {
           destroy() {
               ranDestructor = true
           }
       }

       fun test() {
           let r <- create R()
           destroy r
       }
    `)

	AssertValuesEqual(
		t,
		inter,
		interpreter.BoolValue(false),
		inter.Globals.Get("ranDestructor").GetValue(),
	)

	_, err := inter.Invoke("test")
	require.NoError(t, err)

	AssertValuesEqual(
		t,
		inter,
		interpreter.BoolValue(true),
		inter.Globals.Get("ranDestructor").GetValue(),
	)
}

func TestInterpretResourceDestroyExpressionNestedResources(t *testing.T) {

	t.Parallel()

	inter := parseCheckAndInterpret(t, `
      var ranDestructorA = false
      var ranDestructorB = false

      resource B {
          destroy() {
              ranDestructorB = true
          }
      }

      resource A {
          let b: @B

          init(b: @B) {
              self.b <- b
          }

          destroy() {
              ranDestructorA = true
              destroy self.b
          }
      }

      fun test() {
          let b <- create B()
          let a <- create A(b: <-b)
          destroy a
      }
    `)

	AssertValuesEqual(
		t,
		inter,
		interpreter.BoolValue(false),
		inter.Globals.Get("ranDestructorA").GetValue(),
	)

	AssertValuesEqual(
		t,
		inter,
		interpreter.BoolValue(false),
		inter.Globals.Get("ranDestructorB").GetValue(),
	)

	_, err := inter.Invoke("test")
	require.NoError(t, err)

	AssertValuesEqual(
		t,
		inter,
		interpreter.BoolValue(true),
		inter.Globals.Get("ranDestructorA").GetValue(),
	)

	AssertValuesEqual(
		t,
		inter,
		interpreter.BoolValue(true),
		inter.Globals.Get("ranDestructorB").GetValue(),
	)
}

func TestInterpretResourceDestroyArray(t *testing.T) {

	t.Parallel()

	inter := parseCheckAndInterpret(t, `
      var destructionCount = 0

      resource R {
          destroy() {
              destructionCount = destructionCount + 1
          }
      }

      fun test() {
          let rs <- [<-create R(), <-create R()]
          destroy rs
      }
    `)

	RequireValuesEqual(
		t,
		inter,
		interpreter.NewUnmeteredIntValueFromInt64(0),
		inter.Globals.Get("destructionCount").GetValue(),
	)

	_, err := inter.Invoke("test")
	require.NoError(t, err)

	AssertValuesEqual(
		t,
		inter,
		interpreter.NewUnmeteredIntValueFromInt64(2),
		inter.Globals.Get("destructionCount").GetValue(),
	)
}

func TestInterpretResourceDestroyDictionary(t *testing.T) {

	t.Parallel()

	inter := parseCheckAndInterpret(t, `
      var destructionCount = 0

      resource R {
          destroy() {
              destructionCount = destructionCount + 1
          }
      }

      fun test() {
          let rs <- {"r1": <-create R(), "r2": <-create R()}
          destroy rs
      }
    `)

	RequireValuesEqual(
		t,
		inter,
		interpreter.NewUnmeteredIntValueFromInt64(0),
		inter.Globals.Get("destructionCount").GetValue(),
	)

	_, err := inter.Invoke("test")
	require.NoError(t, err)

	AssertValuesEqual(
		t,
		inter,
		interpreter.NewUnmeteredIntValueFromInt64(2),
		inter.Globals.Get("destructionCount").GetValue(),
	)
}

func TestInterpretResourceDestroyOptionalSome(t *testing.T) {

	t.Parallel()

	inter := parseCheckAndInterpret(t, `
      var destructionCount = 0

      resource R {
          destroy() {
              destructionCount = destructionCount + 1
          }
      }

      fun test() {
          let maybeR: @R? <- create R()
          destroy maybeR
      }
    `)

	RequireValuesEqual(
		t,
		inter,
		interpreter.NewUnmeteredIntValueFromInt64(0),
		inter.Globals.Get("destructionCount").GetValue(),
	)

	_, err := inter.Invoke("test")
	require.NoError(t, err)

	AssertValuesEqual(
		t,
		inter,
		interpreter.NewUnmeteredIntValueFromInt64(1),
		inter.Globals.Get("destructionCount").GetValue(),
	)
}

func TestInterpretResourceDestroyOptionalNil(t *testing.T) {

	t.Parallel()

	inter := parseCheckAndInterpret(t, `
      var destructionCount = 0

      resource R {
          destroy() {
              destructionCount = destructionCount + 1
          }
      }

      fun test() {
          let maybeR: @R? <- nil
          destroy maybeR
      }
    `)

	RequireValuesEqual(
		t,
		inter,
		interpreter.NewUnmeteredIntValueFromInt64(0),
		inter.Globals.Get("destructionCount").GetValue(),
	)

	_, err := inter.Invoke("test")
	require.NoError(t, err)

	AssertValuesEqual(
		t,
		inter,
		interpreter.NewUnmeteredIntValueFromInt64(0),
		inter.Globals.Get("destructionCount").GetValue(),
	)
}

// TestInterpretResourceDestroyExpressionResourceInterfaceCondition tests that
// the resource interface's destructor is called, even if the conforming resource
// does not have an destructor
func TestInterpretResourceDestroyExpressionResourceInterfaceCondition(t *testing.T) {

	t.Parallel()

	inter := parseCheckAndInterpret(t, `
      resource interface I {
          destroy() {
              pre { false }
          }
      }

      resource R: I {}

      fun test() {
          let r <- create R()
          destroy r
      }
    `)

	_, err := inter.Invoke("test")
	require.IsType(t,
		interpreter.Error{},
		err,
	)
	interpreterErr := err.(interpreter.Error)

	require.IsType(t,
		interpreter.ConditionError{},
		interpreterErr.Err,
	)
}

// TestInterpretInterfaceInitializer tests that the interface's initializer
// is called, even if the conforming composite does not have an initializer
func TestInterpretInterfaceInitializer(t *testing.T) {

	t.Parallel()

	inter := parseCheckAndInterpret(t, `
      struct interface I {
          init(a a1: Bool) {
              pre { a1 }
          }
      }

      struct S: I {
          init(a a2: Bool) {}
      }

      fun test() {
          S(a: false)
      }
    `)

	_, err := inter.Invoke("test")
	require.IsType(t,
		interpreter.Error{},
		err,
	)
	interpreterErr := err.(interpreter.Error)

	require.IsType(t,
		interpreter.ConditionError{},
		interpreterErr.Err,
	)
}

func TestInterpretEmitEvent(t *testing.T) {

	t.Parallel()

	var actualEvents []interpreter.Value

	inter, err := parseCheckAndInterpretWithOptions(t,
		`
          event Transfer(to: Int, from: Int)
          event TransferAmount(to: Int, from: Int, amount: Int)

          fun test() {
              emit Transfer(to: 1, from: 2)
              emit Transfer(to: 3, from: 4)
              emit TransferAmount(to: 1, from: 2, amount: 100)
          }
        `,
		ParseCheckAndInterpretOptions{
			Config: &interpreter.Config{
				OnEventEmitted: func(
					_ *interpreter.Interpreter,
					_ interpreter.LocationRange,
					event *interpreter.CompositeValue,
					eventType *sema.CompositeType,
				) error {
					actualEvents = append(actualEvents, event)
					return nil
				},
			},
		},
	)
	require.NoError(t, err)

	_, err = inter.Invoke("test")
	require.NoError(t, err)

	transferEventType := checker.RequireGlobalType(t, inter.Program.Elaboration, "Transfer")
	transferAmountEventType := checker.RequireGlobalType(t, inter.Program.Elaboration, "TransferAmount")

	fields1 := []interpreter.CompositeField{
		{
			Name:  "to",
			Value: interpreter.NewUnmeteredIntValueFromInt64(1),
		},
		{
			Name:  "from",
			Value: interpreter.NewUnmeteredIntValueFromInt64(2),
		},
	}

	fields2 := []interpreter.CompositeField{
		{
			Name:  "to",
			Value: interpreter.NewUnmeteredIntValueFromInt64(3),
		},
		{
			Name:  "from",
			Value: interpreter.NewUnmeteredIntValueFromInt64(4),
		},
	}

	fields3 := []interpreter.CompositeField{
		{
			Name:  "to",
			Value: interpreter.NewUnmeteredIntValueFromInt64(1),
		},
		{
			Name:  "from",
			Value: interpreter.NewUnmeteredIntValueFromInt64(2),
		},
		{
			Name:  "amount",
			Value: interpreter.NewUnmeteredIntValueFromInt64(100),
		},
	}

	expectedEvents := []interpreter.Value{
		interpreter.NewCompositeValue(
			inter,
			interpreter.EmptyLocationRange,
			TestLocation,
			TestLocation.QualifiedIdentifier(transferEventType.ID()),
			common.CompositeKindEvent,
			fields1,
			common.Address{},
		),
		interpreter.NewCompositeValue(
			inter,
			interpreter.EmptyLocationRange,
			TestLocation,
			TestLocation.QualifiedIdentifier(transferEventType.ID()),
			common.CompositeKindEvent,
			fields2,
			common.Address{},
		),
		interpreter.NewCompositeValue(
			inter,
			interpreter.EmptyLocationRange,
			TestLocation,
			TestLocation.QualifiedIdentifier(transferAmountEventType.ID()),
			common.CompositeKindEvent,
			fields3,
			common.Address{},
		),
	}

	for _, event := range expectedEvents {
		event.(*interpreter.CompositeValue).InitializeFunctions(inter)
	}

	AssertValueSlicesEqual(
		t,
		inter,

		expectedEvents,
		actualEvents,
	)
}

type testValue struct {
	value              interpreter.Value
	ty                 sema.Type
	literal            string
	notAsDictionaryKey bool
}

func (v testValue) String() string {
	if v.literal == "" {
		return v.value.String()
	}
	return v.literal
}

func TestInterpretEmitEventParameterTypes(t *testing.T) {

	t.Parallel()

	sType := &sema.CompositeType{
		Location:   TestLocation,
		Identifier: "S",
		Kind:       common.CompositeKindStructure,
		Members:    &sema.StringMemberOrderedMap{},
	}

	storage := newUnmeteredInMemoryStorage()

	inter, err := interpreter.NewInterpreter(
		nil,
		TestLocation,
		&interpreter.Config{Storage: storage},
	)
	require.NoError(t, err)

	sValue := interpreter.NewCompositeValue(
		inter,
		interpreter.EmptyLocationRange,
		TestLocation,
		"S",
		common.CompositeKindStructure,
		nil,
		common.Address{},
	)
	sValue.Functions = map[string]interpreter.FunctionValue{}

	validTypes := map[string]testValue{
		"String": {
			value: interpreter.NewUnmeteredStringValue("test"),
			ty:    sema.StringType,
		},
		"Character": {
			value: interpreter.NewUnmeteredCharacterValue("X"),
			ty:    sema.CharacterType,
		},
		"Bool": {
			value: interpreter.BoolValue(true),
			ty:    sema.BoolType,
		},
		"Address": {
			literal: `0x1`,
			value:   interpreter.NewUnmeteredAddressValueFromBytes([]byte{0x1}),
			ty:      &sema.AddressType{},
		},
		// Int*
		"Int": {
			value: interpreter.NewUnmeteredIntValueFromInt64(42),
			ty:    sema.IntType,
		},
		"Int8": {
			value: interpreter.NewUnmeteredInt8Value(42),
			ty:    sema.Int8Type,
		},
		"Int16": {
			value: interpreter.NewUnmeteredInt16Value(42),
			ty:    sema.Int16Type,
		},
		"Int32": {
			value: interpreter.NewUnmeteredInt32Value(42),
			ty:    sema.Int32Type,
		},
		"Int64": {
			value: interpreter.NewUnmeteredInt64Value(42),
			ty:    sema.Int64Type,
		},
		"Int128": {
			value: interpreter.NewUnmeteredInt128ValueFromInt64(42),
			ty:    sema.Int128Type,
		},
		"Int256": {
			value: interpreter.NewUnmeteredInt256ValueFromInt64(42),
			ty:    sema.Int256Type,
		},
		// UInt*
		"UInt": {
			value: interpreter.NewUnmeteredUIntValueFromUint64(42),
			ty:    sema.UIntType,
		},
		"UInt8": {
			value: interpreter.NewUnmeteredUInt8Value(42),
			ty:    sema.UInt8Type,
		},
		"UInt16": {
			value: interpreter.NewUnmeteredUInt16Value(42),
			ty:    sema.UInt16Type,
		},
		"UInt32": {
			value: interpreter.NewUnmeteredUInt32Value(42),
			ty:    sema.UInt32Type,
		},
		"UInt64": {
			value: interpreter.NewUnmeteredUInt64Value(42),
			ty:    sema.UInt64Type,
		},
		"UInt128": {
			value: interpreter.NewUnmeteredUInt128ValueFromUint64(42),
			ty:    sema.UInt128Type,
		},
		"UInt256": {
			value: interpreter.NewUnmeteredUInt256ValueFromUint64(42),
			ty:    sema.UInt256Type,
		},
		// Word*
		"Word8": {
			value: interpreter.NewUnmeteredWord8Value(42),
			ty:    sema.Word8Type,
		},
		"Word16": {
			value: interpreter.NewUnmeteredWord16Value(42),
			ty:    sema.Word16Type,
		},
		"Word32": {
			value: interpreter.NewUnmeteredWord32Value(42),
			ty:    sema.Word32Type,
		},
		"Word64": {
			value: interpreter.NewUnmeteredWord64Value(42),
			ty:    sema.Word64Type,
		},
		// Fix*
		"Fix64": {
			value: interpreter.NewUnmeteredFix64Value(123000000),
			ty:    sema.Fix64Type,
		},
		// UFix*
		"UFix64": {
			value: interpreter.NewUnmeteredUFix64Value(123000000),
			ty:    sema.UFix64Type,
		},
		// TODO:
		//// Struct
		//"S": {
		//     literal:            `s`,
		//     ty:                 sType,
		//     notAsDictionaryKey: true,
		//},
	}

	for _, integerType := range sema.AllIntegerTypes {

		switch integerType {
		case sema.IntegerType, sema.SignedIntegerType:
			continue
		}

		if _, ok := validTypes[integerType.String()]; !ok {
			panic(fmt.Sprintf("broken test: missing %s", integerType))
		}
	}

	for _, fixedPointType := range sema.AllFixedPointTypes {

		switch fixedPointType {
		case sema.FixedPointType, sema.SignedFixedPointType:
			continue
		}

		if _, ok := validTypes[fixedPointType.String()]; !ok {
			panic(fmt.Sprintf("broken test: missing %s", fixedPointType))
		}
	}

	tests := map[string]testValue{}

	for validType, testCase := range validTypes {
		tests[validType] = testCase

		tests[fmt.Sprintf("%s?", validType)] =
			testValue{
				value:   interpreter.NewUnmeteredSomeValueNonCopying(testCase.value),
				literal: testCase.literal,
			}

		tests[fmt.Sprintf("[%s]", validType)] =
			testValue{
				value: interpreter.NewArrayValue(
					inter,
					interpreter.EmptyLocationRange,
					interpreter.VariableSizedStaticType{
						Type: interpreter.ConvertSemaToStaticType(nil, testCase.ty),
					},
					common.Address{},
					testCase.value,
				),
				literal: fmt.Sprintf("[%s as %s]", testCase, validType),
			}

		tests[fmt.Sprintf("[%s; 1]", validType)] =
			testValue{
				value: interpreter.NewArrayValue(
					inter,
					interpreter.EmptyLocationRange,
					interpreter.ConstantSizedStaticType{
						Type: interpreter.ConvertSemaToStaticType(nil, testCase.ty),
						Size: 1,
					},
					common.Address{},
					testCase.value,
				),
				literal: fmt.Sprintf("[%s as %s]", testCase, validType),
			}

		if !testCase.notAsDictionaryKey {

			value := interpreter.NewDictionaryValue(
				inter,
				interpreter.EmptyLocationRange,
				interpreter.DictionaryStaticType{
					KeyType:   interpreter.ConvertSemaToStaticType(nil, testCase.ty),
					ValueType: interpreter.ConvertSemaToStaticType(nil, testCase.ty),
				},
				testCase.value, testCase.value,
			)

			tests[fmt.Sprintf("{%[1]s: %[1]s}", validType)] =
				testValue{
					value:   value,
					literal: fmt.Sprintf("{%[1]s as %[2]s: %[1]s as %[2]s}", testCase, validType),
				}
		}
	}

	for ty, testCase := range tests {

		t.Run(ty, func(t *testing.T) {

			code := fmt.Sprintf(
				`
                  event Test(_ value: %[1]s)

                  fun test() {
                      emit Test(%[2]s as %[1]s)
                  }
                `,
				ty,
				testCase.String(),
			)

			baseValueActivation := sema.NewVariableActivation(sema.BaseValueActivation)
			baseValueActivation.DeclareValue(stdlib.StandardLibraryValue{
				Name:  "s",
				Type:  sType,
				Value: sValue,
				Kind:  common.DeclarationKindConstant,
			})

			baseTypeActivation := sema.NewVariableActivation(sema.BaseTypeActivation)
			baseTypeActivation.DeclareType(stdlib.StandardLibraryType{
				Name: "S",
				Type: sType,
				Kind: common.DeclarationKindStructure,
			})

			var actualEvents []interpreter.Value

			inter, err := parseCheckAndInterpretWithOptions(
				t, code, ParseCheckAndInterpretOptions{
					CheckerConfig: &sema.Config{
						BaseValueActivation: baseValueActivation,
						BaseTypeActivation:  baseTypeActivation,
					},
					Config: &interpreter.Config{
						Storage: storage,
						OnEventEmitted: func(
							_ *interpreter.Interpreter,
							_ interpreter.LocationRange,
							event *interpreter.CompositeValue,
							eventType *sema.CompositeType,
						) error {
							actualEvents = append(actualEvents, event)
							return nil
						},
					},
				},
			)
			require.NoError(t, err)

			_, err = inter.Invoke("test")
			require.NoError(t, err)

			testType := checker.RequireGlobalType(t, inter.Program.Elaboration, "Test")

			fields := []interpreter.CompositeField{
				{
					Name:  "value",
					Value: testCase.value,
				},
			}

			expectedEvents := []interpreter.Value{
				interpreter.NewCompositeValue(
					inter,
					interpreter.EmptyLocationRange,
					TestLocation,
					TestLocation.QualifiedIdentifier(testType.ID()),
					common.CompositeKindEvent,
					fields,
					common.Address{},
				),
			}

			for _, event := range expectedEvents {
				event.(*interpreter.CompositeValue).InitializeFunctions(inter)
			}

			AssertValueSlicesEqual(
				t,
				inter,

				expectedEvents,
				actualEvents,
			)
		})
	}
}

func TestInterpretSwapResourceDictionaryElementReturnSwapped(t *testing.T) {

	t.Parallel()

	inter := parseCheckAndInterpret(t, `
      resource X {}

      fun test(): @X? {
          let xs: @{String: X} <- {}
          var x: @X? <- create X()
          xs["foo"] <-> x
          destroy xs
          return <-x
      }
    `)

	value, err := inter.Invoke("test")
	require.NoError(t, err)

	AssertValuesEqual(
		t,
		inter,
		interpreter.Nil,
		value,
	)
}

func TestInterpretSwapResourceDictionaryElementReturnDictionary(t *testing.T) {

	t.Parallel()

	inter := parseCheckAndInterpret(t, `
      resource X {}

      fun test(): @{String: X} {
          let xs: @{String: X} <- {}
          var x: @X? <- create X()
          xs["foo"] <-> x
          destroy x
          return <-xs
      }
    `)

	value, err := inter.Invoke("test")
	require.NoError(t, err)

	require.IsType(t,
		&interpreter.DictionaryValue{},
		value,
	)

	foo := value.(*interpreter.DictionaryValue).
		GetKey(inter, interpreter.EmptyLocationRange, interpreter.NewUnmeteredStringValue("foo"))

	require.IsType(t,
		&interpreter.SomeValue{},
		foo,
	)

	assert.IsType(t,
		&interpreter.CompositeValue{},
		foo.(*interpreter.SomeValue).
			InnerValue(inter, interpreter.EmptyLocationRange),
	)
}

func TestInterpretSwapResourceDictionaryElementRemoveUsingNil(t *testing.T) {

	t.Parallel()

	inter := parseCheckAndInterpret(t, `
      resource X {}

      fun test(): @X? {
          let xs: @{String: X} <- {"foo": <-create X()}
          var x: @X? <- nil
          xs["foo"] <-> x
          destroy xs
          return <-x
      }
    `)

	value, err := inter.Invoke("test")
	require.NoError(t, err)

	require.IsType(t,
		&interpreter.SomeValue{},
		value,
	)

	assert.IsType(t,
		&interpreter.CompositeValue{},
		value.(*interpreter.SomeValue).
			InnerValue(inter, interpreter.EmptyLocationRange),
	)
}

func TestInterpretReferenceExpression(t *testing.T) {

	t.Parallel()

	inter := parseCheckAndInterpret(t, `
      resource R {
          pub let x: Int

          init(_ x: Int) {
              self.x = x
          }
      }

      fun test(): Int {
          let r <- create R(4)
          let ref = &r as &R
          let x = ref.x
          destroy r
          return x
      }
    `)

	value, err := inter.Invoke("test")
	require.NoError(t, err)

	AssertValuesEqual(
		t,
		inter,
		interpreter.NewUnmeteredIntValueFromInt64(4),
		value,
	)
}

func TestInterpretReferenceUse(t *testing.T) {

	t.Parallel()

	inter := parseCheckAndInterpret(t, `
      pub resource R {
          pub(set) var x: Int

          init() {
              self.x = 0
          }

          pub fun setX(_ newX: Int) {
              self.x = newX
          }
      }

      pub fun test(): [Int] {
          let r <- create R()

          let ref1 = &r as &R
          let ref2 = &r as &R

          ref1.x = 1
          let x1 = ref1.x
          ref1.setX(2)
          let x2 = ref1.x

          let x3 = ref2.x
          let res = [x1, x2, x3]
          destroy r
          return res
      }
    `)

	value, err := inter.Invoke("test")
	require.NoError(t, err)

	AssertValuesEqual(
		t,
		inter,
		interpreter.NewArrayValue(
			inter,
			interpreter.EmptyLocationRange,
			interpreter.VariableSizedStaticType{
				Type: interpreter.PrimitiveStaticTypeInt,
			},
			common.Address{},
			interpreter.NewUnmeteredIntValueFromInt64(1),
			interpreter.NewUnmeteredIntValueFromInt64(2),
			interpreter.NewUnmeteredIntValueFromInt64(2),
		),
		value,
	)
}

func TestInterpretReferenceUseAccess(t *testing.T) {

	t.Parallel()

	inter := parseCheckAndInterpret(t, `
      pub resource R {
          pub(set) var x: Int

          init() {
              self.x = 0
          }

          pub fun setX(_ newX: Int) {
              self.x = newX
          }
      }

      pub fun test(): [Int] {
          let rs <- [<-create R()]
          let ref = &rs as &[R]
          let x0 = ref[0].x
          ref[0].x = 1
          let x1 = ref[0].x
          ref[0].setX(2)
          let x2 = ref[0].x
          let res = [x0, x1, x2]
          destroy rs
          return res
      }
    `)

	value, err := inter.Invoke("test")
	require.NoError(t, err)

	AssertValuesEqual(
		t,
		inter,
		interpreter.NewArrayValue(
			inter,
			interpreter.EmptyLocationRange,
			interpreter.VariableSizedStaticType{
				Type: interpreter.PrimitiveStaticTypeInt,
			},
			common.Address{},
			interpreter.NewUnmeteredIntValueFromInt64(0),
			interpreter.NewUnmeteredIntValueFromInt64(1),
			interpreter.NewUnmeteredIntValueFromInt64(2),
		),
		value,
	)
}

func TestInterpretVariableDeclarationSecondValue(t *testing.T) {

	t.Parallel()

	inter := parseCheckAndInterpret(t, `
      resource R {
          let id: Int
          init(id: Int) {
              self.id = id
          }
      }

      fun test(): @[R?] {
          let x <- create R(id: 1)
          var ys <- {"r": <-create R(id: 2)}
          // NOTE: nested move is valid here
          let z <- ys["r"] <- x

          // NOTE: nested move is invalid here
          let r <- ys.remove(key: "r")

          destroy ys

          return <-[<-z, <-r]
      }
    `)

	value, err := inter.Invoke("test")
	require.NoError(t, err)

	require.IsType(t,
		&interpreter.ArrayValue{},
		value,
	)

	values := arrayElements(inter, value.(*interpreter.ArrayValue))

	require.IsType(t,
		&interpreter.SomeValue{},
		values[0],
	)

	firstValue := values[0].(*interpreter.SomeValue).
		InnerValue(inter, interpreter.EmptyLocationRange)

	require.IsType(t,
		&interpreter.CompositeValue{},
		firstValue,
	)

	firstResource := firstValue.(*interpreter.CompositeValue)

	AssertValuesEqual(
		t,
		inter,
		interpreter.NewUnmeteredIntValueFromInt64(2),
		firstResource.GetField(inter, interpreter.EmptyLocationRange, "id"),
	)

	require.IsType(t,
		&interpreter.SomeValue{},
		values[1],
	)

	secondValue := values[1].(*interpreter.SomeValue).
		InnerValue(inter, interpreter.EmptyLocationRange)

	require.IsType(t,
		&interpreter.CompositeValue{},
		secondValue,
	)

	secondResource := secondValue.(*interpreter.CompositeValue)

	AssertValuesEqual(
		t,
		inter,
		interpreter.NewUnmeteredIntValueFromInt64(1),
		secondResource.GetField(inter, interpreter.EmptyLocationRange, "id"),
	)
}

func TestInterpretCastingIntLiteralToInt8(t *testing.T) {

	t.Parallel()

	inter := parseCheckAndInterpret(t, `
      let x = 42 as Int8
    `)

	AssertValuesEqual(
		t,
		inter,
		interpreter.NewUnmeteredInt8Value(42),
		inter.Globals.Get("x").GetValue(),
	)
}

func TestInterpretCastingIntLiteralToAnyStruct(t *testing.T) {

	t.Parallel()

	inter := parseCheckAndInterpret(t, `
      let x = 42 as AnyStruct
    `)

	AssertValuesEqual(
		t,
		inter,
		interpreter.NewUnmeteredIntValueFromInt64(42),
		inter.Globals.Get("x").GetValue(),
	)
}

func TestInterpretCastingIntLiteralToOptional(t *testing.T) {

	t.Parallel()

	inter := parseCheckAndInterpret(t, `
      let x = 42 as Int?
    `)

	AssertValuesEqual(
		t,
		inter,
		interpreter.NewUnmeteredSomeValueNonCopying(interpreter.NewUnmeteredIntValueFromInt64(42)),
		inter.Globals.Get("x").GetValue(),
	)
}

func TestInterpretCastingResourceToAnyResource(t *testing.T) {

	t.Parallel()

	inter := parseCheckAndInterpret(t, `
      resource R {}

      fun test(): @AnyResource {
          let r <- create R()
          let x <- r as @AnyResource
          return <-x
      }
    `)

	value, err := inter.Invoke("test")
	require.NoError(t, err)

	assert.IsType(t,
		&interpreter.CompositeValue{},
		value,
	)
}

func TestInterpretOptionalChainingFieldRead(t *testing.T) {

	t.Parallel()

	inter := parseCheckAndInterpret(t,
		`
          struct Test {
              let x: Int

              init(x: Int) {
                  self.x = x
              }
          }

          let test1: Test? = nil
          let x1 = test1?.x

          let test2: Test? = Test(x: 42)
          let x2 = test2?.x
        `,
	)

	AssertValuesEqual(
		t,
		inter,
		interpreter.Nil,
		inter.Globals.Get("x1").GetValue(),
	)

	AssertValuesEqual(
		t,
		inter,
		interpreter.NewUnmeteredSomeValueNonCopying(
			interpreter.NewUnmeteredIntValueFromInt64(42),
		),
		inter.Globals.Get("x2").GetValue(),
	)
}

func TestInterpretOptionalChainingFunctionRead(t *testing.T) {

	t.Parallel()

	inter := parseCheckAndInterpret(t,
		`
          struct Test {
              fun x(): Int {
                  return 42
              }
          }

          let test1: Test? = nil
          let x1 = test1?.x

          let test2: Test? = Test()
          let x2 = test2?.x
        `,
	)

	AssertValuesEqual(
		t,
		inter,
		interpreter.Nil,
		inter.Globals.Get("x1").GetValue(),
	)

	require.IsType(t,
		&interpreter.SomeValue{},
		inter.Globals.Get("x2").GetValue(),
	)

	assert.IsType(t,
		interpreter.BoundFunctionValue{},
		inter.Globals.Get("x2").GetValue().(*interpreter.SomeValue).
			InnerValue(inter, interpreter.EmptyLocationRange),
	)
}

func TestInterpretOptionalChainingFunctionCall(t *testing.T) {

	t.Parallel()

	inter := parseCheckAndInterpret(t,
		`
         struct Test {
             fun x(): Int {
                 return 42
             }
         }

         let test1: Test? = nil
         let x1 = test1?.x()

         let test2: Test? = Test()
         let x2 = test2?.x()
       `,
	)

	AssertValuesEqual(
		t,
		inter,
		interpreter.Nil,
		inter.Globals.Get("x1").GetValue(),
	)

	AssertValuesEqual(
		t,
		inter,
		interpreter.NewUnmeteredSomeValueNonCopying(
			interpreter.NewUnmeteredIntValueFromInt64(42),
		),
		inter.Globals.Get("x2").GetValue(),
	)
}

func TestInterpretOptionalChainingFieldReadAndNilCoalescing(t *testing.T) {

	t.Parallel()

	baseValueActivation := sema.NewVariableActivation(sema.BaseValueActivation)
	baseValueActivation.DeclareValue(stdlib.PanicFunction)

	baseActivation := activations.NewActivation[*interpreter.Variable](nil, interpreter.BaseActivation)
	interpreter.Declare(baseActivation, stdlib.PanicFunction)

	inter, err := parseCheckAndInterpretWithOptions(t,
		`
          struct Test {
              let x: Int

              init(x: Int) {
                  self.x = x
              }
          }

          let test: Test? = Test(x: 42)
          let x = test?.x ?? panic("nil")
        `,
		ParseCheckAndInterpretOptions{
			CheckerConfig: &sema.Config{
				BaseValueActivation: baseValueActivation,
			},
			Config: &interpreter.Config{
				BaseActivation: baseActivation,
			},
		},
	)
	require.NoError(t, err)

	AssertValuesEqual(
		t,
		inter,
		interpreter.NewUnmeteredIntValueFromInt64(42),
		inter.Globals.Get("x").GetValue(),
	)
}

func TestInterpretOptionalChainingFunctionCallAndNilCoalescing(t *testing.T) {

	t.Parallel()

	baseValueActivation := sema.NewVariableActivation(sema.BaseValueActivation)
	baseValueActivation.DeclareValue(stdlib.PanicFunction)

	baseActivation := activations.NewActivation[*interpreter.Variable](nil, interpreter.BaseActivation)
	interpreter.Declare(baseActivation, stdlib.PanicFunction)

	inter, err := parseCheckAndInterpretWithOptions(t,
		`
          struct Test {
              fun x(): Int {
                  return 42
              }
          }

          let test: Test? = Test()
          let x = test?.x() ?? panic("nil")
        `,
		ParseCheckAndInterpretOptions{
			CheckerConfig: &sema.Config{
				BaseValueActivation: baseValueActivation,
			},
			Config: &interpreter.Config{
				BaseActivation: baseActivation,
			},
		},
	)
	require.NoError(t, err)

	AssertValuesEqual(
		t,
		inter,
		interpreter.NewUnmeteredIntValueFromInt64(42),
		inter.Globals.Get("x").GetValue(),
	)
}

func TestInterpretOptionalChainingArgumentEvaluation(t *testing.T) {

	t.Parallel()

	inter := parseCheckAndInterpret(t,
		`
          var a = 1
          var b = 1

          fun incA(): Int {
              a = a + 1
              return a
          }

          fun incB(): Int {
              b = b + 1
              return b
          }

          struct Test {
              fun test(_ int: Int) {}
          }

          fun test() {
              let test1: Test? = Test()
              test1?.test(incA())

              let test2: Test? = nil
              test2?.test(incB())
          }
        `,
	)

	_, err := inter.Invoke("test")
	require.NoError(t, err)

	AssertValuesEqual(
		t,
		inter,
		interpreter.NewIntValueFromInt64(nil, 2),
		inter.Globals.Get("a").GetValue(),
	)

	AssertValuesEqual(
		t,
		inter,
		interpreter.NewIntValueFromInt64(nil, 1),
		inter.Globals.Get("b").GetValue(),
	)
}

func TestInterpretCompositeDeclarationNestedTypeScopingOuterInner(t *testing.T) {

	t.Parallel()

	inter, err := parseCheckAndInterpretWithOptions(t,
		`
          pub contract Test {

              pub struct X {

                  pub fun test(): X {
                     return Test.x()
                  }
              }

              pub fun x(): X {
                 return X()
              }
          }

          pub let x1 = Test.x()
          pub let x2 = x1.test()
        `,
		ParseCheckAndInterpretOptions{
			Config: &interpreter.Config{
				ContractValueHandler: makeContractValueHandler(nil, nil, nil),
			},
		},
	)
	require.NoError(t, err)

	x1 := inter.Globals.Get("x1").GetValue()
	x2 := inter.Globals.Get("x2").GetValue()

	require.IsType(t,
		&interpreter.CompositeValue{},
		x1,
	)

	assert.Equal(t,
		sema.TypeID("S.test.Test.X"),
		x1.(*interpreter.CompositeValue).TypeID(),
	)

	require.IsType(t,
		&interpreter.CompositeValue{},
		x2,
	)

	assert.Equal(t,
		sema.TypeID("S.test.Test.X"),
		x2.(*interpreter.CompositeValue).TypeID(),
	)
}

func TestInterpretCompositeDeclarationNestedConstructor(t *testing.T) {

	t.Parallel()

	inter, err := parseCheckAndInterpretWithOptions(t,
		`
          pub contract Test {

              pub struct X {}
          }

          pub let x = Test.X()
        `,
		ParseCheckAndInterpretOptions{
			Config: &interpreter.Config{
				ContractValueHandler: makeContractValueHandler(nil, nil, nil),
			},
		},
	)
	require.NoError(t, err)

	x := inter.Globals.Get("x").GetValue()

	require.IsType(t,
		&interpreter.CompositeValue{},
		x,
	)

	assert.Equal(t,
		sema.TypeID("S.test.Test.X"),
		x.(*interpreter.CompositeValue).TypeID(),
	)
}

func TestInterpretFungibleTokenContract(t *testing.T) {

	t.Parallel()

	code := strings.Join(
		[]string{
			examples.FungibleTokenContractInterface,
			examples.ExampleFungibleTokenContract,
			`
              pub fun test(): [Int; 2] {

                  let publisher <- ExampleToken.sprout(balance: 100)
                  let receiver <- ExampleToken.sprout(balance: 0)

                  let withdrawn <- publisher.withdraw(amount: 60)
                  receiver.deposit(vault: <-withdrawn)

                  let publisherBalance = publisher.balance
                  let receiverBalance = receiver.balance

                  destroy publisher
                  destroy receiver

                  return [publisherBalance, receiverBalance]
              }
            `,
		},
		"\n",
	)

	baseValueActivation := sema.NewVariableActivation(sema.BaseValueActivation)
	baseValueActivation.DeclareValue(stdlib.PanicFunction)

	baseActivation := activations.NewActivation[*interpreter.Variable](nil, interpreter.BaseActivation)
	interpreter.Declare(baseActivation, stdlib.PanicFunction)

	inter, err := parseCheckAndInterpretWithOptions(t,
		code,
		ParseCheckAndInterpretOptions{
			Config: &interpreter.Config{
				BaseActivation:       baseActivation,
				ContractValueHandler: makeContractValueHandler(nil, nil, nil),
			},
			CheckerConfig: &sema.Config{
				BaseValueActivation: baseValueActivation,
			},
		},
	)
	require.NoError(t, err)

	value, err := inter.Invoke("test")
	require.NoError(t, err)

	AssertValuesEqual(
		t,
		inter,
		interpreter.NewArrayValue(
			inter,
			interpreter.EmptyLocationRange,
			interpreter.ConstantSizedStaticType{
				Type: interpreter.PrimitiveStaticTypeInt,
				Size: 2,
			},
			common.Address{},
			interpreter.NewUnmeteredIntValueFromInt64(40),
			interpreter.NewUnmeteredIntValueFromInt64(60),
		),
		value,
	)
}

func TestInterpretContractAccountFieldUse(t *testing.T) {

	t.Parallel()

	code := `
      pub contract Test {
          pub let address: Address

          init() {
              // field 'account' can be used, as it is considered initialized
              self.address = self.account.address
          }

          pub fun test(): Address {
              return self.account.address
          }
      }

      pub let address1 = Test.address
      pub let address2 = Test.test()
    `

	addressValue := interpreter.AddressValue{
		0x0, 0x0, 0x0, 0x0, 0x0, 0x0, 0x0, 0x1,
	}

	inter, err := parseCheckAndInterpretWithOptions(t, code,
		ParseCheckAndInterpretOptions{
			Config: &interpreter.Config{
				ContractValueHandler: makeContractValueHandler(nil, nil, nil),
				InjectedCompositeFieldsHandler: func(
					inter *interpreter.Interpreter,
					_ common.Location,
					_ string,
					_ common.CompositeKind,
				) map[string]interpreter.Value {
					return map[string]interpreter.Value{
						"account": newTestAuthAccountValue(inter, addressValue),
					}
				},
			},
		},
	)
	require.NoError(t, err)

	AssertValuesEqual(
		t,
		inter,
		addressValue,
		inter.Globals.Get("address1").GetValue(),
	)

	AssertValuesEqual(
		t,
		inter,
		addressValue,
		inter.Globals.Get("address2").GetValue(),
	)
}

func TestInterpretConformToImportedInterface(t *testing.T) {

	t.Parallel()

	importedChecker, err := checker.ParseAndCheckWithOptions(t,
		`
          struct interface Foo {
              fun check(answer: Int) {
                  pre {
                      answer == 42
                  }
              }
          }
        `,
		checker.ParseAndCheckOptions{
			Location: ImportedLocation,
		},
	)
	require.NoError(t, err)

	importingChecker, err := checker.ParseAndCheckWithOptions(t,
		`
          import Foo from "imported"

          struct Bar: Foo {
              fun check(answer: Int) {}
          }

          fun test() {
              let bar = Bar()
              bar.check(answer: 1)
          }
        `,
		checker.ParseAndCheckOptions{
			Config: &sema.Config{
				ImportHandler: func(_ *sema.Checker, importedLocation common.Location, _ ast.Range) (sema.Import, error) {
					assert.Equal(t,
						ImportedLocation,
						importedLocation,
					)

					return sema.ElaborationImport{
						Elaboration: importedChecker.Elaboration,
					}, nil
				},
			},
		},
	)
	require.NoError(t, err)

	storage := newUnmeteredInMemoryStorage()

	inter, err := interpreter.NewInterpreter(
		interpreter.ProgramFromChecker(importingChecker),
		importingChecker.Location,
		&interpreter.Config{
			Storage: storage,
			ImportLocationHandler: func(inter *interpreter.Interpreter, location common.Location) interpreter.Import {
				assert.Equal(t,
					ImportedLocation,
					location,
				)

				program := interpreter.ProgramFromChecker(importedChecker)
				subInterpreter, err := inter.NewSubInterpreter(program, location)
				if err != nil {
					panic(err)
				}

				return interpreter.InterpreterImport{
					Interpreter: subInterpreter,
				}
			},
		},
	)
	require.NoError(t, err)

	err = inter.Interpret()
	require.NoError(t, err)

	_, err = inter.Invoke("test")
	require.IsType(t,
		interpreter.Error{},
		err,
	)
	interpreterErr := err.(interpreter.Error)

	require.IsType(t,
		interpreter.ConditionError{},
		interpreterErr.Err,
	)
}

func TestInterpretContractUseInNestedDeclaration(t *testing.T) {

	t.Parallel()

	inter, err := parseCheckAndInterpretWithOptions(t, `
          pub contract C {

              pub var i: Int

              pub struct S {

                  init() {
                      C.i = C.i + 1
                  }
              }

              init () {
                  self.i = 0
                  S()
                  S()
              }
          }
        `,
		ParseCheckAndInterpretOptions{
			Config: &interpreter.Config{
				ContractValueHandler: makeContractValueHandler(nil, nil, nil),
			},
		},
	)
	require.NoError(t, err)

	i := inter.Globals.Get("C").GetValue().(interpreter.MemberAccessibleValue).
		GetMember(inter, interpreter.EmptyLocationRange, "i")

	require.IsType(t,
		interpreter.NewUnmeteredIntValueFromInt64(2),
		i,
	)
}

func TestInterpretNonStorageReference(t *testing.T) {

	t.Parallel()

	inter := parseCheckAndInterpret(t,
		`
          resource NFT {
              var id: Int

              init(id: Int) {
                  self.id = id
              }
          }

          fun test(): Int {
              let resources <- [
                  <-create NFT(id: 1),
                  <-create NFT(id: 2)
              ]

              let nftRef = (&resources[1] as &NFT?)!
              let nftRef2 = nftRef
              nftRef2.id = 3

              let nft <- resources.remove(at: 1)
              destroy resources
              let newID = nft.id
              destroy nft

              return newID
          }
        `,
	)

	value, err := inter.Invoke("test")
	require.NoError(t, err)

	AssertValuesEqual(
		t,
		inter, interpreter.NewUnmeteredIntValueFromInt64(3), value)
}

func TestInterpretNonStorageReferenceToOptional(t *testing.T) {

	t.Parallel()

	inter := parseCheckAndInterpret(t,
		`
          resource Foo {
              let name: String

              init(name: String) {
                  self.name = name
              }
          }

          fun testSome(): String {
              let xs: @{String: Foo} <- {"yes": <-create Foo(name: "YES")}
              let ref = (&xs["yes"] as &Foo?)!
              let name = ref.name
              destroy xs
              return name
          }

          fun testNil(): String {
              let xs: @{String: Foo} <- {}
              let ref = (&xs["no"] as &Foo?)!
              let name = ref.name
              destroy xs
              return name
          }
        `,
	)
	t.Run("some", func(t *testing.T) {
		value, err := inter.Invoke("testSome")
		require.NoError(t, err)

		AssertValuesEqual(
			t,
			inter, interpreter.NewUnmeteredStringValue("YES"), value)
	})

	t.Run("nil", func(t *testing.T) {
		_, err := inter.Invoke("testNil")
		RequireError(t, err)

		require.ErrorAs(t, err, &interpreter.ForceNilError{})
	})
}

func TestInterpretFix64(t *testing.T) {

	t.Parallel()

	inter := parseCheckAndInterpret(t,
		`
          let a = 789.00123010
          let b = 1234.056
          let c = -12345.006789
        `,
	)

	AssertValuesEqual(
		t,
		inter,
		interpreter.NewUnmeteredUFix64Value(78_900_123_010),
		inter.Globals.Get("a").GetValue(),
	)

	AssertValuesEqual(
		t,
		inter,
		interpreter.NewUnmeteredUFix64Value(123_405_600_000),
		inter.Globals.Get("b").GetValue(),
	)

	AssertValuesEqual(
		t,
		inter,
		interpreter.NewUnmeteredFix64Value(-1_234_500_678_900),
		inter.Globals.Get("c").GetValue(),
	)
}

func TestInterpretFix64Mul(t *testing.T) {

	t.Parallel()

	inter := parseCheckAndInterpret(t,
		`
          let a = Fix64(1.1) * -1.1
        `,
	)

	AssertValuesEqual(
		t,
		inter,
		interpreter.NewUnmeteredFix64Value(-121000000),
		inter.Globals.Get("a").GetValue(),
	)
}

func TestInterpretHexDecode(t *testing.T) {

	t.Parallel()

	expected := []interpreter.Value{
		interpreter.NewUnmeteredUInt8Value(71),
		interpreter.NewUnmeteredUInt8Value(111),
		interpreter.NewUnmeteredUInt8Value(32),
		interpreter.NewUnmeteredUInt8Value(87),
		interpreter.NewUnmeteredUInt8Value(105),
		interpreter.NewUnmeteredUInt8Value(116),
		interpreter.NewUnmeteredUInt8Value(104),
		interpreter.NewUnmeteredUInt8Value(32),
		interpreter.NewUnmeteredUInt8Value(116),
		interpreter.NewUnmeteredUInt8Value(104),
		interpreter.NewUnmeteredUInt8Value(101),
		interpreter.NewUnmeteredUInt8Value(32),
		interpreter.NewUnmeteredUInt8Value(70),
		interpreter.NewUnmeteredUInt8Value(108),
		interpreter.NewUnmeteredUInt8Value(111),
		interpreter.NewUnmeteredUInt8Value(119),
	}

	t.Run("in Cadence", func(t *testing.T) {

		baseValueActivation := sema.NewVariableActivation(sema.BaseValueActivation)
		baseValueActivation.DeclareValue(stdlib.PanicFunction)

		baseActivation := activations.NewActivation[*interpreter.Variable](nil, interpreter.BaseActivation)
		interpreter.Declare(baseActivation, stdlib.PanicFunction)

		inter, err := parseCheckAndInterpretWithOptions(t,
			`
              fun hexDecode(_ s: String): [UInt8] {
                  if s.length % 2 != 0 {
                      panic("Input must have even number of characters")
                  }
                  let table: {String: UInt8} = {
                          "0" : 0,
                          "1" : 1,
                          "2" : 2,
                          "3" : 3,
                          "4" : 4,
                          "5" : 5,
                          "6" : 6,
                          "7" : 7,
                          "8" : 8,
                          "9" : 9,
                          "a" : 10,
                          "A" : 10,
                          "b" : 11,
                          "B" : 11,
                          "c" : 12,
                          "C" : 12,
                          "d" : 13,
                          "D" : 13,
                          "e" : 14,
                          "E" : 14,
                          "f" : 15,
                          "F" : 15
                      }
                  let length = s.length / 2
                  var i = 0
                  var res: [UInt8] = []
                  while i < length {
                      let c = s.slice(from: i * 2, upTo: i * 2 + 1)
                      let in1 = table[c] ?? panic("Invalid character ".concat(c))
                      let c2 = s.slice(from: i * 2 + 1, upTo: i * 2 + 2)
                      let in2 = table[c2] ?? panic("Invalid character ".concat(c2))
                      res.append((16 as UInt8) * in1 + in2)
                      i = i + 1
                  }
                  return res
              }

              fun test(): [UInt8] {
                  return hexDecode("476F20576974682074686520466C6F77")
              }
            `,
			ParseCheckAndInterpretOptions{
				CheckerConfig: &sema.Config{
					BaseValueActivation: baseValueActivation,
				},
				Config: &interpreter.Config{
					BaseActivation: baseActivation,
				},
			},
		)
		require.NoError(t, err)

		result, err := inter.Invoke("test")
		require.NoError(t, err)

		require.IsType(t, result, &interpreter.ArrayValue{})
		arrayValue := result.(*interpreter.ArrayValue)

		AssertValueSlicesEqual(
			t,
			inter,

			expected,
			arrayElements(inter, arrayValue),
		)
	})

	t.Run("native", func(t *testing.T) {

		inter := parseCheckAndInterpret(t,
			`
              fun test(): [UInt8] {
                  return "476F20576974682074686520466C6F77".decodeHex()
              }
            `,
		)

		result, err := inter.Invoke("test")
		require.NoError(t, err)

		require.IsType(t, result, &interpreter.ArrayValue{})
		arrayValue := result.(*interpreter.ArrayValue)

		AssertValueSlicesEqual(
			t,
			inter,

			expected,
			arrayElements(inter, arrayValue),
		)
	})

}

func TestInterpretOptionalChainingOptionalFieldRead(t *testing.T) {

	t.Parallel()

	inter := parseCheckAndInterpret(t, `
      struct Test {
          let x: Int?

          init(x: Int?) {
              self.x = x
          }
      }

      let test: Test? = Test(x: 1)
      let x = test?.x
    `)

	AssertValuesEqual(
		t,
		inter,
		interpreter.NewUnmeteredSomeValueNonCopying(
			interpreter.NewUnmeteredIntValueFromInt64(1),
		),
		inter.Globals.Get("x").GetValue(),
	)
}

func TestInterpretReferenceUseAfterCopy(t *testing.T) {

	t.Parallel()

	t.Run("struct, field write and read", func(t *testing.T) {

		t.Parallel()

		inter := parseCheckAndInterpret(t, `
          struct S {
              var name: String
              init(name: String) {
                  self.name = name
              }
          }

          fun test(): [String] {
              let s = S(name: "1")
              let ref = &s as &S
              let container = [s]
              ref.name = "2"
              container[0].name = "3"
              let s2 = container.remove(at: 0)
              return [s.name, s2.name]
          }
        `)

		result, err := inter.Invoke("test")
		require.NoError(t, err)

		AssertValuesEqual(
			t,
			inter,
			interpreter.NewArrayValue(
				inter,
				interpreter.EmptyLocationRange,
				interpreter.VariableSizedStaticType{
					Type: interpreter.PrimitiveStaticTypeString,
				},
				common.Address{},
				interpreter.NewUnmeteredStringValue("2"),
				interpreter.NewUnmeteredStringValue("3"),
			),
			result,
		)
	})
}

func TestInterpretResourceOwnerFieldUse(t *testing.T) {

	t.Parallel()

	code := `
      pub resource R {}

      pub fun test(): [Address?] {
          let addresses: [Address?] = []

          let r <- create R()
          addresses.append(r.owner?.address)

          account.save(<-r, to: /storage/r)

          let ref = account.borrow<&R>(from: /storage/r)
          addresses.append(ref?.owner?.address)

          return addresses
      }
    `
	// `authAccount`

	address := common.Address{
		0x0, 0x0, 0x0, 0x0, 0x0, 0x0, 0x0, 0x1,
	}

	valueDeclaration := stdlib.StandardLibraryValue{
		Name:  "account",
		Type:  sema.AuthAccountType,
		Value: newTestAuthAccountValue(nil, interpreter.AddressValue(address)),
		Kind:  common.DeclarationKindConstant,
	}

	baseValueActivation := sema.NewVariableActivation(sema.BaseValueActivation)
	baseValueActivation.DeclareValue(valueDeclaration)

	baseActivation := activations.NewActivation[*interpreter.Variable](nil, interpreter.BaseActivation)
	interpreter.Declare(baseActivation, valueDeclaration)

	inter, err := parseCheckAndInterpretWithOptions(t,
		code,
		ParseCheckAndInterpretOptions{
			CheckerConfig: &sema.Config{
				BaseValueActivation: baseValueActivation,
			},
			Config: &interpreter.Config{
				BaseActivation: baseActivation,
				PublicAccountHandler: func(address interpreter.AddressValue) interpreter.Value {
					return newTestPublicAccountValue(nil, address)
				},
			},
		},
	)
	require.NoError(t, err)

	result, err := inter.Invoke("test")
	require.NoError(t, err)

	AssertValueSlicesEqual(
		t,
		inter,
		[]interpreter.Value{
			interpreter.Nil,
			interpreter.NewUnmeteredSomeValueNonCopying(interpreter.AddressValue(address)),
		},
		arrayElements(inter, result.(*interpreter.ArrayValue)),
	)
}

func newPanicFunctionValue(gauge common.MemoryGauge) *interpreter.HostFunctionValue {
	return interpreter.NewHostFunctionValue(
		gauge,
		func(invocation interpreter.Invocation) interpreter.Value {
			panic(errors.NewUnreachableError())
		},
		stdlib.PanicFunction.Type.(*sema.FunctionType),
	)
}

func newTestAuthAccountValue(gauge common.MemoryGauge, addressValue interpreter.AddressValue) interpreter.Value {
	panicFunctionValue := newPanicFunctionValue(gauge)
	return interpreter.NewAuthAccountValue(
		gauge,
		addressValue,
		returnZeroUFix64,
		returnZeroUFix64,
		returnZeroUInt64,
		returnZeroUInt64,
		func() interpreter.Value {
			return interpreter.NewAuthAccountContractsValue(
				gauge,
				addressValue,
				panicFunctionValue,
				panicFunctionValue,
				panicFunctionValue,
				panicFunctionValue,
				func(
					inter *interpreter.Interpreter,
					locationRange interpreter.LocationRange,
				) *interpreter.ArrayValue {
					return interpreter.NewArrayValue(
						inter,
						locationRange,
						interpreter.VariableSizedStaticType{
							Type: interpreter.PrimitiveStaticTypeString,
						},
						common.Address{},
					)
				},
			)
		},
		func() interpreter.Value {
			return interpreter.NewAuthAccountKeysValue(
				gauge,
				addressValue,
				panicFunctionValue,
				panicFunctionValue,
				panicFunctionValue,
				panicFunctionValue,
<<<<<<< HEAD
				func() interpreter.UInt64Value {
=======
				interpreter.AccountKeysCountGetter(func() interpreter.UInt64Value {
>>>>>>> 997af652
					panic(errors.NewUnreachableError())
				},
			)
		},
		func() interpreter.Value {
			return interpreter.NewAuthAccountInboxValue(
				gauge,
				addressValue,
				panicFunctionValue,
				panicFunctionValue,
				panicFunctionValue,
			)
		},
	)
}

func newTestPublicAccountValue(gauge common.MemoryGauge, addressValue interpreter.AddressValue) interpreter.Value {

	panicFunctionValue := newPanicFunctionValue(gauge)

	return interpreter.NewPublicAccountValue(
		gauge,
		addressValue,
		returnZeroUFix64,
		returnZeroUFix64,
		returnZeroUInt64,
		returnZeroUInt64,
		func() interpreter.Value {
			return interpreter.NewPublicAccountKeysValue(
				gauge,
				addressValue,
				panicFunctionValue,
				panicFunctionValue,
				interpreter.AccountKeysCountGetter(func() interpreter.UInt64Value {
					panic(errors.NewUnreachableError())
				}),
			)
		},
		func() interpreter.Value {
			return interpreter.NewPublicAccountContractsValue(
				gauge,
				addressValue,
				panicFunctionValue,
				func(
					inter *interpreter.Interpreter,
					locationRange interpreter.LocationRange,
				) *interpreter.ArrayValue {
					return interpreter.NewArrayValue(
						inter,
						interpreter.EmptyLocationRange,
						interpreter.VariableSizedStaticType{
							Type: interpreter.PrimitiveStaticTypeString,
						},
						common.Address{},
					)
				},
			)
		},
	)
}

func TestInterpretResourceAssignmentForceTransfer(t *testing.T) {

	t.Parallel()

	t.Run("new to nil", func(t *testing.T) {

		inter := parseCheckAndInterpret(t, `
          resource X {}

          fun test() {
              var x: @X? <- nil
              x <-! create X()
              destroy x
          }
        `)

		_, err := inter.Invoke("test")
		require.NoError(t, err)
	})

	t.Run("new to non-nil", func(t *testing.T) {

		inter := parseCheckAndInterpret(t, `
         resource X {}

         fun test() {
             var x: @X? <- create X()
             x <-! create X()
             destroy x
         }
       `)

		_, err := inter.Invoke("test")
		RequireError(t, err)

		require.ErrorAs(t, err, &interpreter.ForceAssignmentToNonNilResourceError{})
	})

	t.Run("existing to nil", func(t *testing.T) {

		inter := parseCheckAndInterpret(t, `
         resource X {}

         fun test() {
             let x <- create X()
             var x2: @X? <- nil
             x2 <-! x
             destroy x2
         }
       `)

		_, err := inter.Invoke("test")
		require.NoError(t, err)
	})

	t.Run("existing to non-nil", func(t *testing.T) {

		inter := parseCheckAndInterpret(t, `
         resource X {}

         fun test() {
             let x <- create X()
             var x2: @X? <- create X()
             x2 <-! x
             destroy x2
         }
       `)

		_, err := inter.Invoke("test")
		RequireError(t, err)

		require.ErrorAs(t, err, &interpreter.ForceAssignmentToNonNilResourceError{})
	})

	t.Run("force-assignment initialization", func(t *testing.T) {

		inter := parseCheckAndInterpret(t, `
         resource X {}

         resource Y {

             var x: @X?

             init() {
                 self.x <-! create X()
             }

             destroy() {
                 destroy self.x
             }
         }

         fun test() {
             let y <- create Y()
             destroy y
         }
       `)

		_, err := inter.Invoke("test")
		require.NoError(t, err)
	})

}

func TestInterpretForce(t *testing.T) {

	t.Parallel()

	t.Run("non-nil", func(t *testing.T) {

		t.Parallel()

		inter := parseCheckAndInterpret(t, `
          let x: Int? = 1
          let y = x!
        `)

		AssertValuesEqual(
			t,
			inter,
			interpreter.NewUnmeteredSomeValueNonCopying(
				interpreter.NewUnmeteredIntValueFromInt64(1),
			),
			inter.Globals.Get("x").GetValue(),
		)

		AssertValuesEqual(
			t,
			inter,
			interpreter.NewUnmeteredIntValueFromInt64(1),
			inter.Globals.Get("y").GetValue(),
		)
	})

	t.Run("nil", func(t *testing.T) {

		t.Parallel()

		inter := parseCheckAndInterpret(t, `
          let x: Int? = nil

          fun test(): Int {
              return x!
          }
        `)

		_, err := inter.Invoke("test")
		RequireError(t, err)

		require.ErrorAs(t, err, &interpreter.ForceNilError{})
	})

	t.Run("non-optional", func(t *testing.T) {

		t.Parallel()

		inter := parseCheckAndInterpret(t, `
          let x: Int = 1
          let y = x!
        `)

		AssertValuesEqual(
			t,
			inter,
			interpreter.NewUnmeteredIntValueFromInt64(1),
			inter.Globals.Get("y").GetValue(),
		)
	})
}

func TestInterpretEphemeralReferenceToOptional(t *testing.T) {

	t.Parallel()

	_, err := parseCheckAndInterpretWithOptions(t,
		`
          contract C {

              var rs: @{Int: R}

              resource R {
                  pub let id: Int

                  init(id: Int) {
                      self.id = id
                  }
              }

              fun borrow(id: Int): &R? {
                  return &C.rs[id] as &R?
              }

              init() {
                  self.rs <- {}
                  self.rs[1] <-! create R(id: 1)
                  let ref = self.borrow(id: 1)!
                  ref.id
              }
          }
        `,
		ParseCheckAndInterpretOptions{
			Config: &interpreter.Config{
				ContractValueHandler: makeContractValueHandler(nil, nil, nil),
			},
		},
	)
	require.NoError(t, err)
}

func TestInterpretNestedDeclarationOrder(t *testing.T) {

	t.Parallel()

	t.Run("A, B", func(t *testing.T) {

		t.Parallel()

		_, err := parseCheckAndInterpretWithOptions(t,
			`
              pub contract Test {

                  pub resource A {

                      pub fun b(): @B {
                          return <-create B()
                      }
                  }

                  pub resource B {}

                  init() {
                      let a <- create A()
                      let b <- a.b()
                      destroy a
                      destroy b
                  }
              }
            `,
			ParseCheckAndInterpretOptions{
				Config: &interpreter.Config{
					ContractValueHandler: makeContractValueHandler(nil, nil, nil),
				},
			},
		)
		require.NoError(t, err)
	})

	t.Run("B, A", func(t *testing.T) {

		t.Parallel()

		_, err := parseCheckAndInterpretWithOptions(t,
			`
              pub contract Test {

                  pub resource B {}

                  pub resource A {

                      pub fun b(): @B {
                          return <-create B()
                      }
                  }

                  init() {
                      let a <- create A()
                      let b <- a.b()
                      destroy a
                      destroy b
                  }
              }
            `,
			ParseCheckAndInterpretOptions{
				Config: &interpreter.Config{
					ContractValueHandler: makeContractValueHandler(nil, nil, nil),
				},
			},
		)
		require.NoError(t, err)
	})
}

func TestInterpretCountDigits256(t *testing.T) {

	t.Parallel()

	type test struct {
		Type    sema.Type
		Literal string
		Count   int
	}

	for _, test := range []test{
		{
			sema.Int256Type,
			"676983016644359394637212096269997871684197836659065544033845082275068334",
			72,
		},
		{
			sema.UInt256Type,
			"676983016644359394637212096269997871684197836659065544033845082275068334",
			72,
		},
		{
			sema.Int128Type,
			"676983016644359394637212096269997871",
			36,
		},
		{
			sema.UInt128Type,
			"676983016644359394637212096269997871",
			36,
		},
	} {

		t.Run(test.Type.String(), func(t *testing.T) {

			inter := parseCheckAndInterpret(t,
				fmt.Sprintf(
					`
                      fun countDigits(_ x: %[2]s): UInt8 {
                          var count: UInt8 = UInt8(0)
                          var input = x
                          while input != %[2]s(0) {
                              count = count + UInt8(1)
                              input = input / %[2]s(10)
                          }
                          return count
                      }

                      let number: %[2]s = %[1]s
                      let result1 = countDigits(%[1]s)
                      let result2 = countDigits(%[2]s(%[1]s))
                      let result3 = countDigits(number)
                    `,
					test.Literal,
					test.Type,
				),
			)

			bigInt, ok := new(big.Int).SetString(test.Literal, 10)
			require.True(t, ok)

			assert.Equal(t,
				bigInt,
				inter.Globals.Get("number").GetValue().(interpreter.BigNumberValue).ToBigInt(nil),
			)

			expected := interpreter.NewUnmeteredUInt8Value(uint8(test.Count))

			for i := 1; i <= 3; i++ {
				variableName := fmt.Sprintf("result%d", i)
				AssertValuesEqual(
					t,
					inter,
					expected,
					inter.Globals.Get(variableName).GetValue(),
				)
			}
		})
	}
}

func TestInterpretFailableCastingCompositeTypeConfusion(t *testing.T) {

	t.Parallel()

	inter, err := parseCheckAndInterpretWithOptions(t,
		`
          contract A {
              struct S {}
          }

          contract B {
              struct S {}
          }

          let s = A.S() as? B.S
        `,
		ParseCheckAndInterpretOptions{
			Config: &interpreter.Config{
				ContractValueHandler: makeContractValueHandler(nil, nil, nil),
			},
		},
	)
	require.NoError(t, err)

	AssertValuesEqual(
		t,
		inter,
		interpreter.Nil,
		inter.Globals.Get("s").GetValue(),
	)
}

func TestInterpretNestedDestroy(t *testing.T) {

	t.Parallel()

	var logs []string

	logFunction := stdlib.NewStandardLibraryFunction(
		"log",
		&sema.FunctionType{
			Parameters: []*sema.Parameter{
				{
					Label:          sema.ArgumentLabelNotRequired,
					Identifier:     "value",
					TypeAnnotation: sema.NewTypeAnnotation(sema.AnyStructType),
				},
			},
			ReturnTypeAnnotation: sema.NewTypeAnnotation(
				sema.VoidType,
			),
		},
		``,
		func(invocation interpreter.Invocation) interpreter.Value {
			message := invocation.Arguments[0].String()
			logs = append(logs, message)
			return interpreter.Void
		},
	)

	baseValueActivation := sema.NewVariableActivation(sema.BaseValueActivation)
	baseValueActivation.DeclareValue(logFunction)

	baseActivation := activations.NewActivation[*interpreter.Variable](nil, interpreter.BaseActivation)
	interpreter.Declare(baseActivation, logFunction)

	inter, err := parseCheckAndInterpretWithOptions(t,
		`
          resource B {
              let id: Int

              init(_ id: Int){
                  self.id = id
              }

              destroy(){
                  log("destroying B with id:")
                  log(self.id)
              }
          }

          resource A {
              let id: Int
              let bs: @[B]

              init(_ id: Int){
                  self.id = id
                  self.bs <- []
              }

              fun add(_ b: @B){
                  self.bs.append(<-b)
              }

              destroy() {
                  log("destroying A with id:")
                  log(self.id)
                  destroy self.bs
              }
          }

          fun test() {
              let a <- create A(1)
              a.add(<- create B(2))
              a.add(<- create B(3))
              a.add(<- create B(4))

              destroy a
          }
        `,
		ParseCheckAndInterpretOptions{
			Config: &interpreter.Config{
				BaseActivation: baseActivation,
			},
			CheckerConfig: &sema.Config{
				BaseValueActivation: baseValueActivation,
			},
			HandleCheckerError: nil,
		},
	)
	require.NoError(t, err)

	value, err := inter.Invoke("test")
	require.NoError(t, err)

	AssertValuesEqual(
		t,
		inter,
		interpreter.Void,
		value,
	)

	assert.Equal(t,
		[]string{
			`"destroying A with id:"`,
			"1",
			`"destroying B with id:"`,
			"2",
			`"destroying B with id:"`,
			"3",
			`"destroying B with id:"`,
			"4",
		},
		logs,
	)
}

// TestInterpretInternalAssignment ensures that a modification of an "internal" value
// is not possible, because the value that is assigned into is a copy
func TestInterpretInternalAssignment(t *testing.T) {

	t.Parallel()

	inter := parseCheckAndInterpret(t, `
       struct S {
           priv let xs: {String: Int}

           init() {
               self.xs = {"a": 1}
           }

           fun getXS(): {String: Int} {
               return self.xs
           }
       }

       fun test(): [{String: Int}] {
           let s = S()
           let xs = s.getXS()
           xs["b"] = 2
           return [xs, s.getXS()]
       }
    `)

	value, err := inter.Invoke("test")
	require.NoError(t, err)

	stringIntDictionaryStaticType := interpreter.DictionaryStaticType{
		KeyType:   interpreter.PrimitiveStaticTypeString,
		ValueType: interpreter.PrimitiveStaticTypeInt,
	}

	AssertValuesEqual(
		t,
		inter,
		interpreter.NewArrayValue(
			inter,
			interpreter.EmptyLocationRange,
			interpreter.VariableSizedStaticType{
				Type: stringIntDictionaryStaticType,
			},
			common.Address{},
			interpreter.NewDictionaryValue(
				inter,
				interpreter.EmptyLocationRange,
				stringIntDictionaryStaticType,
				interpreter.NewUnmeteredStringValue("a"),
				interpreter.NewUnmeteredIntValueFromInt64(1),
				interpreter.NewUnmeteredStringValue("b"),
				interpreter.NewUnmeteredIntValueFromInt64(2),
			),
			interpreter.NewDictionaryValue(
				inter,
				interpreter.EmptyLocationRange,
				stringIntDictionaryStaticType,
				interpreter.NewUnmeteredStringValue("a"),
				interpreter.NewUnmeteredIntValueFromInt64(1),
			),
		),
		value,
	)
}

func TestInterpretVoidReturn_(t *testing.T) {
	t.Parallel()

	labelNamed := func(s string) string {
		if s == "" {
			return "unnamed"
		}
		return "named"
	}

	test := func(testName, returnType, returnValue string) {
		var returnSnippet string

		if returnType != "" {
			returnSnippet = ": " + returnType
		}

		if returnValue != "" {
		}

		var name string
		if testName == "" {
			name = fmt.Sprintf("%s type, %s value", labelNamed(returnType), labelNamed(returnValue))
		} else {
			name = testName
		}

		code := fmt.Sprintf(
			`fun test() %s { return %s }`,
			returnSnippet,
			returnValue,
		)

		t.Run(name, func(t *testing.T) {
			t.Parallel()
			inter := parseCheckAndInterpret(t, code)

			value, err := inter.Invoke("test")
			require.NoError(t, err)

			AssertValuesEqual(t, inter, &interpreter.VoidValue{}, value)
		})
	}

	typeNames := []string{"", "Void"}
	valueNames := []string{"", "()"}

	for _, typ := range typeNames {
		for _, val := range valueNames {
			test("", typ, val)
		}
	}

	test("inline lambda expression", "", "fun(){}()")
	test(
		"inline inline lambda expression",
		"Void",
		`(fun(v: Void): Void {
			let w = fun() { };
			let x: Void = w();
			let y: Void = ();
			let z = v;
			return z;
		 })( () )`,
	)
}

func TestInterpretCopyOnReturn(t *testing.T) {

	t.Parallel()

	inter := parseCheckAndInterpret(t,
		`
          let xs: {String: String} = {}

          fun returnXS(): {String: String} {
              return xs
          }

          fun test(): {String: String} {
              returnXS().insert(key: "foo", "bar")
              return xs
          }
        `,
	)

	value, err := inter.Invoke("test")
	require.NoError(t, err)

	AssertValuesEqual(
		t,
		inter,
		interpreter.NewDictionaryValue(
			inter,
			interpreter.EmptyLocationRange,
			interpreter.DictionaryStaticType{
				KeyType:   interpreter.PrimitiveStaticTypeString,
				ValueType: interpreter.PrimitiveStaticTypeString,
			},
		),
		value,
	)
}

func BenchmarkInterpretRecursionFib(b *testing.B) {

	inter := parseCheckAndInterpret(b, `
       fun fib(_ n: Int): Int {
           if n < 2 {
              return n
           }
           return fib(n - 1) + fib(n - 2)
       }
   `)

	expected := interpreter.NewUnmeteredIntValueFromInt64(377)

	b.ReportAllocs()
	b.ResetTimer()

	for i := 0; i < b.N; i++ {

		result, err := inter.Invoke(
			"fib",
			interpreter.NewUnmeteredIntValueFromInt64(14),
		)
		require.NoError(b, err)
		RequireValuesEqual(b, inter, expected, result)
	}
}

func TestInterpretMissingMember(t *testing.T) {

	t.Parallel()

	inter := parseCheckAndInterpret(t,
		`
          struct X {
              let y: Int

              init() {
                  self.y = 1
              }
          }

          let x = X()

          fun test() {
              // access missing field y
              x.y
          }
        `,
	)

	// Remove field `y`
	compositeValue := inter.Globals.Get("x").GetValue().(*interpreter.CompositeValue)
	compositeValue.RemoveField(inter, interpreter.EmptyLocationRange, "y")

	_, err := inter.Invoke("test")
	RequireError(t, err)

	var missingMemberError interpreter.MissingMemberValueError
	require.ErrorAs(t, err, &missingMemberError)

	require.Equal(t, "y", missingMemberError.Name)
}

func BenchmarkNewInterpreter(b *testing.B) {

	b.Run("new interpreter", func(b *testing.B) {
		b.ResetTimer()
		b.ReportAllocs()

		for i := 0; i < b.N; i++ {
			_, err := interpreter.NewInterpreter(nil, nil, &interpreter.Config{})
			require.NoError(b, err)
		}
	})

	b.Run("new sub-interpreter", func(b *testing.B) {
		b.ReportAllocs()

		inter, err := interpreter.NewInterpreter(nil, nil, &interpreter.Config{})
		require.NoError(b, err)

		b.ResetTimer()

		for i := 0; i < b.N; i++ {
			_, err := inter.NewSubInterpreter(nil, nil)
			require.NoError(b, err)
		}
	})
}

func TestHostFunctionStaticType(t *testing.T) {

	t.Parallel()

	t.Run("toString function", func(t *testing.T) {
		t.Parallel()

		inter := parseCheckAndInterpret(t, `
            let x = 5
            let y = x.toString
        `)

		value := inter.Globals.Get("y").GetValue()
		assert.Equal(
			t,
			interpreter.ConvertSemaToStaticType(nil, sema.ToStringFunctionType),
			value.StaticType(inter),
		)
	})

	t.Run("Type function", func(t *testing.T) {
		t.Parallel()

		inter := parseCheckAndInterpret(t, `
            let x = Type
            let y = x<Int8>()
        `)

		value := inter.Globals.Get("x").GetValue()
		assert.Equal(
			t,
			interpreter.ConvertSemaToStaticType(
				nil,
				&sema.FunctionType{
					Purity:               sema.FunctionPurityView,
					ReturnTypeAnnotation: sema.NewTypeAnnotation(sema.MetaType),
				},
			),
			value.StaticType(inter),
		)

		value = inter.Globals.Get("y").GetValue()
		assert.Equal(
			t,
			interpreter.PrimitiveStaticTypeMetaType,
			value.StaticType(inter),
		)

		require.IsType(t, interpreter.TypeValue{}, value)
		typeValue := value.(interpreter.TypeValue)
		assert.Equal(t, interpreter.PrimitiveStaticTypeInt8, typeValue.Type)
	})

	t.Run("toString function", func(t *testing.T) {
		t.Parallel()

		inter := parseCheckAndInterpret(t, `
            let a: Int8 = 5
            let b: Fix64 = 4.0

            let x = a.toString
            let y = b.toString
        `)

		// Both `x` and `y` are two functions that returns a string.
		// Hence, their types are equal. i.e: Receivers shouldn't matter.

		xValue := inter.Globals.Get("x").GetValue()
		assert.Equal(
			t,
			interpreter.ConvertSemaToStaticType(nil, sema.ToStringFunctionType),
			xValue.StaticType(inter),
		)

		yValue := inter.Globals.Get("y").GetValue()
		assert.Equal(
			t,
			interpreter.ConvertSemaToStaticType(nil, sema.ToStringFunctionType),
			yValue.StaticType(inter),
		)

		assert.Equal(t, xValue.StaticType(inter), yValue.StaticType(inter))
	})
}

func TestInterpretArrayTypeInference(t *testing.T) {

	t.Parallel()

	t.Run("anystruct with empty array", func(t *testing.T) {
		t.Parallel()

		inter := parseCheckAndInterpret(t, `
            fun test(): Type {
                let x: AnyStruct = []
                return x.getType()
            }
        `)

		value, err := inter.Invoke("test")
		require.NoError(t, err)

		AssertValuesEqual(
			t,
			inter,
			interpreter.TypeValue{
				Type: interpreter.VariableSizedStaticType{
					Type: interpreter.PrimitiveStaticTypeAnyStruct,
				},
			},
			value,
		)
	})

	t.Run("anystruct with numeric array", func(t *testing.T) {
		t.Parallel()

		inter := parseCheckAndInterpret(t, `
            fun test(): Type {
                let x: AnyStruct = [1, 2, 3]
                return x.getType()
            }
        `)

		value, err := inter.Invoke("test")
		require.NoError(t, err)

		AssertValuesEqual(
			t,
			inter,
			interpreter.TypeValue{
				Type: interpreter.VariableSizedStaticType{
					Type: interpreter.PrimitiveStaticTypeInt,
				},
			},
			value,
		)
	})
}

func TestInterpretArrayFirstIndex(t *testing.T) {

	t.Parallel()

	inter := parseCheckAndInterpret(t, `
      let xs = [1, 2, 3]

      fun test(): Int? {
          return xs.firstIndex(of: 2)
      }
    `)

	value, err := inter.Invoke("test")
	require.NoError(t, err)

	AssertValuesEqual(
		t,
		inter,
		interpreter.NewUnmeteredSomeValueNonCopying(
			interpreter.NewUnmeteredIntValueFromInt64(1),
		),
		value,
	)
}

func TestInterpretArrayFirstIndexDoesNotExist(t *testing.T) {

	t.Parallel()

	inter := parseCheckAndInterpret(t, `
      let xs = [1, 2, 3]

      fun test(): Int? {
      return xs.firstIndex(of: 5)
      }
    `)

	value, err := inter.Invoke("test")
	require.NoError(t, err)

	AssertValuesEqual(
		t,
		inter,
		interpreter.Nil,
		value,
	)
}

func TestInterpretOptionalReference(t *testing.T) {

	t.Parallel()

	inter := parseCheckAndInterpret(t,
		`
          fun present(): &Int {
              let x: Int? = 1
              let y = &x as &Int?
              return y!
          }

          fun absent(): &Int {
              let x: Int? = nil
              let y = &x as &Int?
              return y!
          }
        `,
	)

	value, err := inter.Invoke("present")
	require.NoError(t, err)
	require.Equal(
		t,
		&interpreter.EphemeralReferenceValue{
			Value:        interpreter.NewUnmeteredIntValueFromInt64(1),
			BorrowedType: sema.IntType,
		},
		value,
	)

	_, err = inter.Invoke("absent")
	RequireError(t, err)

	var forceNilError interpreter.ForceNilError
	require.ErrorAs(t, err, &forceNilError)
}

func TestInterpretCastingBoxing(t *testing.T) {

	t.Parallel()

	t.Run("failable cast", func(t *testing.T) {

		t.Parallel()

		inter := parseCheckAndInterpret(t, `
          let a = (1 as? Int?!)?.getType()
        `)

		variable := inter.Globals.Get("a")
		require.NotNil(t, variable)

		require.Equal(
			t,
			interpreter.NewUnmeteredSomeValueNonCopying(
				interpreter.TypeValue{
					Type: interpreter.PrimitiveStaticTypeInt,
				},
			),
			variable.GetValue(),
		)
	})

	t.Run("force cast", func(t *testing.T) {

		t.Parallel()

		inter := parseCheckAndInterpret(t, `
          let a = (1 as! Int?)?.getType()
        `)

		variable := inter.Globals.Get("a")
		require.NotNil(t, variable)

		require.Equal(
			t,
			interpreter.NewUnmeteredSomeValueNonCopying(
				interpreter.TypeValue{
					Type: interpreter.PrimitiveStaticTypeInt,
				},
			),
			variable.GetValue(),
		)
	})

	t.Run("cast", func(t *testing.T) {

		t.Parallel()

		inter := parseCheckAndInterpret(t, `
          let a = (1 as Int?)?.getType()
        `)

		variable := inter.Globals.Get("a")
		require.NotNil(t, variable)

		require.Equal(
			t,
			interpreter.NewUnmeteredSomeValueNonCopying(
				interpreter.TypeValue{
					Type: interpreter.PrimitiveStaticTypeInt,
				},
			),
			variable.GetValue(),
		)
	})
}

func TestInterpretNilCoalesceReference(t *testing.T) {

	t.Parallel()

	baseValueActivation := sema.NewVariableActivation(sema.BaseValueActivation)
	baseValueActivation.DeclareValue(stdlib.PanicFunction)

	baseActivation := activations.NewActivation[*interpreter.Variable](nil, interpreter.BaseActivation)
	interpreter.Declare(baseActivation, stdlib.PanicFunction)

	inter, err := parseCheckAndInterpretWithOptions(t,
		`
          let xs = {"a": 2}
          let ref = &xs["a"] as &Int? ?? panic("no a")
        `,
		ParseCheckAndInterpretOptions{
			CheckerConfig: &sema.Config{
				BaseValueActivation: baseValueActivation,
			},
			Config: &interpreter.Config{
				BaseActivation: baseActivation,
			},
		},
	)
	require.NoError(t, err)

	variable := inter.Globals.Get("ref")
	require.NotNil(t, variable)

	require.Equal(
		t,
		&interpreter.EphemeralReferenceValue{
			Value:        interpreter.NewUnmeteredIntValueFromInt64(2),
			BorrowedType: sema.IntType,
		},
		variable.GetValue(),
	)
}

func TestInterpretDictionaryDuplicateKey(t *testing.T) {

	t.Parallel()

	t.Run("struct", func(t *testing.T) {

		t.Parallel()

		inter := parseCheckAndInterpret(t, `

          struct S {}

          fun test() {
              let s1 = S()
              let s2 = S()
              {"a": s1, "a": s2}
          }
        `)

		_, err := inter.Invoke("test")
		require.NoError(t, err)
	})

	t.Run("resource", func(t *testing.T) {

		t.Parallel()

		inter := parseCheckAndInterpret(t, `

          resource R {}

          fun test() {
              let r1 <- create R()
              let r2 <- create R()
              let rs <- {"a": <-r1, "a": <-r2}
              destroy rs
          }
        `)

		_, err := inter.Invoke("test")
		RequireError(t, err)

		require.ErrorAs(t, err, &interpreter.DuplicateKeyInResourceDictionaryError{})

	})
}<|MERGE_RESOLUTION|>--- conflicted
+++ resolved
@@ -8652,11 +8652,7 @@
 				panicFunctionValue,
 				panicFunctionValue,
 				panicFunctionValue,
-<<<<<<< HEAD
 				func() interpreter.UInt64Value {
-=======
-				interpreter.AccountKeysCountGetter(func() interpreter.UInt64Value {
->>>>>>> 997af652
 					panic(errors.NewUnreachableError())
 				},
 			)
