/*
 * Cadence - The resource-oriented smart contract programming language
 *
 * Copyright 2019-2022 Dapper Labs, Inc.
 *
 * Licensed under the Apache License, Version 2.0 (the "License");
 * you may not use this file except in compliance with the License.
 * You may obtain a copy of the License at
 *
 *   http://www.apache.org/licenses/LICENSE-2.0
 *
 * Unless required by applicable law or agreed to in writing, software
 * distributed under the License is distributed on an "AS IS" BASIS,
 * WITHOUT WARRANTIES OR CONDITIONS OF ANY KIND, either express or implied.
 * See the License for the specific language governing permissions and
 * limitations under the License.
 */

package stdlib

import (
	"fmt"
	"strconv"

	"github.com/onflow/cadence/runtime/ast"
	"github.com/onflow/cadence/runtime/common"
	"github.com/onflow/cadence/runtime/errors"
	"github.com/onflow/cadence/runtime/interpreter"
	"github.com/onflow/cadence/runtime/parser"
	"github.com/onflow/cadence/runtime/sema"
	"github.com/onflow/cadence/runtime/stdlib/contracts"
)

// This is the Cadence standard library for writing tests.
// It provides the Cadence constructs (structs, functions, etc.) that are needed to
// write tests in Cadence.

const testContractTypeName = "Test"
const blockchainTypeName = "Blockchain"
const blockchainBackendTypeName = "BlockchainBackend"
const scriptResultTypeName = "ScriptResult"
const transactionResultTypeName = "TransactionResult"
const resultStatusTypeName = "ResultStatus"
const accountTypeName = "Account"
const errorTypeName = "Error"

const succeededCaseName = "succeeded"
const failedCaseName = "failed"

const transactionCodeFieldName = "code"
const transactionAuthorizerFieldName = "authorizers"
const transactionSignersFieldName = "signers"
const transactionArgsFieldName = "args"

const accountAddressFieldName = "address"

var TestContractLocation = common.IdentifierLocation(testContractTypeName)

var TestContractChecker = func() *sema.Checker {

	program, err := parser.ParseProgram(contracts.TestContract, nil)
	if err != nil {
		panic(err)
	}

	var checker *sema.Checker
	checker, err = sema.NewChecker(
		program,
		TestContractLocation,
		nil,
		false,
		sema.WithPredeclaredValues(BuiltinFunctions.ToSemaValueDeclarations()),
		sema.WithPredeclaredTypes(BuiltinTypes.ToTypeDeclarations()),
	)
	if err != nil {
		panic(err)
	}

	err = checker.Check()
	if err != nil {
		panic(err)
	}

	return checker
}()

func NewTestContract(
	inter *interpreter.Interpreter,
	constructor interpreter.FunctionValue,
	invocationRange ast.Range,
) (
	*interpreter.CompositeValue,
	error,
) {
	value, err := inter.InvokeFunctionValue(
		constructor,
		[]interpreter.Value{},
		testContractInitializerTypes,
		testContractInitializerTypes,
		invocationRange,
	)
	if err != nil {
		return nil, err
	}

	compositeValue := value.(*interpreter.CompositeValue)

	// Inject natively implemented function values
	compositeValue.Functions[testAssertFunctionName] = testAssertFunction
	compositeValue.Functions[testNewEmulatorBlockchainFunctionName] = testNewEmulatorBlockchainFunction

	return compositeValue, nil
}

var testContractType = func() *sema.CompositeType {
	variable, ok := TestContractChecker.Elaboration.GlobalTypes.Get(testContractTypeName)
	if !ok {
		panic(errors.NewUnreachableError())
	}
	return variable.Type.(*sema.CompositeType)
}()

var testContractInitializerTypes = func() (result []sema.Type) {
	result = make([]sema.Type, len(testContractType.ConstructorParameters))
	for i, parameter := range testContractType.ConstructorParameters {
		result[i] = parameter.TypeAnnotation.Type
	}
	return result
}()

var blockchainBackendInterfaceType = func() *sema.InterfaceType {
	typ, ok := testContractType.NestedTypes.Get(blockchainBackendTypeName)
	if !ok {
		panic(errors.NewUnexpectedError("cannot find type %s.%s", testContractTypeName, blockchainBackendTypeName))
	}

	interfaceType, ok := typ.(*sema.InterfaceType)
	if !ok {
		panic(errors.NewUnexpectedError("invalid type for %s. expected interface", blockchainBackendTypeName))
	}

	return interfaceType
}()

func init() {

	// Enrich 'Test' contract with natively implemented functions
	testContractType.Members.Set(
		testAssertFunctionName,
		sema.NewUnmeteredPublicFunctionMember(
			testContractType,
			testAssertFunctionName,
			testAssertFunctionType,
			testAssertFunctionDocString,
		),
	)
	testContractType.Members.Set(
		testNewEmulatorBlockchainFunctionName,
		sema.NewUnmeteredPublicFunctionMember(
			testContractType,
			testNewEmulatorBlockchainFunctionName,
			testNewEmulatorBlockchainFunctionType,
			testNewEmulatorBlockchainFunctionDocString,
		),
	)

	// Enrich 'Test' contract elaboration with natively implemented composite types.
	// e.g: 'EmulatorBackend' type.
	TestContractChecker.Elaboration.CompositeTypes[EmulatorBackendType.ID()] = EmulatorBackendType
}

var blockchainType = func() sema.Type {
	typ, ok := testContractType.NestedTypes.Get(blockchainTypeName)
	if !ok {
		panic(errors.NewUnexpectedError(
			"cannot find type %s.%s",
			testContractTypeName,
			blockchainTypeName,
		))
	}

	return typ
}()

// Functions belong to the 'Test' contract

// 'Test.assert' function

const testAssertFunctionDocString = `assert function of Test contract`

const testAssertFunctionName = "assert"

var testAssertFunctionType = &sema.FunctionType{
	Parameters: []*sema.Parameter{
		{
			Label:      sema.ArgumentLabelNotRequired,
			Identifier: "condition",
			TypeAnnotation: sema.NewTypeAnnotation(
				sema.BoolType,
			),
		},
		{
			Label:      sema.ArgumentLabelNotRequired,
			Identifier: "message",
			TypeAnnotation: sema.NewTypeAnnotation(
				sema.StringType,
			),
		},
	},
	ReturnTypeAnnotation: sema.NewTypeAnnotation(
		sema.VoidType,
	),
}

var testAssertFunction = interpreter.NewUnmeteredHostFunctionValue(
	func(invocation interpreter.Invocation) interpreter.Value {
		condition, ok := invocation.Arguments[0].(interpreter.BoolValue)
		if !ok {
			panic(errors.NewUnreachableError())
		}

		message, ok := invocation.Arguments[1].(*interpreter.StringValue)
		if !ok {
			panic(errors.NewUnreachableError())
		}

		if !condition {
			panic(AssertionError{
				Message: message.String(),
			})
		}

		return interpreter.VoidValue{}
	},
	testAssertFunctionType,
)

// 'Test.newEmulatorBlockchain' function

const testNewEmulatorBlockchainFunctionDocString = `newEmulatorBlockchain function of Test contract`

const testNewEmulatorBlockchainFunctionName = "newEmulatorBlockchain"

var testNewEmulatorBlockchainFunctionType = &sema.FunctionType{
	Parameters: []*sema.Parameter{},
	ReturnTypeAnnotation: sema.NewTypeAnnotation(
		blockchainType,
	),
}

var testNewEmulatorBlockchainFunction = interpreter.NewUnmeteredHostFunctionValue(
	func(invocation interpreter.Invocation) interpreter.Value {

		// Create an `EmulatorBackend`
		emulatorBackend := newEmulatorBackend(invocation.Interpreter)

		// Create a 'Blockchain' struct value, that wraps the emulator backend,
		// by calling the constructor of 'Blockchain'.

		testContract := invocation.Self.(*interpreter.CompositeValue)
		blockchainConstructorVar := testContract.NestedVariables[blockchainTypeName]
		blockchainConstructor, ok := blockchainConstructorVar.GetValue().(*interpreter.HostFunctionValue)
		if !ok {
			panic(errors.NewUnexpectedError("invalid type for constructor"))
		}

		blockchain, err := invocation.Interpreter.InvokeExternally(
			blockchainConstructor,
			blockchainConstructor.Type,
			[]interpreter.Value{
				emulatorBackend,
			},
		)

		if err != nil {
			panic(err)
		}

		return blockchain
	},
	testNewEmulatorBlockchainFunctionType,
)

// 'EmulatorBackend' struct.
//
// 'EmulatorBackend' is the native implementation of the 'Test.BlockchainBackend' interface.
// It provides a blockchain backed by the emulator.

const emulatorBackendTypeName = "EmulatorBackend"

var EmulatorBackendType = func() *sema.CompositeType {

	ty := &sema.CompositeType{
		Identifier: emulatorBackendTypeName,
		Kind:       common.CompositeKindStructure,
		Location:   TestContractLocation,
		ExplicitInterfaceConformances: []*sema.InterfaceType{
			blockchainBackendInterfaceType,
		},
	}

	var members = []*sema.Member{
		sema.NewUnmeteredPublicFunctionMember(
			ty,
			emulatorBackendExecuteScriptFunctionName,
			emulatorBackendExecuteScriptFunctionType,
			emulatorBackendExecuteScriptFunctionDocString,
		),
		sema.NewUnmeteredPublicFunctionMember(
			ty,
			emulatorBackendCreateAccountFunctionName,
			emulatorBackendCreateAccountFunctionType,
			emulatorBackendCreateAccountFunctionDocString,
		),
		sema.NewUnmeteredPublicFunctionMember(
			ty,
			emulatorBackendAddTransactionFunctionName,
			emulatorBackendAddTransactionFunctionType,
			emulatorBackendAddTransactionFunctionDocString,
		),
		sema.NewUnmeteredPublicFunctionMember(
			ty,
			emulatorBackendExecuteNextTransactionFunctionName,
			emulatorBackendExecuteNextTransactionFunctionType,
			emulatorBackendExecuteNextTransactionFunctionDocString,
		),
		sema.NewUnmeteredPublicFunctionMember(
			ty,
			emulatorBackendCommitBlockFunctionName,
			emulatorBackendCommitBlockFunctionType,
			emulatorBackendCommitBlockFunctionDocString,
		),
		sema.NewUnmeteredPublicFunctionMember(
			ty,
			emulatorBackendDeployContractFunctionName,
			emulatorBackendDeployContractFunctionType,
			emulatorBackendDeployContractFunctionDocString,
		),
	}

	ty.Members = sema.GetMembersAsMap(members)
	ty.Fields = sema.GetFieldNames(members)

	return ty
}()

func newEmulatorBackend(inter *interpreter.Interpreter) *interpreter.CompositeValue {
	var fields = []interpreter.CompositeField{
		{
			Name:  emulatorBackendExecuteScriptFunctionName,
			Value: emulatorBackendExecuteScriptFunction,
		},
		{
			Name:  emulatorBackendCreateAccountFunctionName,
			Value: emulatorBackendCreateAccountFunction,
		}, {
			Name:  emulatorBackendAddTransactionFunctionName,
			Value: emulatorBackendAddTransactionFunction,
		},
		{
			Name:  emulatorBackendExecuteNextTransactionFunctionName,
			Value: emulatorBackendExecuteNextTransactionFunction,
		},
		{
			Name:  emulatorBackendCommitBlockFunctionName,
			Value: emulatorBackendCommitBlockFunction,
		},
		{
			Name:  emulatorBackendDeployContractFunctionName,
			Value: emulatorBackendDeployContractFunction,
		},
	}

	return interpreter.NewCompositeValue(
		inter,
		interpreter.ReturnEmptyLocationRange,
		EmulatorBackendType.Location,
		emulatorBackendTypeName,
		common.CompositeKindStructure,
		fields,
		common.Address{},
	)
}

// 'EmulatorBackend.executeScript' function

const emulatorBackendExecuteScriptFunctionName = "executeScript"

const emulatorBackendExecuteScriptFunctionDocString = `execute script function`

var emulatorBackendExecuteScriptFunctionType = func() *sema.FunctionType {
	// The type of the 'executeScript' function of 'EmulatorBackend' (interface-implementation)
	// is same as that of 'BlockchainBackend' interface.
	typ, ok := blockchainBackendInterfaceType.Members.Get(emulatorBackendExecuteScriptFunctionName)
	if !ok {
		panic(errors.NewUnexpectedError(
			"cannot find type %s.%s",
			blockchainBackendTypeName,
			emulatorBackendExecuteScriptFunctionName,
		))
	}

	functionType, ok := typ.TypeAnnotation.Type.(*sema.FunctionType)
	if !ok {
		panic(errors.NewUnexpectedError(
			"invalid type for %s. expected function",
			emulatorBackendExecuteScriptFunctionName,
		))
	}

	return functionType
}()

var emulatorBackendExecuteScriptFunction = interpreter.NewUnmeteredHostFunctionValue(
	func(invocation interpreter.Invocation) interpreter.Value {
		testFramework := invocation.Interpreter.TestFramework
		if testFramework == nil {
			panic(interpreter.TestFrameworkNotProvidedError{})
		}

		scriptString, ok := invocation.Arguments[0].(*interpreter.StringValue)
		if !ok {
			panic(errors.NewUnreachableError())
		}

		// String conversion of the value gives the quoted string.
		// Unquote the script-string to remove starting/ending quotes
		// and to unescape the string literals in the code.
		//
		// TODO: Is the reverse conversion loss-less?

		script, err := strconv.Unquote(scriptString.String())
		if err != nil {
			panic(errors.NewUnexpectedErrorFromCause(err))
		}

		args, err := arrayValueToSlice(invocation.Arguments[1])
		if err != nil {
			panic(errors.NewUnexpectedErrorFromCause(err))
		}

		result := testFramework.RunScript(script, args)

		return newScriptResult(invocation.Interpreter, result.Value, result)
	},
	emulatorBackendExecuteScriptFunctionType,
)

func arrayValueToSlice(value interpreter.Value) ([]interpreter.Value, error) {
	array, ok := value.(*interpreter.ArrayValue)
	if !ok {
		return nil, errors.NewDefaultUserError("value is not an array")
	}

	result := make([]interpreter.Value, 0, array.Count())

	array.Iterate(nil, func(element interpreter.Value) (resume bool) {
		result = append(result, element)
		return true
	})

	return result, nil
}

// newScriptResult Creates a "ScriptResult" using the return value of the executed script.
//
func newScriptResult(
	inter *interpreter.Interpreter,
	returnValue interpreter.Value,
	result *interpreter.ScriptResult,
) interpreter.Value {

	if returnValue == nil {
		returnValue = interpreter.NilValue{}
	}

	// Lookup and get 'ResultStatus' enum value.
	resultStatusConstructorVar := inter.Activations.Find(resultStatusTypeName)
	resultStatusConstructor, ok := resultStatusConstructorVar.GetValue().(*interpreter.HostFunctionValue)
	if !ok {
		panic(errors.NewUnexpectedError("invalid type for constructor"))
	}

	var status interpreter.Value
	if result.Error == nil {
		succeededVar := resultStatusConstructor.NestedVariables[succeededCaseName]
		status = succeededVar.GetValue()
	} else {
		failedVar := resultStatusConstructor.NestedVariables[failedCaseName]
		status = failedVar.GetValue()
	}

	errValue := newErrorValue(inter, result.Error)

	// Create a 'ScriptResult' by calling its constructor.

	scriptResultConstructorVar := inter.Activations.Find(scriptResultTypeName)
	scriptResultConstructor, ok := scriptResultConstructorVar.GetValue().(*interpreter.HostFunctionValue)
	if !ok {
		panic(errors.NewUnexpectedError("invalid type for constructor"))
	}

	scriptResult, err := inter.InvokeExternally(
		scriptResultConstructor,
		scriptResultConstructor.Type,
		[]interpreter.Value{
			status,
			returnValue,
			errValue,
		},
	)

	if err != nil {
		panic(err)
	}

	return scriptResult
}

// 'EmulatorBackend.createAccount' function

const emulatorBackendCreateAccountFunctionName = "createAccount"

const emulatorBackendCreateAccountFunctionDocString = `create account function`

var emulatorBackendCreateAccountFunctionType = func() *sema.FunctionType {
	// The type of the 'createAccount' function of 'EmulatorBackend' (interface-implementation)
	// is same as that of 'BlockchainBackend' interface.
	typ, ok := blockchainBackendInterfaceType.Members.Get(emulatorBackendCreateAccountFunctionName)
	if !ok {
		panic(errors.NewUnexpectedError(
			"cannot find type %s.%s",
			blockchainBackendTypeName,
			emulatorBackendCreateAccountFunctionName,
		))
	}

	functionType, ok := typ.TypeAnnotation.Type.(*sema.FunctionType)
	if !ok {
		panic(errors.NewUnexpectedError(
			"invalid type for %s. expected function",
			emulatorBackendCreateAccountFunctionName,
		))
	}

	return functionType
}()

var emulatorBackendCreateAccountFunction = interpreter.NewUnmeteredHostFunctionValue(
	func(invocation interpreter.Invocation) interpreter.Value {
		testFramework := invocation.Interpreter.TestFramework
		if testFramework == nil {
			panic(interpreter.TestFrameworkNotProvidedError{})
		}

		account, err := testFramework.CreateAccount()
		if err != nil {
			panic(err)
		}

		return newAccountValue(invocation.Interpreter, account)
	},
	emulatorBackendCreateAccountFunctionType,
)

func newAccountValue(inter *interpreter.Interpreter, account *interpreter.Account) interpreter.Value {

	// Create address value
	address := interpreter.NewAddressValue(nil, account.Address)

	// Create public key
	publicKey := interpreter.NewPublicKeyValue(
		inter,
		interpreter.ReturnEmptyLocationRange,
		interpreter.ByteSliceToByteArrayValue(
			inter,
			account.PublicKey.PublicKey,
		),
		NewSignatureAlgorithmCase(
			inter,
			account.PublicKey.SignAlgo.RawValue(),
		),
		inter.PublicKeyValidationHandler,
	)

	// Create an 'Account' by calling its constructor.
	accountConstructorVar := inter.Activations.Find(accountTypeName)
	accountConstructor, ok := accountConstructorVar.GetValue().(*interpreter.HostFunctionValue)
	if !ok {
		panic(errors.NewUnexpectedError("invalid type for constructor"))
	}

	accountValue, err := inter.InvokeExternally(
		accountConstructor,
		accountConstructor.Type,
		[]interpreter.Value{
			address,
			publicKey,
		},
	)

	if err != nil {
		panic(err)
	}

	return accountValue
}

// 'EmulatorBackend.addTransaction' function

const emulatorBackendAddTransactionFunctionName = "addTransaction"

const emulatorBackendAddTransactionFunctionDocString = `add transaction function`

var emulatorBackendAddTransactionFunctionType = func() *sema.FunctionType {
	// The type of the 'addTransaction' function of 'EmulatorBackend' (interface-implementation)
	// is same as that of 'BlockchainBackend' interface.
	typ, ok := blockchainBackendInterfaceType.Members.Get(emulatorBackendAddTransactionFunctionName)
	if !ok {
		panic(errors.NewUnexpectedError(
			"cannot find type %s.%s",
			blockchainBackendTypeName,
			emulatorBackendAddTransactionFunctionName,
		))
	}

	functionType, ok := typ.TypeAnnotation.Type.(*sema.FunctionType)
	if !ok {
		panic(errors.NewUnexpectedError(
			"invalid type for %s. expected function",
			emulatorBackendAddTransactionFunctionName,
		))
	}

	return functionType
}()

var emulatorBackendAddTransactionFunction = interpreter.NewUnmeteredHostFunctionValue(
	func(invocation interpreter.Invocation) interpreter.Value {
		testFramework := invocation.Interpreter.TestFramework
		if testFramework == nil {
			panic(interpreter.TestFrameworkNotProvidedError{})
		}

		inter := invocation.Interpreter

		transactionValue, ok := invocation.Arguments[0].(interpreter.MemberAccessibleValue)
		if !ok {
			panic(errors.NewUnreachableError())
		}

		// Get transaction code
		codeValue := transactionValue.GetMember(
			inter,
			interpreter.ReturnEmptyLocationRange,
			transactionCodeFieldName,
		)
		code, ok := codeValue.(*interpreter.StringValue)
		if !ok {
			panic(errors.NewUnreachableError())
		}

		// Get authorizers
		authorizerValue := transactionValue.GetMember(
			inter,
			interpreter.ReturnEmptyLocationRange,
			transactionAuthorizerFieldName,
		)

		authorizers := addressesFromValue(authorizerValue)

		// Get signers
		signersValue := transactionValue.GetMember(
			inter,
			interpreter.ReturnEmptyLocationRange,
			transactionSignersFieldName,
		)

		signerAccounts := accountsFromValue(inter, signersValue)

		// Get arguments
		argsValue := transactionValue.GetMember(
			inter,
			interpreter.ReturnEmptyLocationRange,
			transactionArgsFieldName,
		)
		args, err := arrayValueToSlice(argsValue)
		if err != nil {
			panic(errors.NewUnexpectedErrorFromCause(err))
		}

		err = testFramework.AddTransaction(code.Str, authorizers, signerAccounts, args)
		if err != nil {
			panic(err)
		}

		return interpreter.VoidValue{}
	},
	emulatorBackendAddTransactionFunctionType,
)

func addressesFromValue(accountsValue interpreter.Value) []common.Address {
	accountsArray, ok := accountsValue.(*interpreter.ArrayValue)
	if !ok {
		panic(errors.NewUnreachableError())
	}

	addresses := make([]common.Address, 0)

	accountsArray.Iterate(nil, func(element interpreter.Value) (resume bool) {
		address, ok := element.(interpreter.AddressValue)
		if !ok {
			panic(errors.NewUnreachableError())
		}

		addresses = append(addresses, common.Address(address))

		return true
	})

	return addresses
}

func accountsFromValue(inter *interpreter.Interpreter, accountsValue interpreter.Value) []*interpreter.Account {
	accountsArray, ok := accountsValue.(*interpreter.ArrayValue)
	if !ok {
		panic(errors.NewUnreachableError())
	}

	accounts := make([]*interpreter.Account, 0)

	accountsArray.Iterate(nil, func(element interpreter.Value) (resume bool) {
		accountValue, ok := element.(interpreter.MemberAccessibleValue)
		if !ok {
			panic(errors.NewUnreachableError())
		}

<<<<<<< HEAD
		account := accountFromValue(inter, accountValue)

		accounts = append(accounts, account)
=======
		// Get address
		addressValue := accountValue.GetMember(
			inter,
			interpreter.ReturnEmptyLocationRange,
			accountAddressFieldName,
		)
		address, ok := addressValue.(interpreter.AddressValue)
		if !ok {
			panic(errors.NewUnreachableError())
		}

		// Get public key
		publicKeyVal := accountValue.GetMember(
			inter,
			interpreter.ReturnEmptyLocationRange,
			sema.AccountKeyPublicKeyField,
		)
		publicKey := publicKeyFromValue(inter, interpreter.ReturnEmptyLocationRange, publicKeyVal)

		accounts = append(accounts, &interpreter.Account{
			Address:   common.Address(address),
			PublicKey: publicKey,
		})
>>>>>>> 7624677a

		return true
	})

	return accounts
}

<<<<<<< HEAD
func accountFromValue(inter *interpreter.Interpreter, accountValue interpreter.MemberAccessibleValue) *interpreter.Account {
	// Get address
	addressValue := accountValue.GetMember(
		inter,
		interpreter.ReturnEmptyLocationRange,
		accountAddressFieldName,
	)
	address, ok := addressValue.(interpreter.AddressValue)
	if !ok {
		panic(errors.NewUnreachableError())
	}

	// Get account key
	accountKeyValue := accountValue.GetMember(
		inter,
		interpreter.ReturnEmptyLocationRange,
		accountKeyFieldName,
	)
	accountKey := accountKeyFromValue(inter, accountKeyValue)

	// Get private key
	privateKeyValue := accountValue.GetMember(
		inter,
		interpreter.ReturnEmptyLocationRange,
		accountPrivateKeyFieldName,
	)

	privateKey, err := interpreter.ByteArrayValueToByteSlice(nil, privateKeyValue)
	if err != nil {
		panic(errors.NewUnreachableError())
	}

	return &interpreter.Account{
		Address:    common.Address(address),
		AccountKey: accountKey,
		PrivateKey: privateKey,
	}
}

func accountKeyFromValue(inter *interpreter.Interpreter, value interpreter.Value) *interpreter.AccountKey {
	accountKeyValue, ok := value.(interpreter.MemberAccessibleValue)
	if !ok {
		panic(errors.NewUnreachableError())
	}

	// Key index field
	keyIndexVal := accountKeyValue.GetMember(
		inter,
		interpreter.ReturnEmptyLocationRange,
		sema.AccountKeyKeyIndexField,
	)
	keyIndex, ok := keyIndexVal.(interpreter.IntValue)
	if !ok {
		panic(errors.NewUnreachableError())
	}

	// Public key field
	publicKeyVal := accountKeyValue.GetMember(
		inter,
		interpreter.ReturnEmptyLocationRange,
		sema.AccountKeyPublicKeyField,
	)
	publicKey := publicKeyFromValue(inter, interpreter.ReturnEmptyLocationRange, publicKeyVal)

	// Hash algo field
	hashAlgoField := accountKeyValue.GetMember(inter, interpreter.ReturnEmptyLocationRange, sema.AccountKeyHashAlgoField)
	if hashAlgoField == nil {
		panic(errors.NewUnreachableError())
	}
	hashAlgo := hashAlgoFromValue(inter, hashAlgoField)

	// Weight field
	weightVal := accountKeyValue.GetMember(
		inter,
		interpreter.ReturnEmptyLocationRange,
		sema.AccountKeyWeightField,
	)
	weight, ok := weightVal.(interpreter.UFix64Value)
	if !ok {
		panic(errors.NewUnreachableError())
	}

	// isRevoked field
	isRevokedVal := accountKeyValue.GetMember(
		inter,
		interpreter.ReturnEmptyLocationRange,
		sema.AccountKeyIsRevokedField,
	)
	isRevoked, ok := isRevokedVal.(interpreter.BoolValue)
	if !ok {
		panic(errors.NewUnreachableError())
	}

	accountKey := &interpreter.AccountKey{
		KeyIndex:  keyIndex.ToInt(),
		PublicKey: publicKey,
		HashAlgo:  hashAlgo,
		Weight:    weight.ToInt(),
		IsRevoked: bool(isRevoked),
	}

	return accountKey
}

=======
>>>>>>> 7624677a
func hashAlgoFromValue(inter *interpreter.Interpreter, hashAlgoField interpreter.Value) sema.HashAlgorithm {
	hashAlgoValue, ok := hashAlgoField.(interpreter.MemberAccessibleValue)
	if !ok {
		panic(errors.NewUnreachableError())
	}

	rawValue := hashAlgoValue.GetMember(inter, interpreter.ReturnEmptyLocationRange, sema.EnumRawValueFieldName)
	if rawValue == nil {
		panic(errors.NewUnreachableError())
	}

	hashAlgoRawValue, ok := rawValue.(interpreter.UInt8Value)
	if !ok {
		panic(errors.NewUnreachableError())
	}
	return sema.HashAlgorithm(hashAlgoRawValue)
}

func publicKeyFromValue(
	inter *interpreter.Interpreter,
	getLocationRange func() interpreter.LocationRange,
	value interpreter.Value,
) *interpreter.PublicKey {

	publicKey, ok := value.(interpreter.MemberAccessibleValue)
	if !ok {
		panic(errors.NewUnreachableError())
	}

	// Public key field
	key := publicKey.GetMember(inter, getLocationRange, sema.PublicKeyPublicKeyField)

	byteArray, err := interpreter.ByteArrayValueToByteSlice(inter, key)
	if err != nil {
		panic(err)
	}

	// sign algo field
	signAlgoField := publicKey.GetMember(inter, getLocationRange, sema.PublicKeySignAlgoField)
	if signAlgoField == nil {
		panic(errors.NewUnexpectedError("sign algorithm is not set"))
	}

	signAlgoValue, ok := signAlgoField.(*interpreter.CompositeValue)
	if !ok {
		panic(errors.NewUnreachableError())
	}

	rawValue := signAlgoValue.GetField(inter, getLocationRange, sema.EnumRawValueFieldName)
	if rawValue == nil {
		panic(errors.NewUnreachableError())
	}

	signAlgoRawValue, ok := rawValue.(interpreter.UInt8Value)
	if !ok {
		panic(errors.NewUnreachableError())
	}

	return &interpreter.PublicKey{
		PublicKey: byteArray,
		SignAlgo:  sema.SignatureAlgorithm(signAlgoRawValue.ToInt()),
	}
}

// 'EmulatorBackend.executeNextTransaction' function

const emulatorBackendExecuteNextTransactionFunctionName = "executeNextTransaction"

const emulatorBackendExecuteNextTransactionFunctionDocString = `execute next transaction function`

var emulatorBackendExecuteNextTransactionFunctionType = func() *sema.FunctionType {
	// The type of the 'executeNextTransaction' function of 'EmulatorBackend' (interface-implementation)
	// is same as that of 'BlockchainBackend' interface.
	typ, ok := blockchainBackendInterfaceType.Members.Get(emulatorBackendExecuteNextTransactionFunctionName)
	if !ok {
		panic(errors.NewUnexpectedError(
			"cannot find type %s.%s",
			blockchainBackendTypeName,
			emulatorBackendExecuteNextTransactionFunctionName,
		))
	}

	functionType, ok := typ.TypeAnnotation.Type.(*sema.FunctionType)
	if !ok {
		panic(errors.NewUnexpectedError(
			"invalid type for %s. expected function",
			emulatorBackendExecuteNextTransactionFunctionName,
		))
	}

	return functionType
}()

var emulatorBackendExecuteNextTransactionFunction = interpreter.NewUnmeteredHostFunctionValue(
	func(invocation interpreter.Invocation) interpreter.Value {
		testFramework := invocation.Interpreter.TestFramework
		if testFramework == nil {
			panic(interpreter.TestFrameworkNotProvidedError{})
		}

		result := testFramework.ExecuteNextTransaction()

		// If there are no transactions to run, then return `nil`.
		if result == nil {
			return interpreter.NilValue{}
		}

		return newTransactionResult(invocation.Interpreter, result)
	},
	emulatorBackendExecuteNextTransactionFunctionType,
)

// newTransactionResult Creates a "TransactionResult" indicating the status of the transaction execution.
//
func newTransactionResult(inter *interpreter.Interpreter, result *interpreter.TransactionResult) interpreter.Value {
	// Lookup and get 'ResultStatus' enum value.
	resultStatusConstructorVar := inter.Activations.Find(resultStatusTypeName)
	resultStatusConstructor, ok := resultStatusConstructorVar.GetValue().(*interpreter.HostFunctionValue)
	if !ok {
		panic(errors.NewUnexpectedError("invalid type for constructor"))
	}

	var status interpreter.Value
	if result.Error == nil {
		succeededVar := resultStatusConstructor.NestedVariables[succeededCaseName]
		status = succeededVar.GetValue()
	} else {
		failedVar := resultStatusConstructor.NestedVariables[failedCaseName]
		status = failedVar.GetValue()
	}

	// Create a 'TransactionResult' by calling its constructor.
	transactionResultConstructorVar := inter.Activations.Find(transactionResultTypeName)
	transactionResultConstructor, ok := transactionResultConstructorVar.GetValue().(*interpreter.HostFunctionValue)
	if !ok {
		panic(errors.NewUnexpectedError("invalid type for constructor"))
	}

	errValue := newErrorValue(inter, result.Error)

	transactionResult, err := inter.InvokeExternally(
		transactionResultConstructor,
		transactionResultConstructor.Type,
		[]interpreter.Value{
			status,
			errValue,
		},
	)

	if err != nil {
		panic(err)
	}

	return transactionResult
}

func newErrorValue(inter *interpreter.Interpreter, err error) interpreter.Value {
	if err == nil {
		return interpreter.NilValue{}
	}

	// Create a 'Error' by calling its constructor.
	errorConstructorVar := inter.Activations.Find(errorTypeName)
	errorConstructor, ok := errorConstructorVar.GetValue().(*interpreter.HostFunctionValue)
	if !ok {
		panic(errors.NewUnexpectedError("invalid type for constructor"))
	}

	errorValue, invocationErr := inter.InvokeExternally(
		errorConstructor,
		errorConstructor.Type,
		[]interpreter.Value{
			interpreter.NewUnmeteredStringValue(err.Error()),
		},
	)

	if invocationErr != nil {
		panic(invocationErr)
	}

	return errorValue
}

// 'EmulatorBackend.commitBlock' function

const emulatorBackendCommitBlockFunctionName = "commitBlock"

const emulatorBackendCommitBlockFunctionDocString = `commit block function`

var emulatorBackendCommitBlockFunctionType = func() *sema.FunctionType {
	// The type of the 'commitBlock' function of 'EmulatorBackend' (interface-implementation)
	// is same as that of 'BlockchainBackend' interface.
	typ, ok := blockchainBackendInterfaceType.Members.Get(emulatorBackendCommitBlockFunctionName)
	if !ok {
		panic(errors.NewUnexpectedError(
			"cannot find type %s.%s",
			blockchainBackendTypeName,
			emulatorBackendCommitBlockFunctionName,
		))
	}

	functionType, ok := typ.TypeAnnotation.Type.(*sema.FunctionType)
	if !ok {
		panic(errors.NewUnexpectedError(
			"invalid type for %s. expected function",
			emulatorBackendCommitBlockFunctionName,
		))
	}

	return functionType
}()

var emulatorBackendCommitBlockFunction = interpreter.NewUnmeteredHostFunctionValue(
	func(invocation interpreter.Invocation) interpreter.Value {
		testFramework := invocation.Interpreter.TestFramework
		if testFramework == nil {
			panic(interpreter.TestFrameworkNotProvidedError{})
		}

		err := testFramework.CommitBlock()
		if err != nil {
			panic(err)
		}

		return interpreter.VoidValue{}
	},
	emulatorBackendCommitBlockFunctionType,
)

// 'EmulatorBackend.deployContract' function

const emulatorBackendDeployContractFunctionName = "deployContract"

const emulatorBackendDeployContractFunctionDocString = `deploy contract function`

var emulatorBackendDeployContractFunctionType = func() *sema.FunctionType {
	// The type of the 'deployContract' function of 'EmulatorBackend' (interface-implementation)
	// is same as that of 'BlockchainBackend' interface.
	typ, ok := blockchainBackendInterfaceType.Members.Get(emulatorBackendDeployContractFunctionName)
	if !ok {
		panic(errors.NewUnexpectedError(
			"cannot find type %s.%s",
			blockchainBackendTypeName,
			emulatorBackendDeployContractFunctionName,
		))
	}

	functionType, ok := typ.TypeAnnotation.Type.(*sema.FunctionType)
	if !ok {
		panic(errors.NewUnexpectedError(
			"invalid type for %s. expected function",
			emulatorBackendDeployContractFunctionName,
		))
	}

	return functionType
}()

var emulatorBackendDeployContractFunction = interpreter.NewUnmeteredHostFunctionValue(
	func(invocation interpreter.Invocation) interpreter.Value {
		testFramework := invocation.Interpreter.TestFramework
		if testFramework == nil {
			panic(interpreter.TestFrameworkNotProvidedError{})
		}

		inter := invocation.Interpreter

		// Contract name
		nameStr, ok := invocation.Arguments[0].(*interpreter.StringValue)
		if !ok {
			panic(errors.NewUnreachableError())
		}

		name, err := strconv.Unquote(nameStr.String())
		if err != nil {
			panic(errors.NewUnexpectedErrorFromCause(err))
		}

		// Contract code
		codeStr, ok := invocation.Arguments[1].(*interpreter.StringValue)
		if !ok {
			panic(errors.NewUnreachableError())
		}

		code, err := strconv.Unquote(codeStr.String())
		if err != nil {
			panic(errors.NewUnexpectedErrorFromCause(err))
		}

		// authorizer
		accountValue, ok := invocation.Arguments[2].(interpreter.MemberAccessibleValue)
		if !ok {
			panic(errors.NewUnreachableError())
		}

		account := accountFromValue(inter, accountValue)

		// Contract init arguments
		args, err := arrayValueToSlice(invocation.Arguments[3])
		if err != nil {
			panic(err)
		}

		err = testFramework.DeployContract(
			name,
			code,
			account,
			args,
		)

		return newErrorValue(inter, err)
	},
	emulatorBackendDeployContractFunctionType,
)

// TestFailedError

type TestFailedError struct {
	Err error
}

var _ errors.UserError = TestFailedError{}

func (TestFailedError) IsUserError() {}

func (e TestFailedError) Unwrap() error {
	return e.Err
}

func (e TestFailedError) Error() string {
	return fmt.Sprintf("test failed: %s", e.Err.Error())
}<|MERGE_RESOLUTION|>--- conflicted
+++ resolved
@@ -735,35 +735,9 @@
 			panic(errors.NewUnreachableError())
 		}
 
-<<<<<<< HEAD
 		account := accountFromValue(inter, accountValue)
 
 		accounts = append(accounts, account)
-=======
-		// Get address
-		addressValue := accountValue.GetMember(
-			inter,
-			interpreter.ReturnEmptyLocationRange,
-			accountAddressFieldName,
-		)
-		address, ok := addressValue.(interpreter.AddressValue)
-		if !ok {
-			panic(errors.NewUnreachableError())
-		}
-
-		// Get public key
-		publicKeyVal := accountValue.GetMember(
-			inter,
-			interpreter.ReturnEmptyLocationRange,
-			sema.AccountKeyPublicKeyField,
-		)
-		publicKey := publicKeyFromValue(inter, interpreter.ReturnEmptyLocationRange, publicKeyVal)
-
-		accounts = append(accounts, &interpreter.Account{
-			Address:   common.Address(address),
-			PublicKey: publicKey,
-		})
->>>>>>> 7624677a
 
 		return true
 	})
@@ -771,7 +745,6 @@
 	return accounts
 }
 
-<<<<<<< HEAD
 func accountFromValue(inter *interpreter.Interpreter, accountValue interpreter.MemberAccessibleValue) *interpreter.Account {
 	// Get address
 	addressValue := accountValue.GetMember(
@@ -784,100 +757,20 @@
 		panic(errors.NewUnreachableError())
 	}
 
-	// Get account key
-	accountKeyValue := accountValue.GetMember(
-		inter,
-		interpreter.ReturnEmptyLocationRange,
-		accountKeyFieldName,
-	)
-	accountKey := accountKeyFromValue(inter, accountKeyValue)
-
-	// Get private key
-	privateKeyValue := accountValue.GetMember(
-		inter,
-		interpreter.ReturnEmptyLocationRange,
-		accountPrivateKeyFieldName,
-	)
-
-	privateKey, err := interpreter.ByteArrayValueToByteSlice(nil, privateKeyValue)
-	if err != nil {
-		panic(errors.NewUnreachableError())
-	}
-
-	return &interpreter.Account{
-		Address:    common.Address(address),
-		AccountKey: accountKey,
-		PrivateKey: privateKey,
-	}
-}
-
-func accountKeyFromValue(inter *interpreter.Interpreter, value interpreter.Value) *interpreter.AccountKey {
-	accountKeyValue, ok := value.(interpreter.MemberAccessibleValue)
-	if !ok {
-		panic(errors.NewUnreachableError())
-	}
-
-	// Key index field
-	keyIndexVal := accountKeyValue.GetMember(
-		inter,
-		interpreter.ReturnEmptyLocationRange,
-		sema.AccountKeyKeyIndexField,
-	)
-	keyIndex, ok := keyIndexVal.(interpreter.IntValue)
-	if !ok {
-		panic(errors.NewUnreachableError())
-	}
-
-	// Public key field
-	publicKeyVal := accountKeyValue.GetMember(
+	// Get public key
+	publicKeyVal := accountValue.GetMember(
 		inter,
 		interpreter.ReturnEmptyLocationRange,
 		sema.AccountKeyPublicKeyField,
 	)
 	publicKey := publicKeyFromValue(inter, interpreter.ReturnEmptyLocationRange, publicKeyVal)
 
-	// Hash algo field
-	hashAlgoField := accountKeyValue.GetMember(inter, interpreter.ReturnEmptyLocationRange, sema.AccountKeyHashAlgoField)
-	if hashAlgoField == nil {
-		panic(errors.NewUnreachableError())
-	}
-	hashAlgo := hashAlgoFromValue(inter, hashAlgoField)
-
-	// Weight field
-	weightVal := accountKeyValue.GetMember(
-		inter,
-		interpreter.ReturnEmptyLocationRange,
-		sema.AccountKeyWeightField,
-	)
-	weight, ok := weightVal.(interpreter.UFix64Value)
-	if !ok {
-		panic(errors.NewUnreachableError())
-	}
-
-	// isRevoked field
-	isRevokedVal := accountKeyValue.GetMember(
-		inter,
-		interpreter.ReturnEmptyLocationRange,
-		sema.AccountKeyIsRevokedField,
-	)
-	isRevoked, ok := isRevokedVal.(interpreter.BoolValue)
-	if !ok {
-		panic(errors.NewUnreachableError())
-	}
-
-	accountKey := &interpreter.AccountKey{
-		KeyIndex:  keyIndex.ToInt(),
+	return &interpreter.Account{
+		Address:   common.Address(address),
 		PublicKey: publicKey,
-		HashAlgo:  hashAlgo,
-		Weight:    weight.ToInt(),
-		IsRevoked: bool(isRevoked),
-	}
-
-	return accountKey
-}
-
-=======
->>>>>>> 7624677a
+	}
+}
+
 func hashAlgoFromValue(inter *interpreter.Interpreter, hashAlgoField interpreter.Value) sema.HashAlgorithm {
 	hashAlgoValue, ok := hashAlgoField.(interpreter.MemberAccessibleValue)
 	if !ok {
