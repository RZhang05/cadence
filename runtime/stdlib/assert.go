/*
 * Cadence - The resource-oriented smart contract programming language
 *
 * Copyright Dapper Labs, Inc.
 *
 * Licensed under the Apache License, Version 2.0 (the "License");
 * you may not use this file except in compliance with the License.
 * You may obtain a copy of the License at
 *
 *   http://www.apache.org/licenses/LICENSE-2.0
 *
 * Unless required by applicable law or agreed to in writing, software
 * distributed under the License is distributed on an "AS IS" BASIS,
 * WITHOUT WARRANTIES OR CONDITIONS OF ANY KIND, either express or implied.
 * See the License for the specific language governing permissions and
 * limitations under the License.
 */

package stdlib

import (
	"fmt"

	"github.com/onflow/cadence/runtime/errors"
	"github.com/onflow/cadence/runtime/interpreter"
	"github.com/onflow/cadence/runtime/sema"
)

// AssertFunction

const assertFunctionDocString = `
Terminates the program if the given condition is false, and reports a message which explains how the condition is false.
Use this function for internal sanity checks.

The message argument is optional.
`

var assertFunctionType = &sema.FunctionType{
	Purity: sema.FunctionPurityView,
	Parameters: []sema.Parameter{
		{
			Label:          sema.ArgumentLabelNotRequired,
			Identifier:     "condition",
			TypeAnnotation: sema.BoolTypeAnnotation,
		},
		{
			Identifier:     "message",
			TypeAnnotation: sema.StringTypeAnnotation,
		},
	},
<<<<<<< HEAD
	ReturnTypeAnnotation:  sema.VoidTypeAnnotation,
	RequiredArgumentCount: sema.RequiredArgumentCount(1),
=======
	ReturnTypeAnnotation: sema.NewTypeAnnotation(
		sema.VoidType,
	),
	// `message` parameter is optional
	Arity: &sema.Arity{Min: 1, Max: 2},
>>>>>>> 181924e3
}

var AssertFunction = NewStandardLibraryFunction(
	"assert",
	assertFunctionType,
	assertFunctionDocString,
	func(invocation interpreter.Invocation) interpreter.Value {
		result, ok := invocation.Arguments[0].(interpreter.BoolValue)
		if !ok {
			panic(errors.NewUnreachableError())
		}

		if !result {
			var message string
			if len(invocation.Arguments) > 1 {
				messageValue, ok := invocation.Arguments[1].(*interpreter.StringValue)
				if !ok {
					panic(errors.NewUnreachableError())
				}
				message = messageValue.Str
			}
			panic(AssertionError{
				Message:       message,
				LocationRange: invocation.LocationRange,
			})
		}
		return interpreter.Void
	},
)

// AssertionError

type AssertionError struct {
	interpreter.LocationRange
	Message string
}

var _ errors.UserError = AssertionError{}

func (AssertionError) IsUserError() {}

func (e AssertionError) Error() string {
	const message = "assertion failed"
	if e.Message == "" {
		return message
	}
	return fmt.Sprintf("%s: %s", message, e.Message)
}<|MERGE_RESOLUTION|>--- conflicted
+++ resolved
@@ -48,16 +48,9 @@
 			TypeAnnotation: sema.StringTypeAnnotation,
 		},
 	},
-<<<<<<< HEAD
-	ReturnTypeAnnotation:  sema.VoidTypeAnnotation,
-	RequiredArgumentCount: sema.RequiredArgumentCount(1),
-=======
-	ReturnTypeAnnotation: sema.NewTypeAnnotation(
-		sema.VoidType,
-	),
+	ReturnTypeAnnotation: sema.VoidTypeAnnotation,
 	// `message` parameter is optional
 	Arity: &sema.Arity{Min: 1, Max: 2},
->>>>>>> 181924e3
 }
 
 var AssertFunction = NewStandardLibraryFunction(
