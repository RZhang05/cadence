--- conflicted
+++ resolved
@@ -67,14 +67,9 @@
 
 const blsAggregateSignaturesFunctionName = "aggregateSignatures"
 
-<<<<<<< HEAD
 var blsAggregateSignaturesFunctionType = sema.NewSimpleFunctionType(
 	sema.FunctionPurityView,
-	[]*sema.Parameter{
-=======
-var blsAggregateSignaturesFunctionType = &sema.FunctionType{
-	Parameters: []sema.Parameter{
->>>>>>> 505e9c39
+	[]sema.Parameter{
 		{
 			Label:          sema.ArgumentLabelNotRequired,
 			Identifier:     "signatures",
@@ -98,14 +93,9 @@
 
 const blsAggregatePublicKeysFunctionName = "aggregatePublicKeys"
 
-<<<<<<< HEAD
 var blsAggregatePublicKeysFunctionType = sema.NewSimpleFunctionType(
 	sema.FunctionPurityView,
-	[]*sema.Parameter{
-=======
-var blsAggregatePublicKeysFunctionType = &sema.FunctionType{
-	Parameters: []sema.Parameter{
->>>>>>> 505e9c39
+	[]sema.Parameter{
 		{
 			Label:          sema.ArgumentLabelNotRequired,
 			Identifier:     "keys",
