/*
 * Cadence - The resource-oriented smart contract programming language
 *
 * Copyright 2019-2022 Dapper Labs, Inc.
 *
 * Licensed under the Apache License, Version 2.0 (the "License");
 * you may not use this file except in compliance with the License.
 * You may obtain a copy of the License at
 *
 *   http://www.apache.org/licenses/LICENSE-2.0
 *
 * Unless required by applicable law or agreed to in writing, software
 * distributed under the License is distributed on an "AS IS" BASIS,
 * WITHOUT WARRANTIES OR CONDITIONS OF ANY KIND, either express or implied.
 * See the License for the specific language governing permissions and
 * limitations under the License.
 */

package stdlib

import (
	"fmt"

	"golang.org/x/crypto/sha3"

	"github.com/onflow/atree"

	"github.com/onflow/cadence/runtime/common"
	"github.com/onflow/cadence/runtime/errors"
	"github.com/onflow/cadence/runtime/interpreter"
	"github.com/onflow/cadence/runtime/parser"
	"github.com/onflow/cadence/runtime/sema"
)

const authAccountFunctionDocString = `
Creates a new account, paid by the given existing account
`

<<<<<<< HEAD
var authAccountFunctionType = sema.NewSimpleFunctionType(
	sema.FunctionPurityImpure,
	[]*sema.Parameter{
=======
var authAccountFunctionType = &sema.FunctionType{
	Parameters: []sema.Parameter{
>>>>>>> 505e9c39
		{
			Identifier:     "payer",
			TypeAnnotation: sema.AuthAccountTypeAnnotation,
		},
	},
	sema.AuthAccountTypeAnnotation,
)

type EventEmitter interface {
	EmitEvent(
		inter *interpreter.Interpreter,
		eventType *sema.CompositeType,
		values []interpreter.Value,
		locationRange interpreter.LocationRange,
	)
}

type AuthAccountHandler interface {
	BalanceProvider
	AvailableBalanceProvider
	StorageUsedProvider
	StorageCapacityProvider
	AuthAccountKeysHandler
	AuthAccountContractsHandler
}

type AccountCreator interface {
	EventEmitter
	AuthAccountHandler
	// CreateAccount creates a new account.
	CreateAccount(payer common.Address) (address common.Address, err error)
}

func NewAuthAccountConstructor(creator AccountCreator) StandardLibraryValue {
	return NewStandardLibraryFunction(
		"AuthAccount",
		authAccountFunctionType,
		authAccountFunctionDocString,
		func(invocation interpreter.Invocation) interpreter.Value {

			payer, ok := invocation.Arguments[0].(interpreter.MemberAccessibleValue)
			if !ok {
				panic(errors.NewUnreachableError())
			}

			inter := invocation.Interpreter
			locationRange := invocation.LocationRange

			inter.ExpectType(
				payer,
				sema.AuthAccountType,
				locationRange,
			)

			payerValue := payer.GetMember(
				inter,
				locationRange,
				sema.AuthAccountTypeAddressFieldName,
			)
			if payerValue == nil {
				panic(errors.NewUnexpectedError("payer address is not set"))
			}

			payerAddressValue, ok := payerValue.(interpreter.AddressValue)
			if !ok {
				panic(errors.NewUnexpectedError("payer address is not address"))
			}

			payerAddress := payerAddressValue.ToAddress()

			addressValue := interpreter.NewAddressValueFromConstructor(
				inter,
				func() (address common.Address) {
					var err error
					wrapPanic(func() {
						address, err = creator.CreateAccount(payerAddress)
					})
					if err != nil {
						panic(err)
					}

					return
				},
			)

			creator.EmitEvent(
				inter,
				AccountCreatedEventType,
				[]interpreter.Value{addressValue},
				locationRange,
			)

			return NewAuthAccountValue(
				inter,
				creator,
				addressValue,
			)
		},
	)
}

const getAuthAccountDocString = `
Returns the AuthAccount for the given address. Only available in scripts
`

<<<<<<< HEAD
var getAuthAccountFunctionType = sema.NewSimpleFunctionType(
	sema.FunctionPurityView,
	[]*sema.Parameter{
		{
			Label:          sema.ArgumentLabelNotRequired,
			Identifier:     "address",
			TypeAnnotation: sema.NewTypeAnnotation(&sema.AddressType{}),
		},
	},
	sema.AuthAccountTypeAnnotation,
)
=======
var getAuthAccountFunctionType = &sema.FunctionType{
	Parameters: []sema.Parameter{{
		Label:          sema.ArgumentLabelNotRequired,
		Identifier:     "address",
		TypeAnnotation: sema.NewTypeAnnotation(sema.TheAddressType),
	}},
	ReturnTypeAnnotation: sema.NewTypeAnnotation(sema.AuthAccountType),
}
>>>>>>> 505e9c39

func NewGetAuthAccountFunction(handler AuthAccountHandler) StandardLibraryValue {
	return NewStandardLibraryFunction(
		"getAuthAccount",
		getAuthAccountFunctionType,
		getAuthAccountDocString,
		func(invocation interpreter.Invocation) interpreter.Value {
			accountAddress, ok := invocation.Arguments[0].(interpreter.AddressValue)
			if !ok {
				panic(errors.NewUnreachableError())
			}

			gauge := invocation.Interpreter

			return NewAuthAccountValue(
				gauge,
				handler,
				accountAddress,
			)
		},
	)
}

func NewAuthAccountValue(
	gauge common.MemoryGauge,
	handler AuthAccountHandler,
	addressValue interpreter.AddressValue,
) interpreter.Value {
	return interpreter.NewAuthAccountValue(
		gauge,
		addressValue,
		newAccountBalanceGetFunction(gauge, handler, addressValue),
		newAccountAvailableBalanceGetFunction(gauge, handler, addressValue),
		newStorageUsedGetFunction(handler, addressValue),
		newStorageCapacityGetFunction(handler, addressValue),
		func() interpreter.Value {
			return newAuthAccountContractsValue(
				gauge,
				handler,
				addressValue,
			)
		},
		func() interpreter.Value {
			return newAuthAccountKeysValue(
				gauge,
				handler,
				addressValue,
			)
		},
		func() interpreter.Value {
			return newAuthAccountInboxValue(
				gauge,
				handler,
				addressValue,
			)
		},
	)
}

type AuthAccountContractsHandler interface {
	AccountContractProvider
	AccountContractAdditionHandler
	AccountContractRemovalHandler
	AccountContractNamesProvider
}

func newAuthAccountContractsValue(
	gauge common.MemoryGauge,
	handler AuthAccountContractsHandler,
	addressValue interpreter.AddressValue,
) interpreter.Value {
	return interpreter.NewAuthAccountContractsValue(
		gauge,
		addressValue,
		newAuthAccountContractsChangeFunction(
			gauge,
			handler,
			addressValue,
			false,
		),
		newAuthAccountContractsChangeFunction(
			gauge,
			handler,
			addressValue,
			true,
		),
		newAccountContractsGetFunction(
			gauge,
			handler,
			addressValue,
		),
		newAccountContractsBorrowFunction(
			gauge,
			handler,
			addressValue,
		),
		newAuthAccountContractsRemoveFunction(
			gauge,
			handler,
			addressValue,
		),
		newAccountContractsGetNamesFunction(
			handler,
			addressValue,
		),
	)
}

type AuthAccountKeysHandler interface {
	AccountKeyProvider
	AccountKeyAdditionHandler
	AccountKeyRevocationHandler
}

func newAuthAccountKeysValue(
	gauge common.MemoryGauge,
	handler AuthAccountKeysHandler,
	addressValue interpreter.AddressValue,
) interpreter.Value {
	return interpreter.NewAuthAccountKeysValue(
		gauge,
		addressValue,
		newAccountKeysAddFunction(
			gauge,
			handler,
			addressValue,
		),
		newAccountKeysGetFunction(
			gauge,
			handler,
			addressValue,
		),
		newAccountKeysRevokeFunction(
			gauge,
			handler,
			addressValue,
		),
		newAccountKeysForEachFunction(gauge, handler, addressValue),
		newAccountKeysCountGetter(gauge, handler, addressValue),
	)
}

type BalanceProvider interface {
	// GetAccountBalance gets accounts default flow token balance.
	GetAccountBalance(address common.Address) (uint64, error)
}

func newAccountBalanceGetFunction(
	gauge common.MemoryGauge,
	provider BalanceProvider,
	addressValue interpreter.AddressValue,
) func() interpreter.UFix64Value {

	// Converted addresses can be cached and don't have to be recomputed on each function invocation
	address := addressValue.ToAddress()

	return func() interpreter.UFix64Value {
		return interpreter.NewUFix64Value(gauge, func() (balance uint64) {
			var err error
			wrapPanic(func() {
				balance, err = provider.GetAccountBalance(address)
			})
			if err != nil {
				panic(err)
			}

			return
		})
	}
}

type AvailableBalanceProvider interface {
	// GetAccountAvailableBalance gets accounts default flow token balance - balance that is reserved for storage.
	GetAccountAvailableBalance(address common.Address) (uint64, error)
}

func newAccountAvailableBalanceGetFunction(
	gauge common.MemoryGauge,
	provider AvailableBalanceProvider,
	addressValue interpreter.AddressValue,
) func() interpreter.UFix64Value {

	// Converted addresses can be cached and don't have to be recomputed on each function invocation
	address := addressValue.ToAddress()

	return func() interpreter.UFix64Value {
		return interpreter.NewUFix64Value(gauge, func() (balance uint64) {
			var err error
			wrapPanic(func() {
				balance, err = provider.GetAccountAvailableBalance(address)
			})
			if err != nil {
				panic(err)
			}

			return
		})
	}
}

type StorageUsedProvider interface {
	CommitStorageTemporarily(inter *interpreter.Interpreter) error
	// GetStorageUsed gets storage used in bytes by the address at the moment of the function call.
	GetStorageUsed(address common.Address) (uint64, error)
}

func newStorageUsedGetFunction(
	provider StorageUsedProvider,
	addressValue interpreter.AddressValue,
) func(inter *interpreter.Interpreter) interpreter.UInt64Value {

	// Converted addresses can be cached and don't have to be recomputed on each function invocation
	address := addressValue.ToAddress()

	return func(inter *interpreter.Interpreter) interpreter.UInt64Value {

		// NOTE: flush the cached values, so the host environment
		// can properly calculate the amount of storage used by the account
		err := provider.CommitStorageTemporarily(inter)
		if err != nil {
			panic(err)
		}

		return interpreter.NewUInt64Value(
			inter,
			func() uint64 {
				var capacity uint64
				wrapPanic(func() {
					capacity, err = provider.GetStorageUsed(address)
				})
				if err != nil {
					panic(err)
				}
				return capacity
			},
		)
	}
}

type StorageCapacityProvider interface {
	CommitStorageTemporarily(inter *interpreter.Interpreter) error
	// GetStorageCapacity gets storage capacity in bytes on the address.
	GetStorageCapacity(address common.Address) (uint64, error)
}

func newStorageCapacityGetFunction(
	provider StorageCapacityProvider,
	addressValue interpreter.AddressValue,
) func(inter *interpreter.Interpreter) interpreter.UInt64Value {

	// Converted addresses can be cached and don't have to be recomputed on each function invocation
	address := addressValue.ToAddress()

	return func(inter *interpreter.Interpreter) interpreter.UInt64Value {

		// NOTE: flush the cached values, so the host environment
		// can properly calculate the amount of storage available for the account
		err := provider.CommitStorageTemporarily(inter)
		if err != nil {
			panic(err)
		}

		return interpreter.NewUInt64Value(
			inter,
			func() uint64 {
				var capacity uint64
				wrapPanic(func() {
					capacity, err = provider.GetStorageCapacity(address)
				})
				if err != nil {
					panic(err)
				}
				return capacity
			},
		)

	}
}

<<<<<<< HEAD
=======
type AccountEncodedKeyAdditionHandler interface {
	EventEmitter
	// AddEncodedAccountKey appends an encoded key to an account.
	AddEncodedAccountKey(address common.Address, key []byte) error
}

func newAddPublicKeyFunction(
	gauge common.MemoryGauge,
	handler AccountEncodedKeyAdditionHandler,
	addressValue interpreter.AddressValue,
) *interpreter.HostFunctionValue {

	// Converted addresses can be cached and don't have to be recomputed on each function invocation
	address := addressValue.ToAddress()

	return interpreter.NewHostFunctionValue(
		gauge,
		func(invocation interpreter.Invocation) interpreter.Value {
			publicKeyValue, ok := invocation.Arguments[0].(*interpreter.ArrayValue)
			if !ok {
				panic(errors.NewUnreachableError())
			}

			locationRange := invocation.LocationRange

			publicKey, err := interpreter.ByteArrayValueToByteSlice(gauge, publicKeyValue, locationRange)
			if err != nil {
				panic("addPublicKey requires the first argument to be a byte array")
			}

			wrapPanic(func() {
				err = handler.AddEncodedAccountKey(address, publicKey)
			})
			if err != nil {
				panic(err)
			}

			inter := invocation.Interpreter
			handler.EmitEvent(
				inter,
				AccountKeyAddedEventType,
				[]interpreter.Value{
					addressValue,
					publicKeyValue,
				},
				locationRange,
			)

			return interpreter.Void
		},
		sema.AuthAccountTypeAddPublicKeyFunctionType,
	)
}

type AccountEncodedKeyRevocationHandler interface {
	EventEmitter
	// RevokeEncodedAccountKey removes a key from an account by index, add returns the encoded key.
	RevokeEncodedAccountKey(address common.Address, index int) ([]byte, error)
}

func newRemovePublicKeyFunction(
	gauge common.MemoryGauge,
	handler AccountEncodedKeyRevocationHandler,
	addressValue interpreter.AddressValue,
) *interpreter.HostFunctionValue {

	// Converted addresses can be cached and don't have to be recomputed on each function invocation
	address := addressValue.ToAddress()

	return interpreter.NewHostFunctionValue(
		gauge,
		func(invocation interpreter.Invocation) interpreter.Value {
			index, ok := invocation.Arguments[0].(interpreter.IntValue)
			if !ok {
				panic(errors.NewUnreachableError())
			}

			var publicKey []byte
			var err error
			wrapPanic(func() {
				publicKey, err = handler.RevokeEncodedAccountKey(address, index.ToInt(invocation.LocationRange))
			})
			if err != nil {
				panic(err)
			}

			inter := invocation.Interpreter
			locationRange := invocation.LocationRange

			publicKeyValue := interpreter.ByteSliceToByteArrayValue(
				inter,
				publicKey,
			)

			handler.EmitEvent(
				inter,
				AccountKeyRemovedEventType,
				[]interpreter.Value{
					addressValue,
					publicKeyValue,
				},
				locationRange,
			)

			return interpreter.Void
		},
		sema.AuthAccountTypeRemovePublicKeyFunctionType,
	)
}

>>>>>>> 505e9c39
type AccountKeyAdditionHandler interface {
	EventEmitter
	PublicKeyValidator
	PublicKeySignatureVerifier
	BLSPoPVerifier
	Hasher
	// AddAccountKey appends a key to an account.
	AddAccountKey(address common.Address, key *PublicKey, algo sema.HashAlgorithm, weight int) (*AccountKey, error)
}

func newAccountKeysAddFunction(
	gauge common.MemoryGauge,
	handler AccountKeyAdditionHandler,
	addressValue interpreter.AddressValue,
) *interpreter.HostFunctionValue {

	// Converted addresses can be cached and don't have to be recomputed on each function invocation
	address := addressValue.ToAddress()

	return interpreter.NewHostFunctionValue(
		gauge,
		func(invocation interpreter.Invocation) interpreter.Value {
			publicKeyValue, ok := invocation.Arguments[0].(*interpreter.CompositeValue)
			if !ok {
				panic(errors.NewUnreachableError())
			}

			inter := invocation.Interpreter
			locationRange := invocation.LocationRange

			publicKey, err := NewPublicKeyFromValue(inter, locationRange, publicKeyValue)
			if err != nil {
				panic(err)
			}

			hashAlgo := NewHashAlgorithmFromValue(inter, locationRange, invocation.Arguments[1])
			weightValue, ok := invocation.Arguments[2].(interpreter.UFix64Value)
			if !ok {
				panic(errors.NewUnreachableError())
			}
			weight := weightValue.ToInt(locationRange)

			var accountKey *AccountKey
			wrapPanic(func() {
				accountKey, err = handler.AddAccountKey(address, publicKey, hashAlgo, weight)
			})
			if err != nil {
				panic(err)
			}

			handler.EmitEvent(
				inter,
				AccountKeyAddedEventType,
				[]interpreter.Value{
					addressValue,
					publicKeyValue,
				},
				locationRange,
			)

			return NewAccountKeyValue(
				inter,
				locationRange,
				accountKey,
				handler,
				handler,
				handler,
			)
		},
		sema.AuthAccountKeysTypeAddFunctionType,
	)
}

type AccountKey struct {
	KeyIndex  int
	PublicKey *PublicKey
	HashAlgo  sema.HashAlgorithm
	Weight    int
	IsRevoked bool
}

type AccountKeyProvider interface {
	PublicKeyValidator
	PublicKeySignatureVerifier
	BLSPoPVerifier
	Hasher
	// GetAccountKey retrieves a key from an account by index.
	GetAccountKey(address common.Address, index int) (*AccountKey, error)
	AccountKeysCount(address common.Address) (uint64, error)
}

func newAccountKeysGetFunction(
	gauge common.MemoryGauge,
	provider AccountKeyProvider,
	addressValue interpreter.AddressValue,
) *interpreter.HostFunctionValue {

	// Converted addresses can be cached and don't have to be recomputed on each function invocation
	address := addressValue.ToAddress()

	return interpreter.NewHostFunctionValue(
		gauge,
		func(invocation interpreter.Invocation) interpreter.Value {
			indexValue, ok := invocation.Arguments[0].(interpreter.IntValue)
			if !ok {
				panic(errors.NewUnreachableError())
			}
			locationRange := invocation.LocationRange
			index := indexValue.ToInt(locationRange)

			var err error
			var accountKey *AccountKey
			wrapPanic(func() {
				accountKey, err = provider.GetAccountKey(address, index)
			})

			if err != nil {
				panic(err)
			}

			// Here it is expected the host function to return a nil key, if a key is not found at the given index.
			// This is done because, if the host function returns an error when a key is not found, then
			// currently there's no way to distinguish between a 'key not found error' vs other internal errors.
			if accountKey == nil {
				return interpreter.Nil
			}

			inter := invocation.Interpreter

			return interpreter.NewSomeValueNonCopying(
				inter,
				NewAccountKeyValue(
					inter,
					locationRange,
					accountKey,
					provider,
					provider,
					provider,
				),
			)
		},
		sema.AccountKeysTypeGetFunctionType,
	)
}

// the AccountKey in `forEachKey(_ f: ((AccountKey): Bool)): Void`
var accountKeysForEachCallbackTypeParams = []sema.Type{sema.AccountKeyType}

func newAccountKeysForEachFunction(
	gauge common.MemoryGauge,
	provider AccountKeyProvider,
	addressValue interpreter.AddressValue,
) *interpreter.HostFunctionValue {
	address := addressValue.ToAddress()

	return interpreter.NewHostFunctionValue(
		gauge,
		func(invocation interpreter.Invocation) interpreter.Value {
			fnValue, ok := invocation.Arguments[0].(interpreter.FunctionValue)

			if !ok {
				panic(errors.NewUnreachableError())
			}

			inter := invocation.Interpreter
			locationRange := invocation.LocationRange

			newSubInvocation := func(key interpreter.Value) interpreter.Invocation {
				return interpreter.NewInvocation(
					inter,
					nil,
					[]interpreter.Value{key},
					accountKeysForEachCallbackTypeParams,
					nil,
					locationRange,
				)
			}

			liftKeyToValue := func(key *AccountKey) interpreter.Value {
				return NewAccountKeyValue(
					inter,
					locationRange,
					key,
					provider,
					provider,
					provider,
				)
			}

			var count uint64
			var err error

			wrapPanic(func() {
				count, err = provider.AccountKeysCount(address)
			})

			if err != nil {
				panic(err)
			}

			var accountKey *AccountKey

			for index := uint64(0); index < count; index++ {
				wrapPanic(func() {
					accountKey, err = provider.GetAccountKey(address, int(index))
				})
				if err != nil {
					panic(err)
				}

				// Here it is expected the host function to return a nil key, if a key is not found at the given index.
				// This is done because, if the host function returns an error when a key is not found, then
				// currently there's no way to distinguish between a 'key not found error' vs other internal errors.
				if accountKey == nil {
					continue
				}

				liftedKey := liftKeyToValue(accountKey)

				res, err := inter.InvokeFunction(
					fnValue,
					newSubInvocation(liftedKey),
				)
				if err != nil {
					// interpreter panicked while invoking the inner function value
					panic(err)
				}

				shouldContinue, ok := res.(interpreter.BoolValue)
				if !ok {
					panic(errors.NewUnreachableError())
				}

				if !shouldContinue {
					break
				}
			}

			return interpreter.Void
		},
		sema.AccountKeysTypeForEachFunctionType,
	)
}

func newAccountKeysCountGetter(
	gauge common.MemoryGauge,
	provider AccountKeyProvider,
	addressValue interpreter.AddressValue,
) interpreter.AccountKeysCountGetter {
	address := addressValue.ToAddress()

	return func() interpreter.UInt64Value {
		return interpreter.NewUInt64Value(gauge, func() uint64 {
			var count uint64
			var err error

			wrapPanic(func() {
				count, err = provider.AccountKeysCount(address)
			})
			if err != nil {
				// The provider might not be able to fetch the number of account keys
				// e.g. when the account does not exist
				panic(err)
			}

			return count
		})
	}
}

type AccountKeyRevocationHandler interface {
	EventEmitter
	Hasher
	PublicKeyValidator
	PublicKeySignatureVerifier
	BLSPoPVerifier
	// RevokeAccountKey removes a key from an account by index.
	RevokeAccountKey(address common.Address, index int) (*AccountKey, error)
}

func newAccountKeysRevokeFunction(
	gauge common.MemoryGauge,
	handler AccountKeyRevocationHandler,
	addressValue interpreter.AddressValue,
) *interpreter.HostFunctionValue {

	// Converted addresses can be cached and don't have to be recomputed on each function invocation
	address := addressValue.ToAddress()

	return interpreter.NewHostFunctionValue(
		gauge,
		func(invocation interpreter.Invocation) interpreter.Value {
			indexValue, ok := invocation.Arguments[0].(interpreter.IntValue)
			if !ok {
				panic(errors.NewUnreachableError())
			}
			locationRange := invocation.LocationRange
			index := indexValue.ToInt(locationRange)

			var err error
			var accountKey *AccountKey
			wrapPanic(func() {
				accountKey, err = handler.RevokeAccountKey(address, index)
			})
			if err != nil {
				panic(err)
			}

			// Here it is expected the host function to return a nil key, if a key is not found at the given index.
			// This is done because, if the host function returns an error when a key is not found, then
			// currently there's no way to distinguish between a 'key not found error' vs other internal errors.
			if accountKey == nil {
				return interpreter.Nil
			}

			inter := invocation.Interpreter

			handler.EmitEvent(
				inter,
				AccountKeyRemovedEventType,
				[]interpreter.Value{
					addressValue,
					indexValue,
				},
				locationRange,
			)

			return interpreter.NewSomeValueNonCopying(
				inter,
				NewAccountKeyValue(
					inter,
					locationRange,
					accountKey,
					handler,
					handler,
					handler,
				),
			)
		},
		sema.AuthAccountKeysTypeRevokeFunctionType,
	)
}

type PublicAccountKeysHandler interface {
	AccountKeyProvider
}

func newPublicAccountKeysValue(
	gauge common.MemoryGauge,
	handler PublicAccountKeysHandler,
	addressValue interpreter.AddressValue,
) interpreter.Value {
	return interpreter.NewPublicAccountKeysValue(
		gauge,
		addressValue,
		newAccountKeysGetFunction(
			gauge,
			handler,
			addressValue,
		),
		newAccountKeysForEachFunction(
			gauge,
			handler,
			addressValue,
		),
		newAccountKeysCountGetter(
			gauge,
			handler,
			addressValue,
		),
	)
}

type PublicAccountContractsHandler interface {
	AccountContractNamesProvider
	AccountContractProvider
}

func newPublicAccountContractsValue(
	gauge common.MemoryGauge,
	handler PublicAccountContractsHandler,
	addressValue interpreter.AddressValue,
) interpreter.Value {
	return interpreter.NewPublicAccountContractsValue(
		gauge,
		addressValue,
		newAccountContractsGetFunction(
			gauge,
			handler,
			addressValue,
		),
		newAccountContractsBorrowFunction(
			gauge,
			handler,
			addressValue,
		),
		newAccountContractsGetNamesFunction(
			handler,
			addressValue,
		),
	)
}

const inboxStorageDomain = "inbox"

func accountInboxPublishFunction(
	gauge common.MemoryGauge,
	handler EventEmitter,
	address common.Address,
	providerValue interpreter.AddressValue,
) *interpreter.HostFunctionValue {
	return interpreter.NewHostFunctionValue(
		gauge,
		func(invocation interpreter.Invocation) interpreter.Value {
			value, ok := invocation.Arguments[0].(*interpreter.StorageCapabilityValue)
			if !ok {
				panic(errors.NewUnreachableError())
			}

			nameValue, ok := invocation.Arguments[1].(*interpreter.StringValue)
			if !ok {
				panic(errors.NewUnreachableError())
			}

			recipientValue := invocation.Arguments[2].(interpreter.AddressValue)
			if !ok {
				panic(errors.NewUnreachableError())
			}

			inter := invocation.Interpreter
			locationRange := invocation.LocationRange

			handler.EmitEvent(
				inter,
				AccountInboxPublishedEventType,
				[]interpreter.Value{
					providerValue,
					recipientValue,
					nameValue,
					interpreter.NewTypeValue(gauge, value.StaticType(inter)),
				},
				locationRange,
			)

			publishedValue := interpreter.NewPublishedValue(inter, recipientValue, value).Transfer(
				inter,
				locationRange,
				atree.Address(address),
				true,
				nil,
			)

			inter.WriteStored(address, inboxStorageDomain, nameValue.Str, publishedValue)

			return interpreter.Void
		},
		sema.AuthAccountTypeInboxPublishFunctionType,
	)
}

func accountInboxUnpublishFunction(
	gauge common.MemoryGauge,
	handler EventEmitter,
	address common.Address,
	providerValue interpreter.AddressValue,
) *interpreter.HostFunctionValue {
	return interpreter.NewHostFunctionValue(
		gauge,
		func(invocation interpreter.Invocation) interpreter.Value {
			nameValue, ok := invocation.Arguments[0].(*interpreter.StringValue)
			if !ok {
				panic(errors.NewUnreachableError())
			}

			inter := invocation.Interpreter
			locationRange := invocation.LocationRange

			readValue := inter.ReadStored(address, inboxStorageDomain, nameValue.Str)
			if readValue == nil {
				return interpreter.Nil
			}
			publishedValue := readValue.(*interpreter.PublishedValue)
			if !ok {
				panic(errors.NewUnreachableError())
			}

			typeParameterPair := invocation.TypeParameterTypes.Oldest()
			if typeParameterPair == nil {
				panic(errors.NewUnreachableError())
			}

			ty := sema.NewCapabilityType(gauge, typeParameterPair.Value)
			publishedType := publishedValue.Value.StaticType(invocation.Interpreter)
			if !inter.IsSubTypeOfSemaType(publishedType, ty) {
				panic(interpreter.ForceCastTypeMismatchError{
					ExpectedType:  ty,
					ActualType:    inter.MustConvertStaticToSemaType(publishedType),
					LocationRange: locationRange,
				})
			}

			value := publishedValue.Value.Transfer(
				inter,
				locationRange,
				atree.Address{},
				true,
				nil,
			)

			inter.WriteStored(address, inboxStorageDomain, nameValue.Str, nil)

			handler.EmitEvent(
				inter,
				AccountInboxUnpublishedEventType,
				[]interpreter.Value{
					providerValue,
					nameValue,
				},
				locationRange,
			)

			return interpreter.NewSomeValueNonCopying(inter, value)
		},
		sema.AuthAccountTypeInboxPublishFunctionType,
	)
}

func accountInboxClaimFunction(
	gauge common.MemoryGauge,
	handler EventEmitter,
	recipientValue interpreter.AddressValue,
) *interpreter.HostFunctionValue {
	return interpreter.NewHostFunctionValue(
		gauge,
		func(invocation interpreter.Invocation) interpreter.Value {
			nameValue, ok := invocation.Arguments[0].(*interpreter.StringValue)
			if !ok {
				panic(errors.NewUnreachableError())
			}

			providerValue, ok := invocation.Arguments[1].(interpreter.AddressValue)
			if !ok {
				panic(errors.NewUnreachableError())
			}

			inter := invocation.Interpreter
			locationRange := invocation.LocationRange

			providerAddress := providerValue.ToAddress()

			readValue := inter.ReadStored(providerAddress, inboxStorageDomain, nameValue.Str)
			if readValue == nil {
				return interpreter.Nil
			}
			publishedValue := readValue.(*interpreter.PublishedValue)
			if !ok {
				panic(errors.NewUnreachableError())
			}

			// compare the intended recipient with the caller
			if !publishedValue.Recipient.Equal(inter, locationRange, recipientValue) {
				return interpreter.Nil
			}

			typeParameterPair := invocation.TypeParameterTypes.Oldest()
			if typeParameterPair == nil {
				panic(errors.NewUnreachableError())
			}

			ty := sema.NewCapabilityType(gauge, typeParameterPair.Value)
			publishedType := publishedValue.Value.StaticType(invocation.Interpreter)
			if !inter.IsSubTypeOfSemaType(publishedType, ty) {
				panic(interpreter.ForceCastTypeMismatchError{
					ExpectedType:  ty,
					ActualType:    inter.MustConvertStaticToSemaType(publishedType),
					LocationRange: locationRange,
				})
			}

			value := publishedValue.Value.Transfer(
				inter,
				locationRange,
				atree.Address{},
				true,
				nil,
			)

			inter.WriteStored(providerAddress, inboxStorageDomain, nameValue.Str, nil)

			handler.EmitEvent(
				inter,
				AccountInboxClaimedEventType,
				[]interpreter.Value{
					providerValue,
					recipientValue,
					nameValue,
				},
				locationRange,
			)

			return interpreter.NewSomeValueNonCopying(inter, value)
		},
		sema.AuthAccountTypeInboxPublishFunctionType,
	)
}

func newAuthAccountInboxValue(
	gauge common.MemoryGauge,
	handler EventEmitter,
	addressValue interpreter.AddressValue,
) interpreter.Value {
	address := addressValue.ToAddress()
	return interpreter.NewAuthAccountInboxValue(
		gauge,
		addressValue,
		accountInboxPublishFunction(gauge, handler, address, addressValue),
		accountInboxUnpublishFunction(gauge, handler, address, addressValue),
		accountInboxClaimFunction(gauge, handler, addressValue),
	)
}

type AccountContractNamesProvider interface {
	// GetAccountContractNames returns the names of all contracts deployed in an account.
	GetAccountContractNames(address common.Address) ([]string, error)
}

func newAccountContractsGetNamesFunction(
	provider AccountContractNamesProvider,
	addressValue interpreter.AddressValue,
) func(
	inter *interpreter.Interpreter,
	locationRange interpreter.LocationRange,
) *interpreter.ArrayValue {

	// Converted addresses can be cached and don't have to be recomputed on each function invocation
	address := addressValue.ToAddress()

	return func(
		inter *interpreter.Interpreter,
		locationRange interpreter.LocationRange,
	) *interpreter.ArrayValue {
		var names []string
		var err error
		wrapPanic(func() {
			names, err = provider.GetAccountContractNames(address)
		})
		if err != nil {
			panic(err)
		}

		values := make([]interpreter.Value, len(names))
		for i, name := range names {
			memoryUsage := common.NewStringMemoryUsage(len(name))
			values[i] = interpreter.NewStringValue(
				inter,
				memoryUsage,
				func() string {
					return name
				},
			)
		}

		arrayType := interpreter.NewVariableSizedStaticType(
			inter,
			interpreter.NewPrimitiveStaticType(
				inter,
				interpreter.PrimitiveStaticTypeString,
			),
		)

		return interpreter.NewArrayValue(
			inter,
			locationRange,
			arrayType,
			common.Address{},
			values...,
		)
	}
}

type AccountContractProvider interface {
	// GetAccountContractCode returns the code associated with an account contract.
	GetAccountContractCode(address common.Address, name string) ([]byte, error)
}

func newAccountContractsGetFunction(
	gauge common.MemoryGauge,
	provider AccountContractProvider,
	addressValue interpreter.AddressValue,
) *interpreter.HostFunctionValue {

	// Converted addresses can be cached and don't have to be recomputed on each function invocation
	address := addressValue.ToAddress()

	return interpreter.NewHostFunctionValue(
		gauge,
		func(invocation interpreter.Invocation) interpreter.Value {
			nameValue, ok := invocation.Arguments[0].(*interpreter.StringValue)
			if !ok {
				panic(errors.NewUnreachableError())
			}
			name := nameValue.Str

			var code []byte
			var err error
			wrapPanic(func() {
				code, err = provider.GetAccountContractCode(address, name)
			})
			if err != nil {
				panic(err)
			}

			if len(code) > 0 {
				return interpreter.NewSomeValueNonCopying(
					invocation.Interpreter,
					interpreter.NewDeployedContractValue(
						invocation.Interpreter,
						addressValue,
						nameValue,
						interpreter.ByteSliceToByteArrayValue(
							invocation.Interpreter,
							code,
						),
					),
				)
			} else {
				return interpreter.Nil
			}
		},
		sema.AccountContractsTypeGetFunctionType,
	)
}

func newAccountContractsBorrowFunction(
	gauge common.MemoryGauge,
	handler PublicAccountContractsHandler,
	addressValue interpreter.AddressValue,
) *interpreter.HostFunctionValue {

	// Converted addresses can be cached and don't have to be recomputed on each function invocation
	address := addressValue.ToAddress()

	return interpreter.NewHostFunctionValue(
		gauge,
		func(invocation interpreter.Invocation) interpreter.Value {

			inter := invocation.Interpreter

			nameValue, ok := invocation.Arguments[0].(*interpreter.StringValue)
			if !ok {
				panic(errors.NewUnreachableError())
			}
			name := nameValue.Str

			typeParameterPair := invocation.TypeParameterTypes.Oldest()
			if typeParameterPair == nil {
				panic(errors.NewUnreachableError())
			}
			ty := typeParameterPair.Value

			referenceType, ok := ty.(*sema.ReferenceType)
			if !ok {
				panic(errors.NewUnreachableError())
			}

			// Check if the contract exists

			var code []byte
			var err error
			wrapPanic(func() {
				code, err = handler.GetAccountContractCode(address, name)
			})
			if err != nil {
				panic(err)
			}
			if len(code) == 0 {
				return interpreter.Nil
			}

			// Load the contract

			contractLocation := common.NewAddressLocation(gauge, address, name)
			inter = inter.EnsureLoaded(contractLocation)
			contractValue, err := inter.GetContractComposite(contractLocation)
			if err != nil {
				panic(err)
			}

			// Check the type

			staticType := contractValue.StaticType(inter)
			if !inter.IsSubTypeOfSemaType(staticType, referenceType.Type) {
				return interpreter.Nil
			}

			reference := interpreter.NewEphemeralReferenceValue(
				inter,
				false,
				contractValue,
				referenceType.Type,
			)

			return interpreter.NewSomeValueNonCopying(
				inter,
				reference,
			)

		},
		sema.AccountContractsTypeBorrowFunctionType,
	)
}

type AccountContractAdditionHandler interface {
	EventEmitter
	AccountContractProvider
	ParseAndCheckProgram(
		code []byte,
		location common.Location,
		program bool,
	) (*interpreter.Program, error)
	// UpdateAccountContractCode updates the code associated with an account contract.
	UpdateAccountContractCode(address common.Address, name string, code []byte) error
	RecordContractUpdate(address common.Address, name string, value *interpreter.CompositeValue)
	InterpretContract(
		location common.AddressLocation,
		program *interpreter.Program,
		name string,
		invocation DeployedContractConstructorInvocation,
	) (
		*interpreter.CompositeValue,
		error,
	)
	TemporarilyRecordCode(location common.AddressLocation, code []byte)
}

// newAuthAccountContractsChangeFunction called when e.g.
// - adding: `AuthAccount.contracts.add(name: "Foo", code: [...])` (isUpdate = false)
// - updating: `AuthAccount.contracts.update__experimental(name: "Foo", code: [...])` (isUpdate = true)
func newAuthAccountContractsChangeFunction(
	gauge common.MemoryGauge,
	handler AccountContractAdditionHandler,
	addressValue interpreter.AddressValue,
	isUpdate bool,
) *interpreter.HostFunctionValue {
	return interpreter.NewHostFunctionValue(
		gauge,
		func(invocation interpreter.Invocation) interpreter.Value {

			locationRange := invocation.LocationRange

			const requiredArgumentCount = 2

			nameValue, ok := invocation.Arguments[0].(*interpreter.StringValue)
			if !ok {
				panic(errors.NewUnreachableError())
			}

			newCodeValue, ok := invocation.Arguments[1].(*interpreter.ArrayValue)
			if !ok {
				panic(errors.NewUnreachableError())
			}

			constructorArguments := invocation.Arguments[requiredArgumentCount:]
			constructorArgumentTypes := invocation.ArgumentTypes[requiredArgumentCount:]

			code, err := interpreter.ByteArrayValueToByteSlice(gauge, newCodeValue, locationRange)
			if err != nil {
				panic(errors.NewDefaultUserError("add requires the second argument to be an array"))
			}

			// Get the existing code

			contractName := nameValue.Str

			if contractName == "" {
				panic(errors.NewDefaultUserError(
					"contract name argument cannot be empty." +
						"it must match the name of the deployed contract declaration or contract interface declaration",
				))
			}

			address := addressValue.ToAddress()
			existingCode, err := handler.GetAccountContractCode(address, contractName)
			if err != nil {
				panic(err)
			}

			if isUpdate {
				// We are updating an existing contract.
				// Ensure that there's a contract/contract-interface with the given name exists already

				if len(existingCode) == 0 {
					panic(errors.NewDefaultUserError(
						"cannot update non-existing contract with name %q in account %s",
						contractName,
						address.ShortHexWithPrefix(),
					))
				}

			} else {
				// We are adding a new contract.
				// Ensure that no contract/contract interface with the given name exists already

				if len(existingCode) > 0 {
					panic(errors.NewDefaultUserError(
						"cannot overwrite existing contract with name %q in account %s",
						contractName,
						address.ShortHexWithPrefix(),
					))
				}
			}

			// Check the code

			location := common.NewAddressLocation(invocation.Interpreter, address, contractName)

			handleContractUpdateError := func(err error) {
				if err == nil {
					return
				}

				// Update the code for the error pretty printing
				// NOTE: only do this when an error occurs

				handler.TemporarilyRecordCode(location, code)

				panic(&InvalidContractDeploymentError{
					Err:           err,
					LocationRange: locationRange,
				})
			}

			// NOTE: do NOT use the program obtained from the host environment, as the current program.
			// Always re-parse and re-check the new program.

			// NOTE: *DO NOT* store the program – the new or updated program
			// should not be effective during the execution

			const storeProgram = false

			program, err := handler.ParseAndCheckProgram(
				code,
				location,
				storeProgram,
			)
			handleContractUpdateError(err)

			// The code may declare exactly one contract or one contract interface.

			var contractTypes []*sema.CompositeType
			var contractInterfaceTypes []*sema.InterfaceType

			program.Elaboration.ForEachGlobalType(func(_ string, variable *sema.Variable) {
				switch ty := variable.Type.(type) {
				case *sema.CompositeType:
					if ty.Kind == common.CompositeKindContract {
						contractTypes = append(contractTypes, ty)
					}

				case *sema.InterfaceType:
					if ty.CompositeKind == common.CompositeKindContract {
						contractInterfaceTypes = append(contractInterfaceTypes, ty)
					}
				}
			})

			var deployedType sema.Type
			var contractType *sema.CompositeType
			var contractInterfaceType *sema.InterfaceType
			var declaredName string
			var declarationKind common.DeclarationKind

			switch {
			case len(contractTypes) == 1 && len(contractInterfaceTypes) == 0:
				contractType = contractTypes[0]
				declaredName = contractType.Identifier
				deployedType = contractType
				declarationKind = common.DeclarationKindContract
			case len(contractInterfaceTypes) == 1 && len(contractTypes) == 0:
				contractInterfaceType = contractInterfaceTypes[0]
				declaredName = contractInterfaceType.Identifier
				deployedType = contractInterfaceType
				declarationKind = common.DeclarationKindContractInterface
			}

			if deployedType == nil {
				// Update the code for the error pretty printing
				// NOTE: only do this when an error occurs

				handler.TemporarilyRecordCode(location, code)

				panic(errors.NewDefaultUserError(
					"invalid %s: the code must declare exactly one contract or contract interface",
					declarationKind.Name(),
				))
			}

			// The declared contract or contract interface must have the name
			// passed to the constructor as the first argument

			if declaredName != contractName {
				// Update the code for the error pretty printing
				// NOTE: only do this when an error occurs

				handler.TemporarilyRecordCode(location, code)

				panic(errors.NewDefaultUserError(
					"invalid %s: the name argument must match the name of the declaration: got %q, expected %q",
					declarationKind.Name(),
					contractName,
					declaredName,
				))
			}

			// Validate the contract update

			if isUpdate {
				oldCode, err := handler.GetAccountContractCode(address, contractName)
				handleContractUpdateError(err)

				oldProgram, err := parser.ParseProgram(
					gauge,
					oldCode,
					parser.Config{},
				)

				if !ignoreUpdatedProgramParserError(err) {
					handleContractUpdateError(err)
				}

				validator := NewContractUpdateValidator(
					location,
					contractName,
					oldProgram,
					program.Program,
				)
				err = validator.Validate()
				handleContractUpdateError(err)
			}

			inter := invocation.Interpreter

			err = updateAccountContractCode(
				handler,
				location,
				program,
				declaredName,
				code,
				addressValue,
				contractType,
				constructorArguments,
				constructorArgumentTypes,
				updateAccountContractCodeOptions{
					createContract: !isUpdate,
				},
			)
			if err != nil {
				// Update the code for the error pretty printing
				// NOTE: only do this when an error occurs

				handler.TemporarilyRecordCode(location, code)

				panic(err)
			}

			var eventType *sema.CompositeType

			if isUpdate {
				eventType = AccountContractUpdatedEventType
			} else {
				eventType = AccountContractAddedEventType
			}

			codeHashValue := CodeToHashValue(inter, code)

			handler.EmitEvent(
				inter,
				eventType,
				[]interpreter.Value{
					addressValue,
					codeHashValue,
					nameValue,
				},
				locationRange,
			)

			return interpreter.NewDeployedContractValue(
				inter,
				addressValue,
				nameValue,
				newCodeValue,
			)
		},
		sema.AuthAccountContractsTypeAddFunctionType,
	)
}

// InvalidContractDeploymentError
type InvalidContractDeploymentError struct {
	Err error
	interpreter.LocationRange
}

var _ errors.UserError = &InvalidContractDeploymentError{}
var _ errors.ParentError = &InvalidContractDeploymentError{}

func (*InvalidContractDeploymentError) IsUserError() {}

func (e *InvalidContractDeploymentError) Error() string {
	return fmt.Sprintf("cannot deploy invalid contract: %s", e.Err.Error())
}

func (e *InvalidContractDeploymentError) ChildErrors() []error {
	return []error{
		&InvalidContractDeploymentOriginError{
			LocationRange: e.LocationRange,
		},
		e.Err,
	}
}

func (e *InvalidContractDeploymentError) Unwrap() error {
	return e.Err
}

// InvalidContractDeploymentOriginError
type InvalidContractDeploymentOriginError struct {
	interpreter.LocationRange
}

var _ errors.UserError = &InvalidContractDeploymentOriginError{}

func (*InvalidContractDeploymentOriginError) IsUserError() {}

func (*InvalidContractDeploymentOriginError) Error() string {
	return "cannot deploy invalid contract"
}

// ignoreUpdatedProgramParserError determines if the parsing error
// for a program that is being updated can be ignored.
func ignoreUpdatedProgramParserError(err error) bool {
	parserError, ok := err.(parser.Error)
	if !ok {
		return false
	}

	// Are all parse errors ones that can be ignored?
	for _, parseError := range parserError.Errors {
		// Missing commas in parameter lists were reported starting
		// with https://github.com/onflow/cadence/pull/1073.
		// Allow existing contracts with such an error to be updated
		_, ok := parseError.(*parser.MissingCommaInParameterListError)
		if !ok {
			return false
		}
	}

	return true
}

type updateAccountContractCodeOptions struct {
	createContract bool
}

// updateAccountContractCode updates an account contract's code.
// This function is only used for the new account code/contract API.
func updateAccountContractCode(
	handler AccountContractAdditionHandler,
	location common.AddressLocation,
	program *interpreter.Program,
	name string,
	code []byte,
	addressValue interpreter.AddressValue,
	contractType *sema.CompositeType,
	constructorArguments []interpreter.Value,
	constructorArgumentTypes []sema.Type,
	options updateAccountContractCodeOptions,
) error {
	// If the code declares a contract, instantiate it and store it.
	//
	// This function might be called when
	// 1. A contract is deployed (contractType is non-nil).
	// 2. A contract interface is deployed (contractType is nil).
	//
	// If a contract is deployed, it is only instantiated
	// when options.createContract is true,
	// i.e. the Cadence `add` function is used.
	// If the Cadence `update__experimental` function is used,
	// the new contract will NOT be deployed (options.createContract is false).

	var contractValue *interpreter.CompositeValue

	createContract := contractType != nil && options.createContract

	address := addressValue.ToAddress()

	var err error

	if createContract {
		contractValue, err = instantiateContract(
			handler,
			location,
			program,
			address,
			contractType,
			constructorArguments,
			constructorArgumentTypes,
		)

		if err != nil {
			return err
		}
	}

	// NOTE: only update account code if contract instantiation succeeded
	wrapPanic(func() {
		err = handler.UpdateAccountContractCode(address, name, code)
	})
	if err != nil {
		return err
	}

	if createContract {
		// NOTE: the contract recording delays the write
		// until the end of the execution of the program

		handler.RecordContractUpdate(
			address,
			name,
			contractValue,
		)
	}

	return nil
}

type DeployedContractConstructorInvocation struct {
	Address              common.Address
	ContractType         *sema.CompositeType
	ConstructorArguments []interpreter.Value
	ArgumentTypes        []sema.Type
	ParameterTypes       []sema.Type
}

type InvalidContractArgumentError struct {
	Index        int
	ExpectedType sema.Type
	ActualType   sema.Type
}

var _ errors.UserError = &InvalidContractArgumentError{}

func (*InvalidContractArgumentError) IsUserError() {}

func (e *InvalidContractArgumentError) Error() string {
	expected, actual := sema.ErrorMessageExpectedActualTypes(
		e.ExpectedType,
		e.ActualType,
	)

	return fmt.Sprintf(
		"invalid argument at index %d: expected type `%s`, got `%s`",
		e.Index,
		expected,
		actual,
	)
}

func instantiateContract(
	handler AccountContractAdditionHandler,
	location common.AddressLocation,
	program *interpreter.Program,
	address common.Address,
	contractType *sema.CompositeType,
	constructorArguments []interpreter.Value,
	argumentTypes []sema.Type,
) (*interpreter.CompositeValue, error) {
	parameterTypes := make([]sema.Type, len(contractType.ConstructorParameters))

	for i, constructorParameter := range contractType.ConstructorParameters {
		parameterTypes[i] = constructorParameter.TypeAnnotation.Type
	}

	// Check argument count

	argumentCount := len(argumentTypes)
	parameterCount := len(parameterTypes)

	if argumentCount < parameterCount {
		return nil, errors.NewDefaultUserError(
			"invalid argument count, too few arguments: expected %d, got %d, next missing argument: `%s`",
			parameterCount, argumentCount,
			parameterTypes[argumentCount],
		)
	} else if argumentCount > parameterCount {
		return nil, errors.NewDefaultUserError(
			"invalid argument count, too many arguments: expected %d, got %d",
			parameterCount,
			argumentCount,
		)
	}

	// argumentCount now equals to parameterCount

	// Check arguments match parameter

	for argumentIndex := 0; argumentIndex < argumentCount; argumentIndex++ {
		argumentType := argumentTypes[argumentIndex]
		parameterTye := parameterTypes[argumentIndex]
		if !sema.IsSubType(argumentType, parameterTye) {

			return nil, &InvalidContractArgumentError{
				Index:        argumentIndex,
				ExpectedType: parameterTye,
				ActualType:   argumentType,
			}
		}
	}

	// Use a custom contract value handler that detects if the requested contract value
	// is for the contract declaration that is being deployed.
	//
	// If the contract is the deployed contract, instantiate it using
	// the provided constructor and given arguments.
	//
	// If the contract is not the deployed contract, load it from storage.

	return handler.InterpretContract(
		location,
		program,
		contractType.Identifier,
		DeployedContractConstructorInvocation{
			Address:              address,
			ContractType:         contractType,
			ConstructorArguments: constructorArguments,
			ArgumentTypes:        argumentTypes,
			ParameterTypes:       parameterTypes,
		},
	)
}

type AccountContractRemovalHandler interface {
	EventEmitter
	AccountContractProvider
	RemoveAccountContractCode(address common.Address, name string) error
	RecordContractRemoval(address common.Address, name string)
}

func newAuthAccountContractsRemoveFunction(
	gauge common.MemoryGauge,
	handler AccountContractRemovalHandler,
	addressValue interpreter.AddressValue,
) *interpreter.HostFunctionValue {

	// Converted addresses can be cached and don't have to be recomputed on each function invocation
	address := addressValue.ToAddress()

	return interpreter.NewHostFunctionValue(
		gauge,
		func(invocation interpreter.Invocation) interpreter.Value {

			inter := invocation.Interpreter
			nameValue, ok := invocation.Arguments[0].(*interpreter.StringValue)
			if !ok {
				panic(errors.NewUnreachableError())
			}
			name := nameValue.Str

			// Get the current code

			var code []byte
			var err error
			wrapPanic(func() {
				code, err = handler.GetAccountContractCode(address, name)
			})
			if err != nil {
				panic(err)
			}

			// Only remove the contract code, remove the contract value, and emit an event,
			// if there is currently code deployed for the given contract name

			if len(code) > 0 {
				locationRange := invocation.LocationRange

				// NOTE: *DO NOT* call setProgram – the program removal
				// should not be effective during the execution, only after

				existingProgram, err := parser.ParseProgram(gauge, code, parser.Config{})

				// If the existing code is not parsable (i.e: `err != nil`),
				// that shouldn't be a reason to fail the contract removal.
				// Therefore, validate only if the code is a valid one.
				if err == nil && containsEnumsInProgram(existingProgram) {
					panic(&ContractRemovalError{
						Name:          name,
						LocationRange: locationRange,
					})
				}

				wrapPanic(func() {
					err = handler.RemoveAccountContractCode(address, name)
				})
				if err != nil {
					panic(err)
				}

				// NOTE: the contract recording function delays the write
				// until the end of the execution of the program

				handler.RecordContractRemoval(address, name)

				codeHashValue := CodeToHashValue(inter, code)

				handler.EmitEvent(
					inter,
					AccountContractRemovedEventType,
					[]interpreter.Value{
						addressValue,
						codeHashValue,
						nameValue,
					},
					locationRange,
				)

				return interpreter.NewSomeValueNonCopying(
					inter,
					interpreter.NewDeployedContractValue(
						inter,
						addressValue,
						nameValue,
						interpreter.ByteSliceToByteArrayValue(
							inter,
							code,
						),
					),
				)
			} else {
				return interpreter.Nil
			}
		},
		sema.AuthAccountContractsTypeRemoveFunctionType,
	)
}

// ContractRemovalError
type ContractRemovalError struct {
	Name string
	interpreter.LocationRange
}

var _ errors.UserError = &ContractRemovalError{}

func (*ContractRemovalError) IsUserError() {}

func (e *ContractRemovalError) Error() string {
	return fmt.Sprintf("cannot remove contract `%s`", e.Name)
}

const getAccountFunctionDocString = `
Returns the public account for the given address
`

<<<<<<< HEAD
var getAccountFunctionType = sema.NewSimpleFunctionType(
	sema.FunctionPurityView,
	[]*sema.Parameter{
=======
var getAccountFunctionType = &sema.FunctionType{
	Parameters: []sema.Parameter{
>>>>>>> 505e9c39
		{
			Label:      sema.ArgumentLabelNotRequired,
			Identifier: "address",
			TypeAnnotation: sema.NewTypeAnnotation(
				sema.TheAddressType,
			),
		},
	},
	sema.PublicAccountTypeAnnotation,
)

type PublicAccountHandler interface {
	BalanceProvider
	AvailableBalanceProvider
	StorageUsedProvider
	StorageCapacityProvider
	PublicAccountKeysHandler
	PublicAccountContractsHandler
}

func NewGetAccountFunction(handler PublicAccountHandler) StandardLibraryValue {
	return NewStandardLibraryFunction(
		"getAccount",
		getAccountFunctionType,
		getAccountFunctionDocString,
		func(invocation interpreter.Invocation) interpreter.Value {
			accountAddress, ok := invocation.Arguments[0].(interpreter.AddressValue)
			if !ok {
				panic(errors.NewUnreachableError())
			}

			return NewPublicAccountValue(
				invocation.Interpreter,
				handler,
				accountAddress,
			)
		},
	)
}

func NewPublicAccountValue(
	gauge common.MemoryGauge,
	handler PublicAccountHandler,
	addressValue interpreter.AddressValue,
) interpreter.Value {
	return interpreter.NewPublicAccountValue(
		gauge,
		addressValue,
		newAccountBalanceGetFunction(gauge, handler, addressValue),
		newAccountAvailableBalanceGetFunction(gauge, handler, addressValue),
		newStorageUsedGetFunction(handler, addressValue),
		newStorageCapacityGetFunction(handler, addressValue),
		func() interpreter.Value {
			return newPublicAccountKeysValue(gauge, handler, addressValue)
		},
		func() interpreter.Value {
			return newPublicAccountContractsValue(gauge, handler, addressValue)
		},
	)
}

func NewAccountKeyValue(
	inter *interpreter.Interpreter,
	locationRange interpreter.LocationRange,
	accountKey *AccountKey,
	publicKeySignatureVerifier PublicKeySignatureVerifier,
	blsPoPVerifier BLSPoPVerifier,
	hasher Hasher,
) interpreter.Value {

	// hash algorithms converted from "native" (non-interpreter) values are assumed to be already valid
	hashAlgorithm, _ := NewHashAlgorithmCase(
		interpreter.UInt8Value(accountKey.HashAlgo.RawValue()),
		hasher,
	)

	return interpreter.NewAccountKeyValue(
		inter,
		interpreter.NewIntValueFromInt64(inter, int64(accountKey.KeyIndex)),
		NewPublicKeyValue(
			inter,
			locationRange,
			accountKey.PublicKey,
			publicKeySignatureVerifier,
			blsPoPVerifier,
		),
		hashAlgorithm,
		interpreter.NewUFix64ValueWithInteger(
			inter, func() uint64 {
				return uint64(accountKey.Weight)
			},
			locationRange,
		),
		interpreter.AsBoolValue(accountKey.IsRevoked),
	)
}

func NewHashAlgorithmFromValue(
	inter *interpreter.Interpreter,
	locationRange interpreter.LocationRange,
	value interpreter.Value,
) sema.HashAlgorithm {
	hashAlgoValue := value.(*interpreter.SimpleCompositeValue)

	rawValue := hashAlgoValue.GetMember(inter, locationRange, sema.EnumRawValueFieldName)
	if rawValue == nil {
		panic("cannot find hash algorithm raw value")
	}

	hashAlgoRawValue := rawValue.(interpreter.UInt8Value)

	return sema.HashAlgorithm(hashAlgoRawValue.ToInt(locationRange))
}

func CodeToHashValue(inter *interpreter.Interpreter, code []byte) *interpreter.ArrayValue {
	codeHash := sha3.Sum256(code)
	return interpreter.ByteSliceToByteArrayValue(inter, codeHash[:])
}<|MERGE_RESOLUTION|>--- conflicted
+++ resolved
@@ -36,14 +36,9 @@
 Creates a new account, paid by the given existing account
 `
 
-<<<<<<< HEAD
 var authAccountFunctionType = sema.NewSimpleFunctionType(
 	sema.FunctionPurityImpure,
-	[]*sema.Parameter{
-=======
-var authAccountFunctionType = &sema.FunctionType{
-	Parameters: []sema.Parameter{
->>>>>>> 505e9c39
+	[]sema.Parameter{
 		{
 			Identifier:     "payer",
 			TypeAnnotation: sema.AuthAccountTypeAnnotation,
@@ -149,28 +144,17 @@
 Returns the AuthAccount for the given address. Only available in scripts
 `
 
-<<<<<<< HEAD
 var getAuthAccountFunctionType = sema.NewSimpleFunctionType(
 	sema.FunctionPurityView,
-	[]*sema.Parameter{
+	[]sema.Parameter{
 		{
 			Label:          sema.ArgumentLabelNotRequired,
 			Identifier:     "address",
-			TypeAnnotation: sema.NewTypeAnnotation(&sema.AddressType{}),
+			TypeAnnotation: sema.AddressTypeAnnotation,
 		},
 	},
 	sema.AuthAccountTypeAnnotation,
 )
-=======
-var getAuthAccountFunctionType = &sema.FunctionType{
-	Parameters: []sema.Parameter{{
-		Label:          sema.ArgumentLabelNotRequired,
-		Identifier:     "address",
-		TypeAnnotation: sema.NewTypeAnnotation(sema.TheAddressType),
-	}},
-	ReturnTypeAnnotation: sema.NewTypeAnnotation(sema.AuthAccountType),
-}
->>>>>>> 505e9c39
 
 func NewGetAuthAccountFunction(handler AuthAccountHandler) StandardLibraryValue {
 	return NewStandardLibraryFunction(
@@ -450,119 +434,6 @@
 	}
 }
 
-<<<<<<< HEAD
-=======
-type AccountEncodedKeyAdditionHandler interface {
-	EventEmitter
-	// AddEncodedAccountKey appends an encoded key to an account.
-	AddEncodedAccountKey(address common.Address, key []byte) error
-}
-
-func newAddPublicKeyFunction(
-	gauge common.MemoryGauge,
-	handler AccountEncodedKeyAdditionHandler,
-	addressValue interpreter.AddressValue,
-) *interpreter.HostFunctionValue {
-
-	// Converted addresses can be cached and don't have to be recomputed on each function invocation
-	address := addressValue.ToAddress()
-
-	return interpreter.NewHostFunctionValue(
-		gauge,
-		func(invocation interpreter.Invocation) interpreter.Value {
-			publicKeyValue, ok := invocation.Arguments[0].(*interpreter.ArrayValue)
-			if !ok {
-				panic(errors.NewUnreachableError())
-			}
-
-			locationRange := invocation.LocationRange
-
-			publicKey, err := interpreter.ByteArrayValueToByteSlice(gauge, publicKeyValue, locationRange)
-			if err != nil {
-				panic("addPublicKey requires the first argument to be a byte array")
-			}
-
-			wrapPanic(func() {
-				err = handler.AddEncodedAccountKey(address, publicKey)
-			})
-			if err != nil {
-				panic(err)
-			}
-
-			inter := invocation.Interpreter
-			handler.EmitEvent(
-				inter,
-				AccountKeyAddedEventType,
-				[]interpreter.Value{
-					addressValue,
-					publicKeyValue,
-				},
-				locationRange,
-			)
-
-			return interpreter.Void
-		},
-		sema.AuthAccountTypeAddPublicKeyFunctionType,
-	)
-}
-
-type AccountEncodedKeyRevocationHandler interface {
-	EventEmitter
-	// RevokeEncodedAccountKey removes a key from an account by index, add returns the encoded key.
-	RevokeEncodedAccountKey(address common.Address, index int) ([]byte, error)
-}
-
-func newRemovePublicKeyFunction(
-	gauge common.MemoryGauge,
-	handler AccountEncodedKeyRevocationHandler,
-	addressValue interpreter.AddressValue,
-) *interpreter.HostFunctionValue {
-
-	// Converted addresses can be cached and don't have to be recomputed on each function invocation
-	address := addressValue.ToAddress()
-
-	return interpreter.NewHostFunctionValue(
-		gauge,
-		func(invocation interpreter.Invocation) interpreter.Value {
-			index, ok := invocation.Arguments[0].(interpreter.IntValue)
-			if !ok {
-				panic(errors.NewUnreachableError())
-			}
-
-			var publicKey []byte
-			var err error
-			wrapPanic(func() {
-				publicKey, err = handler.RevokeEncodedAccountKey(address, index.ToInt(invocation.LocationRange))
-			})
-			if err != nil {
-				panic(err)
-			}
-
-			inter := invocation.Interpreter
-			locationRange := invocation.LocationRange
-
-			publicKeyValue := interpreter.ByteSliceToByteArrayValue(
-				inter,
-				publicKey,
-			)
-
-			handler.EmitEvent(
-				inter,
-				AccountKeyRemovedEventType,
-				[]interpreter.Value{
-					addressValue,
-					publicKeyValue,
-				},
-				locationRange,
-			)
-
-			return interpreter.Void
-		},
-		sema.AuthAccountTypeRemovePublicKeyFunctionType,
-	)
-}
-
->>>>>>> 505e9c39
 type AccountKeyAdditionHandler interface {
 	EventEmitter
 	PublicKeyValidator
@@ -2026,14 +1897,9 @@
 Returns the public account for the given address
 `
 
-<<<<<<< HEAD
 var getAccountFunctionType = sema.NewSimpleFunctionType(
 	sema.FunctionPurityView,
-	[]*sema.Parameter{
-=======
-var getAccountFunctionType = &sema.FunctionType{
-	Parameters: []sema.Parameter{
->>>>>>> 505e9c39
+	[]sema.Parameter{
 		{
 			Label:      sema.ArgumentLabelNotRequired,
 			Identifier: "address",
