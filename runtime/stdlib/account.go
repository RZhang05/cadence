--- conflicted
+++ resolved
@@ -977,17 +977,6 @@
 					locationRange,
 				)
 
-<<<<<<< HEAD
-			publishedValue := interpreter.NewPublishedValue(inter, recipientValue, value).Transfer(
-				inter,
-				locationRange,
-				atree.Address(provider),
-				true,
-				nil,
-				nil,
-				true, // New PublishedValue is standalone.
-			)
-=======
 				publishedValue := interpreter.NewPublishedValue(inter, recipientValue, value).Transfer(
 					inter,
 					locationRange,
@@ -995,8 +984,8 @@
 					true,
 					nil,
 					nil,
+					true, // New PublishedValue is standalone.
 				)
->>>>>>> bb4542c4
 
 				storageMapKey := interpreter.StringStorageMapKey(nameValue.Str)
 
@@ -1059,17 +1048,6 @@
 					})
 				}
 
-<<<<<<< HEAD
-			value := publishedValue.Value.Transfer(
-				inter,
-				locationRange,
-				atree.Address{},
-				true,
-				nil,
-				nil,
-				false, // publishedValue is an element in storage map because it is returned by ReadStored.
-			)
-=======
 				value := publishedValue.Value.Transfer(
 					inter,
 					locationRange,
@@ -1077,8 +1055,8 @@
 					true,
 					nil,
 					nil,
+					false, // publishedValue is an element in storage map because it is returned by ReadStored.
 				)
->>>>>>> bb4542c4
 
 				inter.WriteStored(
 					provider,
@@ -1160,17 +1138,6 @@
 					})
 				}
 
-<<<<<<< HEAD
-			value := publishedValue.Value.Transfer(
-				inter,
-				locationRange,
-				atree.Address{},
-				true,
-				nil,
-				nil,
-				false, // publishedValue is an element in storage map because it is returned by ReadStored.
-			)
-=======
 				value := publishedValue.Value.Transfer(
 					inter,
 					locationRange,
@@ -1178,8 +1145,8 @@
 					true,
 					nil,
 					nil,
+					false, // publishedValue is an element in storage map because it is returned by ReadStored.
 				)
->>>>>>> bb4542c4
 
 				inter.WriteStored(
 					providerAddress,
@@ -3442,20 +3409,6 @@
 					})
 				}
 
-<<<<<<< HEAD
-			capabilityValue, ok = capabilityValue.Transfer(
-				inter,
-				locationRange,
-				atree.Address(accountAddress),
-				true,
-				nil,
-				nil,
-				true, // capabilityValue is standalone because it is from invocation.Arguments[0].
-			).(*interpreter.IDCapabilityValue)
-			if !ok {
-				panic(errors.NewUnreachableError())
-			}
-=======
 				capabilityValue, ok = capabilityValue.Transfer(
 					inter,
 					locationRange,
@@ -3463,11 +3416,11 @@
 					true,
 					nil,
 					nil,
+					true, // capabilityValue is standalone because it is from invocation.Arguments[0].
 				).(*interpreter.IDCapabilityValue)
 				if !ok {
 					panic(errors.NewUnreachableError())
 				}
->>>>>>> bb4542c4
 
 				// Write new value
 
@@ -3527,20 +3480,6 @@
 					panic(errors.NewUnreachableError())
 				}
 
-<<<<<<< HEAD
-			capabilityValue, ok = capabilityValue.Transfer(
-				inter,
-				locationRange,
-				atree.Address{},
-				true,
-				nil,
-				nil,
-				false, // capabilityValue is an element of storage map.
-			).(*interpreter.IDCapabilityValue)
-			if !ok {
-				panic(errors.NewUnreachableError())
-			}
-=======
 				capabilityValue, ok = capabilityValue.Transfer(
 					inter,
 					locationRange,
@@ -3548,11 +3487,11 @@
 					true,
 					nil,
 					nil,
+					false, // capabilityValue is an element of storage map.
 				).(*interpreter.IDCapabilityValue)
 				if !ok {
 					panic(errors.NewUnreachableError())
 				}
->>>>>>> bb4542c4
 
 				inter.WriteStored(
 					address,
