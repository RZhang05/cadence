--- conflicted
+++ resolved
@@ -434,119 +434,6 @@
 	}
 }
 
-<<<<<<< HEAD
-=======
-type AccountEncodedKeyAdditionHandler interface {
-	EventEmitter
-	// AddEncodedAccountKey appends an encoded key to an account.
-	AddEncodedAccountKey(address common.Address, key []byte) error
-}
-
-func newAddPublicKeyFunction(
-	gauge common.MemoryGauge,
-	handler AccountEncodedKeyAdditionHandler,
-	addressValue interpreter.AddressValue,
-) *interpreter.HostFunctionValue {
-
-	// Converted addresses can be cached and don't have to be recomputed on each function invocation
-	address := addressValue.ToAddress()
-
-	return interpreter.NewHostFunctionValue(
-		gauge,
-		sema.AuthAccountTypeAddPublicKeyFunctionType,
-		func(invocation interpreter.Invocation) interpreter.Value {
-			publicKeyValue, ok := invocation.Arguments[0].(*interpreter.ArrayValue)
-			if !ok {
-				panic(errors.NewUnreachableError())
-			}
-
-			locationRange := invocation.LocationRange
-
-			publicKey, err := interpreter.ByteArrayValueToByteSlice(gauge, publicKeyValue, locationRange)
-			if err != nil {
-				panic("addPublicKey requires the first argument to be a byte array")
-			}
-
-			errors.WrapPanic(func() {
-				err = handler.AddEncodedAccountKey(address, publicKey)
-			})
-			if err != nil {
-				panic(err)
-			}
-
-			inter := invocation.Interpreter
-			handler.EmitEvent(
-				inter,
-				AccountKeyAddedEventType,
-				[]interpreter.Value{
-					addressValue,
-					publicKeyValue,
-				},
-				locationRange,
-			)
-
-			return interpreter.Void
-		},
-	)
-}
-
-type AccountEncodedKeyRevocationHandler interface {
-	EventEmitter
-	// RevokeEncodedAccountKey removes a key from an account by index, add returns the encoded key.
-	RevokeEncodedAccountKey(address common.Address, index int) ([]byte, error)
-}
-
-func newRemovePublicKeyFunction(
-	gauge common.MemoryGauge,
-	handler AccountEncodedKeyRevocationHandler,
-	addressValue interpreter.AddressValue,
-) *interpreter.HostFunctionValue {
-
-	// Converted addresses can be cached and don't have to be recomputed on each function invocation
-	address := addressValue.ToAddress()
-
-	return interpreter.NewHostFunctionValue(
-		gauge,
-		sema.AuthAccountTypeRemovePublicKeyFunctionType,
-		func(invocation interpreter.Invocation) interpreter.Value {
-			index, ok := invocation.Arguments[0].(interpreter.IntValue)
-			if !ok {
-				panic(errors.NewUnreachableError())
-			}
-
-			var publicKey []byte
-			var err error
-			errors.WrapPanic(func() {
-				publicKey, err = handler.RevokeEncodedAccountKey(address, index.ToInt(invocation.LocationRange))
-			})
-			if err != nil {
-				panic(err)
-			}
-
-			inter := invocation.Interpreter
-			locationRange := invocation.LocationRange
-
-			publicKeyValue := interpreter.ByteSliceToByteArrayValue(
-				inter,
-				publicKey,
-			)
-
-			handler.EmitEvent(
-				inter,
-				AccountKeyRemovedEventType,
-				[]interpreter.Value{
-					addressValue,
-					publicKeyValue,
-				},
-				locationRange,
-			)
-
-			return interpreter.Void
-		},
-	)
-}
-
->>>>>>> 67b64c35
 type AccountKeyAdditionHandler interface {
 	EventEmitter
 	PublicKeyValidator
