/*
 * Cadence - The resource-oriented smart contract programming language
 *
 * Copyright Dapper Labs, Inc.
 *
 * Licensed under the Apache License, Version 2.0 (the "License");
 * you may not use this file except in compliance with the License.
 * You may obtain a copy of the License at
 *
 *   http://www.apache.org/licenses/LICENSE-2.0
 *
 * Unless required by applicable law or agreed to in writing, software
 * distributed under the License is distributed on an "AS IS" BASIS,
 * WITHOUT WARRANTIES OR CONDITIONS OF ANY KIND, either express or implied.
 * See the License for the specific language governing permissions and
 * limitations under the License.
 */

package stdlib_test

import (
	"testing"

	"github.com/stretchr/testify/assert"
	"github.com/stretchr/testify/require"

	"github.com/onflow/cadence/runtime"
	"github.com/onflow/cadence/runtime/ast"
	"github.com/onflow/cadence/runtime/common"
	"github.com/onflow/cadence/runtime/interpreter"
	"github.com/onflow/cadence/runtime/old_parser"
	"github.com/onflow/cadence/runtime/parser"
	"github.com/onflow/cadence/runtime/sema"
	"github.com/onflow/cadence/runtime/stdlib"
	"github.com/onflow/cadence/runtime/tests/runtime_utils"
	"github.com/onflow/cadence/runtime/tests/utils"
)

func testContractUpdate(t *testing.T, oldCode string, newCode string) error {
	oldProgram, err := old_parser.ParseProgram(nil, []byte(oldCode), old_parser.Config{})
	require.NoError(t, err)

	newProgram, err := parser.ParseProgram(nil, []byte(newCode), parser.Config{})
	require.NoError(t, err)

	checker, err := sema.NewChecker(
		newProgram,
		utils.TestLocation,
		nil,
		&sema.Config{
			AccessCheckMode:    sema.AccessCheckModeStrict,
			AttachmentsEnabled: true,
		})
	require.NoError(t, err)

	err = checker.Check()
	require.NoError(t, err)

	program := interpreter.ProgramFromChecker(checker)

	upgradeValidator := stdlib.NewCadenceV042ToV1ContractUpdateValidator(
		utils.TestLocation,
		"Test",
		&runtime_utils.TestRuntimeInterface{},
		oldProgram,
		program,
		map[common.Location]*sema.Elaboration{
			utils.TestLocation: checker.Elaboration,
		})
	return upgradeValidator.Validate()
}

func testContractUpdateWithImports(
	t *testing.T,
	contractName string,
	oldCode string,
	newCode string,
	newImports map[common.Location]string,
) error {
	location := common.AddressLocation{
		Name:    contractName,
		Address: common.MustBytesToAddress([]byte{0x1}),
	}

	oldProgram, newProgram, elaborations := parseAndCheckPrograms(t, location, oldCode, newCode, newImports)

	upgradeValidator := stdlib.NewCadenceV042ToV1ContractUpdateValidator(
		location,
		contractName,
		&runtime_utils.TestRuntimeInterface{
			OnGetAccountContractNames: func(address runtime.Address) ([]string, error) {
				return []string{"TestImport"}, nil
			},
		},
		oldProgram,
		newProgram,
		elaborations,
	)
	return upgradeValidator.Validate()
}

func parseAndCheckPrograms(
	t *testing.T,
	location common.Location,
	oldCode string,
	newCode string,
	newImports map[common.Location]string,
) (
	oldProgram *ast.Program,
	newProgram *interpreter.Program,
	elaborations map[common.Location]*sema.Elaboration,
) {

	var err error
	oldProgram, err = old_parser.ParseProgram(nil, []byte(oldCode), old_parser.Config{})
	require.NoError(t, err)

	program, err := parser.ParseProgram(nil, []byte(newCode), parser.Config{})
	require.NoError(t, err)

	elaborations = map[common.Location]*sema.Elaboration{}

	for location, code := range newImports {
		newImportedProgram, err := parser.ParseProgram(nil, []byte(code), parser.Config{})
		require.NoError(t, err)

		importedChecker, err := sema.NewChecker(
			newImportedProgram,
			location,
			nil,
			&sema.Config{
				AccessCheckMode:    sema.AccessCheckModeStrict,
				AttachmentsEnabled: true,
			},
		)

		require.NoError(t, err)
		err = importedChecker.Check()
		require.NoError(t, err)

		elaborations[location] = importedChecker.Elaboration
	}

	checker, err := sema.NewChecker(
		program,
		location,
		nil,
		&sema.Config{
			AccessCheckMode: sema.AccessCheckModeStrict,
			ImportHandler: func(_ *sema.Checker, location common.Location, _ ast.Range) (sema.Import, error) {
				importedElaboration := elaborations[location]
				return sema.ElaborationImport{
					Elaboration: importedElaboration,
				}, nil
			},
			LocationHandler: func(identifiers []ast.Identifier, location common.Location) (
				locations []sema.ResolvedLocation, err error,
			) {
				if addressLocation, ok := location.(common.AddressLocation); ok && len(identifiers) == 1 {
					location = common.AddressLocation{
						Name:    identifiers[0].Identifier,
						Address: addressLocation.Address,
					}
				}

				locations = append(locations, sema.ResolvedLocation{
					Location:    location,
					Identifiers: identifiers,
				})

				return
			},
			AttachmentsEnabled: true,
		})
	require.NoError(t, err)

	err = checker.Check()
	require.NoError(t, err)

	newProgram = interpreter.ProgramFromChecker(checker)

	return
}

func getSingleContractUpdateErrorCause(t *testing.T, err error, contractName string) error {
	updateErr := getContractUpdateError(t, err, contractName)

	require.Len(t, updateErr.Errors, 1)
	return updateErr.Errors[0]
}

func getContractUpdateError(t *testing.T, err error, contractName string) *stdlib.ContractUpdateError {
	require.Error(t, err)

	var contractUpdateErr *stdlib.ContractUpdateError
	require.ErrorAs(t, err, &contractUpdateErr)

	assert.Equal(t, contractName, contractUpdateErr.ContractName)

	return contractUpdateErr
}

func assertFieldTypeMismatchError(
	t *testing.T,
	err error,
	erroneousDeclName string,
	fieldName string,
	expectedType string,
	foundType string,
) {
	var fieldMismatchError *stdlib.FieldMismatchError
	require.ErrorAs(t, err, &fieldMismatchError)

	assert.Equal(t, fieldName, fieldMismatchError.FieldName)
	assert.Equal(t, erroneousDeclName, fieldMismatchError.DeclName)

	var typeMismatchError *stdlib.TypeMismatchError
	assert.ErrorAs(t, fieldMismatchError.Err, &typeMismatchError)

	assert.Equal(t, expectedType, typeMismatchError.ExpectedType.String())
	assert.Equal(t, foundType, typeMismatchError.FoundType.String())
}

func assertFieldAuthorizationMismatchError(
	t *testing.T,
	err error,
	erroneousDeclName string,
	fieldName string,
	expectedType string,
	foundType string,
) {
	var fieldMismatchError *stdlib.FieldMismatchError
	require.ErrorAs(t, err, &fieldMismatchError)

	assert.Equal(t, fieldName, fieldMismatchError.FieldName)
	assert.Equal(t, erroneousDeclName, fieldMismatchError.DeclName)

	var authorizationMismatchError *stdlib.AuthorizationMismatchError
	assert.ErrorAs(t, fieldMismatchError.Err, &authorizationMismatchError)

	assert.Equal(t, expectedType, authorizationMismatchError.ExpectedAuthorization.String())
	assert.Equal(t, foundType, authorizationMismatchError.FoundAuthorization.String())
}

func TestContractUpgradeFieldAccess(t *testing.T) {

	t.Parallel()

	t.Run("change field access to entitlement", func(t *testing.T) {

		t.Parallel()

		const oldCode = `
            access(all) contract Test {
                access(all) resource R {
                    access(all) var a: Int
                    init() {
                        self.a = 0
                    }
                }
            }
        `

		const newCode = `
            access(all) contract Test {
                access(all) entitlement E
                access(all) resource R {
                    access(E) var a: Int
                    init() {
                        self.a = 0
                    }
                }
            }
        `

		err := testContractUpdate(t, oldCode, newCode)
		require.NoError(t, err)
	})

	t.Run("change field access to all", func(t *testing.T) {

		t.Parallel()

		const oldCode = `
            pub contract Test {
                pub var a: Int
                init() {
                    self.a = 0
                }
            }
        `

		const newCode = `
            access(all) contract Test {
                access(all) var a: Int
                init() {
                    self.a = 0
                }
            }
        `

		err := testContractUpdate(t, oldCode, newCode)
		require.NoError(t, err)
	})

	t.Run("change field access to self", func(t *testing.T) {

		t.Parallel()

		const oldCode = `
            pub contract Test {
                pub var a: Int
                init() {
                    self.a = 0
                }
            }
        `

		const newCode = `
            access(all) contract Test {
                access(self) var a: Int
                init() {
                    self.a = 0
                }
            }
        `

		err := testContractUpdate(t, oldCode, newCode)
		require.NoError(t, err)
	})
}

func TestContractUpgradeFieldType(t *testing.T) {

	t.Parallel()

	t.Run("simple invalid", func(t *testing.T) {

		t.Parallel()

		const oldCode = `
            access(all) contract Test {
                access(all) var a: Int
                init() {
                    self.a = 0
                }
            }
        `

		const newCode = `
            access(all) contract Test {
                access(all) var a: String
                init() {
                    self.a = "hello"
                }
            }
        `

		err := testContractUpdate(t, oldCode, newCode)

		cause := getSingleContractUpdateErrorCause(t, err, "Test")
		assertFieldTypeMismatchError(t, cause, "Test", "a", "Int", "String")

	})

	t.Run("intersection types invalid", func(t *testing.T) {

		t.Parallel()

		const oldCode = `
            access(all) contract Test {
                access(all) struct interface I {}
                access(all) struct interface J {}
                access(all) struct S: I, J {}

                access(all) var a: {I}
                init() {
                    self.a = S()
                }
            }
        `

		const newCode = `
            access(all) contract Test {
                access(all) struct interface I {}
                access(all) struct interface J {}
                access(all) struct S: I, J {}

                access(all) var a: {I, J}
                init() {
                    self.a = S()
                }
            }
        `

		err := testContractUpdate(t, oldCode, newCode)

		cause := getSingleContractUpdateErrorCause(t, err, "Test")
		assertFieldTypeMismatchError(t, cause, "Test", "a", "{I}", "{I, J}")

	})

	t.Run("capability reference auth", func(t *testing.T) {

		t.Parallel()

		const oldCode = `
            pub contract Test {
                pub var a: Capability<&Int>?
                init() {
                    self.a = nil
                }
            }
        `

		const newCode = `
            access(all) contract Test {
                access(all) entitlement E
                access(all) var a: Capability<auth(E) &Int>?
                init() {
                    self.a = nil
                }
            }
        `

		err := testContractUpdate(t, oldCode, newCode)

		cause := getSingleContractUpdateErrorCause(t, err, "Test")
		assertFieldAuthorizationMismatchError(t, cause, "Test", "a", "all", "E")
	})

	t.Run("capability reference auth allowed composite", func(t *testing.T) {

		t.Parallel()

		const oldCode = `
            pub contract Test {
                pub struct S {
                    pub fun foo() {}
                }

                pub var a: Capability<&S>?
                init() {
                    self.a = nil
                }
            }
        `

		const newCode = `
            access(all) contract Test {
                access(all) entitlement E

                access(all) struct S {
                    access(E) fun foo() {}
                }

                access(all) var a: Capability<auth(E) &S>?
                init() {
                    self.a = nil
                }
            }
        `

		err := testContractUpdate(t, oldCode, newCode)

		require.NoError(t, err)
	})

	t.Run("capability reference auth allowed too many entitlements", func(t *testing.T) {

		t.Parallel()

		const oldCode = `
            pub contract Test {
                pub struct S {
                    pub fun foo() {}
                }

                pub var a: Capability<&S>?
                init() {
                    self.a = nil
                }
            }
        `

		const newCode = `
            access(all) contract Test {
                access(all) entitlement E
                access(all) entitlement F

                access(all) struct S {
                    access(E) fun foo() {}
                }

                access(all) var a: Capability<auth(E, F) &S>?
                init() {
                    self.a = nil
                }
            }
        `

		err := testContractUpdate(t, oldCode, newCode)

		cause := getSingleContractUpdateErrorCause(t, err, "Test")
		assertFieldAuthorizationMismatchError(t, cause, "Test", "a", "E", "E, F")
	})

	t.Run("capability reference auth fewer entitlements", func(t *testing.T) {

		t.Parallel()

		const oldCode = `
            pub contract Test {
                pub struct S {
                    pub fun foo() {}
                    pub fun bar() {}
                }

                pub var a: Capability<&S>?
                init() {
                    self.a = nil
                }
            }
        `

		const newCode = `
            access(all) contract Test {
                access(all) entitlement E
                access(all) entitlement F

                access(all) struct S {
                    access(E) fun foo() {}
                    access(F) fun bar() {}
                }

                access(all) var a: Capability<auth(E) &S>?
                init() {
                    self.a = nil
                }
            }
        `

		err := testContractUpdate(t, oldCode, newCode)

		cause := getSingleContractUpdateErrorCause(t, err, "Test")
		assertFieldAuthorizationMismatchError(t, cause, "Test", "a", "E, F", "E")
	})

	t.Run("capability reference auth disjunctive entitlements", func(t *testing.T) {

		t.Parallel()

		const oldCode = `
            pub contract Test {
                pub struct S {
                    pub fun foo() {}
                    pub fun bar() {}
                }

                pub var a: Capability<&S>?
                init() {
                    self.a = nil
                }
            }
        `

		const newCode = `
            access(all) contract Test {
                access(all) entitlement E
                access(all) entitlement F

                access(all) struct S {
                    access(E) fun foo() {}
                    access(F) fun bar() {}
                }

                access(all) var a: Capability<auth(E | F) &S>?
                init() {
                    self.a = nil
                }
            }
        `

		err := testContractUpdate(t, oldCode, newCode)

		cause := getSingleContractUpdateErrorCause(t, err, "Test")
		assertFieldAuthorizationMismatchError(t, cause, "Test", "a", "E, F", "E | F")
	})

	t.Run("changing to a non-storable types", func(t *testing.T) {

		t.Parallel()

		const oldCode = `
            access(all) contract Test {
                access(all) struct Foo {
                    access(all) var a: Int
                    init() {
                        self.a = 0
                    }
                }
            }
        `

		const newCode = `
            access(all) contract Test {
                access(all) struct Foo {
                    access(all) var a: &Int?
                    init() {
                        self.a = nil
                    }
                }
            }
        `

		err := testContractUpdate(t, oldCode, newCode)
		require.NoError(t, err)
	})

	t.Run("changing from a non-storable types", func(t *testing.T) {

		t.Parallel()

		const oldCode = `
            access(all) contract Test {
                access(all) struct Foo {
                    access(all) var a: &Int?
                    init() {
                        self.a = nil
                    }
                }
            }
        `

		const newCode = `
            access(all) contract Test {
                access(all) struct Foo {
                    access(all) var a: Int
                    init() {
                        self.a = 0
                    }
                }
            }
        `

		err := testContractUpdate(t, oldCode, newCode)
		require.NoError(t, err)
	})

	t.Run("composite to interface valid", func(t *testing.T) {

		t.Parallel()

		const oldCode = `
            import FungibleToken from 0x02

            access(all) contract Test {
                access(all) var a: @FungibleToken.Vault?
                init() {
                    self.a <- nil
                }
            }
        `

		const newImport = `
            access(all) contract FungibleToken {
                access(all) resource interface Vault {}
            }
        `
		const newCode = `
            import FungibleToken from 0x02

            access(all) contract Test {
                access(all) var a: @{FungibleToken.Vault}?
                init() {
                    self.a <- nil
                }
            }
        `

		const contractName = "Test"
		location := common.AddressLocation{
			Name:    contractName,
			Address: common.MustBytesToAddress([]byte{0x1}),
		}

		nftLocation := common.AddressLocation{
			Name:    "FungibleToken",
			Address: common.MustBytesToAddress([]byte{0x2}),
		}

		imports := map[common.Location]string{
			nftLocation: newImport,
		}

		vaultResourceTypeID := common.NewTypeIDFromQualifiedName(nil, nftLocation, "FungibleToken.Vault")

		vaultInterfaceTypeID := sema.FormatIntersectionTypeID([]common.TypeID{vaultResourceTypeID})

		oldProgram, newProgram, elaborations := parseAndCheckPrograms(t, location, oldCode, newCode, imports)

		upgradeValidator := stdlib.NewCadenceV042ToV1ContractUpdateValidator(
			location,
			contractName,
			&runtime_utils.TestRuntimeInterface{
				OnGetAccountContractNames: func(address runtime.Address) ([]string, error) {
					return []string{"TestImport"}, nil
				},
			},
			oldProgram,
			newProgram,
			elaborations,
		).WithUserDefinedTypeChangeChecker(
			func(oldTypeID common.TypeID, newTypeID common.TypeID) (checked, valid bool) {
				switch oldTypeID {
				case vaultResourceTypeID:
					return true, newTypeID == vaultInterfaceTypeID
				}

				return false, false
			},
		)

		err := upgradeValidator.Validate()
		require.NoError(t, err)
	})

	t.Run("composite to interface invalid", func(t *testing.T) {

		t.Parallel()

		const oldCode = `
            import FungibleToken from 0x02

            access(all) contract Test {
                access(all) var a: @FungibleToken.Vault?
                init() {
                    self.a <- nil
                }
            }
        `

		const newImport = `
            access(all) contract FungibleToken {
                access(all) resource interface Vault {}
            }
        `
		const newCode = `
            import FungibleToken from 0x02

            access(all) contract Test {
                access(all) var a: @{FungibleToken.Vault}?
                init() {
                    self.a <- nil
                }
            }
        `

		const contractName = "Test"
		location := common.AddressLocation{
			Name:    contractName,
			Address: common.MustBytesToAddress([]byte{0x1}),
		}

		ftLocation := common.AddressLocation{
			Name:    "FungibleToken",
			Address: common.MustBytesToAddress([]byte{0x2}),
		}

		imports := map[common.Location]string{
			ftLocation: newImport,
		}

		oldProgram, newProgram, elaborations := parseAndCheckPrograms(t, location, oldCode, newCode, imports)

		upgradeValidator := stdlib.NewCadenceV042ToV1ContractUpdateValidator(
			location,
			contractName,
			&runtime_utils.TestRuntimeInterface{
				OnGetAccountContractNames: func(address runtime.Address) ([]string, error) {
					return []string{"TestImport"}, nil
				},
			},
			oldProgram,
			newProgram,
			elaborations,
		).WithUserDefinedTypeChangeChecker(
			func(oldTypeID common.TypeID, newTypeID common.TypeID) (checked, valid bool) {
				return true, false
			},
		)

		err := upgradeValidator.Validate()
		cause := getSingleContractUpdateErrorCause(t, err, "Test")
		assertFieldTypeMismatchError(t, cause, "Test", "a", "FungibleToken.Vault", "{FungibleToken.Vault}")

	})

	t.Run("custom rule not followed", func(t *testing.T) {

		t.Parallel()

		const oldCode = `
            import Import from 0x02

            access(all) contract Test {
                access(all) var a: @Import.Foo?
                init() {
                    self.a <- nil
                }
            }
        `

		const newImport = `
            access(all) contract Import {
                access(all) resource Foo {}
                access(all) resource Bar {}
            }
        `
		const newCode = `
            import Import from 0x02

            access(all) contract Test {
                access(all) var a: @Import.Foo?
                init() {
                    self.a <- nil
                }
            }
        `

		const contractName = "Test"
		location := common.AddressLocation{
			Name:    contractName,
			Address: common.MustBytesToAddress([]byte{0x1}),
		}

		importLocation := common.AddressLocation{
			Name:    "Import",
			Address: common.MustBytesToAddress([]byte{0x2}),
		}

		imports := map[common.Location]string{
			importLocation: newImport,
		}

		barTypeID := sema.FormatIntersectionTypeID(
			[]common.TypeID{
				common.NewTypeIDFromQualifiedName(nil, importLocation, "Import.Bar"),
			},
		)

		oldProgram, newProgram, elaborations := parseAndCheckPrograms(t, location, oldCode, newCode, imports)

		upgradeValidator := stdlib.NewCadenceV042ToV1ContractUpdateValidator(
			location,
			contractName,
			&runtime_utils.TestRuntimeInterface{
				OnGetAccountContractNames: func(address runtime.Address) ([]string, error) {
					return []string{"TestImport"}, nil
				},
			},
			oldProgram,
			newProgram,
			elaborations,
		).WithUserDefinedTypeChangeChecker(
			func(oldTypeID common.TypeID, newTypeID common.TypeID) (checked, valid bool) {
				switch oldTypeID {
				case oldTypeID:
					return true, newTypeID == barTypeID
				}

				return false, false
			},
		)

		err := upgradeValidator.Validate()

		// This should be an error.
		// If there are custom rules, they MUST be followed.
		utils.RequireError(t, err)

		cause := getSingleContractUpdateErrorCause(t, err, "Test")
		var fieldMismatchError *stdlib.FieldMismatchError
		require.ErrorAs(t, cause, &fieldMismatchError)
	})
}

func TestContractUpgradeIntersectionAuthorization(t *testing.T) {

	t.Parallel()

	t.Run("change field type capability reference auth allowed intersection", func(t *testing.T) {

		t.Parallel()

		const oldCode = `
            pub contract Test {
                pub struct interface I {
                    pub fun foo()
                }
                pub struct S:I {
                    pub fun foo() {}
                }

                pub var a: Capability<&{I}>?
                init() {
                    self.a = nil
                }
            }
    `

		const newCode = `
        access(all) contract Test {
            access(all) entitlement E

            access(all) struct interface I {
                access(E) fun foo()
            }

            access(all) struct S:I {
                access(E) fun foo() {}
            }

            access(all) var a: Capability<auth(E) &{I}>?
            init() {
                self.a = nil
            }
        }
    `

		err := testContractUpdate(t, oldCode, newCode)

		require.NoError(t, err)
	})

	t.Run("change field type capability reference auth allowed too many entitlements", func(t *testing.T) {

		t.Parallel()

		const oldCode = `
            pub contract Test {
                pub struct interface I {}
                pub struct S:I {
                    pub fun foo() {}
                }

                pub var a: Capability<&{I}>?
                init() {
                    self.a = nil
                }
            }
    `

		const newCode = `
        access(all) contract Test {
            access(all) entitlement E

            access(all) struct interface I {}

            access(all) struct S:I {
                access(E) fun foo() {}
            }

            access(all) var a: Capability<auth(E) &{I}>?
            init() {
                self.a = nil
            }
        }
    `

		err := testContractUpdate(t, oldCode, newCode)

		cause := getSingleContractUpdateErrorCause(t, err, "Test")
		assertFieldAuthorizationMismatchError(t, cause, "Test", "a", "all", "E")
	})

	t.Run("change field type capability reference auth allowed multiple intersected", func(t *testing.T) {

		t.Parallel()

		const oldCode = `
            pub contract Test {
                pub struct interface I {
                    pub fun bar()
                }
                pub struct interface J {
                    pub fun foo()
                }
                pub struct S:I, J {
                    pub fun foo() {}
                    pub fun bar() {}
                }

                pub var a: Capability<&{I, J}>?
                init() {
                    self.a = nil
                }
            }
    `

		const newCode = `
        access(all) contract Test {
            access(all) entitlement E
            access(all) entitlement F

            access(all) struct interface I {
                access(E) fun foo()
            }
            access(all) struct interface J {
                access(F) fun bar()
            }

            access(all) struct S:I, J {
                access(E) fun foo() {}
                access(F) fun bar() {}
            }

            access(all) var a: Capability<auth(E, F) &{I, J}>?
            init() {
                self.a = nil
            }
        }
    `

		err := testContractUpdate(t, oldCode, newCode)

		require.NoError(t, err)
	})

	t.Run("change field type capability reference auth disallowed multiple intersected fewer entitlements", func(t *testing.T) {

		t.Parallel()

		const oldCode = `
            pub contract Test {
                pub struct interface I {
                    pub fun bar()
                }
                pub struct interface J {
                    pub fun foo()
                }
                pub struct S:I, J {
                    pub fun foo() {}
                    pub fun bar() {}
                }

                pub var a: Capability<&{I, J}>?
                init() {
                    self.a = nil
                }
            }
    `

		const newCode = `
        access(all) contract Test {
            access(all) entitlement E
            access(all) entitlement F

            access(all) struct interface I {
                access(E) fun foo()
            }
            access(all) struct interface J {
                access(F) fun bar()
            }

            access(all) struct S:I, J {
                access(E) fun foo() {}
                access(F) fun bar() {}
            }

            access(all) var a: Capability<auth(E) &{I, J}>?
            init() {
                self.a = nil
            }
        }
    `

		err := testContractUpdate(t, oldCode, newCode)

		cause := getSingleContractUpdateErrorCause(t, err, "Test")
		assertFieldAuthorizationMismatchError(t, cause, "Test", "a", "E, F", "E")
	})

	t.Run("change field type capability reference auth multiple intersected with too many entitlements", func(t *testing.T) {

		t.Parallel()

		const oldCode = `
            pub contract Test {
                pub struct interface I {
                    pub fun bar()
                }
                pub struct interface J {
                    pub fun foo()
                }
                pub struct S:I, J {
                    pub fun foo() {}
                    pub fun bar() {}
                }

                pub var a: Capability<&{I, J}>?
                init() {
                    self.a = nil
                }
            }
    `

		const newCode = `
        access(all) contract Test {
            access(all) entitlement E
            access(all) entitlement F

            access(all) struct interface I {
                access(E) fun foo()
            }
            access(all) struct interface J {}

            access(all) struct S:I, J {
                access(E) fun foo() {}
            }

            access(all) var a: Capability<auth(E, F) &{I, J}>?
            init() {
                self.a = nil
            }
        }
    `

		err := testContractUpdate(t, oldCode, newCode)

		cause := getSingleContractUpdateErrorCause(t, err, "Test")
		assertFieldAuthorizationMismatchError(t, cause, "Test", "a", "E", "E, F")
	})

}

func TestContractUpgradeIntersectionFieldType(t *testing.T) {

	t.Parallel()

	t.Run("restricted type", func(t *testing.T) {

		t.Parallel()

		const oldCode = `
            pub contract Test {
                pub resource interface I {}
                pub resource R:I {}

                pub var a: @R{I}
                init() {
                    self.a <- create R()
                }
            }
        `

		const newCode = `
            access(all) contract Test {
                access(all) resource interface I {}
                access(all) resource R:I {}

                access(all) var a: @{I} 
                init() {
                    self.a <- create R()
                }
            }
        `

		err := testContractUpdate(t, oldCode, newCode)

		// This is not allowed because `@R{I}` is converted to `@R`, not `@{I}`
		cause := getSingleContractUpdateErrorCause(t, err, "Test")
		assertFieldTypeMismatchError(t, cause, "Test", "a", "R", "{I}")
	})

	t.Run("AnyResource restricted type, with restrictions", func(t *testing.T) {

		t.Parallel()

		const oldCode = `
            pub contract Test {
                pub resource interface I {}
                pub resource R:I {}

                pub var a: @AnyResource{I}
                init() {
                    self.a <- create R()
                }
            }
        `

		const newCode = `
            access(all) contract Test {
                access(all) resource interface I {}
                access(all) resource R:I {}

                access(all) var a: @{I} 
                init() {
                    self.a <- create R()
                }
            }
        `

		err := testContractUpdate(t, oldCode, newCode)
		require.NoError(t, err)
	})

	t.Run("AnyResource restricted type, without restrictions", func(t *testing.T) {

		t.Parallel()

		const oldCode = `
            pub contract Test {
                pub resource R {}

                pub var a: @AnyResource{}
                init() {
                    self.a <- create R()
                }
            }
        `

		const newCode = `
            access(all) contract Test {
                access(all) resource R {}

                access(all) var a: @AnyResource
                init() {
                    self.a <- create R()
                }
            }
        `

		err := testContractUpdate(t, oldCode, newCode)
		require.NoError(t, err)
	})

	t.Run("restricted type variable sized", func(t *testing.T) {

		t.Parallel()

		const oldCode = `
            pub contract Test {
                pub resource interface I {}
                pub resource R:I {}

                pub var a: @[R{I}]
                init() {
                    self.a <- [<- create R()]
                }
            }
        `

		const newCode = `
            access(all) contract Test {
                access(all) resource interface I {}
                access(all) resource R:I {}

                access(all) var a: @[R] 
                init() {
                    self.a <- [<- create R()]
                }
            }
        `

		err := testContractUpdate(t, oldCode, newCode)

		require.NoError(t, err)
	})

	t.Run("restricted type constant sized", func(t *testing.T) {

		t.Parallel()

		const oldCode = `
            pub contract Test {
                pub resource interface I {}
                pub resource R:I {}

                pub var a: @[R{I}; 1]
                init() {
                    self.a <- [<- create R()]
                }
            }
        `

		const newCode = `
            access(all) contract Test {
                access(all) resource interface I {}
                access(all) resource R:I {}

                access(all) var a: @[R; 1] 
                init() {
                    self.a <- [<- create R()]
                }
            }
        `

		err := testContractUpdate(t, oldCode, newCode)

		require.NoError(t, err)
	})

	t.Run("restricted type constant sized with size change", func(t *testing.T) {

		t.Parallel()

		const oldCode = `
            pub contract Test {
                pub resource interface I {}
                pub resource R:I {}

                pub var a: @[R{I}; 1]
                init() {
                    self.a <- [<- create R()]
                }
            }
        `

		const newCode = `
            access(all) contract Test {
                access(all) resource interface I {}
                access(all) resource R:I {}

                access(all) var a: @[R; 2] 
                init() {
                    self.a <- [<- create R(), <- create R()]
                }
            }
        `

		err := testContractUpdate(t, oldCode, newCode)

		cause := getSingleContractUpdateErrorCause(t, err, "Test")
		assertFieldTypeMismatchError(t, cause, "Test", "a", "[{I}; 1]", "[R; 2]")
	})

	t.Run("restricted type dict", func(t *testing.T) {

		t.Parallel()

		const oldCode = `
            pub contract Test {
                pub resource interface I {}
                pub resource R:I {}

                pub var a: @{Int: R{I}}
                init() {
                    self.a <- {0: <- create R()}
                }
            }
        `

		const newCode = `
            access(all) contract Test {
                access(all) resource interface I {}
                access(all) resource R:I {}

                access(all) var a: @{Int: R}
                init() {
                    self.a <- {0: <- create R()}
                }
            }
        `

		err := testContractUpdate(t, oldCode, newCode)

		require.NoError(t, err)
	})

	t.Run("restricted type dict with qualified names", func(t *testing.T) {

		t.Parallel()

		const oldCode = `
            pub contract Test {
                pub resource interface I {}
                pub resource R:I {}

                pub var a: @{Int: R{I}}
                init() {
                    self.a <- {0: <- create R()}
                }
            }
        `

		const newCode = `
            access(all) contract Test {
                access(all) resource interface I {}
                access(all) resource R:I {}

                access(all) var a: @{Int: Test.R}
                init() {
                    self.a <- {0: <- create Test.R()}
                }
            }
        `

		err := testContractUpdate(t, oldCode, newCode)

		require.NoError(t, err)
	})

	t.Run("restricted reference type", func(t *testing.T) {

		t.Parallel()

		const oldCode = `
            pub contract Test {
                pub resource interface I {}
                pub resource R:I {}

                pub var a: Capability<&R{I}>?
                init() {
                    self.a = nil
                }
            }
        `

		const newCode = `
            access(all) contract Test {
                access(all) resource interface I {}
                access(all) resource R:I {}

                access(all) var a: Capability<&R>?
                init() {
                    self.a = nil
                }
            }
        `

		err := testContractUpdate(t, oldCode, newCode)

		require.NoError(t, err)
	})

	t.Run("restricted entitled reference type", func(t *testing.T) {

		t.Parallel()

		const oldCode = `
            pub contract Test {
                pub resource interface I {
                    pub fun foo()
                }
                pub resource R:I {
                    pub fun foo()
                }

                pub var a: Capability<&R{I}>?
                init() {
                    self.a = nil
                }
            }
        `

		const newCode = `
            access(all) contract Test {
                access(all) entitlement E
                access(all) resource interface I {
                    access(E) fun foo()
                }
                access(all) resource R:I {
                    access(E) fun foo() {}
                }

                access(all) var a: Capability<auth(E) &R>?
                init() {
                    self.a = nil
                }
            }
        `

		err := testContractUpdate(t, oldCode, newCode)

		require.NoError(t, err)
	})

	t.Run("restricted entitled reference type with qualified types", func(t *testing.T) {

		t.Parallel()

		const oldCode = `
            pub contract Test {
                pub resource interface I {
                    pub fun foo()
                }
                pub resource R:I {
                    pub fun foo()
                }

                pub var a: Capability<&R{I}>?
                init() {
                    self.a = nil
                }
            }
        `

		const newCode = `
            access(all) contract Test {
                access(all) entitlement E
                access(all) resource interface I {
                    access(Test.E) fun foo()
                }
                access(all) resource R:I {
                    access(Test.E) fun foo() {}
                }

                access(all) var a: Capability<auth(Test.E) &Test.R>?
                init() {
                    self.a = nil
                }
            }
        `

		err := testContractUpdate(t, oldCode, newCode)

		require.NoError(t, err)
	})

	t.Run("restricted entitled reference type with qualified types with imports", func(t *testing.T) {

		t.Parallel()

		const oldCode = `
            import TestImport from 0x02

            pub contract Test {
                pub resource R:TestImport.I {
                    pub fun foo()
                }

                pub var a: Capability<&R{TestImport.I}>?
                init() {
                    self.a = nil
                }
            }
        `

		const newImport = `
            access(all) contract TestImport {
                access(all) entitlement E
                access(all) resource interface I {
                    access(E) fun foo()
                }
            }
        `

		const newCode = `
            import TestImport from 0x02

            access(all) contract Test {
                access(all) entitlement F
                access(all) resource R: TestImport.I {
                    access(TestImport.E) fun foo() {}
                    access(Test.F) fun bar() {}
                }

                access(all) var a: Capability<auth(TestImport.E) &Test.R>?
                init() {
                    self.a = nil
                }
            }
        `

		err := testContractUpdateWithImports(
			t,
			"Test",
			oldCode,
			newCode,
			map[common.Location]string{
				common.AddressLocation{
					Name:    "TestImport",
					Address: common.MustBytesToAddress([]byte{0x2}),
				}: newImport,
			},
		)

		require.NoError(t, err)
	})

	t.Run("restricted entitled reference type with too many granted entitlements", func(t *testing.T) {

		t.Parallel()

		const oldCode = `
            pub contract Test {
                pub resource interface I {
                    pub fun foo()
                }
                pub resource R:I {
                    pub fun foo()
                    pub fun bar()
                }

                pub var a: Capability<&R{I}>?
                init() {
                    self.a = nil
                }
            }
        `

		const newCode = `
            access(all) contract Test {
                access(all) entitlement E
                access(all) entitlement F
                access(all) resource interface I {
                    access(E) fun foo()
                }
                access(all) resource R:I {
                    access(E) fun foo() {}
                    access(F) fun bar() {}
                }

                access(all) var a: Capability<auth(E, F) &R>?
                init() {
                    self.a = nil
                }
            }
        `

		err := testContractUpdate(t, oldCode, newCode)

		cause := getSingleContractUpdateErrorCause(t, err, "Test")
		assertFieldAuthorizationMismatchError(t, cause, "Test", "a", "E", "E, F")
	})

	t.Run("restricted entitled reference type with too many granted entitlements with imports", func(t *testing.T) {

		t.Parallel()

		const oldCode = `
            import TestImport from 0x02

            pub contract Test {
                pub resource R:TestImport.I {
                    pub fun foo()
                }

                pub var a: Capability<&R{TestImport.I}>?
                init() {
                    self.a = nil
                }
            }
        `

		const newImport = `
            access(all) contract TestImport {
                access(all) entitlement E
                access(all) resource interface I {
                    access(TestImport.E) fun foo()
                }
            }
        `

		const newCode = `
            import TestImport from 0x02

            access(all) contract Test {
                access(all) entitlement F
                access(all) resource R: TestImport.I {
                    access(TestImport.E) fun foo() {}
                    access(Test.F) fun bar() {}
                }

                access(all) var a: Capability<auth(TestImport.E, Test.F) &Test.R>?
                init() {
                    self.a = nil
                }
            }
        `

		err := testContractUpdateWithImports(
			t,
			"Test",
			oldCode,
			newCode,
			map[common.Location]string{
				common.AddressLocation{
					Name:    "TestImport",
					Address: common.MustBytesToAddress([]byte{0x2}),
				}: newImport,
			},
		)

		cause := getSingleContractUpdateErrorCause(t, err, "Test")
		assertFieldAuthorizationMismatchError(t, cause, "Test", "a", "E", "E, F")
	})

	t.Run("restricted reference type", func(t *testing.T) {

		t.Parallel()

		const oldCode = `
            pub contract Test {

                pub resource interface I {}

                pub resource R:I {
                    access(all) var ref: &R{I}?

                    init() {
                        self.ref = nil
                    }
                }
            }
        `

		const newCode = `
            access(all) contract Test {

                access(all) resource interface I {
                    access(E) fun foo()
                }

                access(all) entitlement E

                access(all) resource R:I {
                    access(all) var ref: auth(E) &R?

                    init() {
                        self.ref = nil
                    }

                    access(E) fun foo() {}
                }
            }
        `

		err := testContractUpdate(t, oldCode, newCode)
		require.NoError(t, err)
	})

	t.Run("restricted anystruct reference type invalid", func(t *testing.T) {

		t.Parallel()

		const oldCode = `
            pub contract Test {

                pub resource interface I {}

                pub resource R:I {
                    access(all) var ref: &AnyStruct{I}?

                    init() {
                        self.ref = nil
                    }
                }
            }
        `

		const newCode = `
            access(all) contract Test {

                access(all) resource interface I {
                    access(E) fun foo()
                }

                access(all) entitlement E

                access(all) resource R:I {
                    access(all) var ref: auth(E) &AnyStruct?

                    init() {
                        self.ref = nil
                    }

                    access(E) fun foo() {}
                }
            }
        `

		err := testContractUpdate(t, oldCode, newCode)

		cause := getSingleContractUpdateErrorCause(t, err, "Test")
		assertFieldTypeMismatchError(t, cause, "R", "ref", "{I}", "AnyStruct")

	})

	t.Run("restricted anystruct reference type valid", func(t *testing.T) {

		t.Parallel()

		const oldCode = `
            pub contract Test {

                pub resource interface I {}

                pub resource R:I {
                    access(all) var ref: &AnyStruct{I}?

                    init() {
                        self.ref = nil
                    }
                }
            }
        `

		const newCode = `
            access(all) contract Test {

                access(all) resource interface I {
                    access(E) fun foo()
                }

                access(all) entitlement E

                access(all) resource R:I {
                    access(all) var ref: auth(E) &{I}?

                    init() {
                        self.ref = nil
                    }

                    access(E) fun foo() {}
                }
            }
        `

		err := testContractUpdate(t, oldCode, newCode)
		require.NoError(t, err)
	})

}

func TestTypeRequirementRemoval(t *testing.T) {

	t.Parallel()

	t.Run("resource valid", func(t *testing.T) {

		t.Parallel()

		const oldCode = `
            access(all) contract interface Test {
                access(all) resource R {}
                access(all) fun foo(r: @R)
            }
        `

		const newCode = `
            access(all) contract interface Test {
                access(all) resource interface R {}
                access(all) fun foo(r: @{R})
            }
        `

		err := testContractUpdate(t, oldCode, newCode)
		require.NoError(t, err)
	})

	t.Run("resource invalid", func(t *testing.T) {

		t.Parallel()

		const oldCode = `
            access(all) contract interface Test {
                access(all) resource R {}
                access(all) fun foo(r: @R)
            }
        `

		const newCode = `
            access(all) contract interface Test {
                access(all) struct interface R {}
                access(all) fun foo(r: {R})
            }
        `

		err := testContractUpdate(t, oldCode, newCode)
		cause := getSingleContractUpdateErrorCause(t, err, "Test")
		declKindChangeError := &stdlib.InvalidDeclarationKindChangeError{}
		require.ErrorAs(t, cause, &declKindChangeError)
	})

	t.Run("struct valid", func(t *testing.T) {

		t.Parallel()

		const oldCode = `
            access(all) contract interface Test {
                access(all) struct S {}
                access(all) fun foo(r: S)
            }
        `

		const newCode = `
            access(all) contract interface Test {
                access(all) struct interface S {}
                access(all) fun foo(r: {S})
            }
        `

		err := testContractUpdate(t, oldCode, newCode)
		require.NoError(t, err)
	})

	t.Run("struct invalid", func(t *testing.T) {

		t.Parallel()

		const oldCode = `
            access(all) contract interface Test {
                access(all) struct S {}
                access(all) fun foo(r: S)
            }
        `

		const newCode = `
            access(all) contract interface Test {
                access(all) resource interface S {}
                access(all) fun foo(r: @{S})
            }
        `

		err := testContractUpdate(t, oldCode, newCode)
		cause := getSingleContractUpdateErrorCause(t, err, "Test")
		declKindChangeError := &stdlib.InvalidDeclarationKindChangeError{}
		require.ErrorAs(t, cause, &declKindChangeError)
	})
}

func TestInterfaceConformanceChange(t *testing.T) {

	t.Parallel()

	t.Run("local inherited interface", func(t *testing.T) {

		t.Parallel()

		const oldCode = `
            pub contract Test {
                pub resource interface A {}

                pub resource R: A {}
            }
        `

		const newCode = `
            access(all) contract Test {
                access(all) resource interface A {}
                access(all) resource interface B: A {}

                // Also conforms to 'A' via inheritance.
                // Therefore, existing conformance is not removed.
                access(all) resource R: B {}
            }
        `

		err := testContractUpdate(t, oldCode, newCode)
		require.NoError(t, err)
	})

	t.Run("imported inherited interface", func(t *testing.T) {

		t.Parallel()

		const oldCode = `
            import TestImport from 0x02

            pub contract Test {
                pub resource R: TestImport.A {}
            }
        `

		const newImport = `
            access(all) contract TestImport {
                access(all) resource interface A {}

                access(all) resource interface B: A {}
            }
        `

		const newCode = `
            import TestImport from 0x02

            access(all) contract Test {
                // Also conforms to 'TestImport.A' via inheritance.
                // Therefore, existing conformance is not removed.
                access(all) resource R: TestImport.B {}
            }
        `

		err := testContractUpdateWithImports(
			t,
			"Test",
			oldCode,
			newCode,
			map[common.Location]string{
				common.AddressLocation{
					Name:    "TestImport",
					Address: common.MustBytesToAddress([]byte{0x2}),
				}: newImport,
			},
		)

		require.NoError(t, err)
	})

	t.Run("with custom rules", func(t *testing.T) {
		t.Parallel()

		const oldCode = `
            import NonFungibleToken from 0x02

            pub contract Test {
                pub resource R: NonFungibleToken.INFT {}
            }
        `

		const newImport = `
            access(all) contract NonFungibleToken {
                access(all) resource interface INFT {}
                access(all) resource interface NFT {}
            }
        `

		const newCode = `
            import NonFungibleToken from 0x02

            access(all) contract Test {
                access(all) resource R: NonFungibleToken.NFT {}
            }
        `

		nftLocation := common.AddressLocation{
			Name:    "NonFungibleToken",
			Address: common.MustBytesToAddress([]byte{0x2}),
		}

		imports := map[common.Location]string{
			nftLocation: newImport,
		}

		const contractName = "Test"
		location := common.AddressLocation{
			Name:    contractName,
			Address: common.MustBytesToAddress([]byte{0x1}),
		}

		oldProgram, newProgram, elaborations := parseAndCheckPrograms(t, location, oldCode, newCode, imports)

		inftTypeID := common.NewTypeIDFromQualifiedName(nil, nftLocation, "NonFungibleToken.INFT")
		nftTypeID := common.NewTypeIDFromQualifiedName(nil, nftLocation, "NonFungibleToken.NFT")

		upgradeValidator := stdlib.NewCadenceV042ToV1ContractUpdateValidator(
			location,
			contractName,
			&runtime_utils.TestRuntimeInterface{
				OnGetAccountContractNames: func(address runtime.Address) ([]string, error) {
					return []string{"TestImport"}, nil
				},
			},
			oldProgram,
			newProgram,
			elaborations,
		).WithUserDefinedTypeChangeChecker(
			func(oldTypeID common.TypeID, newTypeID common.TypeID) (checked, valid bool) {
				switch oldTypeID {
				case inftTypeID:
					return true, newTypeID == nftTypeID
				}

				return false, false
			},
		)

		err := upgradeValidator.Validate()
		require.NoError(t, err)
	})

	t.Run("with custom rules and changed import", func(t *testing.T) {
		t.Parallel()

		const oldCode = `
            import MetadataViews from 0x02

            pub contract Test {
                pub resource R: MetadataViews.Resolver {}
            }
        `

		const newImport = `
            access(all) contract ViewResolver {
                access(all) resource interface Resolver {}
            }
        `

		const newCode = `
            import ViewResolver from 0x02

            access(all) contract Test {
                access(all) resource R: ViewResolver.Resolver {}
            }
        `

		viewResolverLocation := common.AddressLocation{
			Name:    "ViewResolver",
			Address: common.MustBytesToAddress([]byte{0x2}),
		}

		metadatViewsLocation := common.AddressLocation{
			Name:    "MetadataViews",
			Address: common.MustBytesToAddress([]byte{0x2}),
		}

		imports := map[common.Location]string{
			viewResolverLocation: newImport,
		}

		const contractName = "Test"
		location := common.AddressLocation{
			Name:    contractName,
			Address: common.MustBytesToAddress([]byte{0x1}),
		}

		oldProgram, newProgram, elaborations := parseAndCheckPrograms(t, location, oldCode, newCode, imports)

		metadataViewsResolverTypeID := common.NewTypeIDFromQualifiedName(
			nil,
			metadatViewsLocation,
			"MetadataViews.Resolver",
		)

		viewResolverResolverTypeID := common.NewTypeIDFromQualifiedName(
			nil,
			viewResolverLocation,
			"ViewResolver.Resolver",
		)

		upgradeValidator := stdlib.NewCadenceV042ToV1ContractUpdateValidator(
			location,
			contractName,
			&runtime_utils.TestRuntimeInterface{
				OnGetAccountContractNames: func(address runtime.Address) ([]string, error) {
					return []string{"TestImport"}, nil
				},
			},
			oldProgram,
			newProgram,
			elaborations,
		).WithUserDefinedTypeChangeChecker(
			func(oldTypeID common.TypeID, newTypeID common.TypeID) (checked, valid bool) {
				switch oldTypeID {
				case metadataViewsResolverTypeID:
					return true, newTypeID == viewResolverResolverTypeID
				}

				return false, false
			},
		)

		err := upgradeValidator.Validate()
		require.NoError(t, err)
	})
<<<<<<< HEAD
}

func TestEnumUpdates(t *testing.T) {

	t.Parallel()

	t.Run("update as is", func(t *testing.T) {

		t.Parallel()

		const oldCode = `
            access(all) contract Test {
                access(all) enum Foo: UInt8 {
                    access(all) case up
                    access(all) case down
                }
            }
        `

		const newCode = `
            access(all) contract Test {
                access(all) enum Foo: UInt8 {
                    access(all) case up
                    access(all) case down
                }
            }
        `

		err := testContractUpdate(t, oldCode, newCode)
		require.NoError(t, err)
	})

	t.Run("change enum type", func(t *testing.T) {

		t.Parallel()

		const oldCode = `
            access(all) contract Test {

                access(all) var x: Foo

                init() {
                    self.x = Foo.up
                }

                access(all) enum Foo: UInt8 {
                    access(all) case up
                    access(all) case down
                }
=======

	t.Run("with custom rule, not applied", func(t *testing.T) {
		t.Parallel()

		const oldCode = `
            import NonFungibleToken from 0x02

            pub contract Test {
                pub resource R: NonFungibleToken.INFT {}
            }
        `

		const newImport = `
            access(all) contract NonFungibleToken {
                access(all) resource interface INFT {}
                access(all) resource interface NFT {}
>>>>>>> dfa4d67e
            }
        `

		const newCode = `
<<<<<<< HEAD
            access(all) contract Test {

                access(all) var x: Foo

                init() {
                    self.x = Foo.up
                }

                access(all) enum Foo: UInt128 {
                    access(all) case up
                    access(all) case down
                }
            }
        `

		err := testContractUpdate(t, oldCode, newCode)
=======
            import NonFungibleToken from 0x02

            access(all) contract Test {
                // Chose not to change the type.
                // However, the custom rule mandates changing
                access(all) resource R: NonFungibleToken.INFT {}
            }
        `

		nftLocation := common.AddressLocation{
			Name:    "NonFungibleToken",
			Address: common.MustBytesToAddress([]byte{0x2}),
		}

		imports := map[common.Location]string{
			nftLocation: newImport,
		}

		const contractName = "Test"
		location := common.AddressLocation{
			Name:    contractName,
			Address: common.MustBytesToAddress([]byte{0x1}),
		}

		oldProgram, newProgram, elaborations := parseAndCheckPrograms(t, location, oldCode, newCode, imports)

		inftTypeID := common.NewTypeIDFromQualifiedName(nil, nftLocation, "NonFungibleToken.INFT")
		nftTypeID := common.NewTypeIDFromQualifiedName(nil, nftLocation, "NonFungibleToken.NFT")

		upgradeValidator := stdlib.NewCadenceV042ToV1ContractUpdateValidator(
			location,
			contractName,
			&runtime_utils.TestRuntimeInterface{
				OnGetAccountContractNames: func(address runtime.Address) ([]string, error) {
					return []string{"TestImport"}, nil
				},
			},
			oldProgram,
			newProgram,
			elaborations,
		).WithUserDefinedTypeChangeChecker(
			func(oldTypeID common.TypeID, newTypeID common.TypeID) (checked, valid bool) {
				switch oldTypeID {
				case inftTypeID:
					// The rules here says, the new conformance should be `NonFungibleToken.NFT`.
					return true, newTypeID == nftTypeID
				}

				return false, false
			},
		)

		err := upgradeValidator.Validate()

		// This should be an error.
		// If there are custom rules, they MUST be followed.
>>>>>>> dfa4d67e
		utils.RequireError(t, err)

		cause := getSingleContractUpdateErrorCause(t, err, "Test")
		var conformanceMismatchError *stdlib.ConformanceMismatchError
		require.ErrorAs(t, cause, &conformanceMismatchError)
<<<<<<< HEAD

		assert.Equal(t, "Foo", conformanceMismatchError.DeclName)
	})

	t.Run("remove case", func(t *testing.T) {

		t.Parallel()

		const oldCode = `
            access(all) contract Test {
                access(all) enum Foo: UInt8 {
                    access(all) case up
                    access(all) case down
                }
            }
        `

		const newCode = `
            access(all) contract Test {
                access(all) enum Foo: UInt8 {
                    access(all) case up
                }
            }
        `

		err := testContractUpdate(t, oldCode, newCode)
		utils.RequireError(t, err)

		cause := getSingleContractUpdateErrorCause(t, err, "Test")
		var missingEnumCasesError *stdlib.MissingEnumCasesError
		require.ErrorAs(t, cause, &missingEnumCasesError)

		assert.Equal(t, "Foo", missingEnumCasesError.DeclName)
		assert.Equal(t, 2, missingEnumCasesError.Expected)
		assert.Equal(t, 1, missingEnumCasesError.Found)
	})

	t.Run("add case", func(t *testing.T) {

		t.Parallel()

		const oldCode = `
            access(all) contract Test {
                access(all) enum Foo: UInt8 {
                    access(all) case up
                    access(all) case down
                }
            }
        `

		const newCode = `
            access(all) contract Test {
                access(all) enum Foo: UInt8 {
                    access(all) case up
                    access(all) case down
                    access(all) case left
                }
            }
        `

		err := testContractUpdate(t, oldCode, newCode)
		require.NoError(t, err)
=======
>>>>>>> dfa4d67e
	})
}<|MERGE_RESOLUTION|>--- conflicted
+++ resolved
@@ -2154,57 +2154,6 @@
 		err := upgradeValidator.Validate()
 		require.NoError(t, err)
 	})
-<<<<<<< HEAD
-}
-
-func TestEnumUpdates(t *testing.T) {
-
-	t.Parallel()
-
-	t.Run("update as is", func(t *testing.T) {
-
-		t.Parallel()
-
-		const oldCode = `
-            access(all) contract Test {
-                access(all) enum Foo: UInt8 {
-                    access(all) case up
-                    access(all) case down
-                }
-            }
-        `
-
-		const newCode = `
-            access(all) contract Test {
-                access(all) enum Foo: UInt8 {
-                    access(all) case up
-                    access(all) case down
-                }
-            }
-        `
-
-		err := testContractUpdate(t, oldCode, newCode)
-		require.NoError(t, err)
-	})
-
-	t.Run("change enum type", func(t *testing.T) {
-
-		t.Parallel()
-
-		const oldCode = `
-            access(all) contract Test {
-
-                access(all) var x: Foo
-
-                init() {
-                    self.x = Foo.up
-                }
-
-                access(all) enum Foo: UInt8 {
-                    access(all) case up
-                    access(all) case down
-                }
-=======
 
 	t.Run("with custom rule, not applied", func(t *testing.T) {
 		t.Parallel()
@@ -2221,29 +2170,10 @@
             access(all) contract NonFungibleToken {
                 access(all) resource interface INFT {}
                 access(all) resource interface NFT {}
->>>>>>> dfa4d67e
-            }
-        `
-
-		const newCode = `
-<<<<<<< HEAD
-            access(all) contract Test {
-
-                access(all) var x: Foo
-
-                init() {
-                    self.x = Foo.up
-                }
-
-                access(all) enum Foo: UInt128 {
-                    access(all) case up
-                    access(all) case down
-                }
-            }
-        `
-
-		err := testContractUpdate(t, oldCode, newCode)
-=======
+            }
+        `
+
+		const newCode = `
             import NonFungibleToken from 0x02
 
             access(all) contract Test {
@@ -2300,13 +2230,86 @@
 
 		// This should be an error.
 		// If there are custom rules, they MUST be followed.
->>>>>>> dfa4d67e
 		utils.RequireError(t, err)
 
 		cause := getSingleContractUpdateErrorCause(t, err, "Test")
 		var conformanceMismatchError *stdlib.ConformanceMismatchError
 		require.ErrorAs(t, cause, &conformanceMismatchError)
-<<<<<<< HEAD
+	})
+}
+
+func TestEnumUpdates(t *testing.T) {
+
+	t.Parallel()
+
+	t.Run("update as is", func(t *testing.T) {
+
+		t.Parallel()
+
+		const oldCode = `
+            access(all) contract Test {
+                access(all) enum Foo: UInt8 {
+                    access(all) case up
+                    access(all) case down
+                }
+            }
+        `
+
+		const newCode = `
+            access(all) contract Test {
+                access(all) enum Foo: UInt8 {
+                    access(all) case up
+                    access(all) case down
+                }
+            }
+        `
+
+		err := testContractUpdate(t, oldCode, newCode)
+		require.NoError(t, err)
+	})
+
+	t.Run("change enum type", func(t *testing.T) {
+
+		t.Parallel()
+
+		const oldCode = `
+            access(all) contract Test {
+
+                access(all) var x: Foo
+
+                init() {
+                    self.x = Foo.up
+                }
+
+                access(all) enum Foo: UInt8 {
+                    access(all) case up
+                    access(all) case down
+                }
+            }
+        `
+
+		const newCode = `
+            access(all) contract Test {
+
+                access(all) var x: Foo
+
+                init() {
+                    self.x = Foo.up
+                }
+
+                access(all) enum Foo: UInt128 {
+                    access(all) case up
+                    access(all) case down
+                }
+            }
+        `
+
+		err := testContractUpdate(t, oldCode, newCode)
+		utils.RequireError(t, err)
+
+		cause := getSingleContractUpdateErrorCause(t, err, "Test")
+		var conformanceMismatchError *stdlib.ConformanceMismatchError
+		require.ErrorAs(t, cause, &conformanceMismatchError)
 
 		assert.Equal(t, "Foo", conformanceMismatchError.DeclName)
 	})
@@ -2369,7 +2372,5 @@
 
 		err := testContractUpdate(t, oldCode, newCode)
 		require.NoError(t, err)
-=======
->>>>>>> dfa4d67e
 	})
 }