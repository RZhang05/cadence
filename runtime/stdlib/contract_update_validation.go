/*
 * Cadence - The resource-oriented smart contract programming language
 *
 * Copyright Dapper Labs, Inc.
 *
 * Licensed under the Apache License, Version 2.0 (the "License");
 * you may not use this file except in compliance with the License.
 * You may obtain a copy of the License at
 *
 *   http://www.apache.org/licenses/LICENSE-2.0
 *
 * Unless required by applicable law or agreed to in writing, software
 * distributed under the License is distributed on an "AS IS" BASIS,
 * WITHOUT WARRANTIES OR CONDITIONS OF ANY KIND, either express or implied.
 * See the License for the specific language governing permissions and
 * limitations under the License.
 */

package stdlib

import (
	"fmt"
	"sort"

	"github.com/onflow/cadence/runtime/ast"
	"github.com/onflow/cadence/runtime/common"
	"github.com/onflow/cadence/runtime/errors"
)

type UpdateValidator interface {
	ast.TypeEqualityChecker

	Validate() error
	report(error)

	getCurrentDeclaration() ast.Declaration
	setCurrentDeclaration(ast.Declaration)

	checkField(oldField *ast.FieldDeclaration, newField *ast.FieldDeclaration)
	checkNestedDeclarationRemoval(
		nestedDeclaration ast.Declaration,
		oldContainingDeclaration ast.Declaration,
		newContainingDeclaration ast.Declaration,
	)
	getAccountContractNames(address common.Address) ([]string, error)

	checkDeclarationKindChange(
		oldDeclaration ast.Declaration,
		newDeclaration ast.Declaration,
	) bool
}

type checkConformanceFunc func(
	oldDecl *ast.CompositeDeclaration,
	newDecl *ast.CompositeDeclaration,
)

type ContractUpdateValidator struct {
	TypeComparator

	location                     common.Location
	contractName                 string
	oldProgram                   *ast.Program
	newProgram                   *ast.Program
	currentDecl                  ast.Declaration
	importLocations              map[ast.Identifier]common.Location
	accountContractNamesProvider AccountContractNamesProvider
	errors                       []error
}

// ContractUpdateValidator should implement ast.TypeEqualityChecker
var _ ast.TypeEqualityChecker = &ContractUpdateValidator{}
var _ UpdateValidator = &ContractUpdateValidator{}

// NewContractUpdateValidator initializes and returns a validator, without performing any validation.
// Invoke the `Validate()` method of the validator returned, to start validating the contract.
func NewContractUpdateValidator(
	location common.Location,
	contractName string,
	accountContractNamesProvider AccountContractNamesProvider,
	oldProgram *ast.Program,
	newProgram *ast.Program,
) *ContractUpdateValidator {

	return &ContractUpdateValidator{
		location:                     location,
		oldProgram:                   oldProgram,
		newProgram:                   newProgram,
		contractName:                 contractName,
		accountContractNamesProvider: accountContractNamesProvider,
		importLocations:              map[ast.Identifier]common.Location{},
	}
}

func (validator *ContractUpdateValidator) getCurrentDeclaration() ast.Declaration {
	return validator.currentDecl
}

func (validator *ContractUpdateValidator) setCurrentDeclaration(decl ast.Declaration) {
	validator.currentDecl = decl
}

func (validator *ContractUpdateValidator) getAccountContractNames(address common.Address) ([]string, error) {
	return validator.accountContractNamesProvider.GetAccountContractNames(address)
}

// Validate validates the contract update, and returns an error if it is an invalid update.
func (validator *ContractUpdateValidator) Validate() error {
	oldRootDecl := getRootDeclaration(validator, validator.oldProgram)
	if validator.hasErrors() {
		return validator.getContractUpdateError()
	}

	newRootDecl := getRootDeclaration(validator, validator.newProgram)
	if validator.hasErrors() {
		return validator.getContractUpdateError()
	}

	validator.TypeComparator.RootDeclIdentifier = newRootDecl.DeclarationIdentifier()
<<<<<<< HEAD
	validator.TypeComparator.expectedIdentifierImportLocations = validator.collectImports(validator.oldProgram)
	validator.TypeComparator.foundIdentifierImportLocations = validator.collectImports(validator.newProgram)
=======
	validator.TypeComparator.expectedIdentifierImportLocations = collectImports(validator, validator.oldProgram)
	validator.TypeComparator.foundIdentifierImportLocations = collectImports(validator, validator.newProgram)
>>>>>>> a0dd6cf4

	if validator.hasErrors() {
		return validator.getContractUpdateError()
	}

	checkDeclarationUpdatability(
		validator,
		oldRootDecl,
		newRootDecl,
		validator.checkConformance,
	)

	if validator.hasErrors() {
		return validator.getContractUpdateError()
	}

	return nil
}

<<<<<<< HEAD
func (validator *ContractUpdateValidator) collectImports(program *ast.Program) map[string]common.Location {
=======
func collectImports(validator UpdateValidator, program *ast.Program) map[string]common.Location {
>>>>>>> a0dd6cf4
	importLocations := map[string]common.Location{}

	imports := program.ImportDeclarations()

	for _, importDecl := range imports {
		importLocation := importDecl.Location

<<<<<<< HEAD
		// if there are no identifiers given, the import covers all of them
		if addressLocation, isAddressLocation := importLocation.(common.AddressLocation); isAddressLocation && len(importDecl.Identifiers) == 0 {
			allLocations, err := validator.accountContractNamesProvider.GetAccountContractNames(addressLocation.Address)
=======
		addressLocation, ok := importLocation.(common.AddressLocation)
		if !ok {
			// e.g: Crypto
			continue
		}

		// if there are no identifiers given, the import covers all of them
		if len(importDecl.Identifiers) == 0 {
			allLocations, err := validator.getAccountContractNames(addressLocation.Address)
>>>>>>> a0dd6cf4
			if err != nil {
				validator.report(err)
			}
			for _, identifier := range allLocations {
				// associate the location of an identifier's import with the location it's being imported from
				// this assumes that two imports cannot have the same name, which should be prevented by the type checker
<<<<<<< HEAD
				importLocations[identifier] = importLocation
			}
		} else {
			for _, identifier := range importDecl.Identifiers {
				// associate the location of an identifier's import with the location it's being imported from
				// this assumes that two imports cannot have the same name, which should be prevented by the type checker
				importLocations[identifier.Identifier] = importLocation
=======
				importLocations[identifier] = common.AddressLocation{
					Name:    identifier,
					Address: addressLocation.Address,
				}
			}
		} else {
			for _, identifier := range importDecl.Identifiers {
				name := identifier.Identifier
				// associate the location of an identifier's import with the location it's being imported from.
				// This assumes that two imports cannot have the same name, which should be prevented by the type checker
				importLocations[name] = common.AddressLocation{
					Name:    name,
					Address: addressLocation.Address,
				}
>>>>>>> a0dd6cf4
			}
		}
	}

	return importLocations
}

<<<<<<< HEAD
func (validator *ContractUpdateValidator) getRootDeclaration(program *ast.Program) ast.Declaration {
	decl, err := getRootDeclaration(program)
=======
func getRootDeclaration(validator UpdateValidator, program *ast.Program) ast.Declaration {
	decl, err := getRootDeclarationOfProgram(program)
>>>>>>> a0dd6cf4

	if err != nil {
		validator.report(&ContractNotFoundError{
			Range: ast.NewUnmeteredRangeFromPositioned(program),
		})
	}

	return decl
}

func getRootDeclarationOfProgram(program *ast.Program) (ast.Declaration, error) {
	compositeDecl := program.SoleContractDeclaration()
	if compositeDecl != nil {
		return compositeDecl, nil
	}

	interfaceDecl := program.SoleContractInterfaceDeclaration()
	if interfaceDecl != nil {
		return interfaceDecl, nil
	}

	return nil, &ContractNotFoundError{
		Range: ast.NewUnmeteredRangeFromPositioned(program),
	}
}

func (validator *ContractUpdateValidator) hasErrors() bool {
	return len(validator.errors) > 0
}

func checkDeclarationUpdatability(
	validator UpdateValidator,
	oldDeclaration ast.Declaration,
	newDeclaration ast.Declaration,
	checkConformance checkConformanceFunc,
) {

	if !validator.checkDeclarationKindChange(oldDeclaration, newDeclaration) {
		return
	}

	parentDecl := validator.getCurrentDeclaration()
	validator.setCurrentDeclaration(newDeclaration)
	defer func() {
		validator.setCurrentDeclaration(parentDecl)
	}()

	checkFields(validator, oldDeclaration, newDeclaration)

	checkNestedDeclarations(validator, oldDeclaration, newDeclaration, checkConformance)

	if newDecl, ok := newDeclaration.(*ast.CompositeDeclaration); ok {
		if oldDecl, ok := oldDeclaration.(*ast.CompositeDeclaration); ok {
			checkConformance(oldDecl, newDecl)
		}
	}
}

func checkFields(
	validator UpdateValidator,
	oldDeclaration ast.Declaration,
	newDeclaration ast.Declaration,
) {

	oldFields := oldDeclaration.DeclarationMembers().FieldsByIdentifier()
	newFields := newDeclaration.DeclarationMembers().Fields()

	// Updated contract has to have at-most the same number of field as the old contract.
	// Any additional field may cause crashes/garbage-values when deserializing the already-stored data.
	// However, having fewer fields is fine for now. It will only leave some unused data,
	// and will not do any harm to the programs that are running.

	for _, newField := range newFields {
		oldField := oldFields[newField.Identifier.Identifier]
		if oldField == nil {
			validator.report(&ExtraneousFieldError{
				DeclName:  newDeclaration.DeclarationIdentifier().Identifier,
				FieldName: newField.Identifier.Identifier,
				Range:     ast.NewUnmeteredRangeFromPositioned(newField.Identifier),
			})

			continue
		}

		validator.checkField(oldField, newField)
	}
}

func (validator *ContractUpdateValidator) checkField(oldField *ast.FieldDeclaration, newField *ast.FieldDeclaration) {
	err := oldField.TypeAnnotation.Type.CheckEqual(newField.TypeAnnotation.Type, validator)
	if err != nil {
		validator.report(&FieldMismatchError{
			DeclName:  validator.currentDecl.DeclarationIdentifier().Identifier,
			FieldName: newField.Identifier.Identifier,
			Err:       err,
			Range:     ast.NewUnmeteredRangeFromPositioned(newField.TypeAnnotation),
		})
	}
}

func (validator *ContractUpdateValidator) checkDeclarationKindChange(
	oldDeclaration ast.Declaration,
	newDeclaration ast.Declaration,
) bool {
	// Do not allow converting between different types of composite declarations:
	// e.g: - 'contracts' and 'contract-interfaces',
	//      - 'structs' and 'enums'
	if oldDeclaration.DeclarationKind() != newDeclaration.DeclarationKind() {
		validator.report(&InvalidDeclarationKindChangeError{
			Name:    oldDeclaration.DeclarationIdentifier().Identifier,
			OldKind: oldDeclaration.DeclarationKind(),
			NewKind: newDeclaration.DeclarationKind(),
			Range:   ast.NewUnmeteredRangeFromPositioned(newDeclaration.DeclarationIdentifier()),
		})

		return false
	}

	return true
}

func (validator *ContractUpdateValidator) checkNestedDeclarationRemoval(
	nestedDeclaration ast.Declaration,
	_ ast.Declaration,
	newContainingDeclaration ast.Declaration,
) {
	// OK to remove events - they are not stored
	if nestedDeclaration.DeclarationKind() == common.DeclarationKindEvent {
		return
	}

	validator.report(&MissingDeclarationError{
		Name: nestedDeclaration.DeclarationIdentifier().Identifier,
		Kind: nestedDeclaration.DeclarationKind(),
		Range: ast.NewUnmeteredRangeFromPositioned(
			newContainingDeclaration.DeclarationIdentifier(),
		),
	})
}

func checkNestedDeclarations(
	validator UpdateValidator,
	oldDeclaration ast.Declaration,
	newDeclaration ast.Declaration,
	checkConformance checkConformanceFunc,
) {

	oldNominalTypeDecls := getNestedNominalTypeDecls(oldDeclaration)

	// Check nested structs, enums, etc.
	newNestedCompositeDecls := newDeclaration.DeclarationMembers().Composites()
	for _, newNestedDecl := range newNestedCompositeDecls {
		oldNestedDecl, found := oldNominalTypeDecls[newNestedDecl.Identifier.Identifier]
		if !found {
			// Then it's a new declaration
			continue
		}

		checkDeclarationUpdatability(validator, oldNestedDecl, newNestedDecl, checkConformance)

		// If there's a matching new decl, then remove the old one from the map.
		delete(oldNominalTypeDecls, newNestedDecl.Identifier.Identifier)
	}

	// Check nested attachments, etc.
	newNestedAttachmentDecls := newDeclaration.DeclarationMembers().Attachments()
	for _, newNestedDecl := range newNestedAttachmentDecls {
		oldNestedDecl, found := oldNominalTypeDecls[newNestedDecl.Identifier.Identifier]
		if !found {
			// Then it's a new declaration
			continue
		}

		checkDeclarationUpdatability(validator, oldNestedDecl, newNestedDecl, checkConformance)

		// If there's a matching new decl, then remove the old one from the map.
		delete(oldNominalTypeDecls, newNestedDecl.Identifier.Identifier)
	}

	// Check nested interfaces.
	newNestedInterfaces := newDeclaration.DeclarationMembers().Interfaces()
	for _, newNestedDecl := range newNestedInterfaces {
		oldNestedDecl, found := oldNominalTypeDecls[newNestedDecl.Identifier.Identifier]
		if !found {
			// Then this is a new declaration.
			continue
		}

		checkDeclarationUpdatability(validator, oldNestedDecl, newNestedDecl, checkConformance)

		// If there's a matching new decl, then remove the old one from the map.
		delete(oldNominalTypeDecls, newNestedDecl.Identifier.Identifier)
	}

	// The remaining old declarations don't have a corresponding new declaration,
	// i.e., an existing declaration was removed.
	// Hence, report an error.

	missingDeclarations := make([]ast.Declaration, 0, len(oldNominalTypeDecls))

	for _, declaration := range oldNominalTypeDecls { //nolint:maprange
		missingDeclarations = append(missingDeclarations, declaration)
	}

	sort.Slice(missingDeclarations, func(i, j int) bool {
		return missingDeclarations[i].DeclarationIdentifier().Identifier <
			missingDeclarations[j].DeclarationIdentifier().Identifier
	})

	for _, declaration := range missingDeclarations {
		validator.checkNestedDeclarationRemoval(declaration, oldDeclaration, newDeclaration)
	}

	// Check enum-cases, if there are any.
	checkEnumCases(validator, oldDeclaration, newDeclaration)
}

func getNestedNominalTypeDecls(declaration ast.Declaration) map[string]ast.Declaration {
	compositeAndInterfaceDecls := map[string]ast.Declaration{}

	nestedCompositeDecls := declaration.DeclarationMembers().CompositesByIdentifier()
	for identifier, nestedDecl := range nestedCompositeDecls { //nolint:maprange
		compositeAndInterfaceDecls[identifier] = nestedDecl
	}

	nestedAttachmentDecls := declaration.DeclarationMembers().AttachmentsByIdentifier()
	for identifier, nestedDecl := range nestedAttachmentDecls { //nolint:maprange
		compositeAndInterfaceDecls[identifier] = nestedDecl
	}

	nestedInterfaceDecls := declaration.DeclarationMembers().InterfacesByIdentifier()
	for identifier, nestedDecl := range nestedInterfaceDecls { //nolint:maprange
		compositeAndInterfaceDecls[identifier] = nestedDecl
	}

	return compositeAndInterfaceDecls
}

// checkEnumCases validates updating enum cases. Updated enum must:
//   - Have at-least the same number of enum-cases as the old enum (Adding is allowed, but no removals).
//   - Preserve the order of the old enum-cases (Adding to top/middle is not allowed, swapping is not allowed).
func checkEnumCases(
	validator UpdateValidator,
	oldDeclaration ast.Declaration,
	newDeclaration ast.Declaration,
) {
	newEnumCases := newDeclaration.DeclarationMembers().EnumCases()
	oldEnumCases := oldDeclaration.DeclarationMembers().EnumCases()

	newEnumCaseCount := len(newEnumCases)
	oldEnumCaseCount := len(oldEnumCases)

	if newEnumCaseCount < oldEnumCaseCount {
		validator.report(&MissingEnumCasesError{
			DeclName: newDeclaration.DeclarationIdentifier().Identifier,
			Expected: oldEnumCaseCount,
			Found:    newEnumCaseCount,
			Range:    ast.NewUnmeteredRangeFromPositioned(newDeclaration.DeclarationIdentifier()),
		})

		// If some enum cases are removed, trying to match each enum case
		// may result in too many regression errors.
		// Hence, return.
		return
	}

	// Check whether the enum cases matches the old enum cases.
	for index, newEnumCase := range newEnumCases {
		// If there are no more old enum-cases, then these are newly added enum-cases,
		// which should be fine.
		if index >= oldEnumCaseCount {
			continue
		}

		oldEnumCase := oldEnumCases[index]
		if oldEnumCase.Identifier.Identifier != newEnumCase.Identifier.Identifier {
			validator.report(&EnumCaseMismatchError{
				ExpectedName: oldEnumCase.Identifier.Identifier,
				FoundName:    newEnumCase.Identifier.Identifier,
				Range:        ast.NewUnmeteredRangeFromPositioned(newEnumCase),
			})
		}
	}
}

func (validator *ContractUpdateValidator) checkConformance(
	oldDecl *ast.CompositeDeclaration,
	newDecl *ast.CompositeDeclaration,
) {

	// Here it is assumed enums will always have one and only one conformance.
	// This is enforced by the checker.
	// Therefore, below check for multiple conformances is only applicable
	// for non-enum type composite declarations. i.e: structs, resources, etc.

	oldConformances := oldDecl.Conformances
	newConformances := newDecl.Conformances

	// All the existing conformances must have a match. Order is not important.
	// Having extra new conformance is OK. See: https://github.com/onflow/cadence/issues/1394

	// Note: Removing a conformance is NOT OK. That could lead to type-safety issues.
	// e.g:
	//  - Someone stores an array of type `[{I}]` with `T:I` objects inside.
	//  - Later T’s conformance to `I` is removed.
	//  - Now `[{I}]` contains objects if `T` that does not conform to `I`.

	for _, oldConformance := range oldConformances {
		found := false
		for index, newConformance := range newConformances {
			err := oldConformance.CheckEqual(newConformance, validator)
			if err == nil {
				found = true

				// Remove the matched conformance, so we don't have to check it again.
				// i.e: optimization
				newConformances = append(newConformances[:index], newConformances[index+1:]...)
				break
			}
		}

		if !found {
			validator.report(&ConformanceMismatchError{
				DeclName: newDecl.Identifier.Identifier,
				Range:    ast.NewUnmeteredRangeFromPositioned(newDecl.Identifier),
			})

			return
		}
	}
}

func (validator *ContractUpdateValidator) report(err error) {
	if err == nil {
		return
	}
	validator.errors = append(validator.errors, err)
}

func (validator *ContractUpdateValidator) getContractUpdateError() error {
	return &ContractUpdateError{
		ContractName: validator.contractName,
		Errors:       validator.errors,
		Location:     validator.location,
	}
}

func containsEnumsInProgram(program *ast.Program) bool {
	declaration, err := getRootDeclarationOfProgram(program)

	if err != nil {
		return false
	}

	return containsEnums(declaration)
}

func containsEnums(declaration ast.Declaration) bool {
	if declaration.DeclarationKind() == common.DeclarationKindEnum {
		return true
	}

	nestedCompositeDecls := declaration.DeclarationMembers().Composites()
	for _, nestedDecl := range nestedCompositeDecls {
		if containsEnums(nestedDecl) {
			return true
		}
	}

	return false
}

// Contract update related errors

// ContractUpdateError is reported upon any invalid update to a contract or contract interface.
// It contains all the errors reported during the update validation.
type ContractUpdateError struct {
	Location     common.Location
	ContractName string
	Errors       []error
}

var _ errors.UserError = &ContractUpdateError{}
var _ errors.ParentError = &ContractUpdateError{}

func (*ContractUpdateError) IsUserError() {}

func (e *ContractUpdateError) Error() string {
	return fmt.Sprintf("cannot update contract `%s`", e.ContractName)
}

func (e *ContractUpdateError) ChildErrors() []error {
	return e.Errors
}

func (e *ContractUpdateError) Unwrap() []error {
	return e.Errors
}

func (e *ContractUpdateError) ImportLocation() common.Location {
	return e.Location
}

// FieldMismatchError is reported during a contract update, when a type of a field
// does not match the existing type of the same field.
type FieldMismatchError struct {
	Err       error
	DeclName  string
	FieldName string
	ast.Range
}

var _ errors.UserError = &FieldMismatchError{}
var _ errors.SecondaryError = &FieldMismatchError{}

func (*FieldMismatchError) IsUserError() {}

func (e *FieldMismatchError) Error() string {
	return fmt.Sprintf("mismatching field `%s` in `%s`",
		e.FieldName,
		e.DeclName,
	)
}

func (e *FieldMismatchError) SecondaryError() string {
	return e.Err.Error()
}

// TypeMismatchError is reported during a contract update, when a type of the new program
// does not match the existing type.
type TypeMismatchError struct {
	ExpectedType ast.Type
	FoundType    ast.Type
	ast.Range
}

var _ errors.UserError = &TypeMismatchError{}

func (*TypeMismatchError) IsUserError() {}

func (e *TypeMismatchError) Error() string {
	return fmt.Sprintf("incompatible type annotations. expected `%s`, found `%s`",
		e.ExpectedType,
		e.FoundType,
	)
}

// ExtraneousFieldError is reported during a contract update, when an updated composite
// declaration has more fields than the existing declaration.
type ExtraneousFieldError struct {
	DeclName  string
	FieldName string
	ast.Range
}

var _ errors.UserError = &ExtraneousFieldError{}

func (*ExtraneousFieldError) IsUserError() {}

func (e *ExtraneousFieldError) Error() string {
	return fmt.Sprintf("found new field `%s` in `%s`",
		e.FieldName,
		e.DeclName,
	)
}

// ContractNotFoundError is reported during a contract update, if no contract can be
// found in the program.
type ContractNotFoundError struct {
	ast.Range
}

var _ errors.UserError = &ContractNotFoundError{}

func (*ContractNotFoundError) IsUserError() {}

func (e *ContractNotFoundError) Error() string {
	return "cannot find any contract or contract interface"
}

// InvalidDeclarationKindChangeError is reported during a contract update, when an attempt is made
// to convert an existing contract to a contract interface, or vise versa.
type InvalidDeclarationKindChangeError struct {
	Name    string
	OldKind common.DeclarationKind
	NewKind common.DeclarationKind
	ast.Range
}

var _ errors.UserError = &InvalidDeclarationKindChangeError{}

func (*InvalidDeclarationKindChangeError) IsUserError() {}

func (e *InvalidDeclarationKindChangeError) Error() string {
	return fmt.Sprintf("trying to convert %s `%s` to a %s", e.OldKind.Name(), e.Name, e.NewKind.Name())
}

// ConformanceMismatchError is reported during a contract update, when the enum conformance of the new program
// does not match the existing one.
type ConformanceMismatchError struct {
	DeclName string
	ast.Range
}

var _ errors.UserError = &ConformanceMismatchError{}

func (*ConformanceMismatchError) IsUserError() {}

func (e *ConformanceMismatchError) Error() string {
	return fmt.Sprintf("conformances does not match in `%s`", e.DeclName)
}

// EnumCaseMismatchError is reported during an enum update, when an updated enum case
// does not match the existing enum case.
type EnumCaseMismatchError struct {
	ExpectedName string
	FoundName    string
	ast.Range
}

var _ errors.UserError = &EnumCaseMismatchError{}

func (*EnumCaseMismatchError) IsUserError() {}

func (e *EnumCaseMismatchError) Error() string {
	return fmt.Sprintf("mismatching enum case: expected `%s`, found `%s`",
		e.ExpectedName,
		e.FoundName,
	)
}

// MissingEnumCasesError is reported during an enum update, if any enum cases are removed
// from an existing enum.
type MissingEnumCasesError struct {
	DeclName string
	Expected int
	Found    int
	ast.Range
}

var _ errors.UserError = &MissingEnumCasesError{}

func (*MissingEnumCasesError) IsUserError() {}

func (e *MissingEnumCasesError) Error() string {
	return fmt.Sprintf(
		"missing cases in enum `%s`: expected %d or more, found %d",
		e.DeclName,
		e.Expected,
		e.Found,
	)
}

// MissingDeclarationError is reported during a contract update,
// if an existing declaration is removed.
type MissingDeclarationError struct {
	Name string
	Kind common.DeclarationKind
	ast.Range
}

var _ errors.UserError = &MissingDeclarationError{}

func (*MissingDeclarationError) IsUserError() {}

func (e *MissingDeclarationError) Error() string {
	return fmt.Sprintf(
		"missing %s declaration `%s`",
		e.Kind,
		e.Name,
	)
}<|MERGE_RESOLUTION|>--- conflicted
+++ resolved
@@ -117,13 +117,8 @@
 	}
 
 	validator.TypeComparator.RootDeclIdentifier = newRootDecl.DeclarationIdentifier()
-<<<<<<< HEAD
-	validator.TypeComparator.expectedIdentifierImportLocations = validator.collectImports(validator.oldProgram)
-	validator.TypeComparator.foundIdentifierImportLocations = validator.collectImports(validator.newProgram)
-=======
 	validator.TypeComparator.expectedIdentifierImportLocations = collectImports(validator, validator.oldProgram)
 	validator.TypeComparator.foundIdentifierImportLocations = collectImports(validator, validator.newProgram)
->>>>>>> a0dd6cf4
 
 	if validator.hasErrors() {
 		return validator.getContractUpdateError()
@@ -143,11 +138,7 @@
 	return nil
 }
 
-<<<<<<< HEAD
-func (validator *ContractUpdateValidator) collectImports(program *ast.Program) map[string]common.Location {
-=======
 func collectImports(validator UpdateValidator, program *ast.Program) map[string]common.Location {
->>>>>>> a0dd6cf4
 	importLocations := map[string]common.Location{}
 
 	imports := program.ImportDeclarations()
@@ -155,11 +146,6 @@
 	for _, importDecl := range imports {
 		importLocation := importDecl.Location
 
-<<<<<<< HEAD
-		// if there are no identifiers given, the import covers all of them
-		if addressLocation, isAddressLocation := importLocation.(common.AddressLocation); isAddressLocation && len(importDecl.Identifiers) == 0 {
-			allLocations, err := validator.accountContractNamesProvider.GetAccountContractNames(addressLocation.Address)
-=======
 		addressLocation, ok := importLocation.(common.AddressLocation)
 		if !ok {
 			// e.g: Crypto
@@ -169,22 +155,12 @@
 		// if there are no identifiers given, the import covers all of them
 		if len(importDecl.Identifiers) == 0 {
 			allLocations, err := validator.getAccountContractNames(addressLocation.Address)
->>>>>>> a0dd6cf4
 			if err != nil {
 				validator.report(err)
 			}
 			for _, identifier := range allLocations {
 				// associate the location of an identifier's import with the location it's being imported from
 				// this assumes that two imports cannot have the same name, which should be prevented by the type checker
-<<<<<<< HEAD
-				importLocations[identifier] = importLocation
-			}
-		} else {
-			for _, identifier := range importDecl.Identifiers {
-				// associate the location of an identifier's import with the location it's being imported from
-				// this assumes that two imports cannot have the same name, which should be prevented by the type checker
-				importLocations[identifier.Identifier] = importLocation
-=======
 				importLocations[identifier] = common.AddressLocation{
 					Name:    identifier,
 					Address: addressLocation.Address,
@@ -199,7 +175,6 @@
 					Name:    name,
 					Address: addressLocation.Address,
 				}
->>>>>>> a0dd6cf4
 			}
 		}
 	}
@@ -207,13 +182,8 @@
 	return importLocations
 }
 
-<<<<<<< HEAD
-func (validator *ContractUpdateValidator) getRootDeclaration(program *ast.Program) ast.Declaration {
-	decl, err := getRootDeclaration(program)
-=======
 func getRootDeclaration(validator UpdateValidator, program *ast.Program) ast.Declaration {
 	decl, err := getRootDeclarationOfProgram(program)
->>>>>>> a0dd6cf4
 
 	if err != nil {
 		validator.report(&ContractNotFoundError{
