--- conflicted
+++ resolved
@@ -23,14 +23,9 @@
 	"github.com/onflow/cadence/runtime/sema"
 )
 
-<<<<<<< HEAD
 var LogFunctionType = sema.NewSimpleFunctionType(
 	sema.FunctionPurityImpure,
-	[]*sema.Parameter{
-=======
-var LogFunctionType = &sema.FunctionType{
-	Parameters: []sema.Parameter{
->>>>>>> 505e9c39
+	[]sema.Parameter{
 		{
 			Label:          sema.ArgumentLabelNotRequired,
 			Identifier:     "value",
