/*
 * Cadence - The resource-oriented smart contract programming language
 *
 * Copyright 2019-2022 Dapper Labs, Inc.
 *
 * Licensed under the Apache License, Version 2.0 (the "License");
 * you may not use this file except in compliance with the License.
 * You may obtain a copy of the License at
 *
 *   http://www.apache.org/licenses/LICENSE-2.0
 *
 * Unless required by applicable law or agreed to in writing, software
 * distributed under the License is distributed on an "AS IS" BASIS,
 * WITHOUT WARRANTIES OR CONDITIONS OF ANY KIND, either express or implied.
 * See the License for the specific language governing permissions and
 * limitations under the License.
 */

package stdlib

import (
	"time"
	"unsafe"

	"github.com/onflow/cadence/runtime/common"
	"github.com/onflow/cadence/runtime/errors"
	"github.com/onflow/cadence/runtime/interpreter"
	"github.com/onflow/cadence/runtime/sema"
)

const getCurrentBlockFunctionDocString = `
Returns the current block, i.e. the block which contains the currently executed transaction
`

var getCurrentBlockFunctionType = sema.NewSimpleFunctionType(
	sema.FunctionPurityView,
	nil,
	sema.BlockTypeAnnotation,
)

const getBlockFunctionDocString = `
Returns the block at the given height. If the given block does not exist the function returns nil
`

<<<<<<< HEAD
var getBlockFunctionType = sema.NewSimpleFunctionType(
	sema.FunctionPurityView,
	[]*sema.Parameter{
=======
var getBlockFunctionType = &sema.FunctionType{
	Parameters: []sema.Parameter{
>>>>>>> 505e9c39
		{
			Label:          "at",
			Identifier:     "height",
			TypeAnnotation: sema.UInt64TypeAnnotation,
		},
	},
	sema.NewTypeAnnotation(
		&sema.OptionalType{
			Type: sema.BlockType,
		},
	),
)

const BlockHashLength = 32

type BlockHash [BlockHashLength]byte

type Block struct {
	Height    uint64
	View      uint64
	Hash      BlockHash
	Timestamp int64
}

type BlockAtHeightProvider interface {
	// GetBlockAtHeight returns the block at the given height.
	GetBlockAtHeight(height uint64) (block Block, exists bool, err error)
}

func NewGetBlockFunction(provider BlockAtHeightProvider) StandardLibraryValue {
	return NewStandardLibraryFunction(
		"getBlock",
		getBlockFunctionType,
		getBlockFunctionDocString,
		func(invocation interpreter.Invocation) interpreter.Value {
			heightValue, ok := invocation.Arguments[0].(interpreter.UInt64Value)
			if !ok {
				panic(errors.NewUnreachableError())
			}

			memoryGauge := invocation.Interpreter
			locationRange := invocation.LocationRange

			block, exists := getBlockAtHeight(
				provider,
				uint64(heightValue),
			)
			if !exists {
				return interpreter.Nil
			}

			blockValue := NewBlockValue(memoryGauge, locationRange, block)
			return interpreter.NewSomeValueNonCopying(memoryGauge, blockValue)
		},
	)
}

var BlockIDStaticType = interpreter.ConstantSizedStaticType{
	Type: interpreter.PrimitiveStaticTypeUInt8, // unmetered
	Size: 32,
}

var blockIDMemoryUsage = common.NewNumberMemoryUsage(
	8 * int(unsafe.Sizeof(interpreter.UInt8Value(0))),
)

func NewBlockValue(
	inter *interpreter.Interpreter,
	locationRange interpreter.LocationRange,
	block Block,
) interpreter.Value {

	// height
	heightValue := interpreter.NewUInt64Value(
		inter,
		func() uint64 {
			return block.Height
		},
	)

	// view
	viewValue := interpreter.NewUInt64Value(
		inter,
		func() uint64 {
			return block.View
		},
	)

	// ID
	common.UseMemory(inter, blockIDMemoryUsage)
	var values = make([]interpreter.Value, sema.BlockIDSize)
	for i, b := range block.Hash {
		values[i] = interpreter.NewUnmeteredUInt8Value(b)
	}

	idValue := interpreter.NewArrayValue(
		inter,
		locationRange,
		BlockIDStaticType,
		common.Address{},
		values...,
	)

	// timestamp
	// TODO: verify
	timestampValue := interpreter.NewUFix64ValueWithInteger(
		inter,
		func() uint64 {
			return uint64(time.Unix(0, block.Timestamp).Unix())
		},
		locationRange,
	)

	return interpreter.NewBlockValue(
		inter,
		heightValue,
		viewValue,
		idValue,
		timestampValue,
	)
}

func getBlockAtHeight(
	provider BlockAtHeightProvider,
	height uint64,
) (
	block Block,
	exists bool,
) {
	var err error
	wrapPanic(func() {
		block, exists, err = provider.GetBlockAtHeight(height)
	})
	if err != nil {
		panic(err)
	}

	return block, exists
}

type CurrentBlockProvider interface {
	BlockAtHeightProvider
	// GetCurrentBlockHeight returns the current block height.
	GetCurrentBlockHeight() (uint64, error)
}

func NewGetCurrentBlockFunction(provider CurrentBlockProvider) StandardLibraryValue {
	return NewStandardLibraryFunction(
		"getCurrentBlock",
		getCurrentBlockFunctionType,
		getCurrentBlockFunctionDocString,
		func(invocation interpreter.Invocation) interpreter.Value {

			var height uint64
			var err error
			wrapPanic(func() {
				height, err = provider.GetCurrentBlockHeight()
			})
			if err != nil {
				panic(err)
			}

			block, exists := getBlockAtHeight(
				provider,
				height,
			)
			if !exists {
				panic(errors.NewUnexpectedError("cannot get current block"))
			}

			memoryGauge := invocation.Interpreter
			locationRange := invocation.LocationRange

			return NewBlockValue(memoryGauge, locationRange, block)
		},
	)
}<|MERGE_RESOLUTION|>--- conflicted
+++ resolved
@@ -42,14 +42,9 @@
 Returns the block at the given height. If the given block does not exist the function returns nil
 `
 
-<<<<<<< HEAD
 var getBlockFunctionType = sema.NewSimpleFunctionType(
 	sema.FunctionPurityView,
-	[]*sema.Parameter{
-=======
-var getBlockFunctionType = &sema.FunctionType{
-	Parameters: []sema.Parameter{
->>>>>>> 505e9c39
+	[]sema.Parameter{
 		{
 			Label:          "at",
 			Identifier:     "height",
