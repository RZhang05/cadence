/*
 * Cadence - The resource-oriented smart contract programming language
 *
 * Copyright Dapper Labs, Inc.
 *
 * Licensed under the Apache License, Version 2.0 (the "License");
 * you may not use this file except in compliance with the License.
 * You may obtain a copy of the License at
 *
 *   http://www.apache.org/licenses/LICENSE-2.0
 *
 * Unless required by applicable law or agreed to in writing, software
 * distributed under the License is distributed on an "AS IS" BASIS,
 * WITHOUT WARRANTIES OR CONDITIONS OF ANY KIND, either express or implied.
 * See the License for the specific language governing permissions and
 * limitations under the License.
 */

package sema

import (
	"github.com/onflow/cadence/runtime/ast"
	"github.com/onflow/cadence/runtime/common"
)

// NOTE: only called if the member expression is *not* an assignment
func (checker *Checker) VisitMemberExpression(expression *ast.MemberExpression) Type {
	accessedType, memberType, member, isOptional := checker.visitMember(expression)

	if !accessedType.IsInvalidType() {
		memberAccessType := accessedType

		if expression.Optional {
			if memberAccessOptionalType, ok := memberAccessType.(*OptionalType); ok {
				memberAccessType = memberAccessOptionalType.Type
			}
		}

		if checker.PositionInfo != nil {
			checker.PositionInfo.recordMemberAccess(
				checker.memoryGauge,
				expression,
				memberAccessType,
			)
		}
	}

	if member == nil {
		return InvalidType
	}

	accessedSelfMember := checker.accessedSelfMember(expression)
	if accessedSelfMember != nil {

		functionActivation := checker.functionActivations.Current()

		// Prevent an access to a field before it was initialized.
		//
		// If this is not an assignment to a `self` member, and the member is a field
		// which must be initialized, ensure the field has been initialized.
		//
		// An access of a member which is not a field / which must not be initialized, is safe
		// (e.g. a composite function call)

		info := functionActivation.InitializationInfo
		isInInitializer := info != nil

		if isInInitializer {
			fieldInitialized := info.InitializedFieldMembers.Contains(accessedSelfMember)

			field, _ := info.FieldMembers.Get(accessedSelfMember)
			if field != nil && !fieldInitialized {

				checker.report(
					&UninitializedFieldAccessError{
						Name: expression.Identifier.Identifier,
						Pos:  expression.Identifier.Pos,
					},
				)
			}
		}
	}

	// If the member access is optional chaining, only wrap the result value
	// in an optional, if it is not already an optional value
	if isOptional {
		if _, ok := memberType.(*OptionalType); !ok {
			memberType = NewOptionalType(checker.memoryGauge, memberType)
		}
	}

	return memberType
}

// getReferenceType Returns a reference type to a given type.
// Reference to an optional should return an optional reference.
// This has to be done recursively for nested optionals.
// e.g.1: Given type T, this method returns &T.
// e.g.2: Given T?, this returns (&T)?
func (checker *Checker) getReferenceType(typ Type, substituteAuthorization bool, authorization Access) Type {
	if optionalType, ok := typ.(*OptionalType); ok {
		innerType := checker.getReferenceType(optionalType.Type, substituteAuthorization, authorization)
		return NewOptionalType(checker.memoryGauge, innerType)
	}

	auth := UnauthorizedAccess
	if substituteAuthorization && authorization != nil {
		auth = authorization
	}

	return NewReferenceType(checker.memoryGauge, typ, auth)
}

func shouldReturnReference(parentType, memberType Type) bool {
<<<<<<< HEAD
	if _, isReference := referenceType(parentType); !isReference {
=======
	if memberType == nil || !isReferenceType(parentType) {
>>>>>>> e8c73bde
		return false
	}

	return memberType.ContainFieldsOrElements()
}

func referenceType(typ Type) (*ReferenceType, bool) {
	unwrappedType := UnwrapOptionalType(typ)
	refType, isReference := unwrappedType.(*ReferenceType)
	return refType, isReference
}

func (checker *Checker) visitMember(expression *ast.MemberExpression) (accessedType Type, resultingType Type, member *Member, isOptional bool) {
	memberInfo, ok := checker.Elaboration.MemberExpressionMemberAccessInfo(expression)
	if ok {
		return memberInfo.AccessedType, memberInfo.ResultingType, memberInfo.Member, memberInfo.IsOptional
	}

	returnReference := false

	defer func() {
		checker.Elaboration.SetMemberExpressionMemberAccessInfo(
			expression,
			MemberAccessInfo{
				AccessedType:    accessedType,
				ResultingType:   resultingType,
				Member:          member,
				IsOptional:      isOptional,
				ReturnReference: returnReference,
			},
		)
	}()

	accessedExpression := expression.Expression

	func() {
		previousMemberExpression := checker.currentMemberExpression
		checker.currentMemberExpression = expression
		defer func() {
			checker.currentMemberExpression = previousMemberExpression
		}()

		accessedType = checker.VisitExpression(accessedExpression, nil)
	}()

	checker.checkUnusedExpressionResourceLoss(accessedType, accessedExpression)

	// The access expression might have no name,
	// as the parser accepts invalid programs

	if expression.Identifier.Identifier == "" {
		return accessedType, resultingType, member, isOptional
	}

	// If the access is to a member of `self` and a resource,
	// its use must be recorded/checked, so that it isn't used after it was invalidated

	accessedSelfMember := checker.accessedSelfMember(expression)
	if accessedSelfMember != nil &&
		accessedSelfMember.TypeAnnotation.Type.IsResourceType() {

		// NOTE: Preventing the capturing of the resource field is already implicitly handled:
		// By definition, the resource field can only be nested in a resource,
		// so `self` is a resource, and the capture of it is checked separately

		res := Resource{Member: accessedSelfMember}

		checker.checkResourceUseAfterInvalidation(res, expression.Identifier)
	}

	identifier := expression.Identifier.Identifier
	identifierStartPosition := expression.Identifier.StartPosition()
	identifierEndPosition := expression.Identifier.EndPosition(checker.memoryGauge)

	// Check if the type instance actually has members. For most types (e.g. composite types)
	// this is known statically (in the sense of this host language (Go), not the implemented language),
	// i.e. a Go type switch would be sufficient.
	// However, for some types (e.g. reference types) this depends on what type is referenced

	getMemberForType := func(expressionType Type) {
		resolver, ok := expressionType.GetMembers()[identifier]
		if !ok {
			return
		}

		if !checker.isAvailableMember(expressionType, identifier) {
			return
		}

		targetRange := ast.NewRangeFromPositioned(checker.memoryGauge, expression.Expression)
		member = resolver.Resolve(checker.memoryGauge, identifier, targetRange, checker.report)
		resultingType = member.TypeAnnotation.Type
	}

	// Get the member from the accessed value based
	// on the use of optional chaining syntax

	if expression.Optional {

		// If the member expression is using optional chaining,
		// check if the accessed type is optional

		if optionalExpressionType, ok := accessedType.(*OptionalType); ok {
			// The accessed type is optional, get the member from the wrapped type

			getMemberForType(optionalExpressionType.Type)
			isOptional = true
		} else {
			// Optional chaining was used on a non-optional type, report an error

			if !accessedType.IsInvalidType() {
				checker.report(
					&InvalidOptionalChainingError{
						Type:  accessedType,
						Range: ast.NewRangeFromPositioned(checker.memoryGauge, expression),
					},
				)
			}

			// NOTE: still try to get member for non-optional expression
			// to avoid spurious error that member does not exist,
			// even if the non-optional accessed type has the member

			getMemberForType(accessedType)
		}
	} else {
		// The member is accessed directly without optional chaining.
		// Get the member directly from the accessed type

		getMemberForType(accessedType)
		isOptional = false
	}

	if member == nil {
		if !accessedType.IsInvalidType() {

			if checker.Config.ExtendedElaborationEnabled {
				checker.Elaboration.SetMemberExpressionExpectedType(
					expression,
					checker.expectedType,
				)
			}

			checker.report(
				&NotDeclaredMemberError{
					Type:          accessedType,
					Name:          identifier,
					suggestMember: checker.Config.SuggestionsEnabled,
					Expression:    expression,
					Range: ast.NewRange(
						checker.memoryGauge,
						identifierStartPosition,
						identifierEndPosition,
					),
				},
			)
		}

		return
	}

	if checker.PositionInfo != nil {
		checker.PositionInfo.recordMemberOccurrence(
			accessedType,
			identifier,
			identifierStartPosition,
			identifierEndPosition,
		)
	}

	// Check access and report if inaccessible
	accessRange := func() ast.Range { return ast.NewRangeFromPositioned(checker.memoryGauge, expression) }
	isReadable, resultingAuthorization := checker.isReadableMember(accessedType, member, resultingType, accessRange)
	if !isReadable {
		checker.report(
			&InvalidAccessError{
				Name:              member.Identifier.Identifier,
				RestrictingAccess: member.Access,
				DeclarationKind:   member.DeclarationKind,
				Range:             accessRange(),
			},
		)
	}

	// the resulting authorization was mapped through an entitlement map, so we need to substitute this new authorization into the resulting type
	// i.e. if the field was declared with `access(M) let x: auth(M) &T?`, and we computed that the output of the map would give entitlement `E`,
	// we substitute this entitlement in for the "variable" `M` to produce `auth(E) &T?`, the access with which the type is actually produced.
	// Equivalently, this can be thought of like generic instantiation.
	substituteConcreteAuthorization := func(resultingType Type) Type {
		switch ty := resultingType.(type) {
		case *ReferenceType:
			return NewReferenceType(checker.memoryGauge, ty.Type, resultingAuthorization)
		case *OptionalType:
			switch innerTy := ty.Type.(type) {
			case *ReferenceType:
				return NewOptionalType(checker.memoryGauge,
					NewReferenceType(checker.memoryGauge, innerTy.Type, resultingAuthorization))
			}
		}
		return resultingType
	}

	shouldSubstituteAuthorization := !member.Access.Equal(resultingAuthorization)

	if shouldSubstituteAuthorization {
		switch ty := resultingType.(type) {
		case *FunctionType:
			resultingType = NewSimpleFunctionType(
				ty.Purity,
				ty.Parameters,
				NewTypeAnnotation(substituteConcreteAuthorization(ty.ReturnTypeAnnotation.Type)),
			)
		default:
			resultingType = substituteConcreteAuthorization(resultingType)
		}
	}

	// Check that the member access is not to a function of resource type
	// outside of an invocation of it.
	//
	// This would result in a bound method for a resource, which is invalid.

	if !checker.inAssignment &&
		!checker.inInvocation &&
		member.DeclarationKind == common.DeclarationKindFunction &&
		!accessedType.IsInvalidType() &&
		accessedType.IsResourceType() {

		checker.report(
			&ResourceMethodBindingError{
				Range: ast.NewRangeFromPositioned(checker.memoryGauge, expression),
			},
		)
	}

	// If the member,
	//   1) is accessed via a reference, and
	//   2) is container-typed,
	// then the member type should also be a reference.

	// Note: For attachments, `self` is always a reference.
	// But we do not want to return a reference for `self.something`.
	// Otherwise, things like `destroy self.something` would become invalid.
	// Hence, special case `self`, and return a reference only if the member is not accessed via self.
	// i.e: `accessedSelfMember == nil`

	if accessedSelfMember == nil &&
		shouldReturnReference(accessedType, resultingType) &&
		member.DeclarationKind == common.DeclarationKindField {

		// Get a reference to the type
		resultingType = checker.getReferenceType(resultingType, shouldSubstituteAuthorization, resultingAuthorization)
		returnReference = true
	}

	return accessedType, resultingType, member, isOptional
}

// isReadableMember returns true if the given member can be read from
// in the current location of the checker, along with the authorzation with which the result can be used
func (checker *Checker) isReadableMember(accessedType Type, member *Member, resultingType Type, accessRange func() ast.Range) (bool, Access) {
	if checker.Config.AccessCheckMode.IsReadableAccess(member.Access) ||
		checker.containerTypes[member.ContainerType] {

		if mappedAccess, isMappedAccess := member.Access.(EntitlementMapAccess); isMappedAccess {
			return checker.mapAccess(mappedAccess, accessedType, resultingType, accessRange)
		}

		return true, member.Access
	}

	switch access := member.Access.(type) {
	case PrimitiveAccess:
		switch ast.PrimitiveAccess(access) {
		case ast.AccessContract:
			// If the member allows access from the containing contract,
			// check if the current location is contained in the member's contract

			contractType := containingContractKindedType(member.ContainerType)
			if checker.containerTypes[contractType] {
				return true, member.Access
			}

		case ast.AccessAccount:
			// If the member allows access from the containing account,
			// check if the current location is the same as the member's container location

			location := member.ContainerType.(LocatedType).GetLocation()
			if common.LocationsInSameAccount(checker.Location, location) {
				return true, member.Access
			}

			memberAccountAccessHandler := checker.Config.MemberAccountAccessHandler
			if memberAccountAccessHandler != nil {
				return memberAccountAccessHandler(checker, location), member.Access
			}
		}
	case EntitlementSetAccess:
		switch ty := accessedType.(type) {
		case *ReferenceType:
			// when accessing a member on a reference, the read is allowed if
			// the member's access permits the reference's authorization
			return member.Access.PermitsAccess(ty.Authorization), member.Access
		default:
			// when accessing a member on a non-reference, the read is always
			// allowed as an owned value is considered fully authorized
			return true, member.Access
		}
	case EntitlementMapAccess:
		return checker.mapAccess(access, accessedType, resultingType, accessRange)
	}

	return false, member.Access
}

func (checker *Checker) mapAccess(
	mappedAccess EntitlementMapAccess,
	accessedType Type,
	resultingType Type,
	accessRange func() ast.Range,
) (bool, Access) {

	switch ty := accessedType.(type) {
	case *ReferenceType:
		// when accessing a member on a reference, the read is allowed, but the
		// granted entitlements are based on the image through the map of the reference's entitlements
		grantedAccess, err := mappedAccess.Image(ty.Authorization, accessRange)
		if err != nil {
			checker.report(err)
			return false, mappedAccess
		}
		return true, grantedAccess

	case *OptionalType:
		return checker.mapAccess(mappedAccess, ty.Type, resultingType, accessRange)

	default:
		if mappedAccess.Type == IdentityMappingType {
			access := AllSupportedEntitlements(resultingType)
			if access != nil {
				return true, access
			}
		}

		// when accessing a member on a non-reference, the resulting mapped entitlement
		// should be the entire codomain of the map
		return true, mappedAccess.Codomain()
	}
}

func AllSupportedEntitlements(typ Type) Access {
	return allSupportedEntitlements(typ, false)
}

func allSupportedEntitlements(typ Type, isInnerType bool) Access {
	switch typ := typ.(type) {
	case *ReferenceType:
		return allSupportedEntitlements(typ.Type, true)
	case *OptionalType:
		return allSupportedEntitlements(typ.Type, true)
	case *FunctionType:
		// Entitlements must be returned only for function definitions.
		// Other than func-definitions, a member can be a function type in two ways:
		//  1) Function-typed field - Mappings are not allowed on function typed fields
		//  2) Function reference typed field - A function type inside a reference/optional-reference
		//     (i.e: an inner function type) should not be considered for entitlements.
		//
		if !isInnerType {
			return allSupportedEntitlements(typ.ReturnTypeAnnotation.Type, true)
		}
	case EntitlementSupportingType:
		supportedEntitlements := typ.SupportedEntitlements()
		if supportedEntitlements != nil && supportedEntitlements.Len() > 0 {
			access := EntitlementSetAccess{
				SetKind:      Conjunction,
				Entitlements: supportedEntitlements,
			}
			return access
		}
	}

	return nil
}

// isWriteableMember returns true if the given member can be written to
// in the current location of the checker
func (checker *Checker) isWriteableMember(member *Member) bool {
	return checker.Config.AccessCheckMode.IsWriteableAccess(member.Access) ||
		checker.containerTypes[member.ContainerType]
}

// containingContractKindedType returns the containing contract-kinded type
// of the given type, if any.
//
// The given type itself might be the result.
func containingContractKindedType(t Type) CompositeKindedType {
	for {
		if compositeKindedType, ok := t.(CompositeKindedType); ok &&
			compositeKindedType.GetCompositeKind() == common.CompositeKindContract {

			return compositeKindedType
		}

		if containedType, ok := t.(ContainedType); ok {
			t = containedType.GetContainerType()
			continue
		}

		return nil
	}
}<|MERGE_RESOLUTION|>--- conflicted
+++ resolved
@@ -112,11 +112,11 @@
 }
 
 func shouldReturnReference(parentType, memberType Type) bool {
-<<<<<<< HEAD
+	if memberType == nil {
+		return false
+	}
+
 	if _, isReference := referenceType(parentType); !isReference {
-=======
-	if memberType == nil || !isReferenceType(parentType) {
->>>>>>> e8c73bde
 		return false
 	}
 
