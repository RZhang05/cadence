--- conflicted
+++ resolved
@@ -100,17 +100,15 @@
 	access := checker.accessFromAstAccess(declaration.Access)
 
 	if functionType == nil {
-<<<<<<< HEAD
-		functionType = checker.functionType(declaration.Purity, access, declaration.ParameterList, declaration.ReturnTypeAnnotation)
-=======
 
 		functionType = checker.functionType(
 			declaration.IsNative(),
+			declaration.Purity,
+			access,
 			declaration.TypeParameterList,
 			declaration.ParameterList,
 			declaration.ReturnTypeAnnotation,
 		)
->>>>>>> e878449c
 
 		if options.declareFunction {
 			checker.declareFunctionDeclaration(declaration, functionType)
@@ -503,13 +501,10 @@
 
 	// TODO: infer
 	functionType := checker.functionType(
-<<<<<<< HEAD
+		false,
 		expression.Purity,
 		UnauthorizedAccess,
-=======
-		false,
 		nil,
->>>>>>> e878449c
 		expression.ParameterList,
 		expression.ReturnTypeAnnotation,
 	)
