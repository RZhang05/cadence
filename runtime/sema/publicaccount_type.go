/*
 * Cadence - The resource-oriented smart contract programming language
 *
 * Copyright 2019-2022 Dapper Labs, Inc.
 *
 * Licensed under the Apache License, Version 2.0 (the "License");
 * you may not use this file except in compliance with the License.
 * You may obtain a copy of the License at
 *
 *   http://www.apache.org/licenses/LICENSE-2.0
 *
 * Unless required by applicable law or agreed to in writing, software
 * distributed under the License is distributed on an "AS IS" BASIS,
 * WITHOUT WARRANTIES OR CONDITIONS OF ANY KIND, either express or implied.
 * See the License for the specific language governing permissions and
 * limitations under the License.
 */

package sema

import (
	"github.com/onflow/cadence/runtime/common"
)

const PublicAccountTypeName = "PublicAccount"
const PublicAccountTypeAddressFieldName = "address"
const PublicAccountTypeBalanceFieldName = "balance"
const PublicAccountTypeAvailableBalanceFieldName = "availableBalance"
const PublicAccountTypeStorageUsedFieldName = "storageUsed"
const PublicAccountTypeStorageCapacityFieldName = "storageCapacity"
const PublicAccountTypeGetCapabilityFieldName = "getCapability"
const PublicAccountTypeGetTargetLinkFieldName = "getLinkTarget"
const PublicAccountTypeForEachPublicFieldName = "forEachPublic"
const PublicAccountTypeKeysFieldName = "keys"
const PublicAccountTypeContractsFieldName = "contracts"
const PublicAccountTypePathsFieldName = "publicPaths"

// PublicAccountType represents the publicly accessible portion of an account.
var PublicAccountType = func() *CompositeType {

	publicAccountType := &CompositeType{
		Identifier:         PublicAccountTypeName,
		Kind:               common.CompositeKindStructure,
		hasComputedMembers: true,
		importable:         false,
		NestedTypes: func() *StringTypeOrderedMap {
			nestedTypes := &StringTypeOrderedMap{}
			nestedTypes.Set(AccountKeysTypeName, PublicAccountKeysType)
			nestedTypes.Set(PublicAccountContractsTypeName, PublicAccountContractsType)
			return nestedTypes
		}(),
	}

	var members = []*Member{
		NewUnmeteredPublicConstantFieldMember(
			publicAccountType,
			PublicAccountTypeAddressFieldName,
			TheAddressType,
			accountTypeAddressFieldDocString,
		),
		NewUnmeteredPublicConstantFieldMember(
			publicAccountType,
			PublicAccountTypeBalanceFieldName,
			UFix64Type,
			accountTypeAccountBalanceFieldDocString,
		),
		NewUnmeteredPublicConstantFieldMember(
			publicAccountType,
			PublicAccountTypeAvailableBalanceFieldName,
			UFix64Type,
			accountTypeAccountAvailableBalanceFieldDocString,
		),
		NewUnmeteredPublicConstantFieldMember(
			publicAccountType,
			PublicAccountTypeStorageUsedFieldName,
			UInt64Type,
			accountTypeStorageUsedFieldDocString,
		),
		NewUnmeteredPublicConstantFieldMember(
			publicAccountType,
			PublicAccountTypeStorageCapacityFieldName,
			UInt64Type,
			accountTypeStorageCapacityFieldDocString,
		),
		NewUnmeteredPublicFunctionMember(
			publicAccountType,
			PublicAccountTypeGetCapabilityFieldName,
			PublicAccountTypeGetCapabilityFunctionType,
			publicAccountTypeGetLinkTargetFunctionDocString,
		),
		NewUnmeteredPublicFunctionMember(
			publicAccountType,
			PublicAccountTypeGetTargetLinkFieldName,
			AccountTypeGetLinkTargetFunctionType,
			accountTypeGetLinkTargetFunctionDocString,
		),
		NewUnmeteredPublicConstantFieldMember(
			publicAccountType,
			PublicAccountTypeKeysFieldName,
			PublicAccountKeysType,
			accountTypeKeysFieldDocString,
		),
		NewUnmeteredPublicConstantFieldMember(
			publicAccountType,
			PublicAccountTypeContractsFieldName,
			PublicAccountContractsType,
			accountTypeContractsFieldDocString,
		),
		NewUnmeteredPublicConstantFieldMember(
			publicAccountType,
			PublicAccountTypePathsFieldName,
			PublicAccountPathsType,
			publicAccountTypePathsFieldDocString,
		),
		NewUnmeteredPublicFunctionMember(
			publicAccountType,
			PublicAccountTypeForEachPublicFieldName,
			PublicAccountForEachPublicFunctionType,
			publicAccountForEachPublicDocString,
		),
	}

	publicAccountType.Members = GetMembersAsMap(members)
	publicAccountType.Fields = GetFieldNames(members)
	return publicAccountType
}()

var PublicAccountTypeAnnotation = NewTypeAnnotation(PublicAccountType)

var PublicAccountPathsType = &VariableSizedType{
	Type: PublicPathType,
}

const publicAccountTypePathsFieldDocString = `
All the public paths of an account
`

func AccountForEachFunctionType(pathType Type) *FunctionType {
	const functionPurity = FunctionPurityImpure

	iterFunctionType := &FunctionType{
<<<<<<< HEAD
		Purity: functionPurity,
		Parameters: []*Parameter{
=======
		Parameters: []Parameter{
>>>>>>> 505e9c39
			{
				Label:          ArgumentLabelNotRequired,
				Identifier:     "path",
				TypeAnnotation: NewTypeAnnotation(pathType),
			},
			{
				Label:          ArgumentLabelNotRequired,
				Identifier:     "type",
				TypeAnnotation: MetaTypeAnnotation,
			},
		},
		ReturnTypeAnnotation: BoolTypeAnnotation,
	}
	return &FunctionType{
<<<<<<< HEAD
		Purity: functionPurity,
		Parameters: []*Parameter{
=======
		Parameters: []Parameter{
>>>>>>> 505e9c39
			{
				Label:          ArgumentLabelNotRequired,
				Identifier:     "function",
				TypeAnnotation: NewTypeAnnotation(iterFunctionType),
			},
		},
		ReturnTypeAnnotation: VoidTypeAnnotation,
	}
}

const publicAccountForEachPublicDocString = `
Iterate over all the public paths in an account.

Takes two arguments: the first is the path (/domain/key) of the stored object, and the second is the runtime type of that object

The returned boolean of the supplied function indicates whether the iteration should continue; true will continue iterating onto the next element in storage, 
false will abort iteration.
`

var PublicAccountForEachPublicFunctionType = AccountForEachFunctionType(PublicPathType)

// PublicAccountKeysType represents the keys associated with a public account.
var PublicAccountKeysType = func() *CompositeType {

	accountKeys := &CompositeType{
		Identifier: AccountKeysTypeName,
		Kind:       common.CompositeKindStructure,
		importable: false,
	}

	var members = []*Member{
		NewUnmeteredPublicFunctionMember(
			accountKeys,
			AccountKeysTypeGetFunctionName,
			AccountKeysTypeGetFunctionType,
			accountKeysTypeGetFunctionDocString,
		),
		NewUnmeteredPublicFunctionMember(
			accountKeys,
			AccountKeysTypeForEachFunctionName,
			AccountKeysTypeForEachFunctionType,
			accountKeysTypeForEachFunctionDocString,
		),
		NewUnmeteredPublicConstantFieldMember(
			accountKeys,
			AccountKeysTypeCountFieldName,
			AccountKeysTypeCountFieldType,
			accountKeysTypeCountFieldDocString,
		),
	}

	accountKeys.Members = GetMembersAsMap(members)
	accountKeys.Fields = GetFieldNames(members)
	return accountKeys
}()

func init() {
	// Set the container type after initializing the AccountKeysTypes, to avoid initializing loop.
	PublicAccountKeysType.SetContainerType(PublicAccountType)
}

var PublicAccountTypeGetCapabilityFunctionType = func() *FunctionType {

	typeParameter := &TypeParameter{
		TypeBound: &ReferenceType{
			Type: AnyType,
		},
		Name:     "T",
		Optional: true,
	}

	return &FunctionType{
		Purity: FunctionPurityView,
		TypeParameters: []*TypeParameter{
			typeParameter,
		},
		Parameters: []Parameter{
			{
				Label:          ArgumentLabelNotRequired,
				Identifier:     "capabilityPath",
				TypeAnnotation: PublicPathTypeAnnotation,
			},
		},
		ReturnTypeAnnotation: NewTypeAnnotation(
			&CapabilityType{
				BorrowType: &GenericType{
					TypeParameter: typeParameter,
				},
			},
		),
	}
}()

const publicAccountTypeGetLinkTargetFunctionDocString = `
Returns the capability at the given public path, or nil if it does not exist
`<|MERGE_RESOLUTION|>--- conflicted
+++ resolved
@@ -139,12 +139,8 @@
 	const functionPurity = FunctionPurityImpure
 
 	iterFunctionType := &FunctionType{
-<<<<<<< HEAD
 		Purity: functionPurity,
-		Parameters: []*Parameter{
-=======
 		Parameters: []Parameter{
->>>>>>> 505e9c39
 			{
 				Label:          ArgumentLabelNotRequired,
 				Identifier:     "path",
@@ -159,12 +155,8 @@
 		ReturnTypeAnnotation: BoolTypeAnnotation,
 	}
 	return &FunctionType{
-<<<<<<< HEAD
 		Purity: functionPurity,
-		Parameters: []*Parameter{
-=======
 		Parameters: []Parameter{
->>>>>>> 505e9c39
 			{
 				Label:          ArgumentLabelNotRequired,
 				Identifier:     "function",
