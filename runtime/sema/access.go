/*
 * Cadence - The resource-oriented smart contract programming language
 *
 * Copyright Dapper Labs, Inc.
 *
 * Licensed under the Apache License, Version 2.0 (the "License");
 * you may not use this file except in compliance with the License.
 * You may obtain a copy of the License at
 *
 *   http://www.apache.org/licenses/LICENSE-2.0
 *
 * Unless required by applicable law or agreed to in writing, software
 * distributed under the License is distributed on an "AS IS" BASIS,
 * WITHOUT WARRANTIES OR CONDITIONS OF ANY KIND, either express or implied.
 * See the License for the specific language governing permissions and
 * limitations under the License.
 */

package sema

import (
	"fmt"
	"strings"

	"github.com/onflow/cadence/runtime/ast"
	"github.com/onflow/cadence/runtime/common"
	"github.com/onflow/cadence/runtime/common/orderedmap"
	"github.com/onflow/cadence/runtime/errors"
)

type Access interface {
	isAccess()
	// IsLessPermissiveThan returns whether receiver access is less permissive than argument access
	IsLessPermissiveThan(Access) bool
	// PermitsAccess returns whether receiver access permits argument access
	PermitsAccess(Access) bool
	Equal(other Access) bool
	string(func(ty Type) string) string
	Description() string
	// string representation of this access when it is used as an access modifier
	AccessKeyword() string
	// string representation of this access when it is used as an auth modifier
	AuthKeyword() string
}

type EntitlementSetKind uint8

const (
	Conjunction EntitlementSetKind = iota
	Disjunction
)

type EntitlementSetAccess struct {
	Entitlements *EntitlementOrderedSet
	SetKind      EntitlementSetKind
}

var _ Access = EntitlementSetAccess{}

func NewEntitlementSetAccess(
	entitlements []*EntitlementType,
	setKind EntitlementSetKind,
) EntitlementSetAccess {
	set := orderedmap.New[EntitlementOrderedSet](len(entitlements))
	for _, entitlement := range entitlements {
		set.Set(entitlement, struct{}{})
	}
	return EntitlementSetAccess{
		Entitlements: set,
		SetKind:      setKind,
	}
}

func (EntitlementSetAccess) isAccess() {}

func (a EntitlementSetAccess) Description() string {
	return a.AccessKeyword()
}

func (a EntitlementSetAccess) AccessKeyword() string {
	return a.string(func(ty Type) string { return ty.QualifiedString() })
}

func (a EntitlementSetAccess) AuthKeyword() string {
	return fmt.Sprintf("auth(%s)", a.AccessKeyword())
}

func (e EntitlementSetAccess) string(typeFormatter func(ty Type) string) string {
	var builder strings.Builder
	var separator string

	if e.SetKind == Conjunction {
		separator = ", "
	} else if e.SetKind == Disjunction {
		separator = " | "
	}

	e.Entitlements.ForeachWithIndex(func(i int, entitlement *EntitlementType, _ struct{}) {
		builder.WriteString(typeFormatter(entitlement))
		if i < e.Entitlements.Len()-1 {
			builder.WriteString(separator)
		}
	})
	return builder.String()
}

func (e EntitlementSetAccess) Equal(other Access) bool {
	switch otherAccess := other.(type) {
	case EntitlementSetAccess:
		return e.SetKind == otherAccess.SetKind &&
			e.PermitsAccess(otherAccess) &&
			otherAccess.PermitsAccess(e)
	}
	return false
}

func (e EntitlementSetAccess) PermitsAccess(other Access) bool {
	switch otherAccess := other.(type) {
	case PrimitiveAccess:
		return otherAccess == PrimitiveAccess(ast.AccessPrivate)
	case EntitlementSetAccess:
		switch otherAccess.SetKind {
		case Disjunction:
			var innerPredicate func(eKey *EntitlementType) bool
			switch e.SetKind {
			case Disjunction:
				// `e` permits `other` if `e` is a superset of `other` when both are disjunctions,
				// or equivalently if `other` is a subset of `e`, i.e. whichever entitlement `other` has,
				// it is guaranteed to be a valid entitlement for `e`.
				//
				// For example, given some `access(X | Y | Z) fun foo()` member on `R`, `foo` is callable by a value `ref` of type `auth(X | Y) &R`
				// because regardless of whether `ref` actually possesses an `X` or `Y`, that is one of the entitlements accepted by `foo`.
				//
				// Concretely: `auth (U1 | U2 | ... ) &X` <: `auth (T1 | T2 | ... ) &X` whenever `{U1, U2, ...}` is a subset of `{T1, T2, ...}`,
				// or equivalently `∀U ∈ {U1, U2, ...}, ∃T ∈ {T1, T2, ...}, T = U`
				innerPredicate = e.Entitlements.Contains
			case Conjunction:
				// when `e` is a conjunction and `other` is a disjunction, `e` permits other only when the two sets contain
				// exactly the same elements, or in practice when each set contains exactly one equivalent element
				//
				// Concretely: `auth (U1 | U2 | ... ) &X <: auth (T1, T2,  ... ) &X` whenever `∀U ∈ {U1, U2, ...}, ∀T ∈ {T1, T2, ...}, T = U`.
				innerPredicate = func(eKey *EntitlementType) bool {
					return e.Entitlements.ForAllKeys(func(otherKey *EntitlementType) bool {
						return eKey == otherKey
					})
				}
			default:
				panic(errors.NewUnreachableError())
			}
			return otherAccess.Entitlements.ForAllKeys(innerPredicate)
		case Conjunction:
			var outerPredicate func(func(eKey *EntitlementType) bool) bool
			switch e.SetKind {
			case Conjunction:
				// `e` permits other whenever `e` is a subset of `other` (when `other` possesses more entitlements than `e`)
				// when both are conjunctions.
				//
				// For example given some `access(X, Y) fun foo()` member on `R`, `foo` is callable by a value `ref` of type `auth(X, Y, Z) &R`
				// because `ref` possesses all the entitlements required by `foo` (and more)
				//
				// Concretely: `auth (U1, U2, ... ) &X <: auth (T1, T2, ... ) &X` whenever `{U1, U2, ...}` is a superset of `{T1, T2, ...}`,
				// or equivalently `∀T ∈ {T1, T2, ...}, ∃U ∈ {U1, U2, ...}, T = U`
				outerPredicate = e.Entitlements.ForAllKeys
			case Disjunction:
				// when `e` is a disjunction and `other` is a conjunction, `e` permits other when any of `other`'s entitlements appear in `e`,
				// or equivalently, when the two sets are not disjoint
				//
				// For example, given some `access(X | Y) fun foo()` member on `R`, `foo` is callable by a value `ref` of type `auth(X, Z) &R`
				// because `ref` possesses one the entitlements required by `foo`
				//
				// Concretely: `auth (U1, U2, ... ) &X <: auth (T1 | T2 | ... ) &X` whenever `{U1, U2, ...}` is not disjoint from `{T1, T2, ...}`,
				// or equivalently `∃U ∈ {U1, U2, ...}, ∃T ∈ {T1, T2, ...}, T = U`
				outerPredicate = e.Entitlements.ForAnyKey
			default:
				panic(errors.NewUnreachableError())
			}
			return outerPredicate(otherAccess.Entitlements.Contains)
		default:
			panic(errors.NewUnreachableError())
		}
	default:
		return false
	}
}

func (e EntitlementSetAccess) IsLessPermissiveThan(other Access) bool {
	switch otherAccess := other.(type) {
	case PrimitiveAccess:
		return ast.PrimitiveAccess(otherAccess) != ast.AccessPrivate
	case EntitlementSetAccess:
		// subset check returns true on equality, and we want this function to be false on equality, so invert the >= check
		return !e.PermitsAccess(otherAccess)
	default:
		return true
	}
}

type EntitlementMapAccess struct {
	Type     *EntitlementMapType
	domain   EntitlementSetAccess
	codomain EntitlementSetAccess
	images   map[*EntitlementType]*EntitlementOrderedSet
}

var _ Access = EntitlementMapAccess{}

func NewEntitlementMapAccess(mapType *EntitlementMapType) EntitlementMapAccess {
	return EntitlementMapAccess{
		Type:   mapType,
		images: make(map[*EntitlementType]*EntitlementOrderedSet),
	}
}

func (EntitlementMapAccess) isAccess() {}

func (e EntitlementMapAccess) string(typeFormatter func(ty Type) string) string {
	return typeFormatter(e.Type)
}

func (a EntitlementMapAccess) Description() string {
	return a.AccessKeyword()
}

func (a EntitlementMapAccess) AccessKeyword() string {
	return a.string(func(ty Type) string { return ty.String() })
}

func (a EntitlementMapAccess) AuthKeyword() string {
	return fmt.Sprintf("auth(%s)", a.AccessKeyword())
}

func (e EntitlementMapAccess) Equal(other Access) bool {
	switch otherAccess := other.(type) {
	case EntitlementMapAccess:
		return e.Type.Equal(otherAccess.Type)
	}
	return false
}

func (e EntitlementMapAccess) PermitsAccess(other Access) bool {
	switch otherAccess := other.(type) {
	case PrimitiveAccess:
		return otherAccess == PrimitiveAccess(ast.AccessPrivate)
	case EntitlementMapAccess:
		return e.Type.Equal(otherAccess.Type)
	// if we are initializing a field that was declared with an entitlement-mapped reference type,
	// the type we are using to initialize that member must be fully authorized for the entire codomain
	// of the map. That is, for some field declared `access(M) let x: auth(M) &T`, when `x` is intialized
	// by `self.x = y`, `y` must be a reference of type `auth(X, Y, Z, ...) &T` where `{X, Y, Z, ...}` is
	// a superset of all the possible output types of `M` (all the possible entitlements `x` may have)
	//
	// as an example:
	//
	// entitlement mapping M {
	//    X -> Y
	//    E -> F
	// }
	// resource R {
	//    access(M) let x: auth(M) &T
	//    init(tref: auth(Y, F) &T) {
	//        self.x = tref
	//    }
	// }
	//
	// the tref value used to initialize `x` must be entitled to the full output of `M` (in this case)
	// `(Y, F)`, because the mapped access of `x` may provide either (or both) `Y` and `F` depending on
	// the input entitlement. It is only safe for `R` to give out these entitlements if it actually
	// possesses them, so we require the initializing value to have every possible entitlement that may
	// be produced by the map
	case EntitlementSetAccess:
		return e.Codomain().PermitsAccess(otherAccess)
	default:
		return false
	}
}

func (e EntitlementMapAccess) IsLessPermissiveThan(other Access) bool {
	switch otherAccess := other.(type) {
	case PrimitiveAccess:
		return ast.PrimitiveAccess(otherAccess) != ast.AccessPrivate
	case EntitlementMapAccess:
		// this should be false on equality
		return !e.Type.Equal(otherAccess.Type)
	default:
		return true
	}
}

func (e EntitlementMapAccess) Domain() EntitlementSetAccess {
	if e.domain.Entitlements != nil {
		return e.domain
	}

<<<<<<< HEAD
	domain := make(map[*EntitlementType]struct{})
	for _, relation := range e.Type.Relations {
		domain[relation.Input] = struct{}{}
	}
	e.domain = NewEntitlementSetAccess(maps.Keys(domain), Conjunction)
=======
	domain := common.MappedSliceWithNoDuplicates(
		e.Type.Relations,
		func(r EntitlementRelation) *EntitlementType {
			return r.Input
		},
	)
	e.domain = NewEntitlementSetAccess(domain, Disjunction)
>>>>>>> 08d6d84f
	return e.domain
}

func (e EntitlementMapAccess) Codomain() EntitlementSetAccess {
	if e.codomain.Entitlements != nil {
		return e.codomain
	}

	codomain := common.MappedSliceWithNoDuplicates(
		e.Type.Relations,
		func(r EntitlementRelation) *EntitlementType {
			return r.Output
		},
	)
	e.codomain = NewEntitlementSetAccess(codomain, Conjunction)
	return e.codomain
}

// produces the image set of a single entitlement through a map
// the image set of one element is always a conjunction
func (e EntitlementMapAccess) entitlementImage(entitlement *EntitlementType) (output *EntitlementOrderedSet) {
	image := e.images[entitlement]
	if image != nil {
		return image
	}

	output = orderedmap.New[EntitlementOrderedSet](0)
	for _, relation := range e.Type.Relations {
		if relation.Input.Equal(entitlement) {
			output.Set(relation.Output, struct{}{})
		}
	}

	e.images[entitlement] = output
	return
}

// Image applies all the entitlements in the `argumentAccess` to the function
// defined by the map in `e`, producing a new entitlement set of the image of the
// arguments.
func (e EntitlementMapAccess) Image(inputs Access, astRange func() ast.Range) (Access, error) {
	switch inputs := inputs.(type) {
	// primitive access always passes trivially through the map
	case PrimitiveAccess:
		return inputs, nil
	case EntitlementSetAccess:
		output := orderedmap.New[EntitlementOrderedSet](inputs.Entitlements.Len())
		var err error = nil
		inputs.Entitlements.Foreach(func(entitlement *EntitlementType, _ struct{}) {
			entitlementImage := e.entitlementImage(entitlement)
			// the image of a single element is always a conjunctive set; consider a mapping
			// M defined as X -> Y, X -> Z, A -> B, A -> C. M(X) = Y & Z and M(A) = B & C.
			// Thus M(X | A) would be ((Y & Z) | (B & C)), which is a disjunction of two conjunctions,
			// which is too complex to be represented in Cadence as a type. Thus whenever such a type
			// would arise, we raise an error instead
			if inputs.SetKind == Disjunction && entitlementImage.Len() > 1 {
				err = &UnrepresentableEntitlementMapOutputError{
					Input: inputs,
					Map:   e.Type,
					Range: astRange(),
				}
			}
			output.SetAll(entitlementImage)
		})
		if err != nil {
			return nil, err
		}
		// the image of a set through a map is the conjunction of all the output sets
		if output.Len() == 0 {
			return UnauthorizedAccess, nil
		}
		return EntitlementSetAccess{
			Entitlements: output,
			SetKind:      inputs.SetKind,
		}, nil
	}
	return UnauthorizedAccess, nil
}

type PrimitiveAccess ast.PrimitiveAccess

func (PrimitiveAccess) isAccess() {}

func (a PrimitiveAccess) string(_ func(_ Type) string) string {
	return ast.PrimitiveAccess(a).String()
}

func (a PrimitiveAccess) Description() string {
	return ast.PrimitiveAccess(a).Description()
}

func (a PrimitiveAccess) AccessKeyword() string {
	return ast.PrimitiveAccess(a).Keyword()
}

func (a PrimitiveAccess) AuthKeyword() string {
	return ""
}

func (a PrimitiveAccess) Equal(other Access) bool {
	switch otherAccess := other.(type) {
	case PrimitiveAccess:
		return ast.PrimitiveAccess(a) == ast.PrimitiveAccess(otherAccess)
	}
	return false
}

func (a PrimitiveAccess) IsLessPermissiveThan(otherAccess Access) bool {
	if otherPrimitive, ok := otherAccess.(PrimitiveAccess); ok {
		return ast.PrimitiveAccess(a) < ast.PrimitiveAccess(otherPrimitive)
	}
	// primitive and entitlement access should never mix in interface conformance checks
	return true
}

func (a PrimitiveAccess) PermitsAccess(otherAccess Access) bool {
	if otherPrimitive, ok := otherAccess.(PrimitiveAccess); ok {
		return ast.PrimitiveAccess(a) >= ast.PrimitiveAccess(otherPrimitive)
	}
	// only priv access is guaranteed to be less permissive than entitlement-based access, but cannot appear in interfaces
	return ast.PrimitiveAccess(a) != ast.AccessPrivate
}<|MERGE_RESOLUTION|>--- conflicted
+++ resolved
@@ -291,21 +291,13 @@
 		return e.domain
 	}
 
-<<<<<<< HEAD
-	domain := make(map[*EntitlementType]struct{})
-	for _, relation := range e.Type.Relations {
-		domain[relation.Input] = struct{}{}
-	}
-	e.domain = NewEntitlementSetAccess(maps.Keys(domain), Conjunction)
-=======
 	domain := common.MappedSliceWithNoDuplicates(
 		e.Type.Relations,
 		func(r EntitlementRelation) *EntitlementType {
 			return r.Input
 		},
 	)
-	e.domain = NewEntitlementSetAccess(domain, Disjunction)
->>>>>>> 08d6d84f
+	e.domain = NewEntitlementSetAccess(domain, Conjunction)
 	return e.domain
 }
 
