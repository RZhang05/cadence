--- conflicted
+++ resolved
@@ -78,11 +78,7 @@
 }
 
 func (a EntitlementSetAccess) AccessKeyword() string {
-<<<<<<< HEAD
 	return a.string(func(ty Type) string { return ty.QualifiedString() })
-=======
-	return a.string(func(ty Type) string { return ty.String() })
->>>>>>> b3b51802
 }
 
 func (a EntitlementSetAccess) AuthKeyword() string {
@@ -295,19 +291,11 @@
 		return e.domain
 	}
 
-<<<<<<< HEAD
-	var domain map[*EntitlementType]struct{} = make(map[*EntitlementType]struct{})
-	for _, relation := range e.Type.Relations {
-		domain[relation.Input] = struct{}{}
-	}
-	e.domain = NewEntitlementSetAccess(maps.Keys(domain), Conjunction)
-=======
 	domain := make(map[*EntitlementType]struct{})
 	for _, relation := range e.Type.Relations {
 		domain[relation.Input] = struct{}{}
 	}
-	e.domain = NewEntitlementSetAccess(maps.Keys(domain), Disjunction)
->>>>>>> b3b51802
+	e.domain = NewEntitlementSetAccess(maps.Keys(domain), Conjunction)
 	return e.domain
 }
 
@@ -316,11 +304,7 @@
 		return e.codomain
 	}
 
-<<<<<<< HEAD
-	var codomain map[*EntitlementType]struct{} = make(map[*EntitlementType]struct{})
-=======
 	codomain := make(map[*EntitlementType]struct{})
->>>>>>> b3b51802
 	for _, relation := range e.Type.Relations {
 		codomain[relation.Output] = struct{}{}
 	}
@@ -331,14 +315,9 @@
 // produces the image set of a single entitlement through a map
 // the image set of one element is always a conjunction
 func (e EntitlementMapAccess) entitlementImage(entitlement *EntitlementType) (output *EntitlementOrderedSet) {
-<<<<<<< HEAD
-	if e.images[entitlement] != nil {
-		return e.images[entitlement]
-=======
 	image := e.images[entitlement]
 	if image != nil {
 		return image
->>>>>>> b3b51802
 	}
 
 	output = orderedmap.New[EntitlementOrderedSet](0)
@@ -361,11 +340,7 @@
 	case PrimitiveAccess:
 		return inputs, nil
 	case EntitlementSetAccess:
-<<<<<<< HEAD
-		var output *EntitlementOrderedSet = orderedmap.New[EntitlementOrderedSet](inputs.Entitlements.Len())
-=======
 		output := orderedmap.New[EntitlementOrderedSet](inputs.Entitlements.Len())
->>>>>>> b3b51802
 		var err error = nil
 		inputs.Entitlements.Foreach(func(entitlement *EntitlementType, _ struct{}) {
 			entitlementImage := e.entitlementImage(entitlement)
