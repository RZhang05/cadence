/*
 * Cadence - The resource-oriented smart contract programming language
 *
 * Copyright 2019-2022 Dapper Labs, Inc.
 *
 * Licensed under the Apache License, Version 2.0 (the "License");
 * you may not use this file except in compliance with the License.
 * You may obtain a copy of the License at
 *
 *   http://www.apache.org/licenses/LICENSE-2.0
 *
 * Unless required by applicable law or agreed to in writing, software
 * distributed under the License is distributed on an "AS IS" BASIS,
 * WITHOUT WARRANTIES OR CONDITIONS OF ANY KIND, either express or implied.
 * See the License for the specific language governing permissions and
 * limitations under the License.
 */

package sema

import (
	"fmt"
	"testing"

	"github.com/stretchr/testify/assert"
	"github.com/stretchr/testify/require"

	"github.com/onflow/cadence/runtime/ast"
	"github.com/onflow/cadence/runtime/common"
	"github.com/onflow/cadence/runtime/parser"
)

func TestConstantSizedType_String(t *testing.T) {

	t.Parallel()

	ty := &ConstantSizedType{
		Type: &VariableSizedType{Type: IntType},
		Size: 2,
	}

	assert.Equal(t,
		"[[Int]; 2]",
		ty.String(),
	)
}

func TestConstantSizedType_String_OfFunctionType(t *testing.T) {

	t.Parallel()

	ty := &ConstantSizedType{
		Type: &FunctionType{
<<<<<<< HEAD
			Purity: FunctionPurityImpure,
			Parameters: []*Parameter{
=======
			Parameters: []Parameter{
>>>>>>> 505e9c39
				{
					TypeAnnotation: Int8TypeAnnotation,
				},
			},
			ReturnTypeAnnotation: Int16TypeAnnotation,
		},
		Size: 2,
	}

	assert.Equal(t,
		"[((Int8): Int16); 2]",
		ty.String(),
	)
}

func TestConstantSizedType_String_OfViewFunctionType(t *testing.T) {

	t.Parallel()

	ty := &ConstantSizedType{
		Type: &FunctionType{
			Purity: FunctionPurityView,
			Parameters: []*Parameter{
				{
					TypeAnnotation: Int8TypeAnnotation,
				},
			},
			ReturnTypeAnnotation: Int16TypeAnnotation,
		},
		Size: 2,
	}

	assert.Equal(t,
		"[(view (Int8): Int16); 2]",
		ty.String(),
	)
}

func TestVariableSizedType_String(t *testing.T) {

	t.Parallel()

	ty := &VariableSizedType{
		Type: &ConstantSizedType{
			Type: IntType,
			Size: 2,
		},
	}

	assert.Equal(t,
		"[[Int; 2]]",
		ty.String(),
	)
}

func TestVariableSizedType_String_OfFunctionType(t *testing.T) {

	t.Parallel()

	ty := &VariableSizedType{
		Type: &FunctionType{
			Parameters: []Parameter{
				{
					TypeAnnotation: Int8TypeAnnotation,
				},
			},
			ReturnTypeAnnotation: Int16TypeAnnotation,
		},
	}

	assert.Equal(t,
		"[((Int8): Int16)]",
		ty.String(),
	)
}

func TestIsResourceType_AnyStructNestedInArray(t *testing.T) {

	t.Parallel()

	ty := &VariableSizedType{
		Type: AnyStructType,
	}

	assert.False(t, ty.IsResourceType())
}

func TestIsResourceType_AnyResourceNestedInArray(t *testing.T) {

	t.Parallel()

	ty := &VariableSizedType{
		Type: AnyResourceType,
	}

	assert.True(t, ty.IsResourceType())
}

func TestIsResourceType_ResourceNestedInArray(t *testing.T) {

	t.Parallel()

	ty := &VariableSizedType{
		Type: &CompositeType{
			Kind: common.CompositeKindResource,
		},
	}

	assert.True(t, ty.IsResourceType())
}

func TestIsResourceType_ResourceNestedInDictionary(t *testing.T) {

	t.Parallel()

	ty := &DictionaryType{
		KeyType: StringType,
		ValueType: &VariableSizedType{
			Type: &CompositeType{
				Kind: common.CompositeKindResource,
			},
		},
	}

	assert.True(t, ty.IsResourceType())
}

func TestIsResourceType_StructNestedInDictionary(t *testing.T) {

	t.Parallel()

	ty := &DictionaryType{
		KeyType: StringType,
		ValueType: &VariableSizedType{
			Type: &CompositeType{
				Kind: common.CompositeKindStructure,
			},
		},
	}

	assert.False(t, ty.IsResourceType())
}

func TestRestrictedType_StringAndID(t *testing.T) {

	t.Parallel()

	t.Run("base type and restriction", func(t *testing.T) {

		t.Parallel()

		interfaceType := &InterfaceType{
			CompositeKind: common.CompositeKindResource,
			Identifier:    "I",
			Location:      common.StringLocation("b"),
		}

		ty := &RestrictedType{
			Type: &CompositeType{
				Kind:       common.CompositeKindResource,
				Identifier: "R",
				Location:   common.StringLocation("a"),
			},
			Restrictions: []*InterfaceType{interfaceType},
		}

		assert.Equal(t,
			"R{I}",
			ty.String(),
		)

		assert.Equal(t,
			TypeID("S.a.R{S.b.I}"),
			ty.ID(),
		)
	})

	t.Run("base type and restrictions", func(t *testing.T) {

		t.Parallel()

		i1 := &InterfaceType{
			CompositeKind: common.CompositeKindResource,
			Identifier:    "I1",
			Location:      common.StringLocation("b"),
		}

		i2 := &InterfaceType{
			CompositeKind: common.CompositeKindResource,
			Identifier:    "I2",
			Location:      common.StringLocation("c"),
		}

		ty := &RestrictedType{
			Type: &CompositeType{
				Kind:       common.CompositeKindResource,
				Identifier: "R",
				Location:   common.StringLocation("a"),
			},
			Restrictions: []*InterfaceType{i1, i2},
		}

		assert.Equal(t,
			ty.String(),
			"R{I1, I2}",
		)

		assert.Equal(t,
			TypeID("S.a.R{S.b.I1,S.c.I2}"),
			ty.ID(),
		)
	})

	t.Run("no restrictions", func(t *testing.T) {

		t.Parallel()

		ty := &RestrictedType{
			Type: &CompositeType{
				Kind:       common.CompositeKindResource,
				Identifier: "R",
				Location:   common.StringLocation("a"),
			},
		}

		assert.Equal(t,
			"R{}",
			ty.String(),
		)

		assert.Equal(t,
			TypeID("S.a.R{}"),
			ty.ID(),
		)
	})
}

func TestRestrictedType_Equals(t *testing.T) {

	t.Parallel()

	t.Run("same base type and more restrictions", func(t *testing.T) {

		t.Parallel()

		i1 := &InterfaceType{
			CompositeKind: common.CompositeKindResource,
			Identifier:    "I1",
			Location:      common.StringLocation("b"),
		}

		i2 := &InterfaceType{
			CompositeKind: common.CompositeKindResource,
			Identifier:    "I2",
			Location:      common.StringLocation("b"),
		}

		a := &RestrictedType{
			Type: &CompositeType{
				Kind:       common.CompositeKindResource,
				Identifier: "R",
				Location:   common.StringLocation("a"),
			},
			Restrictions: []*InterfaceType{i1},
		}

		b := &RestrictedType{
			Type: &CompositeType{
				Kind:       common.CompositeKindResource,
				Identifier: "R",
				Location:   common.StringLocation("a"),
			},
			Restrictions: []*InterfaceType{i1, i2},
		}

		assert.False(t, a.Equal(b))
	})

	t.Run("same base type and fewer restrictions", func(t *testing.T) {

		t.Parallel()

		i1 := &InterfaceType{
			CompositeKind: common.CompositeKindResource,
			Identifier:    "I1",
			Location:      common.StringLocation("b"),
		}

		i2 := &InterfaceType{
			CompositeKind: common.CompositeKindResource,
			Identifier:    "I2",
			Location:      common.StringLocation("b"),
		}

		a := &RestrictedType{
			Type: &CompositeType{
				Kind:       common.CompositeKindResource,
				Identifier: "R",
				Location:   common.StringLocation("a"),
			},
			Restrictions: []*InterfaceType{i1, i2},
		}

		b := &RestrictedType{
			Type: &CompositeType{
				Kind:       common.CompositeKindResource,
				Identifier: "R",
				Location:   common.StringLocation("a"),
			},
			Restrictions: []*InterfaceType{i1},
		}

		assert.False(t, a.Equal(b))
	})

	t.Run("same base type and same restrictions", func(t *testing.T) {

		t.Parallel()

		i1 := &InterfaceType{
			CompositeKind: common.CompositeKindResource,
			Identifier:    "I1",
			Location:      common.StringLocation("b"),
		}

		i2 := &InterfaceType{
			CompositeKind: common.CompositeKindResource,
			Identifier:    "I2",
			Location:      common.StringLocation("b"),
		}

		a := &RestrictedType{
			Type: &CompositeType{
				Kind:       common.CompositeKindResource,
				Identifier: "R",
				Location:   common.StringLocation("a"),
			},
			Restrictions: []*InterfaceType{i1, i2},
		}

		b := &RestrictedType{
			Type: &CompositeType{
				Kind:       common.CompositeKindResource,
				Identifier: "R",
				Location:   common.StringLocation("a"),
			},
			Restrictions: []*InterfaceType{i1, i2},
		}

		assert.True(t, a.Equal(b))
	})

	t.Run("different base type and same restrictions", func(t *testing.T) {

		t.Parallel()

		i1 := &InterfaceType{
			CompositeKind: common.CompositeKindResource,
			Identifier:    "I1",
			Location:      common.StringLocation("b"),
		}

		i2 := &InterfaceType{
			CompositeKind: common.CompositeKindResource,
			Identifier:    "I2",
			Location:      common.StringLocation("b"),
		}

		a := &RestrictedType{
			Type: &CompositeType{
				Kind:       common.CompositeKindResource,
				Identifier: "R1",
				Location:   common.StringLocation("a"),
			},
			Restrictions: []*InterfaceType{i1, i2},
		}

		b := &RestrictedType{
			Type: &CompositeType{
				Kind:       common.CompositeKindResource,
				Identifier: "R2",
				Location:   common.StringLocation("a"),
			},
			Restrictions: []*InterfaceType{i1, i2},
		}

		assert.False(t, a.Equal(b))
	})
}

func TestRestrictedType_GetMember(t *testing.T) {

	t.Parallel()

	t.Run("forbid undeclared members", func(t *testing.T) {

		t.Parallel()

		resourceType := &CompositeType{
			Kind:       common.CompositeKindResource,
			Identifier: "R",
			Location:   common.StringLocation("a"),
			Fields:     []string{},
			Members:    &StringMemberOrderedMap{},
		}
		ty := &RestrictedType{
			Type:         resourceType,
			Restrictions: []*InterfaceType{},
		}

		fieldName := "s"
		resourceType.Members.Set(fieldName, NewUnmeteredPublicConstantFieldMember(
			ty.Type,
			fieldName,
			IntType,
			"",
		))

		actualMembers := ty.GetMembers()

		require.Contains(t, actualMembers, fieldName)

		var reportedError error
		actualMember := actualMembers[fieldName].Resolve(
			nil,
			fieldName,
			ast.Range{},
			func(err error) {
				reportedError = err
			},
		)

		assert.IsType(t, &InvalidRestrictedTypeMemberAccessError{}, reportedError)
		assert.NotNil(t, actualMember)
	})

	t.Run("allow declared members", func(t *testing.T) {

		t.Parallel()

		interfaceType := &InterfaceType{
			CompositeKind: common.CompositeKindResource,
			Identifier:    "I",
			Members:       &StringMemberOrderedMap{},
		}

		resourceType := &CompositeType{
			Kind:       common.CompositeKindResource,
			Identifier: "R",
			Location:   common.StringLocation("a"),
			Fields:     []string{},
			Members:    &StringMemberOrderedMap{},
		}
		restrictedType := &RestrictedType{
			Type: resourceType,
			Restrictions: []*InterfaceType{
				interfaceType,
			},
		}

		fieldName := "s"

		resourceType.Members.Set(fieldName, NewUnmeteredPublicConstantFieldMember(
			restrictedType.Type,
			fieldName,
			IntType,
			"",
		))

		interfaceMember := NewUnmeteredPublicConstantFieldMember(
			restrictedType.Type,
			fieldName,
			IntType,
			"",
		)
		interfaceType.Members.Set(fieldName, interfaceMember)

		actualMembers := restrictedType.GetMembers()

		require.Contains(t, actualMembers, fieldName)

		actualMember := actualMembers[fieldName].Resolve(nil, fieldName, ast.Range{}, nil)

		assert.Same(t, interfaceMember, actualMember)
	})
}

func TestBeforeType_Strings(t *testing.T) {

	t.Parallel()

	expected := "(view <T: AnyStruct>(_ value: T): T)"

	assert.Equal(t,
		expected,
		beforeType.String(),
	)

	assert.Equal(t,
		expected,
		beforeType.QualifiedString(),
	)
}

func TestQualifiedIdentifierCreation(t *testing.T) {

	t.Parallel()

	t.Run("with containers", func(t *testing.T) {

		t.Parallel()

		a := &CompositeType{
			Kind:       common.CompositeKindStructure,
			Identifier: "A",
			Location:   common.StringLocation("a"),
			Fields:     []string{},
			Members:    &StringMemberOrderedMap{},
		}

		b := &CompositeType{
			Kind:          common.CompositeKindStructure,
			Identifier:    "B",
			Location:      common.StringLocation("a"),
			Fields:        []string{},
			Members:       &StringMemberOrderedMap{},
			containerType: a,
		}

		c := &CompositeType{
			Kind:          common.CompositeKindStructure,
			Identifier:    "C",
			Location:      common.StringLocation("a"),
			Fields:        []string{},
			Members:       &StringMemberOrderedMap{},
			containerType: b,
		}

		identifier := qualifiedIdentifier("foo", c)
		assert.Equal(t, "A.B.C.foo", identifier)
	})

	t.Run("without containers", func(t *testing.T) {
		t.Parallel()

		identifier := qualifiedIdentifier("foo", nil)
		assert.Equal(t, "foo", identifier)
	})

	t.Run("public account container", func(t *testing.T) {
		t.Parallel()

		identifier := qualifiedIdentifier("foo", PublicAccountType)
		assert.Equal(t, "PublicAccount.foo", identifier)
	})
}

func BenchmarkQualifiedIdentifierCreation(b *testing.B) {

	foo := &CompositeType{
		Kind:       common.CompositeKindStructure,
		Identifier: "foo",
		Location:   common.StringLocation("a"),
		Fields:     []string{},
		Members:    &StringMemberOrderedMap{},
	}

	bar := &CompositeType{
		Kind:          common.CompositeKindStructure,
		Identifier:    "bar",
		Location:      common.StringLocation("a"),
		Fields:        []string{},
		Members:       &StringMemberOrderedMap{},
		containerType: foo,
	}

	b.Run("One level", func(b *testing.B) {
		b.ReportAllocs()
		b.ResetTimer()
		for i := 0; i < b.N; i++ {
			qualifiedIdentifier("baz", nil)
		}
	})

	b.Run("Three levels", func(b *testing.B) {
		b.ReportAllocs()
		b.ResetTimer()
		for i := 0; i < b.N; i++ {
			qualifiedIdentifier("baz", bar)
		}
	})
}

func TestIdentifierCacheUpdate(t *testing.T) {

	t.Parallel()

	code := `
          pub contract interface Test {

              pub struct interface NestedInterface {
                  pub fun test(): Bool
              }

              pub struct Nested: NestedInterface {}
          }

          pub contract TestImpl {

              pub struct Nested {
                  pub fun test(): Bool {
                      return true
                  }
              }
          }
	`

	program, err := parser.ParseProgram(nil, []byte(code), parser.Config{})
	require.NoError(t, err)

	checker, err := NewChecker(
		program,
		common.StringLocation("test"),
		nil,
		&Config{
			AccessCheckMode: AccessCheckModeStrict,
		},
	)
	require.NoError(t, err)

	err = checker.Check()
	require.NoError(t, err)

	checker.typeActivations.ForEachVariableDeclaredInAndBelow(
		0,
		func(_ string, value *Variable) {
			typ := value.Type

			var checkIdentifiers func(t *testing.T, typ Type)

			checkNestedTypes := func(nestedTypes *StringTypeOrderedMap) {
				if nestedTypes != nil {
					nestedTypes.Foreach(
						func(_ string, typ Type) {
							checkIdentifiers(t, typ)
						},
					)
				}
			}

			checkIdentifiers = func(t *testing.T, typ Type) {
				switch semaType := typ.(type) {
				case *CompositeType:
					cachedQualifiedID := semaType.QualifiedIdentifier()
					cachedID := semaType.ID()

					// clear cached identifiers for one level
					semaType.cachedIdentifiers = nil

					recalculatedQualifiedID := semaType.QualifiedIdentifier()
					recalculatedID := semaType.ID()

					assert.Equal(t, recalculatedQualifiedID, cachedQualifiedID)
					assert.Equal(t, recalculatedID, cachedID)

					// Recursively check for nested types
					checkNestedTypes(semaType.NestedTypes)

				case *InterfaceType:
					cachedQualifiedID := semaType.QualifiedIdentifier()
					cachedID := semaType.ID()

					// clear cached identifiers for one level
					semaType.cachedIdentifiers = nil

					recalculatedQualifiedID := semaType.QualifiedIdentifier()
					recalculatedID := semaType.ID()

					assert.Equal(t, recalculatedQualifiedID, cachedQualifiedID)
					assert.Equal(t, recalculatedID, cachedID)

					// Recursively check for nested types
					checkNestedTypes(semaType.NestedTypes)
				}
			}

			checkIdentifiers(t, typ)
		})
}

func TestCommonSuperType(t *testing.T) {
	t.Parallel()

	t.Run("Duplicate Mask", func(t *testing.T) {
		t.Parallel()

		defer func() {
			if r := recover(); r != nil {
				err, _ := r.(error)
				require.Error(t, err)
				assert.Contains(t, err.Error(), "duplicate type tag: {32 0}")
			}
		}()

		_ = newTypeTagFromLowerMask(32)
	})

	nilType := &OptionalType{
		Type: NeverType,
	}

	resourceType := &CompositeType{
		Location:   nil,
		Identifier: "Foo",
		Kind:       common.CompositeKindResource,
	}

	type testCase struct {
		name              string
		types             []Type
		expectedSuperType Type
	}

	testLeastCommonSuperType := func(t *testing.T, tests []testCase) {
		for _, test := range tests {
			t.Run(test.name, func(t *testing.T) {
				assert.Equal(
					t,
					test.expectedSuperType,
					LeastCommonSuperType(test.types...),
				)
			})
		}
	}

	t.Run("All types", func(t *testing.T) {
		t.Parallel()

		// super type of similar types should be the type itself.
		// i.e: super type of collection of T's should be T.
		// Make sure it's true for all known types.

		tests := make([]testCase, 0)

		err := BaseTypeActivation.ForEach(func(name string, variable *Variable) error {
			typ := variable.Type
			tests = append(tests, testCase{
				name: name,
				types: []Type{
					typ,
					typ,
				},
				expectedSuperType: typ,
			})

			return nil
		})

		require.NoError(t, err)
		testLeastCommonSuperType(t, tests)
	})

	t.Run("Simple types", func(t *testing.T) {
		t.Parallel()

		tests := []testCase{
			{
				name: "homogenous integer types",
				types: []Type{
					UInt8Type,
					UInt8Type,
					UInt8Type,
				},
				expectedSuperType: UInt8Type,
			},
			{
				name: "heterogeneous integer types",
				types: []Type{
					UInt8Type,
					UInt16Type,
					UInt256Type,
					IntegerType,
					Word64Type,
				},
				expectedSuperType: IntegerType,
			},
			{
				name: "heterogeneous fixed-point types",
				types: []Type{
					Fix64Type,
					UFix64Type,
					FixedPointType,
				},
				expectedSuperType: FixedPointType,
			},
			{
				name: "heterogeneous numeric types",
				types: []Type{
					Int8Type,
					UInt16Type,
					IntegerType,
					Word64Type,
					Fix64Type,
					UFix64Type,
					FixedPointType,
				},
				expectedSuperType: NumberType,
			},
			{
				name: "signed numbers",
				types: []Type{
					Int8Type,
					Int128Type,
					Fix64Type,
				},
				expectedSuperType: SignedNumberType,
			},
			{
				name: "signed integers",
				types: []Type{
					Int8Type,
					Int128Type,
				},
				expectedSuperType: SignedIntegerType,
			},
			{
				name: "unsigned numbers",
				types: []Type{
					UInt8Type,
					UInt128Type,
					UFix64Type,
				},
				expectedSuperType: NumberType,
			},
			{
				name: "unsigned integers",
				types: []Type{
					UInt8Type,
					UInt128Type,
				},
				expectedSuperType: IntegerType,
			},
			{
				name: "heterogeneous simple types",
				types: []Type{
					StringType,
					Int8Type,
				},
				expectedSuperType: AnyStructType,
			},
			{
				name: "all nil",
				types: []Type{
					nilType,
					nilType,
					nilType,
				},
				expectedSuperType: nilType,
			},
			{
				name: "never type",
				types: []Type{
					NeverType,
					NeverType,
				},
				expectedSuperType: NeverType,
			},
			{
				name: "never with numerics",
				types: []Type{
					IntType,
					Int8Type,
					NeverType,
				},
				expectedSuperType: SignedIntegerType,
			},
		}

		testLeastCommonSuperType(t, tests)
	})

	t.Run("Structs & Resources", func(t *testing.T) {
		t.Parallel()

		testLocation := common.StringLocation("test")

		interfaceType1 := &InterfaceType{
			Location:      testLocation,
			Identifier:    "I1",
			CompositeKind: common.CompositeKindStructure,
			Members:       &StringMemberOrderedMap{},
		}

		interfaceType2 := &InterfaceType{
			Location:      testLocation,
			Identifier:    "I2",
			CompositeKind: common.CompositeKindStructure,
			Members:       &StringMemberOrderedMap{},
		}

		interfaceType3 := &InterfaceType{
			Location:      testLocation,
			Identifier:    "I3",
			CompositeKind: common.CompositeKindStructure,
			Members:       &StringMemberOrderedMap{},
		}

		newCompositeWithInterfaces := func(name string, interfaces ...*InterfaceType) *CompositeType {
			return &CompositeType{
				Location:                      testLocation,
				Identifier:                    name,
				Kind:                          common.CompositeKindStructure,
				ExplicitInterfaceConformances: interfaces,
				Members:                       &StringMemberOrderedMap{},
			}
		}

		tests := []testCase{
			{
				name: "all anyStructs",
				types: []Type{
					AnyStructType,
					AnyStructType,
				},
				expectedSuperType: AnyStructType,
			},
			{
				name: "all anyResources",
				types: []Type{
					AnyResourceType,
					AnyResourceType,
				},
				expectedSuperType: AnyResourceType,
			},
			{
				name: "structs and resources",
				types: []Type{
					AnyResourceType,
					AnyStructType,
				},
				expectedSuperType: InvalidType,
			},
			{
				name: "all structs",
				types: []Type{
					PublicKeyType,
					PublicKeyType,
				},
				expectedSuperType: PublicKeyType,
			},
			{
				name: "mixed type structs",
				types: []Type{
					PublicKeyType,
					AuthAccountType,
				},
				expectedSuperType: AnyStructType,
			},
			{
				name: "struct and anyStruct",
				types: []Type{
					AnyStructType,
					PublicKeyType,
				},
				expectedSuperType: AnyStructType,
			},
			{
				name: "common interface",
				types: []Type{
					newCompositeWithInterfaces("Foo", interfaceType1, interfaceType2),
					newCompositeWithInterfaces("Bar", interfaceType2, interfaceType3),
					newCompositeWithInterfaces("Baz", interfaceType1, interfaceType2, interfaceType3),
				},
				expectedSuperType: func() Type {
					typ := &RestrictedType{
						Type:         AnyStructType,
						Restrictions: []*InterfaceType{interfaceType2},
					}
					// just initialize for equality
					typ.initializeRestrictionSet()
					return typ
				}(),
			},
			{
				name: "multiple common interfaces",
				types: []Type{
					newCompositeWithInterfaces("Foo", interfaceType1, interfaceType2),
					newCompositeWithInterfaces("Baz", interfaceType1, interfaceType2, interfaceType3),
				},
				expectedSuperType: func() Type {
					typ := &RestrictedType{
						Type:         AnyStructType,
						Restrictions: []*InterfaceType{interfaceType1, interfaceType2},
					}
					// just initialize for equality
					typ.initializeRestrictionSet()
					return typ
				}(),
			},
			{
				name: "no common interfaces",
				types: []Type{
					newCompositeWithInterfaces("Foo", interfaceType1),
					newCompositeWithInterfaces("Baz", interfaceType2),
					newCompositeWithInterfaces("Baz", interfaceType3),
				},
				expectedSuperType: AnyStructType,
			},
			{
				name: "structs with never",
				types: []Type{
					NeverType,
					PublicKeyType,
					PublicKeyType,
					NeverType,
					PublicKeyType,
				},
				expectedSuperType: PublicKeyType,
			},
		}

		testLeastCommonSuperType(t, tests)
	})

	t.Run("Arrays", func(t *testing.T) {
		t.Parallel()

		stringArray := &VariableSizedType{
			Type: StringType,
		}

		resourceArray := &VariableSizedType{
			Type: resourceType,
		}

		nestedResourceArray := &VariableSizedType{
			Type: resourceArray,
		}

		tests := []testCase{
			{
				name: "homogeneous arrays",
				types: []Type{
					stringArray,
					stringArray,
				},
				expectedSuperType: stringArray,
			},
			{
				name: "var-sized & constant-sized",
				types: []Type{
					stringArray,
					&ConstantSizedType{Type: StringType, Size: 2},
				},
				expectedSuperType: AnyStructType,
			},
			{
				name: "heterogeneous arrays",
				types: []Type{
					stringArray,
					&VariableSizedType{Type: BoolType},
				},
				expectedSuperType: &VariableSizedType{Type: AnyStructType},
			},
			{
				name: "simple-typed array & resource array",
				types: []Type{
					stringArray,
					resourceArray,
				},
				expectedSuperType: InvalidType,
			},
			{
				name: "array & non-array",
				types: []Type{
					stringArray,
					StringType,
				},
				expectedSuperType: AnyStructType,
			},
			{
				name: "resource array",
				types: []Type{
					resourceArray,
					resourceArray,
				},
				expectedSuperType: resourceArray,
			},
			{
				name: "resource array & resource",
				types: []Type{
					resourceArray,
					resourceType,
				},
				expectedSuperType: AnyResourceType,
			},
			{
				name: "nested resource arrays",
				types: []Type{
					nestedResourceArray,
					nestedResourceArray,
				},
				expectedSuperType: nestedResourceArray,
			},
			{
				name: "nested resource-array & struct-array",
				types: []Type{
					nestedResourceArray,
					&VariableSizedType{Type: stringArray},
				},
				expectedSuperType: InvalidType,
			},
			{
				name: "covariant arrays",
				types: []Type{
					&VariableSizedType{
						Type: IntType,
					},
					&VariableSizedType{
						Type: Int8Type,
					},
				},
				expectedSuperType: &VariableSizedType{
					Type: SignedIntegerType,
				},
			},
			{
				name: "arrays with never",
				types: []Type{
					NeverType,
					stringArray,
					NeverType,
					stringArray,
				},
				expectedSuperType: stringArray,
			},
		}

		testLeastCommonSuperType(t, tests)
	})

	t.Run("Dictionaries", func(t *testing.T) {
		t.Parallel()

		stringStringDictionary := &DictionaryType{
			KeyType:   StringType,
			ValueType: StringType,
		}

		stringBoolDictionary := &DictionaryType{
			KeyType:   StringType,
			ValueType: BoolType,
		}

		stringResourceDictionary := &DictionaryType{
			KeyType:   StringType,
			ValueType: resourceType,
		}

		nestedResourceDictionary := &DictionaryType{
			KeyType:   StringType,
			ValueType: stringResourceDictionary,
		}

		nestedStringDictionary := &DictionaryType{
			KeyType:   StringType,
			ValueType: stringStringDictionary,
		}

		tests := []testCase{
			{
				name: "homogeneous dictionaries",
				types: []Type{
					stringStringDictionary,
					stringStringDictionary,
				},
				expectedSuperType: stringStringDictionary,
			},
			{
				name: "heterogeneous dictionaries",
				types: []Type{
					stringStringDictionary,
					stringBoolDictionary,
				},
				expectedSuperType: &DictionaryType{
					KeyType:   StringType,
					ValueType: AnyStructType,
				},
			},
			{
				name: "dictionary & non-dictionary",
				types: []Type{
					stringStringDictionary,
					StringType,
				},
				expectedSuperType: AnyStructType,
			},

			{
				name: "struct dictionary & resource dictionary",
				types: []Type{
					stringStringDictionary,
					stringResourceDictionary,
				},
				expectedSuperType: InvalidType,
			},

			{
				name: "resource dictionaries",
				types: []Type{
					stringResourceDictionary,
					stringResourceDictionary,
				},
				expectedSuperType: stringResourceDictionary,
			},
			{
				name: "resource dictionary & resource",
				types: []Type{
					stringResourceDictionary,
					resourceType,
				},
				expectedSuperType: AnyResourceType,
			},
			{
				name: "nested resource dictionaries",
				types: []Type{
					nestedResourceDictionary,
					nestedResourceDictionary,
				},
				expectedSuperType: nestedResourceDictionary,
			},
			{
				name: "nested resource-dictionary & nested struct-dictionary",
				types: []Type{
					nestedResourceDictionary,
					nestedStringDictionary,
				},
				expectedSuperType: InvalidType,
			},
			{
				name: "dictionaries with never",
				types: []Type{
					NeverType,
					stringStringDictionary,
					NeverType,
					stringStringDictionary,
				},
				expectedSuperType: stringStringDictionary,
			},
		}

		testLeastCommonSuperType(t, tests)
	})

	t.Run("References types", func(t *testing.T) {
		t.Parallel()

		tests := []testCase{
			{
				name: "homogenous references",
				types: []Type{
					&ReferenceType{
						Type: Int8Type,
					},
					&ReferenceType{
						Type: Int8Type,
					},
					&ReferenceType{
						Type: Int8Type,
					},
				},
				expectedSuperType: &ReferenceType{
					Type: Int8Type,
				},
			},
			{
				name: "heterogeneous references",
				types: []Type{
					&ReferenceType{
						Type: Int8Type,
					},
					&ReferenceType{
						Type: StringType,
					},
				},
				expectedSuperType: AnyStructType,
			},
			{
				name: "references & non-references",
				types: []Type{
					Int8Type,
					&ReferenceType{
						Type: Int8Type,
					},
				},
				expectedSuperType: AnyStructType,
			},
			{
				name: "struct references & resource reference",
				types: []Type{
					&ReferenceType{
						Type: Int8Type,
					},
					&ReferenceType{
						Type: resourceType,
					},
				},
				expectedSuperType: AnyStructType,
			},
		}

		testLeastCommonSuperType(t, tests)
	})

	t.Run("Path types", func(t *testing.T) {
		t.Parallel()

		tests := []testCase{
			{
				name: "homogenous paths",
				types: []Type{
					PrivatePathType,
					PrivatePathType,
				},
				expectedSuperType: PrivatePathType,
			},
			{
				name: "capability paths",
				types: []Type{
					PrivatePathType,
					PublicPathType,
				},
				expectedSuperType: CapabilityPathType,
			},
			{
				name: "heterogeneous paths",
				types: []Type{
					PrivatePathType,
					PublicPathType,
					StoragePathType,
				},
				expectedSuperType: PathType,
			},
			{
				name: "paths & non-paths",
				types: []Type{
					PrivatePathType,
					PublicPathType,
					StoragePathType,
					StringType,
				},
				expectedSuperType: AnyStructType,
			},
		}

		testLeastCommonSuperType(t, tests)
	})

	t.Run("Restricted types", func(t *testing.T) {
		t.Parallel()

		testLocation := common.StringLocation("test")

		interfaceType1 := &InterfaceType{
			Location:      testLocation,
			Identifier:    "I1",
			CompositeKind: common.CompositeKindStructure,
			Members:       &StringMemberOrderedMap{},
		}

		restrictedType1 := &RestrictedType{
			Type:         AnyStructType,
			Restrictions: []*InterfaceType{interfaceType1},
		}

		restrictedType2 := &RestrictedType{
			Type:         AnyResourceType,
			Restrictions: []*InterfaceType{interfaceType1},
		}

		tests := []testCase{
			{
				name: "homogenous",
				types: []Type{
					restrictedType1,
					restrictedType1,
				},
				expectedSuperType: restrictedType1,
			},
			{
				name: "heterogeneous",
				types: []Type{
					restrictedType1,
					restrictedType2,
				},
				expectedSuperType: InvalidType,
			},
		}

		testLeastCommonSuperType(t, tests)
	})

	t.Run("Capability types", func(t *testing.T) {
		t.Parallel()

		testLocation := common.StringLocation("test")

		interfaceType1 := &InterfaceType{
			Location:      testLocation,
			Identifier:    "I1",
			CompositeKind: common.CompositeKindStructure,
			Members:       &StringMemberOrderedMap{},
		}

		restrictedType1 := &RestrictedType{
			Type:         AnyStructType,
			Restrictions: []*InterfaceType{interfaceType1},
		}

		restrictedType2 := &RestrictedType{
			Type:         AnyResourceType,
			Restrictions: []*InterfaceType{interfaceType1},
		}

		tests := []testCase{
			{
				name: "homogenous",
				types: []Type{
					restrictedType1,
					restrictedType1,
				},
				expectedSuperType: restrictedType1,
			},
			{
				name: "heterogeneous",
				types: []Type{
					restrictedType1,
					restrictedType2,
				},
				expectedSuperType: InvalidType,
			},
		}

		testLeastCommonSuperType(t, tests)
	})

	t.Run("Function types", func(t *testing.T) {
		t.Parallel()

		funcType1 := &FunctionType{
<<<<<<< HEAD
			Purity: FunctionPurityImpure,
			Parameters: []*Parameter{
=======
			Parameters: []Parameter{
>>>>>>> 505e9c39
				{
					TypeAnnotation: StringTypeAnnotation,
				},
			},
			ReturnTypeAnnotation: Int8TypeAnnotation,
			Members:              &StringMemberOrderedMap{},
		}

		funcType2 := &FunctionType{
<<<<<<< HEAD
			Purity: FunctionPurityImpure,
			Parameters: []*Parameter{
=======
			Parameters: []Parameter{
>>>>>>> 505e9c39
				{
					TypeAnnotation: IntTypeAnnotation,
				},
			},
			ReturnTypeAnnotation: Int8TypeAnnotation,
			Members:              &StringMemberOrderedMap{},
		}

		tests := []testCase{
			{
				name: "homogenous",
				types: []Type{
					funcType1,
					funcType1,
				},
				expectedSuperType: funcType1,
			},
			{
				name: "heterogeneous",
				types: []Type{
					funcType1,
					funcType2,
				},
				expectedSuperType: AnyStructType,
			},
		}

		testLeastCommonSuperType(t, tests)
	})

	t.Run("Lower mask types", func(t *testing.T) {
		t.Parallel()

		for _, typeTag := range allLowerMaskedTypeTags {
			// Upper mask must be zero
			assert.Equal(t, uint64(0), typeTag.upperMask)

			switch typeTag.lowerMask {
			case
				// No such types available
				unsignedIntegerTypeMask,
				unsignedFixedPointTypeMask,

				compositeTypeMask,
				constantSizedTypeMask:
				continue
			}

			// findSuperTypeFromLowerMask must implement all lower-masked types
			t.Run(fmt.Sprintf("mask_%d", typeTag.lowerMask), func(t *testing.T) {
				typ := findSuperTypeFromLowerMask(typeTag, nil)
				assert.NotNil(t, typ, fmt.Sprintf("not implemented %v", typeTag))
			})
		}
	})

	t.Run("Upper mask types", func(t *testing.T) {
		t.Parallel()

		for _, typeTag := range allUpperMaskedTypeTags {
			// Lower mask must be zero
			assert.Equal(t, uint64(0), typeTag.lowerMask)

			// findSuperTypeFromUpperMask must implement all upper-masked types
			t.Run(fmt.Sprintf("mask_%d", typeTag.upperMask), func(t *testing.T) {
				typ := findSuperTypeFromUpperMask(typeTag, nil)
				assert.NotNil(t, typ, fmt.Sprintf("not implemented %v", typeTag))
			})
		}
	})

	t.Run("Upper and lower mask types", func(t *testing.T) {
		t.Parallel()

		lowerMaskTypes := []Type{
			NilType,
			Int64Type,
			AnyStructType,
			AnyResourceType,
		}

		upperMaskTypes := []Type{
			&CapabilityType{
				BorrowType: AnyStructType,
			},
			&RestrictedType{
				Type: AnyStructType,
				Restrictions: []*InterfaceType{
					{
						Location:   common.StringLocation("test"),
						Identifier: "Foo",
					},
				},
			},
		}

		for _, firstType := range lowerMaskTypes {
			for _, secondType := range upperMaskTypes {
				superType := leastCommonSuperType(firstType, secondType)

				switch firstType {
				case AnyResourceType:
					assert.Equal(t, InvalidType, superType)
				case NilType:
					assert.Equal(t, &OptionalType{Type: secondType}, superType)
				default:
					assert.Equal(t, AnyStructType, superType)
				}
			}
		}
	})

	t.Run("Optional types", func(t *testing.T) {
		t.Parallel()

		testLocation := common.StringLocation("test")

		structType := &CompositeType{
			Location:   testLocation,
			Identifier: "T",
			Kind:       common.CompositeKindStructure,
			Members:    &StringMemberOrderedMap{},
		}

		optionalStructType := &OptionalType{
			Type: structType,
		}

		doubleOptionalStructType := &OptionalType{
			Type: &OptionalType{
				Type: structType,
			},
		}

		tests := []testCase{
			{
				name: "simple types",
				types: []Type{
					&OptionalType{
						Type: IntType,
					},
					Int8Type,
					StringType,
				},
				expectedSuperType: AnyStructType,
			},
			{
				name: "nil with simple type",
				types: []Type{
					nilType,
					Int8Type,
				},
				expectedSuperType: &OptionalType{
					Type: Int8Type,
				},
			},
			{
				name: "nil with heterogeneous types",
				types: []Type{
					nilType,
					Int8Type,
					StringType,
				},
				expectedSuperType: AnyStructType,
			},
			{
				name: "multi-level simple optional types",
				types: []Type{
					Int8Type,
					&OptionalType{
						Type: Int8Type,
					},
					&OptionalType{
						Type: &OptionalType{
							Type: Int8Type,
						},
					},
				},

				// supertype of `T`, `T?`, `T??` is `T??`
				expectedSuperType: &OptionalType{
					Type: &OptionalType{
						Type: Int8Type,
					},
				},
			},
			{
				name: "multi-level optional structs",
				types: []Type{
					structType,
					optionalStructType,
					doubleOptionalStructType,
				},

				// supertype of `T`, `T?`, `T??` is `T??`
				expectedSuperType: doubleOptionalStructType,
			},
			{
				name: "multi-level heterogeneous optional types",
				types: []Type{
					&OptionalType{
						Type: Int8Type,
					},
					optionalStructType,
					doubleOptionalStructType,
				},

				expectedSuperType: AnyStructType,
			},
			{
				name: "multi-level heterogeneous types",
				types: []Type{
					Int8Type,
					optionalStructType,
					doubleOptionalStructType,
				},

				expectedSuperType: AnyStructType,
			},
		}

		testLeastCommonSuperType(t, tests)
	})
}

func TestTypeInclusions(t *testing.T) {

	t.Parallel()

	// Test whether Number type-tag includes all numeric types.
	t.Run("Number", func(t *testing.T) {
		t.Parallel()

		for _, typ := range AllNumberTypes {
			t.Run(typ.String(), func(t *testing.T) {
				assert.True(t, NumberTypeTag.ContainsAny(typ.Tag()))
			})
		}
	})

	t.Run("Integer", func(t *testing.T) {
		t.Parallel()

		for _, typ := range AllIntegerTypes {
			t.Run(typ.String(), func(t *testing.T) {
				assert.True(t, IntegerTypeTag.ContainsAny(typ.Tag()))
			})
		}
	})

	t.Run("SignedInteger", func(t *testing.T) {
		t.Parallel()

		for _, typ := range AllSignedIntegerTypes {
			t.Run(typ.String(), func(t *testing.T) {
				assert.True(t, SignedIntegerTypeTag.ContainsAny(typ.Tag()))
			})
		}
	})

	t.Run("UnsignedInteger", func(t *testing.T) {
		t.Parallel()

		for _, typ := range AllUnsignedIntegerTypes {
			t.Run(typ.String(), func(t *testing.T) {
				assert.True(t, UnsignedIntegerTypeTag.ContainsAny(typ.Tag()))
			})
		}
	})

	t.Run("FixedPoint", func(t *testing.T) {
		t.Parallel()

		for _, typ := range AllFixedPointTypes {
			t.Run(typ.String(), func(t *testing.T) {
				assert.True(t, FixedPointTypeTag.ContainsAny(typ.Tag()))
			})
		}
	})

	t.Run("SignedFixedPoint", func(t *testing.T) {
		t.Parallel()

		for _, typ := range AllSignedFixedPointTypes {
			t.Run(typ.String(), func(t *testing.T) {
				assert.True(t, SignedFixedPointTypeTag.ContainsAny(typ.Tag()))
			})
		}
	})

	t.Run("UnsignedFixedPoint", func(t *testing.T) {
		t.Parallel()

		for _, typ := range AllUnsignedFixedPointTypes {
			t.Run(typ.String(), func(t *testing.T) {
				assert.True(t, UnsignedFixedPointTypeTag.ContainsAny(typ.Tag()))
			})
		}
	})

	// Test whether Any type-tag includes all the types.
	t.Run("Any", func(t *testing.T) {
		t.Parallel()

		err := BaseTypeActivation.ForEach(func(name string, variable *Variable) error {
			t.Run(name, func(t *testing.T) {

				typ := variable.Type
				if _, ok := typ.(*CompositeType); ok {
					return
				}

				assert.True(t, AnyTypeTag.ContainsAny(typ.Tag()))
			})
			return nil
		})

		require.NoError(t, err)
	})

	// Test whether AnyStruct type-tag includes all the pre-known AnyStruct types.
	t.Run("AnyStruct", func(t *testing.T) {
		t.Parallel()

		err := BaseTypeActivation.ForEach(func(name string, variable *Variable) error {
			t.Run(name, func(t *testing.T) {

				typ := variable.Type

				if _, ok := typ.(*CompositeType); ok {
					return
				}

				if typ.IsResourceType() {
					return
				}

				assert.True(t, AnyStructTypeTag.ContainsAny(typ.Tag()))
			})
			return nil
		})

		require.NoError(t, err)
	})
}

func BenchmarkSuperTypeInference(b *testing.B) {

	b.Run("integers", func(b *testing.B) {
		types := []Type{
			UInt8Type,
			UInt256Type,
			IntegerType,
			Word64Type,
		}

		b.ReportAllocs()
		b.ResetTimer()

		for i := 0; i < b.N; i++ {
			LeastCommonSuperType(types...)
		}
	})

	b.Run("arrays", func(b *testing.B) {
		types := []Type{
			&VariableSizedType{
				Type: IntType,
			},
			&VariableSizedType{
				Type: Int8Type,
			},
		}

		b.ReportAllocs()
		b.ResetTimer()

		for i := 0; i < b.N; i++ {
			LeastCommonSuperType(types...)
		}
	})

	b.Run("composites", func(b *testing.B) {
		types := []Type{
			PublicKeyType,
			AuthAccountType,
		}

		b.ReportAllocs()
		b.ResetTimer()

		for i := 0; i < b.N; i++ {
			LeastCommonSuperType(types...)
		}
	})
}<|MERGE_RESOLUTION|>--- conflicted
+++ resolved
@@ -51,12 +51,8 @@
 
 	ty := &ConstantSizedType{
 		Type: &FunctionType{
-<<<<<<< HEAD
 			Purity: FunctionPurityImpure,
-			Parameters: []*Parameter{
-=======
 			Parameters: []Parameter{
->>>>>>> 505e9c39
 				{
 					TypeAnnotation: Int8TypeAnnotation,
 				},
@@ -79,7 +75,7 @@
 	ty := &ConstantSizedType{
 		Type: &FunctionType{
 			Purity: FunctionPurityView,
-			Parameters: []*Parameter{
+			Parameters: []Parameter{
 				{
 					TypeAnnotation: Int8TypeAnnotation,
 				},
@@ -1507,12 +1503,8 @@
 		t.Parallel()
 
 		funcType1 := &FunctionType{
-<<<<<<< HEAD
 			Purity: FunctionPurityImpure,
-			Parameters: []*Parameter{
-=======
 			Parameters: []Parameter{
->>>>>>> 505e9c39
 				{
 					TypeAnnotation: StringTypeAnnotation,
 				},
@@ -1522,12 +1514,8 @@
 		}
 
 		funcType2 := &FunctionType{
-<<<<<<< HEAD
 			Purity: FunctionPurityImpure,
-			Parameters: []*Parameter{
-=======
 			Parameters: []Parameter{
->>>>>>> 505e9c39
 				{
 					TypeAnnotation: IntTypeAnnotation,
 				},
