--- conflicted
+++ resolved
@@ -318,24 +318,6 @@
 
 	elementType = checker.visitIndexExpression(indexExpression, true)
 
-<<<<<<< HEAD
-	if targetExpression, ok := indexExpression.TargetExpression.(*ast.MemberExpression); ok {
-		// visitMember caches its result, so visiting the target expression again,
-		// after it had been previously visited by visiting the outer index expression,
-		// performs no computation
-		_, _, member, _ := checker.visitMember(targetExpression)
-		if member != nil && !checker.isMutatableMember(member) {
-			checker.report(
-				&ExternalMutationError{
-					Name:            member.Identifier.Identifier,
-					DeclarationKind: member.DeclarationKind,
-					Range:           ast.NewRangeFromPositioned(checker.memoryGauge, targetExpression),
-					ContainerType:   member.ContainerType,
-				},
-			)
-		}
-	}
-
 	indexExprTypes := checker.Elaboration.IndexExpressionTypes(indexExpression)
 	indexedRefType, isReference := referenceType(indexExprTypes.IndexedType)
 	if isReference {
@@ -348,8 +330,6 @@
 		}
 	}
 
-=======
->>>>>>> 20d2125c
 	if elementType == nil {
 		return InvalidType
 	}
