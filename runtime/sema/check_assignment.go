--- conflicted
+++ resolved
@@ -328,8 +328,6 @@
 
 	elementType = checker.visitIndexExpression(indexExpression, true)
 
-<<<<<<< HEAD
-=======
 	indexExprTypes := checker.Elaboration.IndexExpressionTypes(indexExpression)
 	indexedRefType, isReference := referenceType(indexExprTypes.IndexedType)
 
@@ -343,7 +341,6 @@
 		})
 	}
 
->>>>>>> 4acc8dec
 	if elementType == nil {
 		return InvalidType
 	}
