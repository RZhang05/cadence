--- conflicted
+++ resolved
@@ -29,11 +29,9 @@
 	TypeAnnotationStateInvalidResourceAnnotation
 	// Resource types must have a resource annotation (@)
 	TypeAnnotationStateMissingResourceAnnotation
-<<<<<<< HEAD
+	// Entitlement types must only appear in `access` or `auth` modifier positions
 	TypeAnnotationStateDirectEntitlementTypeAnnotation
-=======
 	// attachments types must never appear directly as annotations, and instead
 	// should appear only in reference types: e.g. `&A` or `[&A]`
 	TypeAnnotationStateDirectAttachmentTypeAnnotation
->>>>>>> c493e537
 )