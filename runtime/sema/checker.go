--- conflicted
+++ resolved
@@ -1807,17 +1807,6 @@
 
 		isTypeDeclaration := declarationKind.IsTypeDeclaration()
 
-		requireIsResourceMember := func() {
-			if containerKind == nil ||
-				(*containerKind != common.CompositeKindResource && *containerKind != common.CompositeKindStructure) {
-				checker.report(
-					&InvalidEntitlementAccessError{
-						Pos: startPos,
-					},
-				)
-			}
-		}
-
 		switch access := access.(type) {
 		case PrimitiveAccess:
 			switch ast.PrimitiveAccess(access) {
@@ -1943,7 +1932,6 @@
 					},
 				)
 			}
-<<<<<<< HEAD
 
 			switch ty := declarationType.(type) {
 			case *FunctionType:
@@ -1991,11 +1979,6 @@
 					}
 				}
 			}
-=======
-			requireIsResourceMember()
-		case EntitlementAccess:
-			requireIsResourceMember()
->>>>>>> 912d8120
 		}
 	}
 }
@@ -2076,13 +2059,8 @@
 				}
 				semanticEntitlements = append(semanticEntitlements, entitlementType)
 			}
-<<<<<<< HEAD
-			if access.EntitlementSet.Separator() == "," {
+			if access.EntitlementSet.Separator() == ast.Conjunction {
 				result = NewEntitlementSetAccess(semanticEntitlements, Conjunction)
-=======
-			if access.EntitlementSet.Separator() == ast.Conjunction {
-				result = NewEntitlementAccess(access, semanticEntitlements, Conjunction)
->>>>>>> 912d8120
 				return
 			}
 			result = NewEntitlementSetAccess(semanticEntitlements, Disjunction)
