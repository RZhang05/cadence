/*
 * Cadence - The resource-oriented smart contract programming language
 *
 * Copyright 2019-2022 Dapper Labs, Inc.
 *
 * Licensed under the Apache License, Version 2.0 (the "License");
 * you may not use this file except in compliance with the License.
 * You may obtain a copy of the License at
 *
 *   http://www.apache.org/licenses/LICENSE-2.0
 *
 * Unless required by applicable law or agreed to in writing, software
 * distributed under the License is distributed on an "AS IS" BASIS,
 * WITHOUT WARRANTIES OR CONDITIONS OF ANY KIND, either express or implied.
 * See the License for the specific language governing permissions and
 * limitations under the License.
 */

package sema

import (
	"github.com/onflow/cadence/runtime/common"
)

const PublicAccountContractsTypeName = "Contracts"

// PublicAccountContractsType represents the type `PublicAccount.Contracts`
var PublicAccountContractsType = func() *CompositeType {

	publicAccountContractsType := &CompositeType{
		Identifier: PublicAccountContractsTypeName,
		Kind:       common.CompositeKindStructure,
		importable: false,
	}

	var members = []*Member{
		NewUnmeteredPublicFunctionMember(
			publicAccountContractsType,
			AccountContractsTypeGetFunctionName,
			AccountContractsTypeGetFunctionType,
			accountContractsTypeGetFunctionDocString,
		),
		NewUnmeteredPublicFunctionMember(
			publicAccountContractsType,
			AccountContractsTypeBorrowFunctionName,
			AccountContractsTypeBorrowFunctionType,
			accountContractsTypeBorrowFunctionDocString,
		),
		NewUnmeteredPublicConstantFieldMember(
			publicAccountContractsType,
			AccountContractsTypeNamesFieldName,
			accountContractsTypeNamesFieldType,
			accountContractsTypeNamesFieldDocString,
		),
	}

	publicAccountContractsType.Members = GetMembersAsMap(members)
	publicAccountContractsType.Fields = GetFieldNames(members)
	return publicAccountContractsType
}()

func init() {
	// Set the container type after initializing the `PublicAccountContractsType`, to avoid initializing loop.
	PublicAccountContractsType.SetContainerType(PublicAccountType)
<<<<<<< HEAD
}

const publicAccountContractsTypeGetFunctionDocString = `
Returns the deployed contract for the contract/contract interface with the given name in the account, if any.

Returns nil if no contract/contract interface with the given name exists in the account.
`

var publicAccountContractsTypeGetFunctionType = NewSimpleFunctionType(
	FunctionPurityView,
	[]*Parameter{
		{
			Identifier:     "name",
			TypeAnnotation: StringTypeAnnotation,
		},
	},
	OptionalDeployedContractTypeAnnotation,
)

const publicAccountContractsTypeNamesDocString = `
Names of all contracts deployed in the account.
`
=======
}
>>>>>>> ae37a27f
<|MERGE_RESOLUTION|>--- conflicted
+++ resolved
@@ -62,29 +62,4 @@
 func init() {
 	// Set the container type after initializing the `PublicAccountContractsType`, to avoid initializing loop.
 	PublicAccountContractsType.SetContainerType(PublicAccountType)
-<<<<<<< HEAD
-}
-
-const publicAccountContractsTypeGetFunctionDocString = `
-Returns the deployed contract for the contract/contract interface with the given name in the account, if any.
-
-Returns nil if no contract/contract interface with the given name exists in the account.
-`
-
-var publicAccountContractsTypeGetFunctionType = NewSimpleFunctionType(
-	FunctionPurityView,
-	[]*Parameter{
-		{
-			Identifier:     "name",
-			TypeAnnotation: StringTypeAnnotation,
-		},
-	},
-	OptionalDeployedContractTypeAnnotation,
-)
-
-const publicAccountContractsTypeNamesDocString = `
-Names of all contracts deployed in the account.
-`
-=======
-}
->>>>>>> ae37a27f
+}