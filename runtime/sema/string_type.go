/*
 * Cadence - The resource-oriented smart contract programming language
 *
 * Copyright 2019-2022 Dapper Labs, Inc.
 *
 * Licensed under the Apache License, Version 2.0 (the "License");
 * you may not use this file except in compliance with the License.
 * You may obtain a copy of the License at
 *
 *   http://www.apache.org/licenses/LICENSE-2.0
 *
 * Unless required by applicable law or agreed to in writing, software
 * distributed under the License is distributed on an "AS IS" BASIS,
 * WITHOUT WARRANTIES OR CONDITIONS OF ANY KIND, either express or implied.
 * See the License for the specific language governing permissions and
 * limitations under the License.
 */

package sema

import (
	"github.com/onflow/cadence/runtime/ast"
	"github.com/onflow/cadence/runtime/common"
	"github.com/onflow/cadence/runtime/errors"
)

const StringTypeEncodeHexFunctionName = "encodeHex"
const StringTypeEncodeHexFunctionDocString = `
Returns a hexadecimal string for the given byte array
`

const StringTypeFromUtf8FunctionName = "fromUTF8"
const StringTypeFromUtf8FunctionDocString = `
Attempt to decode the input as a UTF-8 encoded string. Returns nil if the input bytes are malformed UTF-8
`

const StringTypeFromCharactersFunctionName = "fromCharacters"
const StringTypeFromCharactersFunctionDocString = `
Returns a string from the given array of characters
`

// StringType represents the string type
var StringType = &SimpleType{
	Name:          "String",
	QualifiedName: "String",
	TypeID:        "String",
	tag:           StringTypeTag,
	IsResource:    false,
	Storable:      true,
	Equatable:     true,
	Exportable:    true,
	Importable:    true,
	ValueIndexingInfo: ValueIndexingInfo{
		IsValueIndexableType:          true,
		AllowsValueIndexingAssignment: false,
		ElementType: func(_ bool) Type {
			return CharacterType
		},
		IndexingType: IntegerType,
	},
}

var StringTypeAnnotation = NewTypeAnnotation(StringType)

func init() {
	StringType.Members = func(t *SimpleType) map[string]MemberResolver {
		return map[string]MemberResolver{
			"concat": {
				Kind: common.DeclarationKindFunction,
				Resolve: func(memoryGauge common.MemoryGauge, identifier string, _ ast.Range, _ func(error)) *Member {
					return NewPublicFunctionMember(
						memoryGauge,
						t,
						identifier,
						StringTypeConcatFunctionType,
						stringTypeConcatFunctionDocString,
					)
				},
			},
			"slice": {
				Kind: common.DeclarationKindFunction,
				Resolve: func(memoryGauge common.MemoryGauge, identifier string, _ ast.Range, _ func(error)) *Member {
					return NewPublicFunctionMember(
						memoryGauge,
						t,
						identifier,
						StringTypeSliceFunctionType,
						stringTypeSliceFunctionDocString,
					)
				},
			},
			"decodeHex": {
				Kind: common.DeclarationKindFunction,
				Resolve: func(memoryGauge common.MemoryGauge, identifier string, _ ast.Range, _ func(error)) *Member {
					return NewPublicFunctionMember(
						memoryGauge,
						t,
						identifier,
						StringTypeDecodeHexFunctionType,
						stringTypeDecodeHexFunctionDocString,
					)
				},
			},
			"utf8": {
				Kind: common.DeclarationKindField,
				Resolve: func(memoryGauge common.MemoryGauge, identifier string, _ ast.Range, _ func(error)) *Member {
					return NewPublicConstantFieldMember(
						memoryGauge,
						t,
						identifier,
						ByteArrayType,
						stringTypeUtf8FieldDocString,
					)
				},
			},
			"length": {
				Kind: common.DeclarationKindField,
				Resolve: func(memoryGauge common.MemoryGauge, identifier string, _ ast.Range, _ func(error)) *Member {
					return NewPublicConstantFieldMember(
						memoryGauge,
						t,
						identifier,
						IntType,
						stringTypeLengthFieldDocString,
					)
				},
			},
			"toLower": {
				Kind: common.DeclarationKindField,
				Resolve: func(memoryGauge common.MemoryGauge, identifier string, _ ast.Range, _ func(error)) *Member {
					return NewPublicConstantFieldMember(
						memoryGauge,
						t,
						identifier,
						StringTypeToLowerFunctionType,
						stringTypeToLowerFunctionDocString,
					)
				},
			},
		}
	}
}

<<<<<<< HEAD
var StringTypeConcatFunctionType = NewSimpleFunctionType(
	FunctionPurityView,
	[]*Parameter{
=======
var StringTypeConcatFunctionType = &FunctionType{
	Parameters: []Parameter{
>>>>>>> 505e9c39
		{
			Label:          ArgumentLabelNotRequired,
			Identifier:     "other",
			TypeAnnotation: StringTypeAnnotation,
		},
	},
	StringTypeAnnotation,
)

const stringTypeConcatFunctionDocString = `
Returns a new string which contains the given string concatenated to the end of the original string, but does not modify the original string
`

<<<<<<< HEAD
var StringTypeSliceFunctionType = NewSimpleFunctionType(
	FunctionPurityView,
	[]*Parameter{
=======
var StringTypeSliceFunctionType = &FunctionType{
	Parameters: []Parameter{
>>>>>>> 505e9c39
		{
			Identifier:     "from",
			TypeAnnotation: IntTypeAnnotation,
		},
		{
			Identifier:     "upTo",
			TypeAnnotation: IntTypeAnnotation,
		},
	},
	StringTypeAnnotation,
)

const stringTypeSliceFunctionDocString = `
Returns a new string containing the slice of the characters in the given string from start index ` + "`from`" + ` up to, but not including, the end index ` + "`upTo`" + `.

This function creates a new string whose length is ` + "`upTo - from`" + `.
It does not modify the original string.
If either of the parameters are out of the bounds of the string, or the indices are invalid (` + "`from > upTo`" + `), then the function will fail
`

// ByteArrayType represents the type [UInt8]
var ByteArrayType = &VariableSizedType{
	Type: UInt8Type,
}

var ByteArrayTypeAnnotation = NewTypeAnnotation(ByteArrayType)

// ByteArrayArrayType represents the type [[UInt8]]
var ByteArrayArrayType = &VariableSizedType{
	Type: ByteArrayType,
}

var ByteArrayArrayTypeAnnotation = NewTypeAnnotation(ByteArrayArrayType)

var StringTypeDecodeHexFunctionType = NewSimpleFunctionType(
	FunctionPurityView,
	nil,
	ByteArrayTypeAnnotation,
)

const stringTypeDecodeHexFunctionDocString = `
Returns an array containing the bytes represented by the given hexadecimal string.

The given string must only contain hexadecimal characters and must have an even length.
If the string is malformed, the program aborts
`

const stringTypeLengthFieldDocString = `
The number of characters in the string
`

const stringTypeUtf8FieldDocString = `
The byte array of the UTF-8 encoding
`

var StringTypeToLowerFunctionType = NewSimpleFunctionType(
	FunctionPurityView,
	nil,
	StringTypeAnnotation,
)

const stringTypeToLowerFunctionDocString = `
Returns the string with upper case letters replaced with lowercase
`

const stringFunctionDocString = "Creates an empty string"

var StringFunctionType = func() *FunctionType {
	// Declare a function for the string type.
	// For now, it has no parameters and creates an empty string

	typeName := StringType.String()

	// Check that the function is not accidentally redeclared

	if BaseValueActivation.Find(typeName) != nil {
		panic(errors.NewUnreachableError())
	}

	functionType := NewSimpleFunctionType(
		FunctionPurityView,
		nil,
		StringTypeAnnotation,
	)

	addMember := func(member *Member) {
		if functionType.Members == nil {
			functionType.Members = &StringMemberOrderedMap{}
		}
		name := member.Identifier.Identifier
		if functionType.Members.Contains(name) {
			panic(errors.NewUnreachableError())
		}
		functionType.Members.Set(name, member)
	}

	addMember(NewUnmeteredPublicFunctionMember(
		functionType,
		StringTypeEncodeHexFunctionName,
		StringTypeEncodeHexFunctionType,
		StringTypeEncodeHexFunctionDocString,
	))

	addMember(NewUnmeteredPublicFunctionMember(
		functionType,
		StringTypeFromUtf8FunctionName,
		StringTypeFromUtf8FunctionType,
		StringTypeFromUtf8FunctionDocString,
	))

	addMember(NewUnmeteredPublicFunctionMember(
		functionType,
		StringTypeFromCharactersFunctionName,
		StringTypeFromCharactersFunctionType,
		StringTypeFromCharactersFunctionDocString,
	))

	BaseValueActivation.Set(
		typeName,
		baseFunctionVariable(
			typeName,
			functionType,
			stringFunctionDocString,
		),
	)

	return functionType
}()

<<<<<<< HEAD
var StringTypeEncodeHexFunctionType = NewSimpleFunctionType(
	FunctionPurityView,
	[]*Parameter{
=======
var StringTypeEncodeHexFunctionType = &FunctionType{
	Parameters: []Parameter{
>>>>>>> 505e9c39
		{
			Label:          ArgumentLabelNotRequired,
			Identifier:     "data",
			TypeAnnotation: ByteArrayTypeAnnotation,
		},
	},
	StringTypeAnnotation,
)

<<<<<<< HEAD
var StringTypeFromUtf8FunctionType = NewSimpleFunctionType(
	FunctionPurityView,
	[]*Parameter{
=======
var StringTypeFromUtf8FunctionType = &FunctionType{
	Parameters: []Parameter{
>>>>>>> 505e9c39
		{
			Label:          ArgumentLabelNotRequired,
			Identifier:     "bytes",
			TypeAnnotation: ByteArrayTypeAnnotation,
		},
	},
	NewTypeAnnotation(
		&OptionalType{
			Type: StringType,
		},
	),
)

<<<<<<< HEAD
var StringTypeFromCharactersFunctionType = NewSimpleFunctionType(
	FunctionPurityView,
	[]*Parameter{
=======
var StringTypeFromCharactersFunctionType = &FunctionType{
	Parameters: []Parameter{
>>>>>>> 505e9c39
		{
			Label:      ArgumentLabelNotRequired,
			Identifier: "characters",
			TypeAnnotation: NewTypeAnnotation(&VariableSizedType{
				Type: CharacterType,
			}),
		},
	},
	StringTypeAnnotation,
)<|MERGE_RESOLUTION|>--- conflicted
+++ resolved
@@ -141,14 +141,9 @@
 	}
 }
 
-<<<<<<< HEAD
 var StringTypeConcatFunctionType = NewSimpleFunctionType(
 	FunctionPurityView,
-	[]*Parameter{
-=======
-var StringTypeConcatFunctionType = &FunctionType{
-	Parameters: []Parameter{
->>>>>>> 505e9c39
+	[]Parameter{
 		{
 			Label:          ArgumentLabelNotRequired,
 			Identifier:     "other",
@@ -162,14 +157,9 @@
 Returns a new string which contains the given string concatenated to the end of the original string, but does not modify the original string
 `
 
-<<<<<<< HEAD
 var StringTypeSliceFunctionType = NewSimpleFunctionType(
 	FunctionPurityView,
-	[]*Parameter{
-=======
-var StringTypeSliceFunctionType = &FunctionType{
-	Parameters: []Parameter{
->>>>>>> 505e9c39
+	[]Parameter{
 		{
 			Identifier:     "from",
 			TypeAnnotation: IntTypeAnnotation,
@@ -299,14 +289,9 @@
 	return functionType
 }()
 
-<<<<<<< HEAD
 var StringTypeEncodeHexFunctionType = NewSimpleFunctionType(
 	FunctionPurityView,
-	[]*Parameter{
-=======
-var StringTypeEncodeHexFunctionType = &FunctionType{
-	Parameters: []Parameter{
->>>>>>> 505e9c39
+	[]Parameter{
 		{
 			Label:          ArgumentLabelNotRequired,
 			Identifier:     "data",
@@ -316,14 +301,9 @@
 	StringTypeAnnotation,
 )
 
-<<<<<<< HEAD
 var StringTypeFromUtf8FunctionType = NewSimpleFunctionType(
 	FunctionPurityView,
-	[]*Parameter{
-=======
-var StringTypeFromUtf8FunctionType = &FunctionType{
-	Parameters: []Parameter{
->>>>>>> 505e9c39
+	[]Parameter{
 		{
 			Label:          ArgumentLabelNotRequired,
 			Identifier:     "bytes",
@@ -337,14 +317,9 @@
 	),
 )
 
-<<<<<<< HEAD
 var StringTypeFromCharactersFunctionType = NewSimpleFunctionType(
 	FunctionPurityView,
-	[]*Parameter{
-=======
-var StringTypeFromCharactersFunctionType = &FunctionType{
-	Parameters: []Parameter{
->>>>>>> 505e9c39
+	[]Parameter{
 		{
 			Label:      ArgumentLabelNotRequired,
 			Identifier: "characters",
