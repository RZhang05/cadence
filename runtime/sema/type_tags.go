--- conflicted
+++ resolved
@@ -348,8 +348,7 @@
 		join = join.Or(typ.Tag())
 	}
 
-<<<<<<< HEAD
-	supertype := findCommonSupperType(join, types...)
+	supertype := findCommonSuperType(join, types...)
 
 	// 'Any' is a valid type, since it's the supertype of all types.
 	// However, in the context of checker, 'Any' is not a possible
@@ -359,9 +358,6 @@
 	}
 
 	return supertype
-=======
-	return findCommonSuperType(join, types...)
->>>>>>> ff5c1373
 }
 
 func findCommonSuperType(joinedTypeTag TypeTag, types ...Type) Type {
