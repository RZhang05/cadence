--- conflicted
+++ resolved
@@ -36,49 +36,33 @@
 		return InvalidType
 	}
 
-<<<<<<< HEAD
 	// Check the result type and ensure it is a reference type
-=======
-	rightType := checker.ConvertType(referenceExpression.Type)
-	checker.checkInvalidInterfaceAsType(rightType, referenceExpression.Type)
->>>>>>> 181924e3
-
 	var isOpt bool
 	var referenceType *ReferenceType
-	var expectedLeftType Type
-	var returnType Type
+	var expectedLeftType, returnType Type
 
-	if !rightType.IsInvalidType() {
-
+	if !resultType.IsInvalidType() {
+		var ok bool
 		// Reference expressions may reference a value which has an optional type.
 		// For example, the result of indexing into a dictionary is an optional:
 		//
 		// let ints: {Int: String} = {0: "zero"}
 		// let ref: &T? = &ints[0] as &T?   // read as (&T)?
 		//
-		// In this case the reference expression's borrow type must be an optional type.
-		//
 		// In this case the reference expression's type is an optional type.
 		// Unwrap it one level to get the actual reference type
-
 		var optType *OptionalType
-		optType, isOpt = rightType.(*OptionalType)
+		optType, isOpt = resultType.(*OptionalType)
 		if isOpt {
-			rightType = optType.Type
+			resultType = optType.Type
 		}
 
-		var isRef bool
-		referenceType, isRef = rightType.(*ReferenceType)
-		if !isRef {
+		referenceType, ok = resultType.(*ReferenceType)
+		if !ok {
 			checker.report(
 				&NonReferenceTypeReferenceError{
-<<<<<<< HEAD
 					ActualType: resultType,
 					Range:      ast.NewRangeFromPositioned(checker.memoryGauge, referenceExpression),
-=======
-					ActualType: rightType,
-					Range:      ast.NewRangeFromPositioned(checker.memoryGauge, referenceExpression.Type),
->>>>>>> 181924e3
 				},
 			)
 		} else {
