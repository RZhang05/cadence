
pub struct AuthAccount {

    /// The address of the account.
    pub let address: Address

    /// The FLOW balance of the default vault of this account.
    pub let balance: UFix64

    /// The FLOW balance of the default vault of this account that is available to be moved.
    pub let availableBalance: UFix64

    /// The current amount of storage used by the account in bytes.
    pub let storageUsed: UInt64

    /// The storage capacity of the account in bytes.
    pub let storageCapacity: UInt64

    /// The contracts deployed to the account.
    pub let contracts: AuthAccount.Contracts

    /// The keys assigned to the account.
    pub let keys: AuthAccount.Keys

    /// The inbox allows bootstrapping (sending and receiving) capabilities.
    pub let inbox: AuthAccount.Inbox

    /// The capabilities of the account.
    pub let capabilities: AuthAccount.Capabilities

    /// All public paths of this account.
    pub let publicPaths: [PublicPath]

    /// All private paths of this account.
    pub let privatePaths: [PrivatePath]

    /// All storage paths of this account.
    pub let storagePaths: [StoragePath]

    /// Saves the given object into the account's storage at the given path.
    ///
    /// Resources are moved into storage, and structures are copied.
    ///
    /// If there is already an object stored under the given path, the program aborts.
    ///
    /// The path must be a storage path, i.e., only the domain `storage` is allowed.
    pub fun save<T: Storable>(_ value: T, to: StoragePath)

    /// Reads the type of an object from the account's storage which is stored under the given path,
    /// or nil if no object is stored under the given path.
    ///
    /// If there is an object stored, the type of the object is returned without modifying the stored object.
    ///
    /// The path must be a storage path, i.e., only the domain `storage` is allowed.
    pub view fun type(at path: StoragePath): Type?

    /// Loads an object from the account's storage which is stored under the given path,
    /// or nil if no object is stored under the given path.
    ///
    /// If there is an object stored,
    /// the stored resource or structure is moved out of storage and returned as an optional.
    ///
    /// When the function returns, the storage no longer contains an object under the given path.
    ///
    /// The given type must be a supertype of the type of the loaded object.
    /// If it is not, the function panics.
    ///
    /// The given type must not necessarily be exactly the same as the type of the loaded object.
    ///
    /// The path must be a storage path, i.e., only the domain `storage` is allowed.
    pub fun load<T: Storable>(from: StoragePath): T?

    /// Returns a copy of a structure stored in account storage under the given path,
    /// without removing it from storage,
    /// or nil if no object is stored under the given path.
    ///
    /// If there is a structure stored, it is copied.
    /// The structure stays stored in storage after the function returns.
    ///
    /// The given type must be a supertype of the type of the copied structure.
    /// If it is not, the function panics.
    ///
    /// The given type must not necessarily be exactly the same as the type of the copied structure.
    ///
    /// The path must be a storage path, i.e., only the domain `storage` is allowed.
    pub fun copy<T: AnyStruct>(from: StoragePath): T?

    /// Returns a reference to an object in storage without removing it from storage.
    ///
    /// If no object is stored under the given path, the function returns nil.
    /// If there is an object stored, a reference is returned as an optional,
    /// provided it can be borrowed using the given type.
    /// If the stored object cannot be borrowed using the given type, the function panics.
    ///
    /// The given type must not necessarily be exactly the same as the type of the borrowed object.
    ///
    /// The path must be a storage path, i.e., only the domain `storage` is allowed
    pub fun borrow<T: &Any>(from: StoragePath): T?

    /// **DEPRECATED**: Instead, use `capabilities.storage.issue`, and `capabilities.publish` if the path is public.
    ///
    /// Creates a capability at the given public or private path,
    /// which targets the given public, private, or storage path.
    ///
    /// The target path leads to the object that will provide the functionality defined by this capability.
    ///
    /// The given type defines how the capability can be borrowed, i.e., how the stored value can be accessed.
    ///
    /// Returns nil if a link for the given capability path already exists, or the newly created capability if not.
    ///
    /// It is not necessary for the target path to lead to a valid object; the target path could be empty,
    /// or could lead to an object which does not provide the necessary type interface:
    /// The link function does **not** check if the target path is valid/exists at the time the capability is created
    /// and does **not** check if the target value conforms to the given type.
    ///
    /// The link is latent.
    ///
    /// The target value might be stored after the link is created,
    /// and the target value might be moved out after the link has been created.
    pub fun link<T: &Any>(_ newCapabilityPath: CapabilityPath, target: Path): Capability<T>?

    /// **DEPRECATED**: Use `capabilities.account.issue` instead.
    ///
    /// Creates a capability at the given public or private path which targets this account.
    ///
    /// Returns nil if a link for the given capability path already exists, or the newly created capability if not.
    pub fun linkAccount(_ newCapabilityPath: PrivatePath): Capability<&AuthAccount>?

    /// **DEPRECATED**: Use `capabilities.get` instead.
    ///
    /// Returns the capability at the given private or public path.
    pub fun getCapability<T: &Any>(_ path: CapabilityPath): Capability<T>

    /// **DEPRECATED**: Use `capabilities.storage.getController` and `StorageCapabilityController.target()`.
    ///
    /// Returns the target path of the capability at the given public or private path,
    /// or nil if there exists no capability at the given path.
    pub fun getLinkTarget(_ path: CapabilityPath): Path?

    /// **DEPRECATED**: Use `capabilities.unpublish` instead if the path is public.
    ///
    /// Removes the capability at the given public or private path.
    pub fun unlink(_ path: CapabilityPath)

    /// Iterate over all the public paths of an account,
    /// passing each path and type in turn to the provided callback function.
    ///
    /// The callback function takes two arguments:
    ///   1. The path of the stored object
    ///   2. The runtime type of that object
    ///
    /// Iteration is stopped early if the callback function returns `false`.
    ///
<<<<<<< HEAD
    /// The order of iteration, as well as the behavior of adding or removing objects from storage during iteration,
    /// is undefined.
    pub fun forEachPublic(_ function: fun(PublicPath, Type): Bool)
=======
    /// The order of iteration is undefined.
    ///
    /// If an object is stored under a new public path,
    /// or an existing object is removed from a public path,
    /// then the callback must stop iteration by returning false.
    /// Otherwise, iteration aborts.
    ///
    pub fun forEachPublic(_ function: ((PublicPath, Type): Bool))
>>>>>>> 326312ca

    /// Iterate over all the private paths of an account,
    /// passing each path and type in turn to the provided callback function.
    ///
    /// The callback function takes two arguments:
    ///   1. The path of the stored object
    ///   2. The runtime type of that object
    ///
    /// Iteration is stopped early if the callback function returns `false`.
    ///
<<<<<<< HEAD
    /// The order of iteration, as well as the behavior of adding or removing objects from storage during iteration,
    /// is undefined.
    pub fun forEachPrivate(_ function: fun(PrivatePath, Type): Bool)
=======
    /// The order of iteration is undefined.
    ///
    /// If an object is stored under a new private path,
    /// or an existing object is removed from a private path,
    /// then the callback must stop iteration by returning false.
    /// Otherwise, iteration aborts.
    pub fun forEachPrivate(_ function: ((PrivatePath, Type): Bool))
>>>>>>> 326312ca

    /// Iterate over all the stored paths of an account,
    /// passing each path and type in turn to the provided callback function.
    ///
    /// The callback function takes two arguments:
    ///   1. The path of the stored object
    ///   2. The runtime type of that object
    ///
    /// Iteration is stopped early if the callback function returns `false`.
    ///
<<<<<<< HEAD
    /// The order of iteration, as well as the behavior of adding or removing objects from storage during iteration,
    /// is undefined.
    pub fun forEachStored(_ function: fun(StoragePath, Type): Bool)
=======
    /// If an object is stored under a new storage path,
    /// or an existing object is removed from a storage path,
    /// then the callback must stop iteration by returning false.
    /// Otherwise, iteration aborts.
    pub fun forEachStored(_ function: ((StoragePath, Type): Bool))
>>>>>>> 326312ca

    pub struct Contracts {

        /// The names of all contracts deployed in the account.
        pub let names: [String]

        /// Adds the given contract to the account.
        ///
        /// The `code` parameter is the UTF-8 encoded representation of the source code.
        /// The code must contain exactly one contract or contract interface,
        /// which must have the same name as the `name` parameter.
        ///
        /// All additional arguments that are given are passed further to the initializer
        /// of the contract that is being deployed.
        ///
        /// The function fails if a contract/contract interface with the given name already exists in the account,
        /// if the given code does not declare exactly one contract or contract interface,
        /// or if the given name does not match the name of the contract/contract interface declaration in the code.
        ///
        /// Returns the deployed contract.
        pub fun add(
            name: String,
            code: [UInt8]
        ): DeployedContract

        /// **Experimental**
        ///
        /// Updates the code for the contract/contract interface in the account.
        ///
        /// The `code` parameter is the UTF-8 encoded representation of the source code.
        /// The code must contain exactly one contract or contract interface,
        /// which must have the same name as the `name` parameter.
        ///
        /// Does **not** run the initializer of the contract/contract interface again.
        /// The contract instance in the world state stays as is.
        ///
        /// Fails if no contract/contract interface with the given name exists in the account,
        /// if the given code does not declare exactly one contract or contract interface,
        /// or if the given name does not match the name of the contract/contract interface declaration in the code.
        ///
        /// Returns the deployed contract for the updated contract.
        pub fun update__experimental(name: String, code: [UInt8]): DeployedContract

        /// Returns the deployed contract for the contract/contract interface with the given name in the account, if any.
        ///
        /// Returns nil if no contract/contract interface with the given name exists in the account.
        pub fun get(name: String): DeployedContract?

        /// Removes the contract/contract interface from the account which has the given name, if any.
        ///
        /// Returns the removed deployed contract, if any.
        ///
        /// Returns nil if no contract/contract interface with the given name exists in the account.
        pub fun remove(name: String): DeployedContract?

        /// Returns a reference of the given type to the contract with the given name in the account, if any.
        ///
        /// Returns nil if no contract with the given name exists in the account,
        /// or if the contract does not conform to the given type.
        pub fun borrow<T: &Any>(name: String): T?
    }

    pub struct Keys {

        /// Adds a new key with the given hashing algorithm and a weight.
        ///
        /// Returns the added key.
        pub fun add(
            publicKey: PublicKey,
            hashAlgorithm: HashAlgorithm,
            weight: UFix64
        ): AccountKey

        /// Returns the key at the given index, if it exists, or nil otherwise.
        ///
        /// Revoked keys are always returned, but they have `isRevoked` field set to true.
        pub fun get(keyIndex: Int): AccountKey?

        /// Marks the key at the given index revoked, but does not delete it.
        ///
        /// Returns the revoked key if it exists, or nil otherwise.
        pub fun revoke(keyIndex: Int): AccountKey?

        /// Iterate over all unrevoked keys in this account,
        /// passing each key in turn to the provided function.
        ///
        /// Iteration is stopped early if the function returns `false`.
        ///
        /// The order of iteration is undefined.
        pub fun forEach(_ function: fun(AccountKey): Bool)

        /// The total number of unrevoked keys in this account.
        pub let count: UInt64
    }

    pub struct Inbox {

        /// Publishes a new Capability under the given name,
        /// to be claimed by the specified recipient.
        pub fun publish(_ value: Capability, name: String, recipient: Address)

        /// Unpublishes a Capability previously published by this account.
        ///
        /// Returns `nil` if no Capability is published under the given name.
        ///
        /// Errors if the Capability under that name does not match the provided type.
        pub fun unpublish<T: &Any>(_ name: String): Capability<T>?

        /// Claims a Capability previously published by the specified provider.
        ///
        /// Returns `nil` if no Capability is published under the given name,
        /// or if this account is not its intended recipient.
        ///
        /// Errors if the Capability under that name does not match the provided type.
        pub fun claim<T: &Any>(_ name: String, provider: Address): Capability<T>?
    }

    pub struct Capabilities {

        /// The storage capabilities of the account.
        pub let storage: AuthAccount.StorageCapabilities

        /// The account capabilities of the account.
        pub let account: AuthAccount.AccountCapabilities

        /// Returns the capability at the given public path.
        /// Returns nil if the capability does not exist,
        /// or if the given type is not a supertype of the capability's borrow type.
        pub fun get<T: &Any>(_ path: PublicPath): Capability<T>?

        /// Borrows the capability at the given public path.
        /// Returns nil if the capability does not exist, or cannot be borrowed using the given type.
        /// The function is equivalent to `get(path)?.borrow()`.
        pub fun borrow<T: &Any>(_ path: PublicPath): T?

        /// Publish the capability at the given public path.
        ///
        /// If there is already a capability published under the given path, the program aborts.
        ///
        /// The path must be a public path, i.e., only the domain `public` is allowed.
        pub fun publish(_ capability: Capability, at: PublicPath)

        /// Unpublish the capability published at the given path.
        ///
        /// Returns the capability if one was published at the path.
        /// Returns nil if no capability was published at the path.
        pub fun unpublish(_ path: PublicPath): Capability?

        /// **DEPRECATED**: This function only exists temporarily to aid in the migration of links.
        /// This function will not be part of the final Capability Controller API.
        ///
        /// Migrates the link at the given path to a capability controller.
        /// Returns the capability ID of the newly issued controller.
        /// Returns nil if the migration fails,
        /// e.g. when the path does not lead to a storage path.
        ///
        /// Does not migrate intermediate links of the chain.
        ///
        /// Returns the ID of the issued capability controller, if any.
        /// Returns nil if migration fails.
        pub fun migrateLink(_ newCapabilityPath: CapabilityPath): UInt64?
    }

    pub struct StorageCapabilities {

        /// Get the storage capability controller for the capability with the specified ID.
        ///
        /// Returns nil if the ID does not reference an existing storage capability.
        pub fun getController(byCapabilityID: UInt64): &StorageCapabilityController?

        /// Get all storage capability controllers for capabilities that target this storage path
        pub fun getControllers(forPath: StoragePath): [&StorageCapabilityController]

        /// Iterate over all storage capability controllers for capabilities that target this storage path,
        /// passing a reference to each controller to the provided callback function.
        ///
        /// Iteration is stopped early if the callback function returns `false`.
        ///
        /// If a new storage capability controller is issued for the path,
        /// an existing storage capability controller for the path is deleted,
        /// or a storage capability controller is retargeted from or to the path,
        /// then the callback must stop iteration by returning false.
        /// Otherwise, iteration aborts.
        pub fun forEachController(forPath: StoragePath, _ function: ((&StorageCapabilityController): Bool))

        /// Issue/create a new storage capability.
        pub fun issue<T: &Any>(_ path: StoragePath): Capability<T>
    }

    pub struct AccountCapabilities {
        /// Get capability controller for capability with the specified ID.
        ///
        /// Returns nil if the ID does not reference an existing account capability.
        pub fun getController(byCapabilityID: UInt64): &AccountCapabilityController?

        /// Get all capability controllers for all account capabilities.
        pub fun getControllers(): [&AccountCapabilityController]

        /// Iterate over all account capability controllers for all account capabilities,
        /// passing a reference to each controller to the provided callback function.
        ///
        /// Iteration is stopped early if the callback function returns `false`.
        ///
        /// If a new account capability controller is issued for the account,
        /// or an existing account capability controller for the account is deleted,
        /// then the callback must stop iteration by returning false.
        /// Otherwise, iteration aborts.
        pub fun forEachController(_ function: ((&AccountCapabilityController): Bool))

        /// Issue/create a new account capability.
        pub fun issue<T: &AuthAccount{}>(): Capability<T>
    }
}<|MERGE_RESOLUTION|>--- conflicted
+++ resolved
@@ -151,11 +151,6 @@
     ///
     /// Iteration is stopped early if the callback function returns `false`.
     ///
-<<<<<<< HEAD
-    /// The order of iteration, as well as the behavior of adding or removing objects from storage during iteration,
-    /// is undefined.
-    pub fun forEachPublic(_ function: fun(PublicPath, Type): Bool)
-=======
     /// The order of iteration is undefined.
     ///
     /// If an object is stored under a new public path,
@@ -163,8 +158,7 @@
     /// then the callback must stop iteration by returning false.
     /// Otherwise, iteration aborts.
     ///
-    pub fun forEachPublic(_ function: ((PublicPath, Type): Bool))
->>>>>>> 326312ca
+    pub fun forEachPublic(_ function: fun(PublicPath, Type): Bool)
 
     /// Iterate over all the private paths of an account,
     /// passing each path and type in turn to the provided callback function.
@@ -175,19 +169,13 @@
     ///
     /// Iteration is stopped early if the callback function returns `false`.
     ///
-<<<<<<< HEAD
-    /// The order of iteration, as well as the behavior of adding or removing objects from storage during iteration,
-    /// is undefined.
-    pub fun forEachPrivate(_ function: fun(PrivatePath, Type): Bool)
-=======
     /// The order of iteration is undefined.
     ///
     /// If an object is stored under a new private path,
     /// or an existing object is removed from a private path,
     /// then the callback must stop iteration by returning false.
     /// Otherwise, iteration aborts.
-    pub fun forEachPrivate(_ function: ((PrivatePath, Type): Bool))
->>>>>>> 326312ca
+    pub fun forEachPrivate(_ function: fun(PrivatePath, Type): Bool)
 
     /// Iterate over all the stored paths of an account,
     /// passing each path and type in turn to the provided callback function.
@@ -198,17 +186,11 @@
     ///
     /// Iteration is stopped early if the callback function returns `false`.
     ///
-<<<<<<< HEAD
-    /// The order of iteration, as well as the behavior of adding or removing objects from storage during iteration,
-    /// is undefined.
-    pub fun forEachStored(_ function: fun(StoragePath, Type): Bool)
-=======
     /// If an object is stored under a new storage path,
     /// or an existing object is removed from a storage path,
     /// then the callback must stop iteration by returning false.
     /// Otherwise, iteration aborts.
-    pub fun forEachStored(_ function: ((StoragePath, Type): Bool))
->>>>>>> 326312ca
+    pub fun forEachStored(_ function: fun(StoragePath, Type): Bool)
 
     pub struct Contracts {
 
@@ -392,7 +374,7 @@
         /// or a storage capability controller is retargeted from or to the path,
         /// then the callback must stop iteration by returning false.
         /// Otherwise, iteration aborts.
-        pub fun forEachController(forPath: StoragePath, _ function: ((&StorageCapabilityController): Bool))
+        pub fun forEachController(forPath: StoragePath, _ function: fun(&StorageCapabilityController): Bool)
 
         /// Issue/create a new storage capability.
         pub fun issue<T: &Any>(_ path: StoragePath): Capability<T>
@@ -416,7 +398,7 @@
         /// or an existing account capability controller for the account is deleted,
         /// then the callback must stop iteration by returning false.
         /// Otherwise, iteration aborts.
-        pub fun forEachController(_ function: ((&AccountCapabilityController): Bool))
+        pub fun forEachController(_ function: fun(&AccountCapabilityController): Bool)
 
         /// Issue/create a new account capability.
         pub fun issue<T: &AuthAccount{}>(): Capability<T>
