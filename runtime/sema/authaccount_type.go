/*
 * Cadence - The resource-oriented smart contract programming language
 *
 * Copyright 2019-2022 Dapper Labs, Inc.
 *
 * Licensed under the Apache License, Version 2.0 (the "License");
 * you may not use this file except in compliance with the License.
 * You may obtain a copy of the License at
 *
 *   http://www.apache.org/licenses/LICENSE-2.0
 *
 * Unless required by applicable law or agreed to in writing, software
 * distributed under the License is distributed on an "AS IS" BASIS,
 * WITHOUT WARRANTIES OR CONDITIONS OF ANY KIND, either express or implied.
 * See the License for the specific language governing permissions and
 * limitations under the License.
 */

package sema

import (
	"github.com/onflow/cadence/runtime/common"
)

const AuthAccountTypeName = "AuthAccount"
const AuthAccountAddressField = "address"
const AuthAccountBalanceField = "balance"
const AuthAccountAvailableBalanceField = "availableBalance"
const AuthAccountStorageUsedField = "storageUsed"
const AuthAccountStorageCapacityField = "storageCapacity"
const AuthAccountAddPublicKeyField = "addPublicKey"
const AuthAccountRemovePublicKeyField = "removePublicKey"
const AuthAccountSaveField = "save"
const AuthAccountLoadField = "load"
const AuthAccountTypeField = "type"
const AuthAccountCopyField = "copy"
const AuthAccountBorrowField = "borrow"
const AuthAccountLinkField = "link"
const AuthAccountUnlinkField = "unlink"
const AuthAccountGetCapabilityField = "getCapability"
const AuthAccountGetLinkTargetField = "getLinkTarget"
const AuthAccountForEachPublicField = "forEachPublic"
const AuthAccountForEachPrivateField = "forEachPrivate"
const AuthAccountForEachStoredField = "forEachStored"
const AuthAccountContractsField = "contracts"
const AuthAccountKeysField = "keys"
const AuthAccountInboxField = "inbox"
const AuthAccountPublicPathsField = "publicPaths"
const AuthAccountPrivatePathsField = "privatePaths"
const AuthAccountStoragePathsField = "storagePaths"
const AuthAccountInboxPublishField = "publish"
const AuthAccountInboxUnpublishField = "unpublish"
const AuthAccountInboxClaimField = "claim"

// AuthAccountType represents the authorized access to an account.
// Access to an AuthAccount means having full access to its storage, public keys, and code.
// Only signed transactions can get the AuthAccount for an account.
var AuthAccountType = func() *CompositeType {

	authAccountType := &CompositeType{
		Identifier:         AuthAccountTypeName,
		Kind:               common.CompositeKindStructure,
		hasComputedMembers: true,
		importable:         false,
		NestedTypes: func() *StringTypeOrderedMap {
			nestedTypes := &StringTypeOrderedMap{}
			nestedTypes.Set(AuthAccountContractsTypeName, AuthAccountContractsType)
			nestedTypes.Set(AccountKeysTypeName, AuthAccountKeysType)
			nestedTypes.Set(AuthAccountInboxTypeName, AuthAccountInboxType)
			return nestedTypes
		}(),
	}

	var members = []*Member{
		NewUnmeteredPublicConstantFieldMember(
			authAccountType,
			AuthAccountAddressField,
			&AddressType{},
			accountTypeAddressFieldDocString,
		),
		NewUnmeteredPublicConstantFieldMember(
			authAccountType,
			AuthAccountBalanceField,
			UFix64Type,
			accountTypeAccountBalanceFieldDocString,
		),
		NewUnmeteredPublicConstantFieldMember(
			authAccountType,
			AuthAccountAvailableBalanceField,
			UFix64Type,
			accountTypeAccountAvailableBalanceFieldDocString,
		),
		NewUnmeteredPublicConstantFieldMember(
			authAccountType,
			AuthAccountStorageUsedField,
			UInt64Type,
			accountTypeStorageUsedFieldDocString,
		),
		NewUnmeteredPublicConstantFieldMember(
			authAccountType,
			AuthAccountStorageCapacityField,
			UInt64Type,
			accountTypeStorageCapacityFieldDocString,
		),
		NewUnmeteredPublicFunctionMember(
			authAccountType,
			AuthAccountAddPublicKeyField,
			AuthAccountTypeAddPublicKeyFunctionType,
			authAccountTypeAddPublicKeyFunctionDocString,
		),
		NewUnmeteredPublicFunctionMember(
			authAccountType,
			AuthAccountRemovePublicKeyField,
			AuthAccountTypeRemovePublicKeyFunctionType,
			authAccountTypeRemovePublicKeyFunctionDocString,
		),
		NewUnmeteredPublicFunctionMember(
			authAccountType,
			AuthAccountSaveField,
			AuthAccountTypeSaveFunctionType,
			authAccountTypeSaveFunctionDocString,
		),
		NewUnmeteredPublicFunctionMember(
			authAccountType,
			AuthAccountTypeField,
			AuthAccountTypeTypeFunctionType,
			authAccountTypeTypeFunctionDocString,
		),
		NewUnmeteredPublicFunctionMember(
			authAccountType,
			AuthAccountLoadField,
			AuthAccountTypeLoadFunctionType,
			authAccountTypeLoadFunctionDocString,
		),
		NewUnmeteredPublicFunctionMember(
			authAccountType,
			AuthAccountCopyField,
			AuthAccountTypeCopyFunctionType,
			authAccountTypeCopyFunctionDocString,
		),
		NewUnmeteredPublicFunctionMember(
			authAccountType,
			AuthAccountBorrowField,
			AuthAccountTypeBorrowFunctionType,
			authAccountTypeBorrowFunctionDocString,
		),
		NewUnmeteredPublicFunctionMember(
			authAccountType,
			AuthAccountLinkField,
			AuthAccountTypeLinkFunctionType,
			authAccountTypeLinkFunctionDocString,
		),
		NewUnmeteredPublicFunctionMember(
			authAccountType,
			AuthAccountUnlinkField,
			AuthAccountTypeUnlinkFunctionType,
			authAccountTypeUnlinkFunctionDocString,
		),
		NewUnmeteredPublicFunctionMember(
			authAccountType,
			AuthAccountGetCapabilityField,
			AuthAccountTypeGetCapabilityFunctionType,
			authAccountTypeGetCapabilityFunctionDocString,
		),
		NewUnmeteredPublicFunctionMember(
			authAccountType,
			AuthAccountGetLinkTargetField,
			AccountTypeGetLinkTargetFunctionType,
			accountTypeGetLinkTargetFunctionDocString,
		),
		NewUnmeteredPublicConstantFieldMember(
			authAccountType,
			AuthAccountContractsField,
			AuthAccountContractsType,
			accountTypeContractsFieldDocString,
		),
		NewUnmeteredPublicConstantFieldMember(
			authAccountType,
			AuthAccountKeysField,
			AuthAccountKeysType,
			accountTypeKeysFieldDocString,
		),
		NewUnmeteredPublicConstantFieldMember(
			authAccountType,
			AuthAccountInboxField,
			AuthAccountInboxType,
			accountInboxDocString,
		),
		NewUnmeteredPublicConstantFieldMember(
			authAccountType,
			AuthAccountPublicPathsField,
			AuthAccountPublicPathsType,
			authAccountTypePublicPathsFieldDocString,
		),
		NewUnmeteredPublicConstantFieldMember(
			authAccountType,
			AuthAccountPrivatePathsField,
			AuthAccountPrivatePathsType,
			authAccountTypePrivatePathsFieldDocString,
		),
		NewUnmeteredPublicConstantFieldMember(
			authAccountType,
			AuthAccountStoragePathsField,
			AuthAccountStoragePathsType,
			authAccountTypeStoragePathsFieldDocString,
		),
		NewUnmeteredPublicFunctionMember(
			authAccountType,
			AuthAccountForEachPublicField,
			AuthAccountForEachPublicFunctionType,
			authAccountForEachPublicDocString,
		),
		NewUnmeteredPublicFunctionMember(
			authAccountType,
			AuthAccountForEachPrivateField,
			AuthAccountForEachPrivateFunctionType,
			authAccountForEachPrivateDocString,
		),
		NewUnmeteredPublicFunctionMember(
			authAccountType,
			AuthAccountForEachStoredField,
			AuthAccountForEachStoredFunctionType,
			authAccountForEachStoredDocString,
		),
	}

	authAccountType.Members = GetMembersAsMap(members)
	authAccountType.Fields = GetFieldNames(members)
	return authAccountType
}()

var AuthAccountPublicPathsType = &VariableSizedType{
	Type: PublicPathType,
}

var AuthAccountPrivatePathsType = &VariableSizedType{
	Type: PrivatePathType,
}

var AuthAccountStoragePathsType = &VariableSizedType{
	Type: StoragePathType,
}

const authAccountTypeStoragePathsFieldDocString = `
All the storage paths of an account
`

const authAccountTypePublicPathsFieldDocString = `
All the public paths of an account
`

const authAccountTypePrivatePathsFieldDocString = `
All the private paths of an account
`

const authAccountForEachPublicDocString = `
Iterate over all the public paths of an account. Takes one argument: the function to be applied to each public path. 

This function parameter takes two arguments: the first is the path (/domain/key) of the stored object, and the second is the runtime type of that object.

The function parameter returns a bool indicating whether the iteration should continue; true will continue iterating onto the next element in storage, 
false will abort iteration.

The order of iteration, as well as the behavior of adding or removing keys from storage during iteration, is undefined. 
`

const authAccountForEachPrivateDocString = `
Iterate over all the private paths of an account. Takes one argument: the function to be applied to each private path. 

This function parameter takes two arguments: the first is the path (/domain/key) of the stored object, and the second is the runtime type of that object.

The function parameter returns a bool indicating whether the iteration should continue; true will continue iterating onto the next element in storage, 
false will abort iteration.

The order of iteration, as well as the behavior of adding or removing keys from storage during iteration, is undefined. 
`

const authAccountForEachStoredDocString = `
Iterate over all the storage paths of an account. Takes one argument: the function to be applied to each storage path. 

This function parameter takes two arguments: the first is the path (/domain/key) of the stored object, and the second is the runtime type of that object.

The function parameter returns a bool indicating whether the iteration should continue; true will continue iterating onto the next element in storage, 
false will abort iteration.

The order of iteration, as well as the behavior of adding or removing keys from storage during iteration, is undefined. 
`

var AuthAccountForEachPublicFunctionType = AccountForEachFunctionType(PublicPathType)

var AuthAccountForEachPrivateFunctionType = AccountForEachFunctionType(PrivatePathType)

var AuthAccountForEachStoredFunctionType = AccountForEachFunctionType(StoragePathType)

var AuthAccountTypeAddPublicKeyFunctionType = &FunctionType{
	Parameters: []*Parameter{
		{
			Label:      ArgumentLabelNotRequired,
			Identifier: "key",
			TypeAnnotation: NewTypeAnnotation(
				ByteArrayType,
			),
		},
	},
	ReturnTypeAnnotation: NewTypeAnnotation(
		VoidType,
	),
}

const authAccountTypeAddPublicKeyFunctionDocString = `
Adds the given byte representation of a public key to the account's keys
`

var AuthAccountTypeRemovePublicKeyFunctionType = &FunctionType{
	Parameters: []*Parameter{
		{
			Label:      ArgumentLabelNotRequired,
			Identifier: "index",
			TypeAnnotation: NewTypeAnnotation(
				IntType,
			),
		},
	},
	ReturnTypeAnnotation: NewTypeAnnotation(
		VoidType,
	),
}

const authAccountTypeRemovePublicKeyFunctionDocString = `
Removes the public key at the given index from the account's keys
`

var AuthAccountTypeSaveFunctionType = func() *FunctionType {

	typeParameter := &TypeParameter{
		Name:      "T",
		TypeBound: StorableType,
	}

	return &FunctionType{
		TypeParameters: []*TypeParameter{
			typeParameter,
		},
		Parameters: []*Parameter{
			{
				Label:      ArgumentLabelNotRequired,
				Identifier: "value",
				TypeAnnotation: NewTypeAnnotation(
					&GenericType{
						TypeParameter: typeParameter,
					},
				),
			},
			{
				Label:          "to",
				Identifier:     "path",
				TypeAnnotation: NewTypeAnnotation(StoragePathType),
			},
		},
		ReturnTypeAnnotation: NewTypeAnnotation(VoidType),
	}
}()

const authAccountTypeSaveFunctionDocString = `
Saves the given object into the account's storage at the given path.
Resources are moved into storage, and structures are copied.

If there is already an object stored under the given path, the program aborts.

The path must be a storage path, i.e., only the domain ` + "`storage`" + ` is allowed
`

var AuthAccountTypeLoadFunctionType = func() *FunctionType {

	typeParameter := &TypeParameter{
		Name:      "T",
		TypeBound: StorableType,
	}

	return &FunctionType{
		TypeParameters: []*TypeParameter{
			typeParameter,
		},
		Parameters: []*Parameter{
			{
				Label:          "from",
				Identifier:     "path",
				TypeAnnotation: NewTypeAnnotation(StoragePathType),
			},
		},
		ReturnTypeAnnotation: NewTypeAnnotation(
			&OptionalType{
				Type: &GenericType{
					TypeParameter: typeParameter,
				},
			},
		),
	}
}()

const authAccountTypeTypeFunctionDocString = `
Reads the type of an object from the account's storage which is stored under the given path, or nil if no object is stored under the given path.

If there is an object stored, the type of the object is returned without modifying the stored object. 

The path must be a storage path, i.e., only the domain ` + "`storage`" + ` is allowed
`

var AuthAccountTypeTypeFunctionType = &FunctionType{
	Parameters: []*Parameter{
		{
			Label:          "at",
			Identifier:     "path",
			TypeAnnotation: NewTypeAnnotation(StoragePathType),
		},
	},
	ReturnTypeAnnotation: NewTypeAnnotation(
		&OptionalType{
			Type: MetaType,
		},
	),
}

const authAccountTypeLoadFunctionDocString = `
Loads an object from the account's storage which is stored under the given path, or nil if no object is stored under the given path.

If there is an object stored, the stored resource or structure is moved out of storage and returned as an optional.

When the function returns, the storage no longer contains an object under the given path.

The given type must be a supertype of the type of the loaded object.
If it is not, the function returns nil.
The given type must not necessarily be exactly the same as the type of the loaded object.

The path must be a storage path, i.e., only the domain ` + "`storage`" + ` is allowed
`

var AuthAccountTypeCopyFunctionType = func() *FunctionType {

	typeParameter := &TypeParameter{
		Name:      "T",
		TypeBound: AnyStructType,
	}

	return &FunctionType{
		TypeParameters: []*TypeParameter{
			typeParameter,
		},
		Parameters: []*Parameter{
			{
				Label:          "from",
				Identifier:     "path",
				TypeAnnotation: NewTypeAnnotation(StoragePathType),
			},
		},
		ReturnTypeAnnotation: NewTypeAnnotation(
			&OptionalType{
				Type: &GenericType{
					TypeParameter: typeParameter,
				},
			},
		),
	}
}()

const authAccountTypeCopyFunctionDocString = `
Returns a copy of a structure stored in account storage under the given path, without removing it from storage, or nil if no object is stored under the given path.

If there is a structure stored, it is copied.
The structure stays stored in storage after the function returns.

The given type must be a supertype of the type of the copied structure.
If it is not, the function returns nil.
The given type must not necessarily be exactly the same as the type of the copied structure.

The path must be a storage path, i.e., only the domain ` + "`storage`" + ` is allowed
`

var AuthAccountTypeBorrowFunctionType = func() *FunctionType {

	typeParameter := &TypeParameter{
		TypeBound: &ReferenceType{
			Type: AnyType,
		},
		Name: "T",
	}

	return &FunctionType{
		TypeParameters: []*TypeParameter{
			typeParameter,
		},
		Parameters: []*Parameter{
			{
				Label:          "from",
				Identifier:     "path",
				TypeAnnotation: NewTypeAnnotation(StoragePathType),
			},
		},
		ReturnTypeAnnotation: NewTypeAnnotation(
			&OptionalType{
				Type: &GenericType{
					TypeParameter: typeParameter,
				},
			},
		),
	}
}()

const authAccountTypeBorrowFunctionDocString = `
Returns a reference to an object in storage without removing it from storage.

If no object is stored under the given path, the function returns nil.
If there is an object stored, a reference is returned as an optional.

The given type must be a reference type.
It must be possible to create the given reference type for the borrowed object.
If it is not, the function returns nil.

The given type must not necessarily be exactly the same as the type of the borrowed object.

The path must be a storage path, i.e., only the domain ` + "`storage`" + ` is allowed
`

var AuthAccountTypeLinkFunctionType = func() *FunctionType {

	typeParameter := &TypeParameter{
		TypeBound: &ReferenceType{
			Type: AnyType,
		},
		Name: "T",
	}

	return &FunctionType{
		TypeParameters: []*TypeParameter{
			typeParameter,
		},
		Parameters: []*Parameter{
			{
				Label:          ArgumentLabelNotRequired,
				Identifier:     "newCapabilityPath",
				TypeAnnotation: NewTypeAnnotation(CapabilityPathType),
			},
			{
				Identifier:     "target",
				TypeAnnotation: NewTypeAnnotation(PathType),
			},
		},
		ReturnTypeAnnotation: NewTypeAnnotation(
			&OptionalType{
				Type: &CapabilityType{
					BorrowType: &GenericType{
						TypeParameter: typeParameter,
					},
				},
			},
		),
	}
}()

const authAccountTypeLinkFunctionDocString = `
Creates a capability at the given public or private path which targets the given public, private, or storage path.
The target path leads to the object that will provide the functionality defined by this capability.

The given type defines how the capability can be borrowed, i.e., how the stored value can be accessed.

Returns nil if a link for the given capability path already exists, or the newly created capability if not.

It is not necessary for the target path to lead to a valid object; the target path could be empty, or could lead to an object which does not provide the necessary type interface:
The link function does **not** check if the target path is valid/exists at the time the capability is created and does **not** check if the target value conforms to the given type.
The link is latent. The target value might be stored after the link is created, and the target value might be moved out after the link has been created.
`

var AuthAccountTypeUnlinkFunctionType = &FunctionType{
	Parameters: []*Parameter{
		{
			Label:          ArgumentLabelNotRequired,
			Identifier:     "capabilityPath",
			TypeAnnotation: NewTypeAnnotation(CapabilityPathType),
		},
	},
	ReturnTypeAnnotation: NewTypeAnnotation(VoidType),
}

const authAccountTypeUnlinkFunctionDocString = `
Removes the capability at the given public or private path
`

var AuthAccountTypeGetCapabilityFunctionType = func() *FunctionType {

	typeParameter := &TypeParameter{
		TypeBound: &ReferenceType{
			Type: AnyType,
		},
		Name:     "T",
		Optional: true,
	}

	return &FunctionType{
		TypeParameters: []*TypeParameter{
			typeParameter,
		},
		Parameters: []*Parameter{
			{
				Label:          ArgumentLabelNotRequired,
				Identifier:     "capabilityPath",
				TypeAnnotation: NewTypeAnnotation(CapabilityPathType),
			},
		},
		ReturnTypeAnnotation: NewTypeAnnotation(
			&CapabilityType{
				BorrowType: &GenericType{
					TypeParameter: typeParameter,
				},
			},
		),
	}
}()

const authAccountTypeGetCapabilityFunctionDocString = `
Returns the capability at the given private or public path, or nil if it does not exist
`

var AccountTypeGetLinkTargetFunctionType = &FunctionType{
	Parameters: []*Parameter{
		{
			Label:          ArgumentLabelNotRequired,
			Identifier:     "capabilityPath",
			TypeAnnotation: NewTypeAnnotation(CapabilityPathType),
		},
	},
	ReturnTypeAnnotation: NewTypeAnnotation(
		&OptionalType{
			Type: PathType,
		},
	),
}

// AuthAccountKeysType represents the keys associated with an auth account.
var AuthAccountKeysType = func() *CompositeType {

	accountKeys := &CompositeType{
		Identifier: AccountKeysTypeName,
		Kind:       common.CompositeKindStructure,
		importable: false,
	}

	var members = []*Member{
		NewUnmeteredPublicFunctionMember(
			accountKeys,
			AccountKeysAddFunctionName,
			AuthAccountKeysTypeAddFunctionType,
			authAccountKeysTypeAddFunctionDocString,
		),
		NewUnmeteredPublicFunctionMember(
			accountKeys,
			AccountKeysGetFunctionName,
			AccountKeysTypeGetFunctionType,
			accountKeysTypeGetFunctionDocString,
		),
		NewUnmeteredPublicFunctionMember(
			accountKeys,
			AccountKeysRevokeFunctionName,
			AuthAccountKeysTypeRevokeFunctionType,
			authAccountKeysTypeRevokeFunctionDocString,
		),
		NewUnmeteredPublicFunctionMember(
			accountKeys,
			AccountKeysTypeForEachFunctionName,
			AccountKeysTypeForEachFunctionType,
			accountKeysTypeForEachFunctionDocString,
		),
		NewUnmeteredPublicConstantFieldMember(
			accountKeys,
			AccountKeysCountFieldName,
			AccountKeysTypeCountFieldType,
			accountKeysTypeCountFieldDocString,
		),
	}

	accountKeys.Members = GetMembersAsMap(members)
	accountKeys.Fields = GetFieldNames(members)
	return accountKeys
}()

var AuthAccountKeysTypeAddFunctionType = &FunctionType{
	Parameters: []*Parameter{
		{
			Identifier:     AccountKeyPublicKeyField,
			TypeAnnotation: NewTypeAnnotation(PublicKeyType),
		},
		{
			Identifier:     AccountKeyHashAlgoField,
			TypeAnnotation: NewTypeAnnotation(HashAlgorithmType),
		},
		{
			Identifier:     AccountKeyWeightField,
			TypeAnnotation: NewTypeAnnotation(UFix64Type),
		},
	},
	ReturnTypeAnnotation:  NewTypeAnnotation(AccountKeyType),
	RequiredArgumentCount: RequiredArgumentCount(3),
}

var AccountKeysTypeGetFunctionType = &FunctionType{
	Parameters: []*Parameter{
		{
			Identifier:     AccountKeyKeyIndexField,
			TypeAnnotation: NewTypeAnnotation(IntType),
		},
	},
	ReturnTypeAnnotation:  NewTypeAnnotation(&OptionalType{Type: AccountKeyType}),
	RequiredArgumentCount: RequiredArgumentCount(1),
}

// fun keys.forEach(_ function: ((AccountKey): Bool)): Void
var AccountKeysTypeForEachFunctionType = func() *FunctionType {
	// ((AccountKey): Bool)
	iterFunctionType := &FunctionType{
		Parameters: []*Parameter{
			{
				TypeAnnotation: NewTypeAnnotation(AccountKeyType),
			},
		},
		ReturnTypeAnnotation: NewTypeAnnotation(BoolType),
	}

	return &FunctionType{
		Parameters: []*Parameter{
			{
				Label:          ArgumentLabelNotRequired,
				Identifier:     "function",
				TypeAnnotation: NewTypeAnnotation(iterFunctionType),
			},
		},
		ReturnTypeAnnotation: NewTypeAnnotation(VoidType),
	}
}()

var AccountKeysTypeCountFieldType = UInt64Type

var AuthAccountKeysTypeRevokeFunctionType = &FunctionType{
	Parameters: []*Parameter{
		{
			Identifier:     AccountKeyKeyIndexField,
			TypeAnnotation: NewTypeAnnotation(IntType),
		},
	},
	ReturnTypeAnnotation:  NewTypeAnnotation(&OptionalType{Type: AccountKeyType}),
	RequiredArgumentCount: RequiredArgumentCount(1),
}

func init() {
	// Set the container type after initializing the AccountKeysTypes, to avoid initializing loop.
	AuthAccountKeysType.SetContainerType(AuthAccountType)
}

const AccountKeysTypeName = "Keys"
const AccountKeysAddFunctionName = "add"
const AccountKeysGetFunctionName = "get"
const AccountKeysTypeForEachFunctionName = "forEach"
const AccountKeysRevokeFunctionName = "revoke"
const AccountKeysCountFieldName = "count"

const accountTypeGetLinkTargetFunctionDocString = `
Returns the target path of the capability at the given public or private path, or nil if there exists no capability at the given path.
`

const accountTypeAddressFieldDocString = `
The address of the account
`

const accountTypeContractsFieldDocString = `
The contracts of the account
`

const accountTypeAccountBalanceFieldDocString = `
The FLOW balance of the default vault of this account
`

const accountTypeAccountAvailableBalanceFieldDocString = `
The FLOW balance of the default vault of this account that is available to be moved
`

const accountTypeStorageUsedFieldDocString = `
The current amount of storage used by the account in bytes
`

const accountTypeStorageCapacityFieldDocString = `
The storage capacity of the account in bytes
`

const accountTypeKeysFieldDocString = `
The keys associated with the account
`

const authAccountKeysTypeAddFunctionDocString = `
Adds the given key to the keys list of the account.
`

const accountKeysTypeGetFunctionDocString = `
Retrieves the key at the given index of the account.
`

const authAccountKeysTypeRevokeFunctionDocString = `
Revokes the key at the given index of the account.
`

<<<<<<< HEAD
const accountKeysTypeForEachFunctionDocString = `
Iterates through all the keys of this account, passing each key to the provided function and short-circuiting if the function returns false. 

The order of iteration is undefined.
`

const accountKeysTypeCountFieldDocString = `
The number of keys associated with this account.
`
=======
const authAccountTypeInboxPublishFunctionDocString = `
Publishes the argument value under the given name, to be later claimed by the specified recipient
`

var AuthAccountTypeInboxPublishFunctionType = &FunctionType{
	Parameters: []*Parameter{
		{
			Label:          ArgumentLabelNotRequired,
			Identifier:     "value",
			TypeAnnotation: NewTypeAnnotation(&CapabilityType{}),
		},
		{
			Identifier:     "name",
			TypeAnnotation: NewTypeAnnotation(StringType),
		},
		{
			Identifier:     "recipient",
			TypeAnnotation: NewTypeAnnotation(&AddressType{}),
		},
	},
	ReturnTypeAnnotation: NewTypeAnnotation(
		VoidType,
	),
}

const authAccountTypeInboxUnpublishFunctionDocString = `
Unpublishes the value specified by the argument string
`

var AuthAccountTypeInboxUnpublishFunctionType = func() *FunctionType {
	typeParameter := &TypeParameter{
		Name: "T",
		TypeBound: &ReferenceType{
			Type: AnyType,
		},
	}
	return &FunctionType{
		TypeParameters: []*TypeParameter{
			typeParameter,
		},
		Parameters: []*Parameter{
			{
				Label:          ArgumentLabelNotRequired,
				Identifier:     "name",
				TypeAnnotation: NewTypeAnnotation(StringType),
			},
		},
		ReturnTypeAnnotation: NewTypeAnnotation(
			&OptionalType{
				Type: &CapabilityType{
					BorrowType: &GenericType{
						TypeParameter: typeParameter,
					},
				},
			},
		),
	}
}()

const authAccountTypeInboxClaimFunctionDocString = `
Claims the value specified by the argument string from the account specified as the provider
`

var AuthAccountTypeInboxClaimFunctionType = func() *FunctionType {
	typeParameter := &TypeParameter{
		Name: "T",
		TypeBound: &ReferenceType{
			Type: AnyType,
		},
	}
	return &FunctionType{
		TypeParameters: []*TypeParameter{
			typeParameter,
		},
		Parameters: []*Parameter{
			{
				Label:          ArgumentLabelNotRequired,
				Identifier:     "name",
				TypeAnnotation: NewTypeAnnotation(StringType),
			},
			{
				Identifier:     "provider",
				TypeAnnotation: NewTypeAnnotation(&AddressType{}),
			},
		},
		ReturnTypeAnnotation: NewTypeAnnotation(
			&OptionalType{
				Type: &CapabilityType{
					BorrowType: &GenericType{
						TypeParameter: typeParameter,
					},
				},
			},
		),
	}
}()

var AuthAccountInboxTypeName = "Inbox"

var accountInboxDocString = "an inbox for sending and receiving capabilities"

// AuthAccountInboxType represents the account's inbox.
var AuthAccountInboxType = func() *CompositeType {

	accountInbox := &CompositeType{
		Identifier: AuthAccountInboxTypeName,
		Kind:       common.CompositeKindStructure,
		importable: false,
	}

	var members = []*Member{
		NewUnmeteredPublicFunctionMember(
			accountInbox,
			AuthAccountInboxClaimField,
			AuthAccountTypeInboxClaimFunctionType,
			authAccountTypeInboxClaimFunctionDocString,
		),
		NewUnmeteredPublicFunctionMember(
			accountInbox,
			AuthAccountInboxPublishField,
			AuthAccountTypeInboxPublishFunctionType,
			authAccountTypeInboxPublishFunctionDocString,
		),
		NewUnmeteredPublicFunctionMember(
			accountInbox,
			AuthAccountInboxUnpublishField,
			AuthAccountTypeInboxUnpublishFunctionType,
			authAccountTypeInboxUnpublishFunctionDocString,
		),
	}

	accountInbox.Members = GetMembersAsMap(members)
	accountInbox.Fields = GetFieldNames(members)
	return accountInbox
}()
>>>>>>> d8b62416
<|MERGE_RESOLUTION|>--- conflicted
+++ resolved
@@ -804,8 +804,6 @@
 const authAccountKeysTypeRevokeFunctionDocString = `
 Revokes the key at the given index of the account.
 `
-
-<<<<<<< HEAD
 const accountKeysTypeForEachFunctionDocString = `
 Iterates through all the keys of this account, passing each key to the provided function and short-circuiting if the function returns false. 
 
@@ -815,7 +813,7 @@
 const accountKeysTypeCountFieldDocString = `
 The number of keys associated with this account.
 `
-=======
+
 const authAccountTypeInboxPublishFunctionDocString = `
 Publishes the argument value under the given name, to be later claimed by the specified recipient
 `
@@ -950,5 +948,4 @@
 	accountInbox.Members = GetMembersAsMap(members)
 	accountInbox.Fields = GetFieldNames(members)
 	return accountInbox
-}()
->>>>>>> d8b62416
+}()