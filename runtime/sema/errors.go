--- conflicted
+++ resolved
@@ -1229,15 +1229,10 @@
 }
 
 type InitializerMismatch struct {
-<<<<<<< HEAD
 	CompositePurity     FunctionPurity
 	InterfacePurity     FunctionPurity
-	CompositeParameters []*Parameter
-	InterfaceParameters []*Parameter
-=======
 	CompositeParameters []Parameter
 	InterfaceParameters []Parameter
->>>>>>> 505e9c39
 }
 type ConformanceError struct {
 	CompositeDeclaration           *ast.CompositeDeclaration
