--- conflicted
+++ resolved
@@ -3463,9 +3463,13 @@
 	EnumRawType   Type
 	containerType Type
 	NestedTypes   *StringTypeOrderedMap
-	// an internal set of field `ExplicitInterfaceConformances`
-	explicitInterfaceConformanceSet *InterfaceSet
-	cachedIdentifiers               *struct {
+	// in a language with support for algebraic data types,
+	// we would implement this as an argument to the CompositeKind type constructor.
+	// Alas, this is Go, so for now these fields are only non-nil when Kind is CompositeKindAttachment
+	baseType          Type
+	baseTypeDocString string
+
+	cachedIdentifiers *struct {
 		TypeID              TypeID
 		QualifiedIdentifier string
 	}
@@ -3475,6 +3479,8 @@
 	Fields                              []string
 	ConstructorParameters               []Parameter
 	ImplicitTypeRequirementConformances []*CompositeType
+	// an internal set of field `ExplicitInterfaceConformances`
+	explicitInterfaceConformanceSet     *InterfaceSet
 	ExplicitInterfaceConformances       []*InterfaceType
 	Kind                                common.CompositeKind
 	cachedIdentifiersLock               sync.RWMutex
@@ -3483,21 +3489,6 @@
 	hasComputedMembers                  bool
 	// Only applicable for native composite types
 	importable bool
-<<<<<<< HEAD
-
-	// in a language with support for algebraic data types,
-	// we would implement this as an argument to the CompositeKind type constructor.
-	// Alas, this is Go, so for now these fields are only non-nil when Kind is CompositeKindAttachment
-	baseType          Type
-	baseTypeDocString string
-
-	cachedIdentifiers *struct {
-		TypeID              TypeID
-		QualifiedIdentifier string
-	}
-	cachedIdentifiersLock sync.RWMutex
-=======
->>>>>>> 22dc160b
 }
 
 var _ Type = &CompositeType{}
