--- conflicted
+++ resolved
@@ -5974,13 +5974,8 @@
 		),
 		NewPublicFunctionMember(
 			publicKeyType,
-<<<<<<< HEAD
 			PublicKeyVerifyFunctionName,
-			publicKeyVerifyFunctionType,
-=======
-			PublicKeyVerifyFunction,
 			PublicKeyVerifyFunctionType,
->>>>>>> 2159ad8a
 			publicKeyVerifyFunctionDocString,
 		),
 	}
