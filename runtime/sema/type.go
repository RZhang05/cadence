/*
 * Cadence - The resource-oriented smart contract programming language
 *
 * Copyright Dapper Labs, Inc.
 *
 * Licensed under the Apache License, Version 2.0 (the "License");
 * you may not use this file except in compliance with the License.
 * You may obtain a copy of the License at
 *
 *   http://www.apache.org/licenses/LICENSE-2.0
 *
 * Unless required by applicable law or agreed to in writing, software
 * distributed under the License is distributed on an "AS IS" BASIS,
 * WITHOUT WARRANTIES OR CONDITIONS OF ANY KIND, either express or implied.
 * See the License for the specific language governing permissions and
 * limitations under the License.
 */

package sema

import (
	"fmt"
	"math"
	"math/big"
	"strings"
	"sync"

	"golang.org/x/exp/slices"

	"github.com/onflow/cadence/fixedpoint"
	"github.com/onflow/cadence/runtime/ast"
	"github.com/onflow/cadence/runtime/common"
	"github.com/onflow/cadence/runtime/common/orderedmap"
	"github.com/onflow/cadence/runtime/errors"
)

const TypeIDSeparator = '.'

func qualifiedIdentifier(identifier string, containerType Type) string {
	if containerType == nil {
		return identifier
	}

	// Gather all identifiers: this, parent, grand-parent, etc.
	const level = 0
	identifiers, bufSize := containerTypeNames(containerType, level+1)

	identifiers[level] = identifier
	bufSize += len(identifier)

	// Append all identifiers, in reverse order
	var sb strings.Builder

	// Grow the buffer at once.
	//
	// bytes needed for separator '.'
	// i.e: 1 x (length of identifiers - 1)
	bufSize += len(identifiers) - 1
	sb.Grow(bufSize)

	for i := len(identifiers) - 1; i >= 0; i-- {
		sb.WriteString(identifiers[i])
		if i != 0 {
			sb.WriteByte(TypeIDSeparator)
		}
	}

	return sb.String()
}

func containerTypeNames(typ Type, level int) (typeNames []string, bufSize int) {
	if typ == nil {
		return make([]string, level), 0
	}

	var typeName string
	var containerType Type

	switch typedContainerType := typ.(type) {
	case *InterfaceType:
		typeName = typedContainerType.Identifier
		containerType = typedContainerType.containerType
	case *CompositeType:
		typeName = typedContainerType.Identifier
		containerType = typedContainerType.containerType
	default:
		panic(errors.NewUnreachableError())
	}

	typeNames, bufSize = containerTypeNames(containerType, level+1)

	typeNames[level] = typeName
	bufSize += len(typeName)

	return typeNames, bufSize
}

type TypeID = common.TypeID

type Type interface {
	IsType()
	ID() TypeID
	Tag() TypeTag
	String() string
	QualifiedString() string
	Equal(other Type) bool

	// IsPrimitiveType returns true if the type is itself a primitive,
	// Note that the container of a primitive type (e.g. optionals, arrays, dictionaries, etc.)
	// are not a primitive.
	IsPrimitiveType() bool

	// IsResourceType returns true if the type is itself a resource (a `CompositeType` with resource kind),
	// or it contains a resource type (e.g. for optionals, arrays, dictionaries, etc.)
	IsResourceType() bool

	// IsInvalidType returns true if the type is itself the invalid type (see `InvalidType`),
	// or it contains an invalid type (e.g. for optionals, arrays, dictionaries, etc.)
	IsInvalidType() bool

	// IsStorable returns true if the type is allowed to be a stored,
	// e.g. in a field of a composite type.
	//
	// The check if the type is storable is recursive,
	// the results parameter prevents cycles:
	// it is checked at the start of the recursively called function,
	// and pre-set before a recursive call.
	IsStorable(results map[*Member]bool) bool

	// IsExportable returns true if a value of this type can be exported.
	//
	// The check if the type is exportable is recursive,
	// the results parameter prevents cycles:
	// it is checked at the start of the recursively called function,
	// and pre-set before a recursive call.
	IsExportable(results map[*Member]bool) bool

	// IsImportable returns true if values of the type can be imported to a program as arguments
	IsImportable(results map[*Member]bool) bool

	// IsEquatable returns true if values of the type can be equated
	IsEquatable() bool

	// IsComparable returns true if values of the type can be compared
	IsComparable() bool

	// ContainFieldsOrElements returns true if value of the type can have nested values (fields or elements).
	// This notion is to indicate that a type can be used to access its nested values using
	// either index-expression or member-expression. e.g. `foo.bar` or `foo[bar]`.
	// This is used to determine if a field/element of this type should be returning a reference or not.
	//
	// Only a subset of types has this characteristic. e.g:
	//  - Composites
	//  - Interfaces
	//  - Arrays (Variable/Constant sized)
	//  - Dictionaries
	//  - Restricted types
	//  - Optionals of the above.
	//  - Then there are also built-in simple types, like StorageCapabilityControllerType, BlockType, etc.
	//    where the type is implemented as a simple type, but they also have fields.
	//
	// This is different from the existing  `ValueIndexableType` in the sense that it is also implemented by simple types
	// but not all simple types are indexable.
	// On the other-hand, some indexable types (e.g. String) shouldn't be treated/returned as references.
	//
	ContainFieldsOrElements() bool

	TypeAnnotationState() TypeAnnotationState
	RewriteWithIntersectionTypes() (result Type, rewritten bool)

	// Unify attempts to unify the given type with this type, i.e., resolve type parameters
	// in generic types (see `GenericType`) using the given type parameters.
	//
	// For a generic type, unification assigns a given type with a type parameter.
	//
	// If the type parameter has not been previously unified with a type,
	// through an explicitly provided type argument in an invocation
	// or through a previous unification, the type parameter is assigned the given type.
	//
	// If the type parameter has already been previously unified with a type,
	// the type parameter's unified .
	//
	// The boolean return value indicates if a generic type was encountered during unification.
	// For primitives (e.g. `Int`, `String`, etc.) it would be false, as .
	// For types with nested types (e.g. optionals, arrays, and dictionaries)
	// the result is the successful unification of the inner types.
	//
	// The boolean return value does *not* indicate if unification succeeded or not.
	//
	Unify(
		other Type,
		typeParameters *TypeParameterTypeOrderedMap,
		report func(err error),
		outerRange ast.Range,
	) bool

	// Resolve returns a type that is free of generic types (see `GenericType`),
	// i.e. it resolves the type parameters in generic types given the type parameter
	// unifications of `typeParameters`.
	//
	// If resolution fails, it returns `nil`.
	//
	Resolve(typeArguments *TypeParameterTypeOrderedMap) Type

	GetMembers() map[string]MemberResolver

<<<<<<< HEAD
	CheckInstantiated(pos ast.HasPosition, memoryGauge common.MemoryGauge, report func(err error))
=======
	// applies `f` to all the types syntactically comprising this type.
	// i.e. `[T]` would map to `f([f(T)])`, but the internals of composite types are not
	// inspected, as they appear simply as nominal types in annotations
	Map(memoryGauge common.MemoryGauge, typeParamMap map[*TypeParameter]*TypeParameter, f func(Type) Type) Type
>>>>>>> 32ddd355
}

// ValueIndexableType is a type which can be indexed into using a value
type ValueIndexableType interface {
	Type
	isValueIndexableType() bool
	AllowsValueIndexingAssignment() bool
	ElementType(isAssignment bool) Type
	IndexingType() Type
}

// TypeIndexableType is a type which can be indexed into using a type
type TypeIndexableType interface {
	Type
	isTypeIndexableType() bool
	IsValidIndexingType(indexingType Type) bool
	TypeIndexingElementType(indexingType Type, astRange func() ast.Range) (Type, error)
}

type MemberResolver struct {
	Resolve func(
		memoryGauge common.MemoryGauge,
		identifier string,
		targetRange ast.Range,
		report func(error),
	) *Member
	Kind common.DeclarationKind
}

// supertype of interfaces and composites
type NominalType interface {
	Type
	MemberMap() *StringMemberOrderedMap
}

// entitlement supporting types
type EntitlementSupportingType interface {
	Type
	SupportedEntitlements() *EntitlementOrderedSet
}

// ContainedType is a type which might have a container type
type ContainedType interface {
	Type
	GetContainerType() Type
	SetContainerType(containerType Type)
}

// ContainerType is a type which might have nested types
type ContainerType interface {
	Type
	IsContainerType() bool
	GetNestedTypes() *StringTypeOrderedMap
}

func VisitThisAndNested(t Type, visit func(ty Type)) {
	visit(t)

	containerType, ok := t.(ContainerType)
	if !ok || !containerType.IsContainerType() {
		return
	}

	containerType.GetNestedTypes().Foreach(func(_ string, nestedType Type) {
		VisitThisAndNested(nestedType, visit)
	})
}

func TypeActivationNestedType(typeActivation *VariableActivation, qualifiedIdentifier string) Type {

	typeIDComponents := strings.Split(qualifiedIdentifier, string(TypeIDSeparator))

	rootTypeName := typeIDComponents[0]
	variable := typeActivation.Find(rootTypeName)
	if variable == nil {
		return nil
	}
	ty := variable.Type

	// Traverse nested types until the leaf type

	for i := 1; i < len(typeIDComponents); i++ {
		containerType, ok := ty.(ContainerType)
		if !ok || !containerType.IsContainerType() {
			return nil
		}

		typeIDComponent := typeIDComponents[i]

		ty, ok = containerType.GetNestedTypes().Get(typeIDComponent)
		if !ok {
			return nil
		}
	}

	return ty
}

// CompositeKindedType is a type which has a composite kind
type CompositeKindedType interface {
	Type
	EntitlementSupportingType
	GetCompositeKind() common.CompositeKind
}

// LocatedType is a type which has a location
type LocatedType interface {
	Type
	GetLocation() common.Location
}

// ParameterizedType is a type which might have type parameters
type ParameterizedType interface {
	Type
	TypeParameters() []*TypeParameter
	Instantiate(memoryGauge common.MemoryGauge, typeArguments []Type, astTypeArguments []*ast.TypeAnnotation, report func(err error)) Type
	BaseType() Type
	TypeArguments() []Type
}

func MustInstantiate(t ParameterizedType, typeArguments ...Type) Type {
	return t.Instantiate(
		nil, /* memoryGauge */
		typeArguments,
		nil, /* astTypeArguments */
		func(err error) {
			panic(errors.NewUnexpectedErrorFromCause(err))
		},
	)
}

func CheckParameterizedTypeInstantiated(
	t ParameterizedType,
	pos ast.HasPosition,
	memoryGauge common.MemoryGauge,
	report func(err error),
) {
	typeArgs := t.TypeArguments()
	typeParameters := t.TypeParameters()

	// The check for the argument and parameter count already happens in the checker, so we skip that here.

	// Ensure that each non-optional typeparameter is non-nil.
	for index, typeParam := range typeParameters {
		if !typeParam.Optional && typeArgs[index] == nil {
			report(
				&MissingTypeArgumentError{
					TypeArgumentName: typeParam.Name,
					Range: ast.NewRange(
						memoryGauge,
						pos.StartPosition(),
						pos.EndPosition(memoryGauge),
					),
				},
			)
		}
	}
}

// TypeAnnotation

type TypeAnnotation struct {
	Type       Type
	IsResource bool
}

func (a TypeAnnotation) TypeAnnotationState() TypeAnnotationState {
	if a.Type.IsInvalidType() {
		return TypeAnnotationStateValid
	}

	innerState := a.Type.TypeAnnotationState()
	if innerState != TypeAnnotationStateValid {
		return innerState
	}

	isResourceType := a.Type.IsResourceType()
	switch {
	case isResourceType && !a.IsResource:
		return TypeAnnotationStateMissingResourceAnnotation
	case !isResourceType && a.IsResource:
		return TypeAnnotationStateInvalidResourceAnnotation
	default:
		return TypeAnnotationStateValid
	}
}

func (a TypeAnnotation) String() string {
	if a.IsResource {
		return fmt.Sprintf(
			"%s%s",
			common.CompositeKindResource.Annotation(),
			a.Type,
		)
	} else {
		return fmt.Sprint(a.Type)
	}
}

func (a TypeAnnotation) QualifiedString() string {
	qualifiedString := a.Type.QualifiedString()
	if a.IsResource {
		return fmt.Sprintf(
			"%s%s",
			common.CompositeKindResource.Annotation(),
			qualifiedString,
		)
	} else {
		return fmt.Sprint(qualifiedString)
	}
}

func (a TypeAnnotation) Equal(other TypeAnnotation) bool {
	return a.IsResource == other.IsResource &&
		a.Type.Equal(other.Type)
}

func NewTypeAnnotation(ty Type) TypeAnnotation {
	return TypeAnnotation{
		IsResource: ty.IsResourceType(),
		Type:       ty,
	}
}

func (a TypeAnnotation) Map(gauge common.MemoryGauge, typeParamMap map[*TypeParameter]*TypeParameter, f func(Type) Type) TypeAnnotation {
	return NewTypeAnnotation(a.Type.Map(gauge, typeParamMap, f))
}

// isInstance

const IsInstanceFunctionName = "isInstance"

var IsInstanceFunctionType = NewSimpleFunctionType(
	FunctionPurityView,
	[]Parameter{
		{
			Label:          ArgumentLabelNotRequired,
			Identifier:     "type",
			TypeAnnotation: MetaTypeAnnotation,
		},
	},
	BoolTypeAnnotation,
)

const isInstanceFunctionDocString = `
Returns true if the object conforms to the given type at runtime
`

// getType

const GetTypeFunctionName = "getType"

var GetTypeFunctionType = NewSimpleFunctionType(
	FunctionPurityView,
	nil,
	MetaTypeAnnotation,
)

const getTypeFunctionDocString = `
Returns the type of the value
`

// toString

const ToStringFunctionName = "toString"

var ToStringFunctionType = NewSimpleFunctionType(
	FunctionPurityView,
	nil,
	StringTypeAnnotation,
)

const toStringFunctionDocString = `
A textual representation of this object
`

// fromString
const FromStringFunctionName = "fromString"

func FromStringFunctionDocstring(ty Type) string {

	builder := new(strings.Builder)
	builder.WriteString(
		fmt.Sprintf(
			"Attempts to parse %s from a string. Returns `nil` on overflow or invalid input. Whitespace or invalid digits will return a nil value.\n",
			ty.String(),
		))

	if IsSameTypeKind(ty, FixedPointType) {
		builder.WriteString(
			`Both decimal and fractional components must be supplied. For instance, both "0." and ".1" are invalid string representations, but "0.1" is accepted.\n`,
		)
	}
	if IsSameTypeKind(ty, SignedIntegerType) || IsSameTypeKind(ty, SignedFixedPointType) {
		builder.WriteString(
			"The string may optionally begin with a sign prefix of '-' or '+'.\n",
		)
	}

	return builder.String()
}

func FromStringFunctionType(ty Type) *FunctionType {
	return NewSimpleFunctionType(
		FunctionPurityView,
		[]Parameter{
			{
				Label:          ArgumentLabelNotRequired,
				Identifier:     "input",
				TypeAnnotation: StringTypeAnnotation,
			},
		},
		NewTypeAnnotation(
			&OptionalType{
				Type: ty,
			},
		),
	)
}

// fromBigEndianBytes

const FromBigEndianBytesFunctionName = "fromBigEndianBytes"

func FromBigEndianBytesFunctionDocstring(ty Type) string {
	return fmt.Sprintf(
		"Attempts to parse %s from a big-endian byte representation. Returns `nil` on invalid input.",
		ty.String(),
	)
}

func FromBigEndianBytesFunctionType(ty Type) *FunctionType {
	return &FunctionType{
		Purity: FunctionPurityView,
		Parameters: []Parameter{
			{
				Label:          ArgumentLabelNotRequired,
				Identifier:     "bytes",
				TypeAnnotation: NewTypeAnnotation(ByteArrayType),
			},
		},
		ReturnTypeAnnotation: NewTypeAnnotation(
			&OptionalType{
				Type: ty,
			},
		),
	}
}

// toBigEndianBytes

const ToBigEndianBytesFunctionName = "toBigEndianBytes"

var ToBigEndianBytesFunctionType = NewSimpleFunctionType(
	FunctionPurityView,
	nil,
	ByteArrayTypeAnnotation,
)

const toBigEndianBytesFunctionDocString = `
Returns an array containing the big-endian byte representation of the number
`

func withBuiltinMembers(ty Type, members map[string]MemberResolver) map[string]MemberResolver {
	if members == nil {
		members = map[string]MemberResolver{}
	}

	// All types have a predeclared member `fun isInstance(_ type: Type): Bool`

	members[IsInstanceFunctionName] = MemberResolver{
		Kind: common.DeclarationKindFunction,
		Resolve: func(memoryGauge common.MemoryGauge, identifier string, _ ast.Range, _ func(error)) *Member {
			return NewPublicFunctionMember(
				memoryGauge,
				ty,
				identifier,
				IsInstanceFunctionType,
				isInstanceFunctionDocString,
			)
		},
	}

	// All types have a predeclared member `fun getType(): Type`

	members[GetTypeFunctionName] = MemberResolver{
		Kind: common.DeclarationKindFunction,
		Resolve: func(memoryGauge common.MemoryGauge, identifier string, _ ast.Range, _ func(error)) *Member {
			return NewPublicFunctionMember(
				memoryGauge,
				ty,
				identifier,
				GetTypeFunctionType,
				getTypeFunctionDocString,
			)
		},
	}

	// All number types, addresses, and path types have a `toString` function

	if IsSubType(ty, NumberType) || IsSubType(ty, TheAddressType) || IsSubType(ty, PathType) {

		members[ToStringFunctionName] = MemberResolver{
			Kind: common.DeclarationKindFunction,
			Resolve: func(memoryGauge common.MemoryGauge, identifier string, _ ast.Range, _ func(error)) *Member {
				return NewPublicFunctionMember(
					memoryGauge,
					ty,
					identifier,
					ToStringFunctionType,
					toStringFunctionDocString,
				)
			},
		}
	}

	// All number types have a `toBigEndianBytes` function

	if IsSubType(ty, NumberType) {

		members[ToBigEndianBytesFunctionName] = MemberResolver{
			Kind: common.DeclarationKindFunction,
			Resolve: func(memoryGauge common.MemoryGauge, identifier string, _ ast.Range, _ func(error)) *Member {
				return NewPublicFunctionMember(
					memoryGauge,
					ty,
					identifier,
					ToBigEndianBytesFunctionType,
					toBigEndianBytesFunctionDocString,
				)
			},
		}
	}

	return members
}

// OptionalType represents the optional variant of another type
type OptionalType struct {
	Type                Type
	memberResolvers     map[string]MemberResolver
	memberResolversOnce sync.Once
}

var _ Type = &OptionalType{}

func NewOptionalType(memoryGauge common.MemoryGauge, typ Type) *OptionalType {
	common.UseMemory(memoryGauge, common.OptionalSemaTypeMemoryUsage)
	return &OptionalType{
		Type: typ,
	}
}

func (*OptionalType) IsType() {}

func (t *OptionalType) Tag() TypeTag {
	if t.Type == NeverType {
		return NilTypeTag
	}

	return t.Type.Tag().Or(NilTypeTag)
}

func (t *OptionalType) String() string {
	if t.Type == nil {
		return "optional"
	}
	return fmt.Sprintf("%s?", t.Type)
}

func (t *OptionalType) QualifiedString() string {
	if t.Type == nil {
		return "optional"
	}
	return fmt.Sprintf("%s?", t.Type.QualifiedString())
}

func FormatOptionalTypeID[T ~string](elementTypeID T) T {
	return T(fmt.Sprintf("%s?", elementTypeID))
}

func (t *OptionalType) ID() TypeID {
	return FormatOptionalTypeID(t.Type.ID())
}

func (t *OptionalType) Equal(other Type) bool {
	otherOptional, ok := other.(*OptionalType)
	if !ok {
		return false
	}
	return t.Type.Equal(otherOptional.Type)
}

func (t *OptionalType) IsResourceType() bool {
	return t.Type.IsResourceType()
}

func (t *OptionalType) IsPrimitiveType() bool {
	return t.Type.IsPrimitiveType()
}

func (t *OptionalType) IsInvalidType() bool {
	return t.Type.IsInvalidType()
}

func (t *OptionalType) IsStorable(results map[*Member]bool) bool {
	return t.Type.IsStorable(results)
}

func (t *OptionalType) IsExportable(results map[*Member]bool) bool {
	return t.Type.IsExportable(results)
}

func (t *OptionalType) IsImportable(results map[*Member]bool) bool {
	return t.Type.IsImportable(results)
}

func (t *OptionalType) IsEquatable() bool {
	return t.Type.IsEquatable()
}

func (*OptionalType) IsComparable() bool {
	return false
}

func (t *OptionalType) ContainFieldsOrElements() bool {
	return t.Type.ContainFieldsOrElements()
}

func (t *OptionalType) TypeAnnotationState() TypeAnnotationState {
	return t.Type.TypeAnnotationState()
}

func (t *OptionalType) RewriteWithIntersectionTypes() (Type, bool) {
	rewrittenType, rewritten := t.Type.RewriteWithIntersectionTypes()
	if rewritten {
		return &OptionalType{
			Type: rewrittenType,
		}, true
	} else {
		return t, false
	}
}

func (t *OptionalType) Unify(
	other Type,
	typeParameters *TypeParameterTypeOrderedMap,
	report func(err error),
	outerRange ast.Range,
) bool {

	otherOptional, ok := other.(*OptionalType)
	if !ok {
		return false
	}

	return t.Type.Unify(otherOptional.Type, typeParameters, report, outerRange)
}

func (t *OptionalType) Resolve(typeArguments *TypeParameterTypeOrderedMap) Type {

	newInnerType := t.Type.Resolve(typeArguments)
	if newInnerType == nil {
		return nil
	}

	return &OptionalType{
		Type: newInnerType,
	}
}

<<<<<<< HEAD
func (t *OptionalType) CheckInstantiated(pos ast.HasPosition, memoryGauge common.MemoryGauge, report func(err error)) {
	t.Type.CheckInstantiated(pos, memoryGauge, report)
=======
func (t *OptionalType) SupportedEntitlements() *EntitlementOrderedSet {
	if entitlementSupportingType, ok := t.Type.(EntitlementSupportingType); ok {
		return entitlementSupportingType.SupportedEntitlements()
	}
	return nil
>>>>>>> 32ddd355
}

const optionalTypeMapFunctionDocString = `
Returns an optional of the result of calling the given function
with the value of this optional when it is not nil.

Returns nil if this optional is nil
`

const OptionalTypeMapFunctionName = "map"

func (t *OptionalType) Map(memoryGauge common.MemoryGauge, typeParamMap map[*TypeParameter]*TypeParameter, f func(Type) Type) Type {
	return f(NewOptionalType(memoryGauge, t.Type.Map(memoryGauge, typeParamMap, f)))
}

func (t *OptionalType) GetMembers() map[string]MemberResolver {
	t.initializeMembers()
	return t.memberResolvers
}

func (t *OptionalType) initializeMembers() {
	t.memberResolversOnce.Do(func() {
		t.memberResolvers = withBuiltinMembers(t, map[string]MemberResolver{
			OptionalTypeMapFunctionName: {
				Kind: common.DeclarationKindFunction,
				Resolve: func(memoryGauge common.MemoryGauge, identifier string, targetRange ast.Range, report func(error)) *Member {

					// It's invalid for an optional of a resource to have a `map` function

					if t.Type.IsResourceType() {
						report(
							&InvalidResourceOptionalMemberError{
								Name:            identifier,
								DeclarationKind: common.DeclarationKindFunction,
								Range:           targetRange,
							},
						)
					}

					return NewPublicFunctionMember(
						memoryGauge,
						t,
						identifier,
						OptionalTypeMapFunctionType(t.Type),
						optionalTypeMapFunctionDocString,
					)
				},
			},
		})
	})
}

func OptionalTypeMapFunctionType(typ Type) *FunctionType {
	typeParameter := &TypeParameter{
		Name: "T",
	}

	resultType := &GenericType{
		TypeParameter: typeParameter,
	}

	const functionPurity = FunctionPurityImpure

	return &FunctionType{
		Purity: functionPurity,
		TypeParameters: []*TypeParameter{
			typeParameter,
		},
		Parameters: []Parameter{
			{
				Label:      ArgumentLabelNotRequired,
				Identifier: "transform",
				TypeAnnotation: NewTypeAnnotation(
					&FunctionType{
						Purity: functionPurity,
						Parameters: []Parameter{
							{
								Label:          ArgumentLabelNotRequired,
								Identifier:     "value",
								TypeAnnotation: NewTypeAnnotation(typ),
							},
						},
						ReturnTypeAnnotation: NewTypeAnnotation(
							resultType,
						),
					},
				),
			},
		},
		ReturnTypeAnnotation: NewTypeAnnotation(
			&OptionalType{
				Type: resultType,
			},
		),
	}
}

// GenericType
type GenericType struct {
	TypeParameter *TypeParameter
}

var _ Type = &GenericType{}

func (*GenericType) IsType() {}

func (t *GenericType) Tag() TypeTag {
	return GenericTypeTag
}

func (t *GenericType) String() string {
	return t.TypeParameter.Name
}

func (t *GenericType) QualifiedString() string {
	return t.TypeParameter.Name
}

func (t *GenericType) ID() TypeID {
	return TypeID(t.TypeParameter.Name)
}

func (t *GenericType) Equal(other Type) bool {
	otherType, ok := other.(*GenericType)
	if !ok {
		return false
	}
	return t.TypeParameter == otherType.TypeParameter
}

func (*GenericType) IsResourceType() bool {
	return false
}

func (*GenericType) IsPrimitiveType() bool {
	return false
}

func (*GenericType) IsInvalidType() bool {
	return false
}

func (*GenericType) IsStorable(_ map[*Member]bool) bool {
	return false
}

func (*GenericType) IsExportable(_ map[*Member]bool) bool {
	return false
}

func (t *GenericType) IsImportable(_ map[*Member]bool) bool {
	return false
}

func (*GenericType) IsEquatable() bool {
	return false
}

func (*GenericType) IsComparable() bool {
	return false
}

func (t *GenericType) ContainFieldsOrElements() bool {
	return false
}

func (*GenericType) TypeAnnotationState() TypeAnnotationState {
	return TypeAnnotationStateValid
}

func (t *GenericType) RewriteWithIntersectionTypes() (result Type, rewritten bool) {
	return t, false
}

func (t *GenericType) Unify(
	other Type,
	typeParameters *TypeParameterTypeOrderedMap,
	report func(err error),
	outerRange ast.Range,
) bool {

	if unifiedType, ok := typeParameters.Get(t.TypeParameter); ok {

		// If the type parameter is already unified with a type argument
		// (either explicit by a type argument, or implicit through an argument's type),
		// check that this argument's type matches the unified type

		if !other.Equal(unifiedType) {
			report(
				&TypeParameterTypeMismatchError{
					TypeParameter: t.TypeParameter,
					ExpectedType:  unifiedType,
					ActualType:    other,
					Range:         outerRange,
				},
			)
		}

	} else {
		// If the type parameter is not yet unified to a type argument, unify it.

		typeParameters.Set(t.TypeParameter, other)

		// If the type parameter corresponding to the type argument has a type bound,
		// then check that the argument's type is a subtype of the type bound.

		err := t.TypeParameter.checkTypeBound(other, outerRange)
		if err != nil {
			report(err)
		}
	}

	return true
}

func (t *GenericType) Resolve(typeArguments *TypeParameterTypeOrderedMap) Type {
	ty, ok := typeArguments.Get(t.TypeParameter)
	if !ok {
		return nil
	}
	return ty
}

func (t *GenericType) Map(gauge common.MemoryGauge, typeParamMap map[*TypeParameter]*TypeParameter, f func(Type) Type) Type {
	if param, ok := typeParamMap[t.TypeParameter]; ok {
		return f(&GenericType{
			TypeParameter: param,
		})
	}
	panic(errors.NewUnreachableError())
}

func (t *GenericType) GetMembers() map[string]MemberResolver {
	return withBuiltinMembers(t, nil)
}

func (t *GenericType) CheckInstantiated(pos ast.HasPosition, memoryGauge common.MemoryGauge, report func(err error)) {
	t.TypeParameter.TypeBound.CheckInstantiated(pos, memoryGauge, report)
}

// IntegerRangedType

type IntegerRangedType interface {
	Type
	MinInt() *big.Int
	MaxInt() *big.Int
	IsSuperType() bool
}

type FractionalRangedType interface {
	IntegerRangedType
	Scale() uint
	MinFractional() *big.Int
	MaxFractional() *big.Int
}

// SaturatingArithmeticType is a type that supports saturating arithmetic functions
type SaturatingArithmeticType interface {
	Type
	SupportsSaturatingAdd() bool
	SupportsSaturatingSubtract() bool
	SupportsSaturatingMultiply() bool
	SupportsSaturatingDivide() bool
}

const NumericTypeSaturatingAddFunctionName = "saturatingAdd"
const numericTypeSaturatingAddFunctionDocString = `
self + other, saturating at the numeric bounds instead of overflowing.
`

const NumericTypeSaturatingSubtractFunctionName = "saturatingSubtract"
const numericTypeSaturatingSubtractFunctionDocString = `
self - other, saturating at the numeric bounds instead of overflowing.
`
const NumericTypeSaturatingMultiplyFunctionName = "saturatingMultiply"
const numericTypeSaturatingMultiplyFunctionDocString = `
self * other, saturating at the numeric bounds instead of overflowing.
`

const NumericTypeSaturatingDivideFunctionName = "saturatingDivide"
const numericTypeSaturatingDivideFunctionDocString = `
self / other, saturating at the numeric bounds instead of overflowing.
`

var SaturatingArithmeticTypeFunctionTypes = map[Type]*FunctionType{}

func registerSaturatingArithmeticType(t Type) {
	SaturatingArithmeticTypeFunctionTypes[t] = NewSimpleFunctionType(
		FunctionPurityView,
		[]Parameter{
			{
				Label:          ArgumentLabelNotRequired,
				Identifier:     "other",
				TypeAnnotation: NewTypeAnnotation(t),
			},
		},
		NewTypeAnnotation(t),
	)
}

func addSaturatingArithmeticFunctions(t SaturatingArithmeticType, members map[string]MemberResolver) {

	addArithmeticFunction := func(name string, docString string) {
		members[name] = MemberResolver{
			Kind: common.DeclarationKindFunction,
			Resolve: func(memoryGauge common.MemoryGauge, _ string, _ ast.Range, _ func(error)) *Member {
				return NewPublicFunctionMember(
					memoryGauge,
					t,
					name,
					SaturatingArithmeticTypeFunctionTypes[t],
					docString,
				)
			},
		}
	}

	if t.SupportsSaturatingAdd() {
		addArithmeticFunction(
			NumericTypeSaturatingAddFunctionName,
			numericTypeSaturatingAddFunctionDocString,
		)
	}

	if t.SupportsSaturatingSubtract() {
		addArithmeticFunction(
			NumericTypeSaturatingSubtractFunctionName,
			numericTypeSaturatingSubtractFunctionDocString,
		)
	}

	if t.SupportsSaturatingMultiply() {
		addArithmeticFunction(
			NumericTypeSaturatingMultiplyFunctionName,
			numericTypeSaturatingMultiplyFunctionDocString,
		)
	}

	if t.SupportsSaturatingDivide() {
		addArithmeticFunction(
			NumericTypeSaturatingDivideFunctionName,
			numericTypeSaturatingDivideFunctionDocString,
		)
	}
}

type SaturatingArithmeticSupport struct {
	Add      bool
	Subtract bool
	Multiply bool
	Divide   bool
}

// NumericType represent all the types in the integer range
// and non-fractional ranged types.
type NumericType struct {
	minInt               *big.Int
	maxInt               *big.Int
	memberResolvers      map[string]MemberResolver
	name                 string
	tag                  TypeTag
	memberResolversOnce  sync.Once
	saturatingArithmetic SaturatingArithmeticSupport
	isSuperType          bool
}

var _ Type = &NumericType{}
var _ IntegerRangedType = &NumericType{}
var _ SaturatingArithmeticType = &NumericType{}

func NewNumericType(typeName string) *NumericType {
	return &NumericType{name: typeName}
}

func (t *NumericType) Tag() TypeTag {
	return t.tag
}

func (t *NumericType) WithTag(tag TypeTag) *NumericType {
	t.tag = tag
	return t
}

func (t *NumericType) WithIntRange(min *big.Int, max *big.Int) *NumericType {
	t.minInt = min
	t.maxInt = max
	return t
}

func (t *NumericType) WithSaturatingFunctions(saturatingArithmetic SaturatingArithmeticSupport) *NumericType {
	t.saturatingArithmetic = saturatingArithmetic

	registerSaturatingArithmeticType(t)

	return t
}

func (t *NumericType) SupportsSaturatingAdd() bool {
	return t.saturatingArithmetic.Add
}

func (t *NumericType) SupportsSaturatingSubtract() bool {
	return t.saturatingArithmetic.Subtract
}

func (t *NumericType) SupportsSaturatingMultiply() bool {
	return t.saturatingArithmetic.Multiply
}

func (t *NumericType) SupportsSaturatingDivide() bool {
	return t.saturatingArithmetic.Divide
}

func (*NumericType) IsType() {}

func (t *NumericType) String() string {
	return t.name
}

func (t *NumericType) QualifiedString() string {
	return t.name
}

func (t *NumericType) ID() TypeID {
	return TypeID(t.name)
}

func (t *NumericType) Equal(other Type) bool {
	// Numeric types are singletons. Hence their pointers should be equal.
	if t == other {
		return true
	}

	// Check for the value equality as well, as a backup strategy.
	otherNumericType, ok := other.(*NumericType)
	return ok && t.ID() == otherNumericType.ID()
}

func (*NumericType) IsResourceType() bool {
	return false
}

func (*NumericType) IsPrimitiveType() bool {
	return true
}

func (*NumericType) IsInvalidType() bool {
	return false
}

func (*NumericType) IsStorable(_ map[*Member]bool) bool {
	return true
}

func (*NumericType) IsExportable(_ map[*Member]bool) bool {
	return true
}

func (t *NumericType) IsImportable(_ map[*Member]bool) bool {
	return true
}

func (*NumericType) IsEquatable() bool {
	return true
}

func (t *NumericType) IsComparable() bool {
	return !t.IsSuperType()
}

func (t *NumericType) ContainFieldsOrElements() bool {
	return false
}

func (*NumericType) TypeAnnotationState() TypeAnnotationState {
	return TypeAnnotationStateValid
}

func (t *NumericType) RewriteWithIntersectionTypes() (result Type, rewritten bool) {
	return t, false
}

func (t *NumericType) MinInt() *big.Int {
	return t.minInt
}

func (t *NumericType) MaxInt() *big.Int {
	return t.maxInt
}

func (*NumericType) Unify(_ Type, _ *TypeParameterTypeOrderedMap, _ func(err error), _ ast.Range) bool {
	return false
}

func (t *NumericType) Resolve(_ *TypeParameterTypeOrderedMap) Type {
	return t
}

func (t *NumericType) Map(_ common.MemoryGauge, _ map[*TypeParameter]*TypeParameter, f func(Type) Type) Type {
	return f(t)
}

func (t *NumericType) GetMembers() map[string]MemberResolver {
	t.initializeMemberResolvers()
	return t.memberResolvers
}

func (t *NumericType) initializeMemberResolvers() {
	t.memberResolversOnce.Do(func() {
		members := map[string]MemberResolver{}

		addSaturatingArithmeticFunctions(t, members)

		t.memberResolvers = withBuiltinMembers(t, members)
	})
}

func (t *NumericType) AsSuperType() *NumericType {
	t.isSuperType = true
	return t
}

func (t *NumericType) IsSuperType() bool {
	return t.isSuperType
}

func (*NumericType) CheckInstantiated(_ ast.HasPosition, _ common.MemoryGauge, _ func(err error)) {
	// NO-OP
}

// FixedPointNumericType represents all the types in the fixed-point range.
type FixedPointNumericType struct {
	maxFractional        *big.Int
	minFractional        *big.Int
	memberResolvers      map[string]MemberResolver
	minInt               *big.Int
	maxInt               *big.Int
	name                 string
	tag                  TypeTag
	scale                uint
	memberResolversOnce  sync.Once
	saturatingArithmetic SaturatingArithmeticSupport
	isSuperType          bool
}

var _ Type = &FixedPointNumericType{}
var _ IntegerRangedType = &FixedPointNumericType{}
var _ FractionalRangedType = &FixedPointNumericType{}
var _ SaturatingArithmeticType = &FixedPointNumericType{}

func NewFixedPointNumericType(typeName string) *FixedPointNumericType {
	return &FixedPointNumericType{
		name: typeName,
	}
}

func (t *FixedPointNumericType) Tag() TypeTag {
	return t.tag
}

func (t *FixedPointNumericType) WithTag(tag TypeTag) *FixedPointNumericType {
	t.tag = tag
	return t
}

func (t *FixedPointNumericType) WithIntRange(minInt *big.Int, maxInt *big.Int) *FixedPointNumericType {
	t.minInt = minInt
	t.maxInt = maxInt
	return t
}

func (t *FixedPointNumericType) WithFractionalRange(
	minFractional *big.Int,
	maxFractional *big.Int,
) *FixedPointNumericType {

	t.minFractional = minFractional
	t.maxFractional = maxFractional
	return t
}

func (t *FixedPointNumericType) WithScale(scale uint) *FixedPointNumericType {
	t.scale = scale
	return t
}

func (t *FixedPointNumericType) WithSaturatingFunctions(saturatingArithmetic SaturatingArithmeticSupport) *FixedPointNumericType {
	t.saturatingArithmetic = saturatingArithmetic

	registerSaturatingArithmeticType(t)

	return t
}

func (t *FixedPointNumericType) SupportsSaturatingAdd() bool {
	return t.saturatingArithmetic.Add
}

func (t *FixedPointNumericType) SupportsSaturatingSubtract() bool {
	return t.saturatingArithmetic.Subtract
}

func (t *FixedPointNumericType) SupportsSaturatingMultiply() bool {
	return t.saturatingArithmetic.Multiply
}

func (t *FixedPointNumericType) SupportsSaturatingDivide() bool {
	return t.saturatingArithmetic.Divide
}

func (*FixedPointNumericType) IsType() {}

func (t *FixedPointNumericType) String() string {
	return t.name
}

func (t *FixedPointNumericType) QualifiedString() string {
	return t.name
}

func (t *FixedPointNumericType) ID() TypeID {
	return TypeID(t.name)
}

func (t *FixedPointNumericType) Equal(other Type) bool {
	// Numeric types are singletons. Hence their pointers should be equal.
	if t == other {
		return true
	}

	// Check for the value equality as well, as a backup strategy.
	otherNumericType, ok := other.(*FixedPointNumericType)
	return ok && t.ID() == otherNumericType.ID()
}

func (*FixedPointNumericType) IsResourceType() bool {
	return false
}

func (*FixedPointNumericType) IsPrimitiveType() bool {
	return true
}

func (*FixedPointNumericType) IsInvalidType() bool {
	return false
}

func (*FixedPointNumericType) IsStorable(_ map[*Member]bool) bool {
	return true
}

func (*FixedPointNumericType) IsExportable(_ map[*Member]bool) bool {
	return true
}

func (t *FixedPointNumericType) IsImportable(_ map[*Member]bool) bool {
	return true
}

func (*FixedPointNumericType) IsEquatable() bool {
	return true
}

func (t *FixedPointNumericType) IsComparable() bool {
	return !t.IsSuperType()
}

func (t *FixedPointNumericType) ContainFieldsOrElements() bool {
	return false
}

func (*FixedPointNumericType) TypeAnnotationState() TypeAnnotationState {
	return TypeAnnotationStateValid
}

func (t *FixedPointNumericType) RewriteWithIntersectionTypes() (result Type, rewritten bool) {
	return t, false
}

func (t *FixedPointNumericType) MinInt() *big.Int {
	return t.minInt
}

func (t *FixedPointNumericType) MaxInt() *big.Int {
	return t.maxInt
}

func (t *FixedPointNumericType) MinFractional() *big.Int {
	return t.minFractional
}

func (t *FixedPointNumericType) MaxFractional() *big.Int {
	return t.maxFractional
}

func (t *FixedPointNumericType) Scale() uint {
	return t.scale
}

func (*FixedPointNumericType) Unify(_ Type, _ *TypeParameterTypeOrderedMap, _ func(err error), _ ast.Range) bool {
	return false
}

func (t *FixedPointNumericType) Resolve(_ *TypeParameterTypeOrderedMap) Type {
	return t
}

func (t *FixedPointNumericType) Map(_ common.MemoryGauge, _ map[*TypeParameter]*TypeParameter, f func(Type) Type) Type {
	return f(t)
}

func (t *FixedPointNumericType) GetMembers() map[string]MemberResolver {
	t.initializeMemberResolvers()
	return t.memberResolvers
}

func (t *FixedPointNumericType) initializeMemberResolvers() {
	t.memberResolversOnce.Do(func() {
		members := map[string]MemberResolver{}

		addSaturatingArithmeticFunctions(t, members)

		t.memberResolvers = withBuiltinMembers(t, members)
	})
}

func (t *FixedPointNumericType) AsSuperType() *FixedPointNumericType {
	t.isSuperType = true
	return t
}

func (t *FixedPointNumericType) IsSuperType() bool {
	return t.isSuperType
}

func (*FixedPointNumericType) CheckInstantiated(_ ast.HasPosition, _ common.MemoryGauge, _ func(err error)) {
	// NO-OP
}

// Numeric types

var (

	// NumberType represents the super-type of all number types
	NumberType = NewNumericType(NumberTypeName).
			WithTag(NumberTypeTag).
			AsSuperType()

	NumberTypeAnnotation = NewTypeAnnotation(NumberType)

	// SignedNumberType represents the super-type of all signed number types
	SignedNumberType = NewNumericType(SignedNumberTypeName).
				WithTag(SignedNumberTypeTag).
				AsSuperType()

	SignedNumberTypeAnnotation = NewTypeAnnotation(SignedNumberType)

	// IntegerType represents the super-type of all integer types
	IntegerType = NewNumericType(IntegerTypeName).
			WithTag(IntegerTypeTag).
			AsSuperType()

	IntegerTypeAnnotation = NewTypeAnnotation(IntegerType)

	// SignedIntegerType represents the super-type of all signed integer types
	SignedIntegerType = NewNumericType(SignedIntegerTypeName).
				WithTag(SignedIntegerTypeTag).
				AsSuperType()

	SignedIntegerTypeAnnotation = NewTypeAnnotation(SignedIntegerType)

	// FixedSizeUnsignedIntegerType represents the super-type of all unsigned integer types which have a fixed size.
	FixedSizeUnsignedIntegerType = NewNumericType(FixedSizeUnsignedIntegerTypeName).
					WithTag(FixedSizeUnsignedIntegerTypeTag).
					AsSuperType()

	// IntType represents the arbitrary-precision integer type `Int`
	IntType = NewNumericType(IntTypeName).
		WithTag(IntTypeTag)

	IntTypeAnnotation = NewTypeAnnotation(IntType)

	// Int8Type represents the 8-bit signed integer type `Int8`
	Int8Type = NewNumericType(Int8TypeName).
			WithTag(Int8TypeTag).
			WithIntRange(Int8TypeMinInt, Int8TypeMaxInt).
			WithSaturatingFunctions(SaturatingArithmeticSupport{
			Add:      true,
			Subtract: true,
			Multiply: true,
			Divide:   true,
		})

	Int8TypeAnnotation = NewTypeAnnotation(Int8Type)

	// Int16Type represents the 16-bit signed integer type `Int16`
	Int16Type = NewNumericType(Int16TypeName).
			WithTag(Int16TypeTag).
			WithIntRange(Int16TypeMinInt, Int16TypeMaxInt).
			WithSaturatingFunctions(SaturatingArithmeticSupport{
			Add:      true,
			Subtract: true,
			Multiply: true,
			Divide:   true,
		})

	Int16TypeAnnotation = NewTypeAnnotation(Int16Type)

	// Int32Type represents the 32-bit signed integer type `Int32`
	Int32Type = NewNumericType(Int32TypeName).
			WithTag(Int32TypeTag).
			WithIntRange(Int32TypeMinInt, Int32TypeMaxInt).
			WithSaturatingFunctions(SaturatingArithmeticSupport{
			Add:      true,
			Subtract: true,
			Multiply: true,
			Divide:   true,
		})

	Int32TypeAnnotation = NewTypeAnnotation(Int32Type)

	// Int64Type represents the 64-bit signed integer type `Int64`
	Int64Type = NewNumericType(Int64TypeName).
			WithTag(Int64TypeTag).
			WithIntRange(Int64TypeMinInt, Int64TypeMaxInt).
			WithSaturatingFunctions(SaturatingArithmeticSupport{
			Add:      true,
			Subtract: true,
			Multiply: true,
			Divide:   true,
		})

	Int64TypeAnnotation = NewTypeAnnotation(Int64Type)

	// Int128Type represents the 128-bit signed integer type `Int128`
	Int128Type = NewNumericType(Int128TypeName).
			WithTag(Int128TypeTag).
			WithIntRange(Int128TypeMinIntBig, Int128TypeMaxIntBig).
			WithSaturatingFunctions(SaturatingArithmeticSupport{
			Add:      true,
			Subtract: true,
			Multiply: true,
			Divide:   true,
		})

	Int128TypeAnnotation = NewTypeAnnotation(Int128Type)

	// Int256Type represents the 256-bit signed integer type `Int256`
	Int256Type = NewNumericType(Int256TypeName).
			WithTag(Int256TypeTag).
			WithIntRange(Int256TypeMinIntBig, Int256TypeMaxIntBig).
			WithSaturatingFunctions(SaturatingArithmeticSupport{
			Add:      true,
			Subtract: true,
			Multiply: true,
			Divide:   true,
		})

	Int256TypeAnnotation = NewTypeAnnotation(Int256Type)

	// UIntType represents the arbitrary-precision unsigned integer type `UInt`
	UIntType = NewNumericType(UIntTypeName).
			WithTag(UIntTypeTag).
			WithIntRange(UIntTypeMin, nil).
			WithSaturatingFunctions(SaturatingArithmeticSupport{
			Subtract: true,
		})

	UIntTypeAnnotation = NewTypeAnnotation(UIntType)

	// UInt8Type represents the 8-bit unsigned integer type `UInt8`
	// which checks for overflow and underflow
	UInt8Type = NewNumericType(UInt8TypeName).
			WithTag(UInt8TypeTag).
			WithIntRange(UInt8TypeMinInt, UInt8TypeMaxInt).
			WithSaturatingFunctions(SaturatingArithmeticSupport{
			Add:      true,
			Subtract: true,
			Multiply: true,
		})

	UInt8TypeAnnotation = NewTypeAnnotation(UInt8Type)

	// UInt16Type represents the 16-bit unsigned integer type `UInt16`
	// which checks for overflow and underflow
	UInt16Type = NewNumericType(UInt16TypeName).
			WithTag(UInt16TypeTag).
			WithIntRange(UInt16TypeMinInt, UInt16TypeMaxInt).
			WithSaturatingFunctions(SaturatingArithmeticSupport{
			Add:      true,
			Subtract: true,
			Multiply: true,
		})

	UInt16TypeAnnotation = NewTypeAnnotation(UInt16Type)

	// UInt32Type represents the 32-bit unsigned integer type `UInt32`
	// which checks for overflow and underflow
	UInt32Type = NewNumericType(UInt32TypeName).
			WithTag(UInt32TypeTag).
			WithIntRange(UInt32TypeMinInt, UInt32TypeMaxInt).
			WithSaturatingFunctions(SaturatingArithmeticSupport{
			Add:      true,
			Subtract: true,
			Multiply: true,
		})

	UInt32TypeAnnotation = NewTypeAnnotation(UInt32Type)

	// UInt64Type represents the 64-bit unsigned integer type `UInt64`
	// which checks for overflow and underflow
	UInt64Type = NewNumericType(UInt64TypeName).
			WithTag(UInt64TypeTag).
			WithIntRange(UInt64TypeMinInt, UInt64TypeMaxInt).
			WithSaturatingFunctions(SaturatingArithmeticSupport{
			Add:      true,
			Subtract: true,
			Multiply: true,
		})

	UInt64TypeAnnotation = NewTypeAnnotation(UInt64Type)

	// UInt128Type represents the 128-bit unsigned integer type `UInt128`
	// which checks for overflow and underflow
	UInt128Type = NewNumericType(UInt128TypeName).
			WithTag(UInt128TypeTag).
			WithIntRange(UInt128TypeMinIntBig, UInt128TypeMaxIntBig).
			WithSaturatingFunctions(SaturatingArithmeticSupport{
			Add:      true,
			Subtract: true,
			Multiply: true,
		})

	UInt128TypeAnnotation = NewTypeAnnotation(UInt128Type)

	// UInt256Type represents the 256-bit unsigned integer type `UInt256`
	// which checks for overflow and underflow
	UInt256Type = NewNumericType(UInt256TypeName).
			WithTag(UInt256TypeTag).
			WithIntRange(UInt256TypeMinIntBig, UInt256TypeMaxIntBig).
			WithSaturatingFunctions(SaturatingArithmeticSupport{
			Add:      true,
			Subtract: true,
			Multiply: true,
		})

	UInt256TypeAnnotation = NewTypeAnnotation(UInt256Type)

	// Word8Type represents the 8-bit unsigned integer type `Word8`
	// which does NOT check for overflow and underflow
	Word8Type = NewNumericType(Word8TypeName).
			WithTag(Word8TypeTag).
			WithIntRange(Word8TypeMinInt, Word8TypeMaxInt)

	Word8TypeAnnotation = NewTypeAnnotation(Word8Type)

	// Word16Type represents the 16-bit unsigned integer type `Word16`
	// which does NOT check for overflow and underflow
	Word16Type = NewNumericType(Word16TypeName).
			WithTag(Word16TypeTag).
			WithIntRange(Word16TypeMinInt, Word16TypeMaxInt)

	Word16TypeAnnotation = NewTypeAnnotation(Word16Type)

	// Word32Type represents the 32-bit unsigned integer type `Word32`
	// which does NOT check for overflow and underflow
	Word32Type = NewNumericType(Word32TypeName).
			WithTag(Word32TypeTag).
			WithIntRange(Word32TypeMinInt, Word32TypeMaxInt)

	Word32TypeAnnotation = NewTypeAnnotation(Word32Type)

	// Word64Type represents the 64-bit unsigned integer type `Word64`
	// which does NOT check for overflow and underflow
	Word64Type = NewNumericType(Word64TypeName).
			WithTag(Word64TypeTag).
			WithIntRange(Word64TypeMinInt, Word64TypeMaxInt)

	Word64TypeAnnotation = NewTypeAnnotation(Word64Type)

	// Word128Type represents the 128-bit unsigned integer type `Word128`
	// which does NOT check for overflow and underflow
	Word128Type = NewNumericType(Word128TypeName).
			WithTag(Word128TypeTag).
			WithIntRange(Word128TypeMinIntBig, Word128TypeMaxIntBig)

	Word128TypeAnnotation = NewTypeAnnotation(Word128Type)

	// Word256Type represents the 256-bit unsigned integer type `Word256`
	// which does NOT check for overflow and underflow
	Word256Type = NewNumericType(Word256TypeName).
			WithTag(Word256TypeTag).
			WithIntRange(Word256TypeMinIntBig, Word256TypeMaxIntBig)

	Word256TypeAnnotation = NewTypeAnnotation(Word256Type)

	// FixedPointType represents the super-type of all fixed-point types
	FixedPointType = NewNumericType(FixedPointTypeName).
			WithTag(FixedPointTypeTag).
			AsSuperType()

	FixedPointTypeAnnotation = NewTypeAnnotation(FixedPointType)

	// SignedFixedPointType represents the super-type of all signed fixed-point types
	SignedFixedPointType = NewNumericType(SignedFixedPointTypeName).
				WithTag(SignedFixedPointTypeTag).
				AsSuperType()

	SignedFixedPointTypeAnnotation = NewTypeAnnotation(SignedFixedPointType)

	// Fix64Type represents the 64-bit signed decimal fixed-point type `Fix64`
	// which has a scale of Fix64Scale, and checks for overflow and underflow
	Fix64Type = NewFixedPointNumericType(Fix64TypeName).
			WithTag(Fix64TypeTag).
			WithIntRange(Fix64TypeMinIntBig, Fix64TypeMaxIntBig).
			WithFractionalRange(Fix64TypeMinFractionalBig, Fix64TypeMaxFractionalBig).
			WithScale(Fix64Scale).
			WithSaturatingFunctions(SaturatingArithmeticSupport{
			Add:      true,
			Subtract: true,
			Multiply: true,
			Divide:   true,
		})

	Fix64TypeAnnotation = NewTypeAnnotation(Fix64Type)

	// UFix64Type represents the 64-bit unsigned decimal fixed-point type `UFix64`
	// which has a scale of 1E9, and checks for overflow and underflow
	UFix64Type = NewFixedPointNumericType(UFix64TypeName).
			WithTag(UFix64TypeTag).
			WithIntRange(UFix64TypeMinIntBig, UFix64TypeMaxIntBig).
			WithFractionalRange(UFix64TypeMinFractionalBig, UFix64TypeMaxFractionalBig).
			WithScale(Fix64Scale).
			WithSaturatingFunctions(SaturatingArithmeticSupport{
			Add:      true,
			Subtract: true,
			Multiply: true,
		})

	UFix64TypeAnnotation = NewTypeAnnotation(UFix64Type)
)

// Numeric type ranges
var (
	Int8TypeMinInt = new(big.Int).SetInt64(math.MinInt8)
	Int8TypeMaxInt = new(big.Int).SetInt64(math.MaxInt8)

	Int16TypeMinInt = new(big.Int).SetInt64(math.MinInt16)
	Int16TypeMaxInt = new(big.Int).SetInt64(math.MaxInt16)

	Int32TypeMinInt = new(big.Int).SetInt64(math.MinInt32)
	Int32TypeMaxInt = new(big.Int).SetInt64(math.MaxInt32)

	Int64TypeMinInt = new(big.Int).SetInt64(math.MinInt64)
	Int64TypeMaxInt = new(big.Int).SetInt64(math.MaxInt64)

	Int128TypeMinIntBig = func() *big.Int {
		int128TypeMin := big.NewInt(-1)
		int128TypeMin.Lsh(int128TypeMin, 127)
		return int128TypeMin
	}()

	Int128TypeMaxIntBig = func() *big.Int {
		int128TypeMax := big.NewInt(1)
		int128TypeMax.Lsh(int128TypeMax, 127)
		int128TypeMax.Sub(int128TypeMax, big.NewInt(1))
		return int128TypeMax
	}()

	Int256TypeMinIntBig = func() *big.Int {
		int256TypeMin := big.NewInt(-1)
		int256TypeMin.Lsh(int256TypeMin, 255)
		return int256TypeMin
	}()

	Int256TypeMaxIntBig = func() *big.Int {
		int256TypeMax := big.NewInt(1)
		int256TypeMax.Lsh(int256TypeMax, 255)
		int256TypeMax.Sub(int256TypeMax, big.NewInt(1))
		return int256TypeMax
	}()

	UIntTypeMin = new(big.Int)

	UInt8TypeMinInt = new(big.Int)
	UInt8TypeMaxInt = new(big.Int).SetUint64(math.MaxUint8)

	UInt16TypeMinInt = new(big.Int)
	UInt16TypeMaxInt = new(big.Int).SetUint64(math.MaxUint16)

	UInt32TypeMinInt = new(big.Int)
	UInt32TypeMaxInt = new(big.Int).SetUint64(math.MaxUint32)

	UInt64TypeMinInt = new(big.Int)
	UInt64TypeMaxInt = new(big.Int).SetUint64(math.MaxUint64)

	UInt128TypeMinIntBig = new(big.Int)

	UInt128TypeMaxIntBig = func() *big.Int {
		uInt128TypeMax := big.NewInt(1)
		uInt128TypeMax.Lsh(uInt128TypeMax, 128)
		uInt128TypeMax.Sub(uInt128TypeMax, big.NewInt(1))
		return uInt128TypeMax

	}()

	UInt256TypeMinIntBig = new(big.Int)

	UInt256TypeMaxIntBig = func() *big.Int {
		uInt256TypeMax := big.NewInt(1)
		uInt256TypeMax.Lsh(uInt256TypeMax, 256)
		uInt256TypeMax.Sub(uInt256TypeMax, big.NewInt(1))
		return uInt256TypeMax
	}()

	Word8TypeMinInt = new(big.Int)
	Word8TypeMaxInt = new(big.Int).SetUint64(math.MaxUint8)

	Word16TypeMinInt = new(big.Int)
	Word16TypeMaxInt = new(big.Int).SetUint64(math.MaxUint16)

	Word32TypeMinInt = new(big.Int)
	Word32TypeMaxInt = new(big.Int).SetUint64(math.MaxUint32)

	Word64TypeMinInt = new(big.Int)
	Word64TypeMaxInt = new(big.Int).SetUint64(math.MaxUint64)

	// 1 << 128
	Word128TypeMaxIntPlusOneBig = func() *big.Int {
		word128TypeMaxPlusOne := big.NewInt(1)
		word128TypeMaxPlusOne.Lsh(word128TypeMaxPlusOne, 128)
		return word128TypeMaxPlusOne
	}()
	Word128TypeMinIntBig = new(big.Int)
	Word128TypeMaxIntBig = func() *big.Int {
		word128TypeMax := new(big.Int)
		word128TypeMax.Sub(Word128TypeMaxIntPlusOneBig, big.NewInt(1))
		return word128TypeMax
	}()

	// 1 << 256
	Word256TypeMaxIntPlusOneBig = func() *big.Int {
		word256TypeMaxPlusOne := big.NewInt(1)
		word256TypeMaxPlusOne.Lsh(word256TypeMaxPlusOne, 256)
		return word256TypeMaxPlusOne
	}()
	Word256TypeMinIntBig = new(big.Int)
	Word256TypeMaxIntBig = func() *big.Int {
		word256TypeMax := new(big.Int)
		word256TypeMax.Sub(Word256TypeMaxIntPlusOneBig, big.NewInt(1))
		return word256TypeMax
	}()

	Fix64FactorBig = new(big.Int).SetUint64(uint64(Fix64Factor))

	Fix64TypeMinIntBig = fixedpoint.Fix64TypeMinIntBig
	Fix64TypeMaxIntBig = fixedpoint.Fix64TypeMaxIntBig

	Fix64TypeMinFractionalBig = fixedpoint.Fix64TypeMinFractionalBig
	Fix64TypeMaxFractionalBig = fixedpoint.Fix64TypeMaxFractionalBig

	UFix64TypeMinIntBig = fixedpoint.UFix64TypeMinIntBig
	UFix64TypeMaxIntBig = fixedpoint.UFix64TypeMaxIntBig

	UFix64TypeMinFractionalBig = fixedpoint.UFix64TypeMinFractionalBig
	UFix64TypeMaxFractionalBig = fixedpoint.UFix64TypeMaxFractionalBig
)

// size constants (in bytes) for fixed-width numeric types
const (
	Int8TypeSize    uint = 1
	UInt8TypeSize   uint = 1
	Word8TypeSize   uint = 1
	Int16TypeSize   uint = 2
	UInt16TypeSize  uint = 2
	Word16TypeSize  uint = 2
	Int32TypeSize   uint = 4
	UInt32TypeSize  uint = 4
	Word32TypeSize  uint = 4
	Int64TypeSize   uint = 8
	UInt64TypeSize  uint = 8
	Word64TypeSize  uint = 8
	Fix64TypeSize   uint = 8
	UFix64TypeSize  uint = 8
	Int128TypeSize  uint = 16
	UInt128TypeSize uint = 16
	Int256TypeSize  uint = 32
	UInt256TypeSize uint = 32
)

const Fix64Scale = fixedpoint.Fix64Scale
const Fix64Factor = fixedpoint.Fix64Factor

const Fix64TypeMinInt = fixedpoint.Fix64TypeMinInt
const Fix64TypeMaxInt = fixedpoint.Fix64TypeMaxInt

const Fix64TypeMinFractional = fixedpoint.Fix64TypeMinFractional
const Fix64TypeMaxFractional = fixedpoint.Fix64TypeMaxFractional

const UFix64TypeMinInt = fixedpoint.UFix64TypeMinInt
const UFix64TypeMaxInt = fixedpoint.UFix64TypeMaxInt

const UFix64TypeMinFractional = fixedpoint.UFix64TypeMinFractional
const UFix64TypeMaxFractional = fixedpoint.UFix64TypeMaxFractional

// ArrayType

type ArrayType interface {
	ValueIndexableType
	EntitlementSupportingType
	isArrayType()
}

const arrayTypeFirstIndexFunctionDocString = `
Returns the index of the first element matching the given object in the array, nil if no match.
Available if the array element type is not resource-kinded and equatable.
`

const arrayTypeContainsFunctionDocString = `
Returns true if the given object is in the array
`

const arrayTypeLengthFieldDocString = `
Returns the number of elements in the array
`

const arrayTypeAppendFunctionDocString = `
Adds the given element to the end of the array
`

const arrayTypeAppendAllFunctionDocString = `
Adds all the elements from the given array to the end of the array
`

const arrayTypeConcatFunctionDocString = `
Returns a new array which contains the given array concatenated to the end of the original array, but does not modify the original array
`

const arrayTypeInsertFunctionDocString = `
Inserts the given element at the given index of the array.

The index must be within the bounds of the array.
If the index is outside the bounds, the program aborts.

The existing element at the supplied index is not overwritten.

All the elements after the new inserted element are shifted to the right by one
`

const arrayTypeRemoveFunctionDocString = `
Removes the element at the given index from the array and returns it.

The index must be within the bounds of the array.
If the index is outside the bounds, the program aborts
`

const arrayTypeRemoveFirstFunctionDocString = `
Removes the first element from the array and returns it.

The array must not be empty. If the array is empty, the program aborts
`

const arrayTypeRemoveLastFunctionDocString = `
Removes the last element from the array and returns it.

The array must not be empty. If the array is empty, the program aborts
`

const arrayTypeSliceFunctionDocString = `
Returns a new variable-sized array containing the slice of the elements in the given array from start index ` + "`from`" + ` up to, but not including, the end index ` + "`upTo`" + `.

This function creates a new array whose length is ` + "`upTo - from`" + `.
It does not modify the original array.
If either of the parameters are out of the bounds of the array, or the indices are invalid (` + "`from > upTo`" + `), then the function will fail.
`

const ArrayTypeReverseFunctionName = "reverse"

const arrayTypeReverseFunctionDocString = `
Returns a new array with contents in the reversed order.
Available if the array element type is not resource-kinded.
`

var insertableEntitledAccess = NewEntitlementSetAccess(
	[]*EntitlementType{
		InsertType,
		MutateType,
	},
	Disjunction,
)

var removableEntitledAccess = NewEntitlementSetAccess(
	[]*EntitlementType{
		RemoveType,
		MutateType,
	},
	Disjunction,
)

const ArrayTypeFilterFunctionName = "filter"

const arrayTypeFilterFunctionDocString = `
Returns a new array whose elements are filtered by applying the filter function on each element of the original array.
Available if the array element type is not resource-kinded.
`

const ArrayTypeMapFunctionName = "map"

const arrayTypeMapFunctionDocString = `
Returns a new array whose elements are produced by applying the mapper function on each element of the original array.
`

func getArrayMembers(arrayType ArrayType) map[string]MemberResolver {

	members := map[string]MemberResolver{
		"contains": {
			Kind: common.DeclarationKindFunction,
			Resolve: func(memoryGauge common.MemoryGauge, identifier string, targetRange ast.Range, report func(error)) *Member {

				elementType := arrayType.ElementType(false)

				// It is impossible for an array of resources to have a `contains` function:
				// if the resource is passed as an argument, it cannot be inside the array

				if elementType.IsResourceType() {
					report(
						&InvalidResourceArrayMemberError{
							Name:            identifier,
							DeclarationKind: common.DeclarationKindFunction,
							Range:           targetRange,
						},
					)
				}

				// TODO: implement Equatable interface: https://github.com/dapperlabs/bamboo-node/issues/78

				if !elementType.IsEquatable() {
					report(
						&NotEquatableTypeError{
							Type:  elementType,
							Range: targetRange,
						},
					)
				}

				return NewPublicFunctionMember(
					memoryGauge,
					arrayType,
					identifier,
					ArrayContainsFunctionType(elementType),
					arrayTypeContainsFunctionDocString,
				)
			},
		},
		"length": {
			Kind: common.DeclarationKindField,
			Resolve: func(memoryGauge common.MemoryGauge, identifier string, _ ast.Range, _ func(error)) *Member {
				return NewPublicConstantFieldMember(
					memoryGauge,
					arrayType,
					identifier,
					IntType,
					arrayTypeLengthFieldDocString,
				)
			},
		},
		"firstIndex": {
			Kind: common.DeclarationKindFunction,
			Resolve: func(memoryGauge common.MemoryGauge, identifier string, targetRange ast.Range, report func(error)) *Member {

				elementType := arrayType.ElementType(false)

				// It is impossible for an array of resources to have a `firstIndex` function:
				// if the resource is passed as an argument, it cannot be inside the array

				if elementType.IsResourceType() {
					report(
						&InvalidResourceArrayMemberError{
							Name:            identifier,
							DeclarationKind: common.DeclarationKindFunction,
							Range:           targetRange,
						},
					)
				}

				// TODO: implement Equatable interface

				if !elementType.IsEquatable() {
					report(
						&NotEquatableTypeError{
							Type:  elementType,
							Range: targetRange,
						},
					)
				}

				return NewPublicFunctionMember(
					memoryGauge,
					arrayType,
					identifier,
					ArrayFirstIndexFunctionType(elementType),
					arrayTypeFirstIndexFunctionDocString,
				)
			},
		},
		ArrayTypeReverseFunctionName: {
			Kind: common.DeclarationKindFunction,
			Resolve: func(memoryGauge common.MemoryGauge, identifier string, targetRange ast.Range, report func(error)) *Member {
				elementType := arrayType.ElementType(false)

				// It is impossible for a resource to be present in two arrays.
				if elementType.IsResourceType() {
					report(
						&InvalidResourceArrayMemberError{
							Name:            identifier,
							DeclarationKind: common.DeclarationKindFunction,
							Range:           targetRange,
						},
					)
				}

				return NewPublicFunctionMember(
					memoryGauge,
					arrayType,
					identifier,
					ArrayReverseFunctionType(arrayType),
					arrayTypeReverseFunctionDocString,
				)
			},
		},
		ArrayTypeFilterFunctionName: {
			Kind: common.DeclarationKindFunction,
			Resolve: func(memoryGauge common.MemoryGauge, identifier string, targetRange ast.Range, report func(error)) *Member {

				elementType := arrayType.ElementType(false)

				if elementType.IsResourceType() {
					report(
						&InvalidResourceArrayMemberError{
							Name:            identifier,
							DeclarationKind: common.DeclarationKindFunction,
							Range:           targetRange,
						},
					)
				}

				return NewPublicFunctionMember(
					memoryGauge,
					arrayType,
					identifier,
					ArrayFilterFunctionType(memoryGauge, elementType),
					arrayTypeFilterFunctionDocString,
				)
			},
		},
		ArrayTypeMapFunctionName: {
			Kind: common.DeclarationKindFunction,
			Resolve: func(memoryGauge common.MemoryGauge, identifier string, targetRange ast.Range, report func(error)) *Member {
				elementType := arrayType.ElementType(false)

				// TODO: maybe allow for resource element type as a reference.
				if elementType.IsResourceType() {
					report(
						&InvalidResourceArrayMemberError{
							Name:            identifier,
							DeclarationKind: common.DeclarationKindFunction,
							Range:           targetRange,
						},
					)
				}

				return NewPublicFunctionMember(
					memoryGauge,
					arrayType,
					identifier,
					ArrayMapFunctionType(memoryGauge, arrayType),
					arrayTypeMapFunctionDocString,
				)
			},
		},
	}

	// TODO: maybe still return members but report a helpful error?

	if _, ok := arrayType.(*VariableSizedType); ok {

		members["append"] = MemberResolver{
			Kind: common.DeclarationKindFunction,
			Resolve: func(memoryGauge common.MemoryGauge, identifier string, targetRange ast.Range, report func(error)) *Member {
				elementType := arrayType.ElementType(false)
				return NewFunctionMember(
					memoryGauge,
					arrayType,
					insertableEntitledAccess,
					identifier,
					ArrayAppendFunctionType(elementType),
					arrayTypeAppendFunctionDocString,
				)
			},
		}

		members["appendAll"] = MemberResolver{
			Kind: common.DeclarationKindFunction,
			Resolve: func(memoryGauge common.MemoryGauge, identifier string, targetRange ast.Range, report func(error)) *Member {

				elementType := arrayType.ElementType(false)

				if elementType.IsResourceType() {
					report(
						&InvalidResourceArrayMemberError{
							Name:            identifier,
							DeclarationKind: common.DeclarationKindFunction,
							Range:           targetRange,
						},
					)
				}

				return NewFunctionMember(
					memoryGauge,
					arrayType,
					insertableEntitledAccess,
					identifier,
					ArrayAppendAllFunctionType(arrayType),
					arrayTypeAppendAllFunctionDocString,
				)
			},
		}

		members["concat"] = MemberResolver{
			Kind: common.DeclarationKindFunction,
			Resolve: func(memoryGauge common.MemoryGauge, identifier string, targetRange ast.Range, report func(error)) *Member {

				// TODO: maybe allow for resource element type

				elementType := arrayType.ElementType(false)

				if elementType.IsResourceType() {
					report(
						&InvalidResourceArrayMemberError{
							Name:            identifier,
							DeclarationKind: common.DeclarationKindFunction,
							Range:           targetRange,
						},
					)
				}

				return NewPublicFunctionMember(
					memoryGauge,
					arrayType,
					identifier,
					ArrayConcatFunctionType(arrayType),
					arrayTypeConcatFunctionDocString,
				)
			},
		}

		members["slice"] = MemberResolver{
			Kind: common.DeclarationKindFunction,
			Resolve: func(memoryGauge common.MemoryGauge, identifier string, targetRange ast.Range, report func(error)) *Member {

				elementType := arrayType.ElementType(false)

				if elementType.IsResourceType() {
					report(
						&InvalidResourceArrayMemberError{
							Name:            identifier,
							DeclarationKind: common.DeclarationKindFunction,
							Range:           targetRange,
						},
					)
				}

				return NewPublicFunctionMember(
					memoryGauge,
					arrayType,
					identifier,
					ArraySliceFunctionType(elementType),
					arrayTypeSliceFunctionDocString,
				)
			},
		}

		members["insert"] = MemberResolver{
			Kind: common.DeclarationKindFunction,
			Resolve: func(memoryGauge common.MemoryGauge, identifier string, _ ast.Range, _ func(error)) *Member {

				elementType := arrayType.ElementType(false)

				return NewFunctionMember(
					memoryGauge,
					arrayType,
					insertableEntitledAccess,
					identifier,
					ArrayInsertFunctionType(elementType),
					arrayTypeInsertFunctionDocString,
				)
			},
		}

		members["remove"] = MemberResolver{
			Kind: common.DeclarationKindFunction,
			Resolve: func(memoryGauge common.MemoryGauge, identifier string, _ ast.Range, _ func(error)) *Member {

				elementType := arrayType.ElementType(false)

				return NewFunctionMember(
					memoryGauge,
					arrayType,
					removableEntitledAccess,
					identifier,
					ArrayRemoveFunctionType(elementType),
					arrayTypeRemoveFunctionDocString,
				)
			},
		}

		members["removeFirst"] = MemberResolver{
			Kind: common.DeclarationKindFunction,
			Resolve: func(memoryGauge common.MemoryGauge, identifier string, _ ast.Range, _ func(error)) *Member {

				elementType := arrayType.ElementType(false)

				return NewFunctionMember(
					memoryGauge,
					arrayType,
					removableEntitledAccess,
					identifier,
					ArrayRemoveFirstFunctionType(elementType),
					arrayTypeRemoveFirstFunctionDocString,
				)
			},
		}

		members["removeLast"] = MemberResolver{
			Kind: common.DeclarationKindFunction,
			Resolve: func(memoryGauge common.MemoryGauge, identifier string, _ ast.Range, _ func(error)) *Member {

				elementType := arrayType.ElementType(false)

				return NewFunctionMember(
					memoryGauge,
					arrayType,
					removableEntitledAccess,
					identifier,
					ArrayRemoveLastFunctionType(elementType),
					arrayTypeRemoveLastFunctionDocString,
				)
			},
		}
	}

	return withBuiltinMembers(arrayType, members)
}

func ArrayRemoveLastFunctionType(elementType Type) *FunctionType {
	return NewSimpleFunctionType(
		FunctionPurityImpure,
		nil,
		NewTypeAnnotation(elementType),
	)
}

func ArrayRemoveFirstFunctionType(elementType Type) *FunctionType {
	return NewSimpleFunctionType(
		FunctionPurityImpure,
		nil,
		NewTypeAnnotation(elementType),
	)
}

func ArrayRemoveFunctionType(elementType Type) *FunctionType {
	return NewSimpleFunctionType(
		FunctionPurityImpure,
		[]Parameter{
			{
				Identifier:     "at",
				TypeAnnotation: IntegerTypeAnnotation,
			},
		},
		NewTypeAnnotation(elementType),
	)
}

func ArrayInsertFunctionType(elementType Type) *FunctionType {
	return NewSimpleFunctionType(
		FunctionPurityImpure,
		[]Parameter{
			{
				Identifier:     "at",
				TypeAnnotation: IntegerTypeAnnotation,
			},
			{
				Label:          ArgumentLabelNotRequired,
				Identifier:     "element",
				TypeAnnotation: NewTypeAnnotation(elementType),
			},
		},
		VoidTypeAnnotation,
	)
}

func ArrayConcatFunctionType(arrayType Type) *FunctionType {
	typeAnnotation := NewTypeAnnotation(arrayType)
	return NewSimpleFunctionType(
		FunctionPurityView,
		[]Parameter{
			{
				Label:          ArgumentLabelNotRequired,
				Identifier:     "other",
				TypeAnnotation: typeAnnotation,
			},
		},
		typeAnnotation,
	)
}

func ArrayFirstIndexFunctionType(elementType Type) *FunctionType {
	return NewSimpleFunctionType(
		FunctionPurityView,
		[]Parameter{
			{
				Identifier:     "of",
				TypeAnnotation: NewTypeAnnotation(elementType),
			},
		},
		NewTypeAnnotation(
			&OptionalType{Type: IntType},
		),
	)
}
func ArrayContainsFunctionType(elementType Type) *FunctionType {
	return NewSimpleFunctionType(
		FunctionPurityView,
		[]Parameter{
			{
				Label:          ArgumentLabelNotRequired,
				Identifier:     "element",
				TypeAnnotation: NewTypeAnnotation(elementType),
			},
		},
		BoolTypeAnnotation,
	)
}

func ArrayAppendAllFunctionType(arrayType Type) *FunctionType {
	return NewSimpleFunctionType(
		FunctionPurityImpure,
		[]Parameter{
			{
				Label:          ArgumentLabelNotRequired,
				Identifier:     "other",
				TypeAnnotation: NewTypeAnnotation(arrayType),
			},
		},
		VoidTypeAnnotation,
	)
}

func ArrayAppendFunctionType(elementType Type) *FunctionType {
	return NewSimpleFunctionType(
		FunctionPurityImpure,
		[]Parameter{
			{
				Label:          ArgumentLabelNotRequired,
				Identifier:     "element",
				TypeAnnotation: NewTypeAnnotation(elementType),
			},
		},
		VoidTypeAnnotation,
	)
}

func ArraySliceFunctionType(elementType Type) *FunctionType {
	return NewSimpleFunctionType(
		FunctionPurityView,
		[]Parameter{
			{
				Identifier:     "from",
				TypeAnnotation: IntTypeAnnotation,
			},
			{
				Identifier:     "upTo",
				TypeAnnotation: IntTypeAnnotation,
			},
		},
		NewTypeAnnotation(&VariableSizedType{
			Type: elementType,
		}),
	)
}

func ArrayReverseFunctionType(arrayType ArrayType) *FunctionType {
	return &FunctionType{
		Parameters:           []Parameter{},
		ReturnTypeAnnotation: NewTypeAnnotation(arrayType),
		Purity:               FunctionPurityView,
	}
}

func ArrayFilterFunctionType(memoryGauge common.MemoryGauge, elementType Type) *FunctionType {
	// fun filter(_ function: ((T): Bool)): [T]
	// funcType: elementType -> Bool
	funcType := &FunctionType{
		Parameters: []Parameter{
			{
				Identifier:     "element",
				TypeAnnotation: NewTypeAnnotation(elementType),
			},
		},
		ReturnTypeAnnotation: NewTypeAnnotation(BoolType),
		Purity:               FunctionPurityView,
	}

	return &FunctionType{
		Parameters: []Parameter{
			{
				Label:          ArgumentLabelNotRequired,
				Identifier:     "f",
				TypeAnnotation: NewTypeAnnotation(funcType),
			},
		},
		ReturnTypeAnnotation: NewTypeAnnotation(NewVariableSizedType(memoryGauge, elementType)),
		Purity:               FunctionPurityView,
	}
}

func ArrayMapFunctionType(memoryGauge common.MemoryGauge, arrayType ArrayType) *FunctionType {
	// For [T] or [T; N]
	// fun map(_ function: ((T): U)): [U]
	//               or
	// fun map(_ function: ((T): U)): [U; N]

	typeParameter := &TypeParameter{
		Name: "U",
	}

	typeU := &GenericType{
		TypeParameter: typeParameter,
	}

	var returnArrayType Type
	switch arrayType := arrayType.(type) {
	case *VariableSizedType:
		returnArrayType = NewVariableSizedType(memoryGauge, typeU)
	case *ConstantSizedType:
		returnArrayType = NewConstantSizedType(memoryGauge, typeU, arrayType.Size)
	default:
		panic(errors.NewUnreachableError())
	}

	// transformFuncType: elementType -> U
	transformFuncType := &FunctionType{
		Parameters: []Parameter{
			{
				Identifier:     "element",
				TypeAnnotation: NewTypeAnnotation(arrayType.ElementType(false)),
			},
		},
		ReturnTypeAnnotation: NewTypeAnnotation(typeU),
	}

	return &FunctionType{
		TypeParameters: []*TypeParameter{
			typeParameter,
		},
		Parameters: []Parameter{
			{
				Label:          ArgumentLabelNotRequired,
				Identifier:     "transform",
				TypeAnnotation: NewTypeAnnotation(transformFuncType),
			},
		},
		ReturnTypeAnnotation: NewTypeAnnotation(returnArrayType),
	}
}

// VariableSizedType is a variable sized array type
type VariableSizedType struct {
	Type                Type
	memberResolvers     map[string]MemberResolver
	memberResolversOnce sync.Once
}

var _ Type = &VariableSizedType{}
var _ ArrayType = &VariableSizedType{}
var _ ValueIndexableType = &VariableSizedType{}
var _ EntitlementSupportingType = &VariableSizedType{}

func NewVariableSizedType(memoryGauge common.MemoryGauge, typ Type) *VariableSizedType {
	common.UseMemory(memoryGauge, common.VariableSizedSemaTypeMemoryUsage)
	return &VariableSizedType{
		Type: typ,
	}
}

func (*VariableSizedType) IsType() {}

func (*VariableSizedType) isArrayType() {}

func (t *VariableSizedType) Tag() TypeTag {
	return VariableSizedTypeTag
}

func (t *VariableSizedType) String() string {
	return fmt.Sprintf("[%s]", t.Type)
}

func (t *VariableSizedType) QualifiedString() string {
	return fmt.Sprintf("[%s]", t.Type.QualifiedString())
}

func FormatVariableSizedTypeID[T ~string](elementTypeID T) T {
	return T(fmt.Sprintf("[%s]", elementTypeID))
}

func (t *VariableSizedType) ID() TypeID {
	return FormatVariableSizedTypeID(t.Type.ID())
}

func (t *VariableSizedType) Equal(other Type) bool {
	otherArray, ok := other.(*VariableSizedType)
	if !ok {
		return false
	}

	return t.Type.Equal(otherArray.Type)
}

func (t *VariableSizedType) Map(gauge common.MemoryGauge, typeParamMap map[*TypeParameter]*TypeParameter, f func(Type) Type) Type {
	return f(NewVariableSizedType(gauge, t.Type.Map(gauge, typeParamMap, f)))
}

func (t *VariableSizedType) GetMembers() map[string]MemberResolver {
	t.initializeMemberResolvers()
	return t.memberResolvers
}

func (t *VariableSizedType) initializeMemberResolvers() {
	t.memberResolversOnce.Do(func() {
		t.memberResolvers = getArrayMembers(t)
	})
}

func (t *VariableSizedType) IsResourceType() bool {
	return t.Type.IsResourceType()
}

func (t *VariableSizedType) IsPrimitiveType() bool {
	return false
}

func (t *VariableSizedType) IsInvalidType() bool {
	return t.Type.IsInvalidType()
}

func (t *VariableSizedType) IsStorable(results map[*Member]bool) bool {
	return t.Type.IsStorable(results)
}

func (t *VariableSizedType) IsExportable(results map[*Member]bool) bool {
	return t.Type.IsExportable(results)
}

func (t *VariableSizedType) IsImportable(results map[*Member]bool) bool {
	return t.Type.IsImportable(results)
}

func (t *VariableSizedType) IsEquatable() bool {
	return t.Type.IsEquatable()
}

func (t *VariableSizedType) IsComparable() bool {
	return t.Type.IsComparable()
}

func (t *VariableSizedType) ContainFieldsOrElements() bool {
	return true
}

func (t *VariableSizedType) TypeAnnotationState() TypeAnnotationState {
	return t.Type.TypeAnnotationState()
}

func (t *VariableSizedType) RewriteWithIntersectionTypes() (Type, bool) {
	rewrittenType, rewritten := t.Type.RewriteWithIntersectionTypes()
	if rewritten {
		return &VariableSizedType{
			Type: rewrittenType,
		}, true
	} else {
		return t, false
	}
}

func (*VariableSizedType) isValueIndexableType() bool {
	return true
}

func (*VariableSizedType) AllowsValueIndexingAssignment() bool {
	return true
}

func (t *VariableSizedType) ElementType(_ bool) Type {
	return t.Type
}

func (t *VariableSizedType) IndexingType() Type {
	return IntegerType
}

func (t *VariableSizedType) Unify(
	other Type,
	typeParameters *TypeParameterTypeOrderedMap,
	report func(err error),
	outerRange ast.Range,
) bool {

	otherArray, ok := other.(*VariableSizedType)
	if !ok {
		return false
	}

	return t.Type.Unify(otherArray.Type, typeParameters, report, outerRange)
}

func (t *VariableSizedType) Resolve(typeArguments *TypeParameterTypeOrderedMap) Type {
	newInnerType := t.Type.Resolve(typeArguments)
	if newInnerType == nil {
		return nil
	}

	return &VariableSizedType{
		Type: newInnerType,
	}
}

<<<<<<< HEAD
func (t *VariableSizedType) CheckInstantiated(pos ast.HasPosition, memoryGauge common.MemoryGauge, report func(err error)) {
	t.ElementType(false).CheckInstantiated(pos, memoryGauge, report)
}

=======
func (t *VariableSizedType) SupportedEntitlements() *EntitlementOrderedSet {
	return arrayDictionaryEntitlements
}

var arrayDictionaryEntitlements = func() *EntitlementOrderedSet {
	set := orderedmap.New[EntitlementOrderedSet](3)
	set.Set(MutateType, struct{}{})
	set.Set(InsertType, struct{}{})
	set.Set(RemoveType, struct{}{})
	return set
}()

>>>>>>> 32ddd355
// ConstantSizedType is a constant sized array type
type ConstantSizedType struct {
	Type                Type
	memberResolvers     map[string]MemberResolver
	Size                int64
	memberResolversOnce sync.Once
}

var _ Type = &ConstantSizedType{}
var _ ArrayType = &ConstantSizedType{}
var _ ValueIndexableType = &ConstantSizedType{}
var _ EntitlementSupportingType = &ConstantSizedType{}

func NewConstantSizedType(memoryGauge common.MemoryGauge, typ Type, size int64) *ConstantSizedType {
	common.UseMemory(memoryGauge, common.ConstantSizedSemaTypeMemoryUsage)
	return &ConstantSizedType{
		Type: typ,
		Size: size,
	}
}

func (*ConstantSizedType) IsType() {}

func (*ConstantSizedType) isArrayType() {}

func (t *ConstantSizedType) Tag() TypeTag {
	return ConstantSizedTypeTag
}

func (t *ConstantSizedType) String() string {
	return fmt.Sprintf("[%s; %d]", t.Type, t.Size)
}

func (t *ConstantSizedType) QualifiedString() string {
	return fmt.Sprintf("[%s; %d]", t.Type.QualifiedString(), t.Size)
}

func FormatConstantSizedTypeID[T ~string](elementTypeID T, size int64) T {
	return T(fmt.Sprintf("[%s;%d]", elementTypeID, size))
}

func (t *ConstantSizedType) ID() TypeID {
	return FormatConstantSizedTypeID(t.Type.ID(), t.Size)
}

func (t *ConstantSizedType) Equal(other Type) bool {
	otherArray, ok := other.(*ConstantSizedType)
	if !ok {
		return false
	}

	return t.Type.Equal(otherArray.Type) &&
		t.Size == otherArray.Size
}

func (t *ConstantSizedType) Map(gauge common.MemoryGauge, typeParamMap map[*TypeParameter]*TypeParameter, f func(Type) Type) Type {
	return f(NewConstantSizedType(gauge, t.Type.Map(gauge, typeParamMap, f), t.Size))
}

func (t *ConstantSizedType) GetMembers() map[string]MemberResolver {
	t.initializeMemberResolvers()
	return t.memberResolvers
}

func (t *ConstantSizedType) initializeMemberResolvers() {
	t.memberResolversOnce.Do(func() {
		t.memberResolvers = getArrayMembers(t)
	})
}

func (t *ConstantSizedType) IsResourceType() bool {
	return t.Type.IsResourceType()
}

func (t *ConstantSizedType) IsPrimitiveType() bool {
	return false
}

func (t *ConstantSizedType) IsInvalidType() bool {
	return t.Type.IsInvalidType()
}

func (t *ConstantSizedType) IsStorable(results map[*Member]bool) bool {
	return t.Type.IsStorable(results)
}

func (t *ConstantSizedType) IsExportable(results map[*Member]bool) bool {
	return t.Type.IsStorable(results)
}

func (t *ConstantSizedType) IsImportable(results map[*Member]bool) bool {
	return t.Type.IsImportable(results)
}

func (t *ConstantSizedType) IsEquatable() bool {
	return t.Type.IsEquatable()
}

func (t *ConstantSizedType) IsComparable() bool {
	return t.Type.IsComparable()
}

func (t *ConstantSizedType) ContainFieldsOrElements() bool {
	return true
}

func (t *ConstantSizedType) TypeAnnotationState() TypeAnnotationState {
	return t.Type.TypeAnnotationState()
}

func (t *ConstantSizedType) RewriteWithIntersectionTypes() (Type, bool) {
	rewrittenType, rewritten := t.Type.RewriteWithIntersectionTypes()
	if rewritten {
		return &ConstantSizedType{
			Type: rewrittenType,
			Size: t.Size,
		}, true
	} else {
		return t, false
	}
}

func (*ConstantSizedType) isValueIndexableType() bool {
	return true
}

func (*ConstantSizedType) AllowsValueIndexingAssignment() bool {
	return true
}

func (t *ConstantSizedType) ElementType(_ bool) Type {
	return t.Type
}

func (t *ConstantSizedType) IndexingType() Type {
	return IntegerType
}

func (t *ConstantSizedType) Unify(
	other Type,
	typeParameters *TypeParameterTypeOrderedMap,
	report func(err error),
	outerRange ast.Range,
) bool {

	otherArray, ok := other.(*ConstantSizedType)
	if !ok {
		return false
	}

	if t.Size != otherArray.Size {
		return false
	}

	return t.Type.Unify(otherArray.Type, typeParameters, report, outerRange)
}

func (t *ConstantSizedType) Resolve(typeArguments *TypeParameterTypeOrderedMap) Type {
	newInnerType := t.Type.Resolve(typeArguments)
	if newInnerType == nil {
		return nil
	}

	return &ConstantSizedType{
		Type: newInnerType,
		Size: t.Size,
	}
}

<<<<<<< HEAD
func (t *ConstantSizedType) CheckInstantiated(pos ast.HasPosition, memoryGauge common.MemoryGauge, report func(err error)) {
	t.ElementType(false).CheckInstantiated(pos, memoryGauge, report)
=======
func (t *ConstantSizedType) SupportedEntitlements() *EntitlementOrderedSet {
	return arrayDictionaryEntitlements
>>>>>>> 32ddd355
}

// Parameter

func formatParameter(spaces bool, label, identifier, typeAnnotation string) string {
	var builder strings.Builder

	if label != "" {
		builder.WriteString(label)
		if spaces {
			builder.WriteByte(' ')
		}
	}

	if identifier != "" {
		builder.WriteString(identifier)
		builder.WriteByte(':')
		if spaces {
			builder.WriteByte(' ')
		}
	}

	builder.WriteString(typeAnnotation)

	return builder.String()
}

type Parameter struct {
	TypeAnnotation  TypeAnnotation
	DefaultArgument Type
	Label           string
	Identifier      string
}

func (p Parameter) String() string {
	return formatParameter(
		true,
		p.Label,
		p.Identifier,
		p.TypeAnnotation.String(),
	)
}

func (p Parameter) QualifiedString() string {
	return formatParameter(
		true,
		p.Label,
		p.Identifier,
		p.TypeAnnotation.QualifiedString(),
	)
}

// EffectiveArgumentLabel returns the effective argument label that
// an argument in a call must use:
// If no argument label is declared for parameter,
// the parameter name is used as the argument label
func (p Parameter) EffectiveArgumentLabel() string {
	if p.Label != "" {
		return p.Label
	}
	return p.Identifier
}

// TypeParameter

type TypeParameter struct {
	TypeBound Type
	Name      string
	Optional  bool
}

func (p TypeParameter) string(typeFormatter func(Type) string) string {
	var builder strings.Builder
	builder.WriteString(p.Name)
	if p.TypeBound != nil {
		builder.WriteString(": ")
		builder.WriteString(typeFormatter(p.TypeBound))
	}
	return builder.String()
}

func (p TypeParameter) String() string {
	return p.string(func(t Type) string {
		return t.String()
	})
}

func (p TypeParameter) QualifiedString() string {
	return p.string(func(t Type) string {
		return t.QualifiedString()
	})
}

func (p TypeParameter) Equal(other *TypeParameter) bool {
	if p.Name != other.Name {
		return false
	}

	if p.TypeBound == nil {
		if other.TypeBound != nil {
			return false
		}
	} else {
		if other.TypeBound == nil ||
			!p.TypeBound.Equal(other.TypeBound) {

			return false
		}
	}

	return p.Optional == other.Optional
}

func (p TypeParameter) checkTypeBound(ty Type, typeRange ast.Range) error {
	if p.TypeBound == nil ||
		p.TypeBound.IsInvalidType() ||
		ty.IsInvalidType() {

		return nil
	}

	if !IsSubType(ty, p.TypeBound) {
		return &TypeMismatchError{
			ExpectedType: p.TypeBound,
			ActualType:   ty,
			Range:        typeRange,
		}
	}

	return nil
}

// Function types

func formatFunctionType(
	separator string,
	purity string,
	functionName string,
	typeParameters []string,
	parameters []string,
	returnTypeAnnotation string,
) string {

	var builder strings.Builder

	if len(purity) > 0 {
		builder.WriteString(purity)
		builder.WriteByte(' ')
	}

	builder.WriteString("fun")

	if functionName != "" {
		builder.WriteByte(' ')
		builder.WriteString(functionName)
	}

	if len(typeParameters) > 0 {
		builder.WriteByte('<')
		for i, typeParameter := range typeParameters {
			if i > 0 {
				builder.WriteByte(',')
				builder.WriteString(separator)
			}
			builder.WriteString(typeParameter)
		}
		builder.WriteByte('>')
	}
	builder.WriteByte('(')
	for i, parameter := range parameters {
		if i > 0 {
			builder.WriteByte(',')
			builder.WriteString(separator)
		}
		builder.WriteString(parameter)
	}
	builder.WriteString("):")
	builder.WriteString(separator)
	builder.WriteString(returnTypeAnnotation)
	return builder.String()
}

// Arity

type Arity struct {
	Min int
	Max int
}

func (arity *Arity) MinCount(parameterCount int) int {
	minCount := parameterCount
	if arity != nil {
		minCount = arity.Min
	}

	return minCount
}

func (arity *Arity) MaxCount(parameterCount int) *int {
	maxCount := parameterCount
	if arity != nil {
		if arity.Max < parameterCount {
			return nil
		}
		maxCount = arity.Max
	}

	return &maxCount
}

type FunctionPurity int

const (
	FunctionPurityImpure = iota
	FunctionPurityView
)

func (p FunctionPurity) String() string {
	if p == FunctionPurityImpure {
		return ""
	}
	return "view"
}

// FunctionType

type FunctionType struct {
	Purity                   FunctionPurity
	ReturnTypeAnnotation     TypeAnnotation
	Arity                    *Arity
	ArgumentExpressionsCheck ArgumentExpressionsCheck
	TypeArgumentsCheck       TypeArgumentsCheck
	Members                  *StringMemberOrderedMap
	TypeParameters           []*TypeParameter
	Parameters               []Parameter
	memberResolvers          map[string]MemberResolver
	memberResolversOnce      sync.Once
	IsConstructor            bool
}

func NewSimpleFunctionType(
	purity FunctionPurity,
	parameters []Parameter,
	returnTypeAnnotation TypeAnnotation,
) *FunctionType {
	return &FunctionType{
		Purity:               purity,
		Parameters:           parameters,
		ReturnTypeAnnotation: returnTypeAnnotation,
	}
}

var _ Type = &FunctionType{}

func (*FunctionType) IsType() {}

func (t *FunctionType) Tag() TypeTag {
	return FunctionTypeTag
}

func (t *FunctionType) string(
	typeParameterFormatter func(*TypeParameter) string,
	functionName string,
	parameterFormatter func(Parameter) string,
	returnTypeAnnotationFormatter func(TypeAnnotation) string,
) string {

	purity := t.Purity.String()

	var typeParameters []string
	typeParameterCount := len(t.TypeParameters)
	if typeParameterCount > 0 {
		typeParameters = make([]string, typeParameterCount)
		for i, typeParameter := range t.TypeParameters {
			typeParameters[i] = typeParameterFormatter(typeParameter)
		}
	}

	var parameters []string
	parameterCount := len(t.Parameters)
	if parameterCount > 0 {
		parameters = make([]string, parameterCount)
		for i, parameter := range t.Parameters {
			parameters[i] = parameterFormatter(parameter)
		}
	}

	returnTypeAnnotation := returnTypeAnnotationFormatter(t.ReturnTypeAnnotation)

	return formatFunctionType(
		" ",
		purity,
		functionName,
		typeParameters,
		parameters,
		returnTypeAnnotation,
	)
}

func FormatFunctionTypeID(
	purity string,
	typeParameters []string,
	parameters []string,
	returnTypeAnnotation string,
) string {
	return formatFunctionType(
		"",
		purity,
		"",
		typeParameters,
		parameters,
		returnTypeAnnotation,
	)
}

func (t *FunctionType) String() string {
	return t.string(
		func(parameter *TypeParameter) string {
			return parameter.String()
		},
		"",
		func(parameter Parameter) string {
			return parameter.String()
		},
		func(typeAnnotation TypeAnnotation) string {
			return typeAnnotation.String()
		},
	)
}

func (t *FunctionType) QualifiedString() string {
	return t.NamedQualifiedString("")
}

func (t *FunctionType) NamedQualifiedString(functionName string) string {
	return t.string(
		func(parameter *TypeParameter) string {
			return parameter.QualifiedString()
		},
		functionName,
		func(parameter Parameter) string {
			return parameter.QualifiedString()
		},
		func(typeAnnotation TypeAnnotation) string {
			return typeAnnotation.QualifiedString()
		},
	)
}

// NOTE: parameter names and argument labels are *not* part of the ID!
func (t *FunctionType) ID() TypeID {

	purity := t.Purity.String()

	typeParameterCount := len(t.TypeParameters)
	var typeParameters []string
	if typeParameterCount > 0 {
		typeParameters = make([]string, typeParameterCount)
		for i, typeParameter := range t.TypeParameters {
			typeParameters[i] = typeParameter.Name
		}
	}

	parameterCount := len(t.Parameters)
	var parameters []string
	if parameterCount > 0 {
		parameters = make([]string, parameterCount)
		for i, parameter := range t.Parameters {
			parameters[i] = string(parameter.TypeAnnotation.Type.ID())
		}
	}

	returnTypeAnnotation := string(t.ReturnTypeAnnotation.Type.ID())

	return TypeID(
		FormatFunctionTypeID(
			purity,
			typeParameters,
			parameters,
			returnTypeAnnotation,
		),
	)
}

// NOTE: parameter names and argument labels are intentionally *not* considered!
func (t *FunctionType) Equal(other Type) bool {
	otherFunction, ok := other.(*FunctionType)
	if !ok {
		return false
	}

	if t.Purity != otherFunction.Purity {
		return false
	}

	// type parameters

	if len(t.TypeParameters) != len(otherFunction.TypeParameters) {
		return false
	}

	for i, typeParameter := range t.TypeParameters {
		otherTypeParameter := otherFunction.TypeParameters[i]
		if !typeParameter.Equal(otherTypeParameter) {
			return false
		}
	}

	// parameters

	if len(t.Parameters) != len(otherFunction.Parameters) {
		return false
	}

	for i, parameter := range t.Parameters {
		otherParameter := otherFunction.Parameters[i]
		if !parameter.TypeAnnotation.Equal(otherParameter.TypeAnnotation) {
			return false
		}
	}

	// Ensures that a constructor function type is
	// NOT equal to a function type with the same parameters, return type, etc.

	if t.IsConstructor != otherFunction.IsConstructor {
		return false
	}

	// return type

	if !t.ReturnTypeAnnotation.Type.
		Equal(otherFunction.ReturnTypeAnnotation.Type) {
		return false
	}

	return true
}

func (t *FunctionType) HasSameArgumentLabels(other *FunctionType) bool {
	if len(t.Parameters) != len(other.Parameters) {
		return false
	}

	for i, parameter := range t.Parameters {
		otherParameter := other.Parameters[i]
		if parameter.EffectiveArgumentLabel() != otherParameter.EffectiveArgumentLabel() {
			return false
		}
	}

	return true
}

func (*FunctionType) IsResourceType() bool {
	return false
}

func (t *FunctionType) IsPrimitiveType() bool {
	return false
}

func (t *FunctionType) IsInvalidType() bool {

	for _, typeParameter := range t.TypeParameters {

		if typeParameter.TypeBound != nil &&
			typeParameter.TypeBound.IsInvalidType() {

			return true
		}
	}

	for _, parameter := range t.Parameters {
		if parameter.TypeAnnotation.Type.IsInvalidType() {
			return true
		}
	}

	return t.ReturnTypeAnnotation.Type.IsInvalidType()
}

func (t *FunctionType) IsStorable(_ map[*Member]bool) bool {
	// Functions cannot be stored, as they cannot be serialized
	return false
}

func (t *FunctionType) IsExportable(_ map[*Member]bool) bool {
	// Even though functions cannot be serialized,
	// they are still treated as exportable,
	// as values are simply omitted.
	return true
}

func (t *FunctionType) IsImportable(_ map[*Member]bool) bool {
	return false
}

func (*FunctionType) IsEquatable() bool {
	return false
}

func (*FunctionType) IsComparable() bool {
	return false
}

func (*FunctionType) ContainFieldsOrElements() bool {
	return false
}

func (t *FunctionType) TypeAnnotationState() TypeAnnotationState {

	for _, typeParameter := range t.TypeParameters {
		TypeParameterTypeAnnotationState := typeParameter.TypeBound.TypeAnnotationState()
		if TypeParameterTypeAnnotationState != TypeAnnotationStateValid {
			return TypeParameterTypeAnnotationState
		}
	}

	for _, parameter := range t.Parameters {
		parameterTypeAnnotationState := parameter.TypeAnnotation.TypeAnnotationState()
		if parameterTypeAnnotationState != TypeAnnotationStateValid {
			return parameterTypeAnnotationState
		}
	}

	returnTypeAnnotationState := t.ReturnTypeAnnotation.TypeAnnotationState()
	if returnTypeAnnotationState != TypeAnnotationStateValid {
		return returnTypeAnnotationState
	}

	return TypeAnnotationStateValid
}

func (t *FunctionType) RewriteWithIntersectionTypes() (Type, bool) {
	anyRewritten := false

	rewrittenTypeParameterTypeBounds := map[*TypeParameter]Type{}

	for _, typeParameter := range t.TypeParameters {
		if typeParameter.TypeBound == nil {
			continue
		}

		rewrittenType, rewritten := typeParameter.TypeBound.RewriteWithIntersectionTypes()
		if rewritten {
			anyRewritten = true
			rewrittenTypeParameterTypeBounds[typeParameter] = rewrittenType
		}
	}

	rewrittenParameterTypes := map[*Parameter]Type{}

	for i := range t.Parameters {
		parameter := &t.Parameters[i]
		rewrittenType, rewritten := parameter.TypeAnnotation.Type.RewriteWithIntersectionTypes()
		if rewritten {
			anyRewritten = true
			rewrittenParameterTypes[parameter] = rewrittenType
		}
	}

	rewrittenReturnType, rewritten := t.ReturnTypeAnnotation.Type.RewriteWithIntersectionTypes()
	if rewritten {
		anyRewritten = true
	}

	if anyRewritten {
		var rewrittenTypeParameters []*TypeParameter
		if len(t.TypeParameters) > 0 {
			rewrittenTypeParameters = make([]*TypeParameter, len(t.TypeParameters))
			for i, typeParameter := range t.TypeParameters {
				rewrittenTypeBound, ok := rewrittenTypeParameterTypeBounds[typeParameter]
				if ok {
					rewrittenTypeParameters[i] = &TypeParameter{
						Name:      typeParameter.Name,
						TypeBound: rewrittenTypeBound,
						Optional:  typeParameter.Optional,
					}
				} else {
					rewrittenTypeParameters[i] = typeParameter
				}
			}
		}

		var rewrittenParameters []Parameter
		if len(t.Parameters) > 0 {
			rewrittenParameters = make([]Parameter, len(t.Parameters))
			for i := range t.Parameters {
				parameter := &t.Parameters[i]
				rewrittenParameterType, ok := rewrittenParameterTypes[parameter]
				if ok {
					rewrittenParameters[i] = Parameter{
						Label:          parameter.Label,
						Identifier:     parameter.Identifier,
						TypeAnnotation: NewTypeAnnotation(rewrittenParameterType),
					}
				} else {
					rewrittenParameters[i] = *parameter
				}
			}
		}

		return &FunctionType{
			Purity:               t.Purity,
			TypeParameters:       rewrittenTypeParameters,
			Parameters:           rewrittenParameters,
			ReturnTypeAnnotation: NewTypeAnnotation(rewrittenReturnType),
			Arity:                t.Arity,
		}, true
	} else {
		return t, false
	}
}

func (t *FunctionType) ArgumentLabels() (argumentLabels []string) {

	for _, parameter := range t.Parameters {

		argumentLabel := ArgumentLabelNotRequired
		if parameter.Label != "" {
			argumentLabel = parameter.Label
		} else if parameter.Identifier != "" {
			argumentLabel = parameter.Identifier
		}

		argumentLabels = append(argumentLabels, argumentLabel)
	}

	return
}

func (t *FunctionType) Unify(
	other Type,
	typeParameters *TypeParameterTypeOrderedMap,
	report func(err error),
	outerRange ast.Range,
) (
	result bool,
) {

	otherFunction, ok := other.(*FunctionType)
	if !ok {
		return false
	}

	// TODO: type parameters ?

	if len(t.TypeParameters) > 0 ||
		len(otherFunction.TypeParameters) > 0 {

		return false
	}

	// parameters

	if len(t.Parameters) != len(otherFunction.Parameters) {
		return false
	}

	for i, parameter := range t.Parameters {
		otherParameter := otherFunction.Parameters[i]
		parameterUnified := parameter.TypeAnnotation.Type.Unify(
			otherParameter.TypeAnnotation.Type,
			typeParameters,
			report,
			outerRange,
		)
		result = result || parameterUnified
	}

	// return type

	returnTypeUnified := t.ReturnTypeAnnotation.Type.Unify(
		otherFunction.ReturnTypeAnnotation.Type,
		typeParameters,
		report,
		outerRange,
	)

	result = result || returnTypeUnified

	return
}

func (t *FunctionType) Resolve(typeArguments *TypeParameterTypeOrderedMap) Type {

	// TODO: type parameters ?

	// parameters

	var newParameters []Parameter

	if len(t.Parameters) > 0 {
		newParameters = make([]Parameter, 0, len(t.Parameters))

		for _, parameter := range t.Parameters {
			newParameterType := parameter.TypeAnnotation.Type.Resolve(typeArguments)
			if newParameterType == nil {
				return nil
			}

			newParameters = append(
				newParameters,
				Parameter{
					Label:          parameter.Label,
					Identifier:     parameter.Identifier,
					TypeAnnotation: NewTypeAnnotation(newParameterType),
				},
			)
		}
	}

	// return type

	newReturnType := t.ReturnTypeAnnotation.Type.Resolve(typeArguments)
	if newReturnType == nil {
		return nil
	}

	return &FunctionType{
		Purity:               t.Purity,
		Parameters:           newParameters,
		ReturnTypeAnnotation: NewTypeAnnotation(newReturnType),
		Arity:                t.Arity,
	}

}

func (t *FunctionType) Map(gauge common.MemoryGauge, typeParamMap map[*TypeParameter]*TypeParameter, f func(Type) Type) Type {

	var newTypeParameters []*TypeParameter

	if len(t.TypeParameters) > 0 {
		newTypeParameters = make([]*TypeParameter, 0, len(t.TypeParameters))
		for _, parameter := range t.TypeParameters {

			if param, ok := typeParamMap[parameter]; ok {
				newTypeParameters = append(newTypeParameters, param)
				continue
			}

			newTypeParameterTypeBound := parameter.TypeBound.Map(gauge, typeParamMap, f)
			newParam := &TypeParameter{
				Name:      parameter.Name,
				Optional:  parameter.Optional,
				TypeBound: newTypeParameterTypeBound,
			}
			typeParamMap[parameter] = newParam

			newTypeParameters = append(
				newTypeParameters,
				newParam,
			)
		}
	}

	var newParameters []Parameter

	if len(t.Parameters) > 0 {
		newParameters = make([]Parameter, 0, len(t.Parameters))
		for _, parameter := range t.Parameters {
			newParameterTypeAnnot := parameter.TypeAnnotation.Map(gauge, typeParamMap, f)

			newParameters = append(
				newParameters,
				Parameter{
					Label:          parameter.Label,
					Identifier:     parameter.Identifier,
					TypeAnnotation: newParameterTypeAnnot,
				},
			)
		}
	}

	returnType := t.ReturnTypeAnnotation.Map(gauge, typeParamMap, f)

	functionType := NewSimpleFunctionType(t.Purity, newParameters, returnType)
	functionType.TypeParameters = newTypeParameters
	return f(functionType)
}

func (t *FunctionType) GetMembers() map[string]MemberResolver {
	t.initializeMemberResolvers()
	return t.memberResolvers
}

func (t *FunctionType) initializeMemberResolvers() {
	t.memberResolversOnce.Do(func() {
		var memberResolvers map[string]MemberResolver
		if t.Members != nil {
			memberResolvers = MembersMapAsResolvers(t.Members)
		}
		t.memberResolvers = withBuiltinMembers(t, memberResolvers)
	})
}

func (t *FunctionType) CheckInstantiated(pos ast.HasPosition, memoryGauge common.MemoryGauge, report func(err error)) {
	for _, tyParam := range t.TypeParameters {
		tyParam.TypeBound.CheckInstantiated(pos, memoryGauge, report)
	}

	for _, param := range t.Parameters {
		param.TypeAnnotation.Type.CheckInstantiated(pos, memoryGauge, report)
	}

	t.ReturnTypeAnnotation.Type.CheckInstantiated(pos, memoryGauge, report)
}

type ArgumentExpressionsCheck func(
	checker *Checker,
	argumentExpressions []ast.Expression,
	invocationRange ast.Range,
)

type TypeArgumentsCheck func(
	memoryGauge common.MemoryGauge,
	typeArguments *TypeParameterTypeOrderedMap,
	astTypeArguments []*ast.TypeAnnotation,
	astInvocationRange ast.Range,
	report func(err error),
)

// BaseTypeActivation is the base activation that contains
// the types available in programs
var BaseTypeActivation = NewVariableActivation(nil)

func init() {

	types := common.Concat(
		AllNumberTypes,
		[]Type{
			MetaType,
			VoidType,
			AnyStructType,
			AnyStructAttachmentType,
			AnyResourceType,
			AnyResourceAttachmentType,
			NeverType,
			BoolType,
			CharacterType,
			StringType,
			TheAddressType,
			AccountType,
			PathType,
			StoragePathType,
			CapabilityPathType,
			PrivatePathType,
			PublicPathType,
			&CapabilityType{},
			DeployedContractType,
			BlockType,
			AccountKeyType,
			PublicKeyType,
			SignatureAlgorithmType,
			HashAlgorithmType,
			StorageCapabilityControllerType,
			AccountCapabilityControllerType,
<<<<<<< HEAD
			&InclusiveRangeType{},
=======
			DeploymentResultType,
			HashableStructType,
>>>>>>> 32ddd355
		},
	)

	for _, ty := range types {
		addToBaseActivation(ty)
	}

	addToBaseActivation(IdentityType)

	// The AST contains empty type annotations, resolve them to Void

	BaseTypeActivation.Set(
		"",
		BaseTypeActivation.Find("Void"),
	)
}

func addToBaseActivation(ty Type) {
	typeName := ty.String()

	// Check that the type is not accidentally redeclared

	if BaseTypeActivation.Find(typeName) != nil {
		panic(errors.NewUnreachableError())
	}

	BaseTypeActivation.Set(
		typeName,
		baseTypeVariable(typeName, ty),
	)
}

const IdentityMappingIdentifier string = "Identity"

// IdentityType represents the `Identity` entitlement mapping type.
// It is an empty map that includes the Identity map,
// and is considered already "resolved" with regards to its (vacuously empty) inclusions.
// defining it this way eliminates the need to do any special casing for its behavior
var IdentityType = func() *EntitlementMapType {
	m := NewEntitlementMapType(nil, nil, IdentityMappingIdentifier)
	m.IncludesIdentity = true
	m.resolveInclusions.Do(func() {})
	return m
}()

func baseTypeVariable(name string, ty Type) *Variable {
	return &Variable{
		Identifier:      name,
		Type:            ty,
		DeclarationKind: common.DeclarationKindType,
		IsConstant:      true,
		Access:          PrimitiveAccess(ast.AccessAll),
	}
}

// BaseValueActivation is the base activation that contains
// the values available in programs
var BaseValueActivation = NewVariableActivation(nil)

var AllSignedFixedPointTypes = []Type{
	Fix64Type,
}

var AllUnsignedFixedPointTypes = []Type{
	UFix64Type,
}

var AllFixedPointTypes = common.Concat(
	AllUnsignedFixedPointTypes,
	AllSignedFixedPointTypes,
	[]Type{
		FixedPointType,
		SignedFixedPointType,
	},
)

var AllSignedIntegerTypes = []Type{
	IntType,
	Int8Type,
	Int16Type,
	Int32Type,
	Int64Type,
	Int128Type,
	Int256Type,
}

var AllFixedSizeUnsignedIntegerTypes = []Type{
	// UInt*
	UInt8Type,
	UInt16Type,
	UInt32Type,
	UInt64Type,
	UInt128Type,
	UInt256Type,
	// Word*
	Word8Type,
	Word16Type,
	Word32Type,
	Word64Type,
	Word128Type,
	Word256Type,
}

<<<<<<< HEAD
var AllNonLeafIntegerTypes = []Type{
	IntegerType,
	SignedIntegerType,
}
=======
var AllUnsignedIntegerTypes = common.Concat(
	AllFixedSizeUnsignedIntegerTypes,
	[]Type{
		UIntType,
	},
)
>>>>>>> 32ddd355

var AllIntegerTypes = common.Concat(
	AllUnsignedIntegerTypes,
	AllSignedIntegerTypes,
<<<<<<< HEAD
	AllNonLeafIntegerTypes,
=======
	[]Type{
		IntegerType,
		SignedIntegerType,
		FixedSizeUnsignedIntegerType,
	},
>>>>>>> 32ddd355
)

var AllNumberTypes = common.Concat(
	AllIntegerTypes,
	AllFixedPointTypes,
	[]Type{
		NumberType,
		SignedNumberType,
	},
)

var BuiltinEntitlements = map[string]*EntitlementType{}

var BuiltinEntitlementMappings = map[string]*EntitlementMapType{
	IdentityType.QualifiedIdentifier(): IdentityType,
}

const NumberTypeMinFieldName = "min"
const NumberTypeMaxFieldName = "max"

const numberTypeMinFieldDocString = `The minimum integer of this type`
const numberTypeMaxFieldDocString = `The maximum integer of this type`

const fixedPointNumberTypeMinFieldDocString = `The minimum fixed-point value of this type`
const fixedPointNumberTypeMaxFieldDocString = `The maximum fixed-point value of this type`

const numberConversionFunctionDocStringSuffix = `
The value must be within the bounds of this type.
If a value is passed that is outside the bounds, the program aborts.`

func init() {

	// Declare a conversion function for all (leaf) number types

	for _, numberType := range AllNumberTypes {

		switch numberType {
		case NumberType, SignedNumberType,
			IntegerType, SignedIntegerType, FixedSizeUnsignedIntegerType,
			FixedPointType, SignedFixedPointType:
			continue

		default:
			typeName := numberType.String()

			// Check that the function is not accidentally redeclared

			if BaseValueActivation.Find(typeName) != nil {
				panic(errors.NewUnreachableError())
			}

			functionType := NumberConversionFunctionType(numberType)

			addMember := func(member *Member) {
				if functionType.Members == nil {
					functionType.Members = &StringMemberOrderedMap{}
				}
				name := member.Identifier.Identifier
				if functionType.Members.Contains(name) {
					panic(errors.NewUnreachableError())
				}
				functionType.Members.Set(name, member)
			}

			switch numberType := numberType.(type) {
			case *NumericType:
				if numberType.minInt != nil {
					addMember(NewUnmeteredPublicConstantFieldMember(
						functionType,
						NumberTypeMinFieldName,
						numberType,
						numberTypeMinFieldDocString,
					))
				}

				if numberType.maxInt != nil {
					addMember(NewUnmeteredPublicConstantFieldMember(
						functionType,
						NumberTypeMaxFieldName,
						numberType,
						numberTypeMaxFieldDocString,
					))
				}

			case *FixedPointNumericType:
				if numberType.minInt != nil {
					// If a minimum integer is set, a minimum fractional must be set
					if numberType.minFractional == nil {
						panic(errors.NewUnreachableError())
					}

					addMember(NewUnmeteredPublicConstantFieldMember(
						functionType,
						NumberTypeMinFieldName,
						numberType,
						fixedPointNumberTypeMinFieldDocString,
					))
				}

				if numberType.maxInt != nil {
					// If a maximum integer is set, a maximum fractional must be set
					if numberType.maxFractional == nil {
						panic(errors.NewUnreachableError())
					}

					addMember(NewUnmeteredPublicConstantFieldMember(
						functionType,
						NumberTypeMaxFieldName,
						numberType,
						fixedPointNumberTypeMaxFieldDocString,
					))
				}
			}

			// add .fromString() method
			fromStringFnType := FromStringFunctionType(numberType)
			fromStringDocstring := FromStringFunctionDocstring(numberType)
			addMember(NewUnmeteredPublicFunctionMember(
				functionType,
				FromStringFunctionName,
				fromStringFnType,
				fromStringDocstring,
			))

			// add .fromBigEndianBytes() method
			fromBigEndianBytesFnType := FromBigEndianBytesFunctionType(numberType)
			fromBigEndianBytesDocstring := FromBigEndianBytesFunctionDocstring(numberType)
			addMember(NewUnmeteredPublicFunctionMember(
				functionType,
				FromBigEndianBytesFunctionName,
				fromBigEndianBytesFnType,
				fromBigEndianBytesDocstring,
			))

			BaseValueActivation.Set(
				typeName,
				baseFunctionVariable(
					typeName,
					functionType,
					numberConversionDocString(
						fmt.Sprintf("the type %s", numberType.String()),
					),
				),
			)
		}
	}
}

func NumberConversionFunctionType(numberType Type) *FunctionType {
	return &FunctionType{
		Purity: FunctionPurityView,
		Parameters: []Parameter{
			{
				Label:          ArgumentLabelNotRequired,
				Identifier:     "value",
				TypeAnnotation: NumberTypeAnnotation,
			},
		},
		ReturnTypeAnnotation:     NewTypeAnnotation(numberType),
		ArgumentExpressionsCheck: numberFunctionArgumentExpressionsChecker(numberType),
	}
}

func numberConversionDocString(targetDescription string) string {
	return fmt.Sprintf(
		"Converts the given number to %s. %s",
		targetDescription,
		numberConversionFunctionDocStringSuffix,
	)
}

func baseFunctionVariable(name string, ty *FunctionType, docString string) *Variable {
	return &Variable{
		Identifier:      name,
		DeclarationKind: common.DeclarationKindFunction,
		ArgumentLabels:  ty.ArgumentLabels(),
		IsConstant:      true,
		Type:            ty,
		Access:          PrimitiveAccess(ast.AccessAll),
		DocString:       docString,
	}
}

var AddressConversionFunctionType = &FunctionType{
	Purity: FunctionPurityView,
	Parameters: []Parameter{
		{
			Label:          ArgumentLabelNotRequired,
			Identifier:     "value",
			TypeAnnotation: IntegerTypeAnnotation,
		},
	},
	ReturnTypeAnnotation: AddressTypeAnnotation,
	ArgumentExpressionsCheck: func(checker *Checker, argumentExpressions []ast.Expression, _ ast.Range) {
		if len(argumentExpressions) < 1 {
			return
		}

		intExpression, ok := argumentExpressions[0].(*ast.IntegerExpression)
		if !ok {
			return
		}

		// No need to meter. This is only checked once.
		CheckAddressLiteral(nil, intExpression, checker.report)
	},
}

const AddressTypeFromBytesFunctionName = "fromBytes"
const AddressTypeFromBytesFunctionDocString = `
Returns an Address from the given byte array
`

var AddressTypeFromBytesFunctionType = &FunctionType{
	Purity: FunctionPurityView,
	Parameters: []Parameter{
		{
			Label:          ArgumentLabelNotRequired,
			Identifier:     "bytes",
			TypeAnnotation: NewTypeAnnotation(ByteArrayType),
		},
	},
	ReturnTypeAnnotation: NewTypeAnnotation(TheAddressType),
}

const AddressTypeFromStringFunctionName = "fromString"
const AddressTypeFromStringFunctionDocString = `
Attempts to parse an Address from the input string. Returns nil on invalid input.
`

var AddressTypeFromStringFunctionType = FromStringFunctionType(TheAddressType)

func init() {
	// Declare a conversion function for the address type

	// Check that the function is not accidentally redeclared

	typeName := AddressTypeName

	if BaseValueActivation.Find(typeName) != nil {
		panic(errors.NewUnreachableError())
	}

	functionType := AddressConversionFunctionType

	addMember := func(member *Member) {
		if functionType.Members == nil {
			functionType.Members = &StringMemberOrderedMap{}
		}
		name := member.Identifier.Identifier
		if functionType.Members.Contains(name) {
			panic(errors.NewUnreachableError())
		}
		functionType.Members.Set(name, member)
	}

	addMember(NewUnmeteredPublicFunctionMember(
		functionType,
		AddressTypeFromBytesFunctionName,
		AddressTypeFromBytesFunctionType,
		AddressTypeFromBytesFunctionDocString,
	))
	addMember(NewUnmeteredPublicFunctionMember(
		functionType,
		AddressTypeFromStringFunctionName,
		AddressTypeFromStringFunctionType,
		AddressTypeFromStringFunctionDocString,
	))

	BaseValueActivation.Set(
		typeName,
		baseFunctionVariable(
			typeName,
			functionType,
			numberConversionDocString("an address"),
		),
	)
}

func numberFunctionArgumentExpressionsChecker(targetType Type) ArgumentExpressionsCheck {
	return func(checker *Checker, arguments []ast.Expression, invocationRange ast.Range) {
		if len(arguments) < 1 {
			return
		}

		argument := arguments[0]

		switch argument := argument.(type) {
		case *ast.IntegerExpression:
			if CheckIntegerLiteral(nil, argument, targetType, checker.report) {
				if checker.Config.ExtendedElaborationEnabled {
					checker.Elaboration.SetNumberConversionArgumentTypes(
						argument,
						NumberConversionArgumentTypes{
							Type:  targetType,
							Range: invocationRange,
						},
					)
				}
			}

		case *ast.FixedPointExpression:
			if CheckFixedPointLiteral(nil, argument, targetType, checker.report) {
				if checker.Config.ExtendedElaborationEnabled {
					checker.Elaboration.SetNumberConversionArgumentTypes(
						argument,
						NumberConversionArgumentTypes{
							Type:  targetType,
							Range: invocationRange,
						},
					)
				}
			}
		}
	}
}

func pathConversionFunctionType(pathType Type) *FunctionType {
	return NewSimpleFunctionType(
		FunctionPurityView,
		[]Parameter{
			{
				Identifier:     "identifier",
				TypeAnnotation: StringTypeAnnotation,
			},
		},
		NewTypeAnnotation(
			&OptionalType{
				Type: pathType,
			},
		),
	)
}

var PublicPathConversionFunctionType = pathConversionFunctionType(PublicPathType)
var PrivatePathConversionFunctionType = pathConversionFunctionType(PrivatePathType)
var StoragePathConversionFunctionType = pathConversionFunctionType(StoragePathType)

func init() {

	// Declare the run-time type construction function

	typeName := MetaTypeName

	// Check that the function is not accidentally redeclared

	if BaseValueActivation.Find(typeName) != nil {
		panic(errors.NewUnreachableError())
	}

	BaseValueActivation.Set(
		typeName,
		baseFunctionVariable(
			typeName,
			&FunctionType{
				Purity:               FunctionPurityView,
				TypeParameters:       []*TypeParameter{{Name: "T"}},
				ReturnTypeAnnotation: MetaTypeAnnotation,
			},
			"Creates a run-time type representing the given static type as a value",
		),
	)

	BaseValueActivation.Set(
		PublicPathType.String(),
		baseFunctionVariable(
			PublicPathType.String(),
			PublicPathConversionFunctionType,
			"Converts the given string into a public path. Returns nil if the string does not specify a public path",
		),
	)

	BaseValueActivation.Set(
		PrivatePathType.String(),
		baseFunctionVariable(
			PrivatePathType.String(),
			PrivatePathConversionFunctionType,
			"Converts the given string into a private path. Returns nil if the string does not specify a private path",
		),
	)

	BaseValueActivation.Set(
		StoragePathType.String(),
		baseFunctionVariable(
			StoragePathType.String(),
			StoragePathConversionFunctionType,
			"Converts the given string into a storage path. Returns nil if the string does not specify a storage path",
		),
	)

	for _, v := range runtimeTypeConstructors {
		BaseValueActivation.Set(
			v.Name,
			baseFunctionVariable(
				v.Name,
				v.Value,
				v.DocString,
			))
	}
}

// CompositeType

type EnumInfo struct {
	RawType Type
	Cases   []string
}

type Conformance struct {
	InterfaceType        *InterfaceType
	ConformanceChainRoot *InterfaceType
}

type CompositeType struct {
	Location      common.Location
	EnumRawType   Type
	containerType Type
	NestedTypes   *StringTypeOrderedMap

	// in a language with support for algebraic data types,
	// we would implement this as an argument to the CompositeKind type constructor.
	// Alas, this is Go, so for now these fields are only non-nil when Kind is CompositeKindAttachment
	baseType          Type
	baseTypeDocString string

	DefaultDestroyEvent *CompositeType

	cachedIdentifiers *struct {
		TypeID              TypeID
		QualifiedIdentifier string
	}
	Members               *StringMemberOrderedMap
	memberResolvers       map[string]MemberResolver
	Identifier            string
	Fields                []string
	ConstructorParameters []Parameter
	// an internal set of field `effectiveInterfaceConformances`
	effectiveInterfaceConformanceSet     *InterfaceSet
	effectiveInterfaceConformances       []Conformance
	ExplicitInterfaceConformances        []*InterfaceType
	Kind                                 common.CompositeKind
	cachedIdentifiersLock                sync.RWMutex
	effectiveInterfaceConformanceSetOnce sync.Once
	effectiveInterfaceConformancesOnce   sync.Once
	memberResolversOnce                  sync.Once
	ConstructorPurity                    FunctionPurity
	HasComputedMembers                   bool
	// Only applicable for native composite types
	ImportableBuiltin     bool
	supportedEntitlements *EntitlementOrderedSet
}

var _ Type = &CompositeType{}
var _ ContainerType = &CompositeType{}
var _ ContainedType = &CompositeType{}
var _ LocatedType = &CompositeType{}
var _ CompositeKindedType = &CompositeType{}
var _ TypeIndexableType = &CompositeType{}

func (t *CompositeType) Tag() TypeTag {
	return CompositeTypeTag
}

func (t *CompositeType) EffectiveInterfaceConformanceSet() *InterfaceSet {
	t.initializeEffectiveInterfaceConformanceSet()
	return t.effectiveInterfaceConformanceSet
}

func (t *CompositeType) initializeEffectiveInterfaceConformanceSet() {
	t.effectiveInterfaceConformanceSetOnce.Do(func() {
		t.effectiveInterfaceConformanceSet = NewInterfaceSet()

		for _, conformance := range t.EffectiveInterfaceConformances() {
			t.effectiveInterfaceConformanceSet.Add(conformance.InterfaceType)
		}
	})
}

func (t *CompositeType) EffectiveInterfaceConformances() []Conformance {
	t.effectiveInterfaceConformancesOnce.Do(func() {
		t.effectiveInterfaceConformances = distinctConformances(
			t.ExplicitInterfaceConformances,
			nil,
			map[*InterfaceType]struct{}{},
		)
	})

	return t.effectiveInterfaceConformances
}

func (*CompositeType) IsType() {}

func (t *CompositeType) String() string {
	return t.Identifier
}

func (t *CompositeType) QualifiedString() string {
	return t.QualifiedIdentifier()
}

func (t *CompositeType) GetContainerType() Type {
	return t.containerType
}

func (t *CompositeType) SetContainerType(containerType Type) {
	t.checkIdentifiersCached()
	t.containerType = containerType
}

func (t *CompositeType) checkIdentifiersCached() {
	t.cachedIdentifiersLock.Lock()
	defer t.cachedIdentifiersLock.Unlock()

	if t.cachedIdentifiers != nil {
		panic(errors.NewUnreachableError())
	}

	if t.NestedTypes != nil {
		t.NestedTypes.Foreach(checkIdentifiersCached)
	}
}

func checkIdentifiersCached(_ string, typ Type) {
	switch semaType := typ.(type) {
	case *CompositeType:
		semaType.checkIdentifiersCached()
	case *InterfaceType:
		semaType.checkIdentifiersCached()
	}
}

func (t *CompositeType) GetCompositeKind() common.CompositeKind {
	return t.Kind
}

func (t *CompositeType) getBaseCompositeKind() common.CompositeKind {
	if t.Kind != common.CompositeKindAttachment {
		return common.CompositeKindUnknown
	}
	switch base := t.baseType.(type) {
	case *CompositeType:
		return base.Kind
	case *InterfaceType:
		return base.CompositeKind
	case *SimpleType:
		return base.CompositeKind()
	}
	return common.CompositeKindUnknown
}

func isAttachmentType(t Type) bool {
	composite, ok := t.(*CompositeType)
	return (ok && composite.Kind == common.CompositeKindAttachment) ||
		t == AnyResourceAttachmentType ||
		t == AnyStructAttachmentType
}

func IsHashableStructType(t Type) bool {
	switch typ := t.(type) {
	case *AddressType:
		return true
	case *CompositeType:
		return typ.Kind == common.CompositeKindEnum
	default:
		switch typ {
		case NeverType, BoolType, CharacterType, StringType, MetaType, HashableStructType:
			return true
		default:
			return IsSubType(typ, NumberType) ||
				IsSubType(typ, PathType)
		}
	}
}

func (t *CompositeType) GetBaseType() Type {
	return t.baseType
}

func (t *CompositeType) GetLocation() common.Location {
	return t.Location
}

func (t *CompositeType) QualifiedIdentifier() string {
	t.initializeIdentifiers()
	return t.cachedIdentifiers.QualifiedIdentifier
}

func (t *CompositeType) ID() TypeID {
	t.initializeIdentifiers()
	return t.cachedIdentifiers.TypeID
}

// clearCachedIdentifiers clears cachedIdentifiers.
// This function currently is only used in tests.
func (t *CompositeType) clearCachedIdentifiers() {
	t.cachedIdentifiersLock.Lock()
	defer t.cachedIdentifiersLock.Unlock()

	t.cachedIdentifiers = nil
}

func (t *CompositeType) initializeIdentifiers() {
	t.cachedIdentifiersLock.Lock()
	defer t.cachedIdentifiersLock.Unlock()

	if t.cachedIdentifiers != nil {
		return
	}

	identifier := qualifiedIdentifier(t.Identifier, t.containerType)

	typeID := common.NewTypeIDFromQualifiedName(nil, t.Location, identifier)

	t.cachedIdentifiers = &struct {
		TypeID              TypeID
		QualifiedIdentifier string
	}{
		TypeID:              typeID,
		QualifiedIdentifier: identifier,
	}
}

func (t *CompositeType) Equal(other Type) bool {
	otherStructure, ok := other.(*CompositeType)
	if !ok {
		return false
	}

	return otherStructure.Kind == t.Kind &&
		otherStructure.ID() == t.ID()
}

func (t *CompositeType) MemberMap() *StringMemberOrderedMap {
	return t.Members
}

func (t *CompositeType) SupportedEntitlements() (set *EntitlementOrderedSet) {
	supportedEntitlements := t.supportedEntitlements
	if supportedEntitlements != nil {
		return supportedEntitlements
	}

	set = orderedmap.New[EntitlementOrderedSet](t.Members.Len())
	t.Members.Foreach(func(_ string, member *Member) {
		switch access := member.Access.(type) {
		case *EntitlementMapAccess:
			set.SetAll(access.Domain().Entitlements)
		case EntitlementSetAccess:
			set.SetAll(access.Entitlements)
		}
	})
	t.EffectiveInterfaceConformanceSet().ForEach(func(it *InterfaceType) {
		set.SetAll(it.SupportedEntitlements())
	})

	// attachments support at least the entitlements supported by their base,
	// and we must ensure there is no recursive case
	if entitlementSupportingBase, isEntitlementSupportingBase :=
		t.GetBaseType().(EntitlementSupportingType); isEntitlementSupportingBase && entitlementSupportingBase != t {

		set.SetAll(entitlementSupportingBase.SupportedEntitlements())
	}

	t.supportedEntitlements = set
	return set
}

func (t *CompositeType) IsResourceType() bool {
	return t.Kind == common.CompositeKindResource ||
		// attachments are always the same kind as their base type
		(t.Kind == common.CompositeKindAttachment &&
			// this check is necessary to prevent `attachment A for A {}`
			// from causing an infinite recursion case here
			t.baseType != t &&
			t.baseType.IsResourceType())
}

func (t *CompositeType) IsPrimitiveType() bool {
	return false
}

func (*CompositeType) IsInvalidType() bool {
	return false
}

func (t *CompositeType) IsStorable(results map[*Member]bool) bool {
	if t.HasComputedMembers {
		return false
	}

	// Only structures, resources, attachments, and enums can be stored

	switch t.Kind {
	case common.CompositeKindStructure,
		common.CompositeKindResource,
		common.CompositeKindEnum,
		common.CompositeKindAttachment:
		break
	default:
		return false
	}

	// Native/built-in types are not storable for now
	if t.Location == nil {
		return false
	}

	// If this composite type has a member which is non-storable,
	// then the composite type is not storable.

	for pair := t.Members.Oldest(); pair != nil; pair = pair.Next() {
		if !pair.Value.IsStorable(results) {
			return false
		}
	}

	return true
}

func (t *CompositeType) IsImportable(results map[*Member]bool) bool {
	// Use the pre-determined flag for native types
	if t.Location == nil {
		return t.ImportableBuiltin
	}

	// Only structures and enums can be imported

	switch t.Kind {
	case common.CompositeKindStructure,
		common.CompositeKindEnum:
		break
	// attachments can be imported iff they are attached to a structure
	case common.CompositeKindAttachment:
		return t.baseType.IsImportable(results)
	default:
		return false
	}

	// If this composite type has a member which is not importable,
	// then the composite type is not importable.

	for pair := t.Members.Oldest(); pair != nil; pair = pair.Next() {
		if !pair.Value.IsImportable(results) {
			return false
		}
	}

	return true
}

func (t *CompositeType) IsExportable(results map[*Member]bool) bool {
	// Only structures, resources, attachment, and enums can be stored

	switch t.Kind {
	case common.CompositeKindStructure,
		common.CompositeKindResource,
		common.CompositeKindEnum,
		common.CompositeKindAttachment:
		break
	default:
		return false
	}

	// If this composite type has a member which is not exportable,
	// then the composite type is not exportable.

	for p := t.Members.Oldest(); p != nil; p = p.Next() {
		if !p.Value.IsExportable(results) {
			return false
		}
	}

	return true
}

func (t *CompositeType) IsEquatable() bool {
	// TODO: add support for more composite kinds
	return t.Kind == common.CompositeKindEnum
}

func (*CompositeType) IsComparable() bool {
	return false
}

func (*CompositeType) ContainFieldsOrElements() bool {
	return true
}

func (t *CompositeType) TypeAnnotationState() TypeAnnotationState {
	if t.Kind == common.CompositeKindAttachment {
		return TypeAnnotationStateDirectAttachmentTypeAnnotation
	}
	return TypeAnnotationStateValid
}

func (t *CompositeType) RewriteWithIntersectionTypes() (result Type, rewritten bool) {
	return t, false
}

func (*CompositeType) Unify(_ Type, _ *TypeParameterTypeOrderedMap, _ func(err error), _ ast.Range) bool {
	// TODO:
	return false
}

func (t *CompositeType) Resolve(_ *TypeParameterTypeOrderedMap) Type {
	return t
}

func (t *CompositeType) IsContainerType() bool {
	return t.NestedTypes != nil
}

func (t *CompositeType) GetNestedTypes() *StringTypeOrderedMap {
	return t.NestedTypes
}

func (t *CompositeType) isTypeIndexableType() bool {
	// resources and structs only can be indexed for attachments
	return t.Kind.SupportsAttachments()
}

func (t *CompositeType) TypeIndexingElementType(indexingType Type, _ func() ast.Range) (Type, error) {
	var access Access = UnauthorizedAccess
	switch attachment := indexingType.(type) {
	case *CompositeType:
		// when accessed on an owned value, the produced attachment reference is entitled to all the
		// entitlements it supports
		access = NewAccessFromEntitlementSet(attachment.SupportedEntitlements(), Conjunction)
	}

	return &OptionalType{
		Type: &ReferenceType{
			Type:          indexingType,
			Authorization: access,
		},
	}, nil
}

func (t *CompositeType) IsValidIndexingType(ty Type) bool {
	attachmentType, isComposite := ty.(*CompositeType)
	return isComposite &&
		IsSubType(t, attachmentType.baseType) &&
		attachmentType.IsResourceType() == t.IsResourceType()
}

const CompositeForEachAttachmentFunctionName = "forEachAttachment"

const compositeForEachAttachmentFunctionDocString = `
Iterates over the attachments present on the receiver, applying the function argument to each.
The order of iteration is undefined.
`

func CompositeForEachAttachmentFunctionType(t common.CompositeKind) *FunctionType {
	attachmentSuperType := AnyStructAttachmentType
	if t == common.CompositeKindResource {
		attachmentSuperType = AnyResourceAttachmentType
	}

	return &FunctionType{
		Parameters: []Parameter{
			{
				Label:      ArgumentLabelNotRequired,
				Identifier: "f",
				TypeAnnotation: NewTypeAnnotation(
					&FunctionType{
						Parameters: []Parameter{
							{
								TypeAnnotation: NewTypeAnnotation(
									&ReferenceType{
										Type:          attachmentSuperType,
										Authorization: UnauthorizedAccess,
									},
								),
							},
						},
						ReturnTypeAnnotation: VoidTypeAnnotation,
					},
				),
			},
		},
		ReturnTypeAnnotation: VoidTypeAnnotation,
	}
}

func (t *CompositeType) Map(_ common.MemoryGauge, _ map[*TypeParameter]*TypeParameter, f func(Type) Type) Type {
	return f(t)
}

func (t *CompositeType) GetMembers() map[string]MemberResolver {
	t.initializeMemberResolvers()
	return t.memberResolvers
}

func (t *CompositeType) initializeMemberResolvers() {
	t.memberResolversOnce.Do(t.initializerMemberResolversFunc())
}

func (t *CompositeType) initializerMemberResolversFunc() func() {
	return func() {
		memberResolvers := MembersMapAsResolvers(t.Members)

		// Check conformances.
		// If this composite type results from a normal composite declaration,
		// it must have members declared for all interfaces it conforms to.
		// However, if this composite type is a type requirement,
		// it acts like an interface and does not have to declare members.

		t.EffectiveInterfaceConformanceSet().
			ForEach(func(conformance *InterfaceType) {
				for name, resolver := range conformance.GetMembers() { //nolint:maprange
					if _, ok := memberResolvers[name]; !ok {
						memberResolvers[name] = resolver
					}
				}
			})

		// resource and struct composites have the ability to iterate over their attachments
		if t.Kind.SupportsAttachments() {
			memberResolvers[CompositeForEachAttachmentFunctionName] = MemberResolver{
				Kind: common.DeclarationKindFunction,
				Resolve: func(memoryGauge common.MemoryGauge, identifier string, _ ast.Range, _ func(error)) *Member {
					return NewPublicFunctionMember(
						memoryGauge,
						t,
						identifier,
						CompositeForEachAttachmentFunctionType(t.GetCompositeKind()),
						compositeForEachAttachmentFunctionDocString,
					)
				},
			}
		}

		t.memberResolvers = withBuiltinMembers(t, memberResolvers)
	}
}

func (t *CompositeType) ResolveMembers() {
	if t.Members.Len() != len(t.GetMembers()) {
		t.initializerMemberResolversFunc()()
	}
}

func (t *CompositeType) FieldPosition(name string, declaration ast.CompositeLikeDeclaration) ast.Position {
	var pos ast.Position
	if t.Kind == common.CompositeKindEnum &&
		name == EnumRawValueFieldName {

		if len(declaration.ConformanceList()) > 0 {
			pos = declaration.ConformanceList()[0].StartPosition()
		}
	} else {
		pos = declaration.DeclarationMembers().FieldPosition(name, declaration.Kind())
	}
	return pos
}

func (t *CompositeType) SetNestedType(name string, nestedType ContainedType) {
	if t.NestedTypes == nil {
		t.NestedTypes = &StringTypeOrderedMap{}
	}
	t.NestedTypes.Set(name, nestedType)
	nestedType.SetContainerType(t)
}

<<<<<<< HEAD
func (t *CompositeType) CheckInstantiated(pos ast.HasPosition, memoryGauge common.MemoryGauge, report func(err error)) {
	if t.EnumRawType != nil {
		t.EnumRawType.CheckInstantiated(pos, memoryGauge, report)
	}

	if t.baseType != nil {
		t.baseType.CheckInstantiated(pos, memoryGauge, report)
	}

	for _, typ := range t.ImplicitTypeRequirementConformances {
		typ.CheckInstantiated(pos, memoryGauge, report)
	}

	for _, typ := range t.ExplicitInterfaceConformances {
		typ.CheckInstantiated(pos, memoryGauge, report)
	}
=======
func (t *CompositeType) ConstructorFunctionType() *FunctionType {
	return &FunctionType{
		IsConstructor:        true,
		Purity:               t.ConstructorPurity,
		Parameters:           t.ConstructorParameters,
		ReturnTypeAnnotation: NewTypeAnnotation(t),
	}
}

func (t *CompositeType) InitializerFunctionType() *FunctionType {
	return &FunctionType{
		IsConstructor:        true,
		Purity:               t.ConstructorPurity,
		Parameters:           t.ConstructorParameters,
		ReturnTypeAnnotation: VoidTypeAnnotation,
	}
}

func (t *CompositeType) InitializerEffectiveArgumentLabels() []string {
	parameters := t.ConstructorParameters
	if len(parameters) == 0 {
		return nil
	}

	argumentLabels := make([]string, 0, len(parameters))
	for _, parameter := range parameters {
		argumentLabels = append(
			argumentLabels,
			parameter.EffectiveArgumentLabel(),
		)
	}
	return argumentLabels
>>>>>>> 32ddd355
}

// Member

type Member struct {
	TypeAnnotation TypeAnnotation
	// Parent type where this member can be resolved
	ContainerType  Type
	DocString      string
	ArgumentLabels []string
	Identifier     ast.Identifier
	Access         Access
	// TODO: replace with dedicated MemberKind enum
	DeclarationKind common.DeclarationKind
	VariableKind    ast.VariableKind
	// Predeclared fields can be considered initialized
	Predeclared       bool
	HasImplementation bool
	HasConditions     bool
	// IgnoreInSerialization determines if the field is ignored in serialization
	IgnoreInSerialization bool
}

func NewUnmeteredPublicFunctionMember(
	containerType Type,
	identifier string,
	functionType *FunctionType,
	docString string,
) *Member {
	return NewPublicFunctionMember(
		nil,
		containerType,
		identifier,
		functionType,
		docString,
	)
}

func NewPublicFunctionMember(
	memoryGauge common.MemoryGauge,
	containerType Type,
	identifier string,
	functionType *FunctionType,
	docString string,
) *Member {
	return NewFunctionMember(
		memoryGauge,
		containerType,
		UnauthorizedAccess,
		identifier,
		functionType,
		docString,
	)
}

func NewUnmeteredFunctionMember(
	containerType Type,
	access Access,
	identifier string,
	functionType *FunctionType,
	docString string,
) *Member {
	return NewFunctionMember(
		nil,
		containerType,
		access,
		identifier,
		functionType,
		docString,
	)
}

func NewFunctionMember(
	memoryGauge common.MemoryGauge,
	containerType Type,
	access Access,
	identifier string,
	functionType *FunctionType,
	docString string,
) *Member {

	return &Member{
		ContainerType: containerType,
		Access:        access,
		Identifier: ast.NewIdentifier(
			memoryGauge,
			identifier,
			ast.EmptyPosition,
		),
		DeclarationKind: common.DeclarationKindFunction,
		VariableKind:    ast.VariableKindConstant,
		TypeAnnotation:  NewTypeAnnotation(functionType),
		ArgumentLabels:  functionType.ArgumentLabels(),
		DocString:       docString,
	}
}

func NewUnmeteredConstructorMember(
	containerType Type,
	access Access,
	identifier string,
	functionType *FunctionType,
	docString string,
) *Member {
	return NewConstructorMember(
		nil,
		containerType,
		access,
		identifier,
		functionType,
		docString,
	)
}

func NewConstructorMember(
	memoryGauge common.MemoryGauge,
	containerType Type,
	access Access,
	identifier string,
	functionType *FunctionType,
	docString string,
) *Member {

	return &Member{
		ContainerType: containerType,
		Access:        access,
		Identifier: ast.NewIdentifier(
			memoryGauge,
			identifier,
			ast.EmptyPosition,
		),
		DeclarationKind: common.DeclarationKindInitializer,
		VariableKind:    ast.VariableKindConstant,
		TypeAnnotation:  NewTypeAnnotation(functionType),
		ArgumentLabels:  functionType.ArgumentLabels(),
		DocString:       docString,
	}
}

func NewUnmeteredPublicConstantFieldMember(
	containerType Type,
	identifier string,
	fieldType Type,
	docString string,
) *Member {
	return NewPublicConstantFieldMember(
		nil,
		containerType,
		identifier,
		fieldType,
		docString,
	)
}

func NewPublicConstantFieldMember(
	memoryGauge common.MemoryGauge,
	containerType Type,
	identifier string,
	fieldType Type,
	docString string,
) *Member {
	return NewFieldMember(
		memoryGauge,
		containerType,
		UnauthorizedAccess,
		ast.VariableKindConstant,
		identifier,
		fieldType,
		docString,
	)
}

func NewUnmeteredFieldMember(
	containerType Type,
	access Access,
	variableKind ast.VariableKind,
	identifier string,
	fieldType Type,
	docString string,
) *Member {
	return NewFieldMember(
		nil,
		containerType,
		access,
		variableKind,
		identifier,
		fieldType,
		docString,
	)
}

func NewFieldMember(
	memoryGauge common.MemoryGauge,
	containerType Type,
	access Access,
	variableKind ast.VariableKind,
	identifier string,
	fieldType Type,
	docString string,
) *Member {
	return &Member{
		ContainerType: containerType,
		Access:        access,
		Identifier: ast.NewIdentifier(
			memoryGauge,
			identifier,
			ast.EmptyPosition,
		),
		DeclarationKind: common.DeclarationKindField,
		VariableKind:    variableKind,
		TypeAnnotation:  NewTypeAnnotation(fieldType),
		DocString:       docString,
	}
}

// IsStorable returns whether a member is a storable field
func (m *Member) IsStorable(results map[*Member]bool) (result bool) {
	test := func(t Type) bool {
		return t.IsStorable(results)
	}
	return m.testType(test, results)
}

// IsExportable returns whether a member is exportable
func (m *Member) IsExportable(results map[*Member]bool) (result bool) {
	test := func(t Type) bool {
		return t.IsExportable(results)
	}
	return m.testType(test, results)
}

// IsImportable returns whether a member can be imported to a program
func (m *Member) IsImportable(results map[*Member]bool) (result bool) {
	test := func(t Type) bool {
		return t.IsImportable(results)
	}
	return m.testType(test, results)
}

// IsValidEventParameterType returns whether has a valid event parameter type
func (m *Member) IsValidEventParameterType(results map[*Member]bool) bool {
	test := func(t Type) bool {
		return IsValidEventParameterType(t, results)
	}
	return m.testType(test, results)
}

func (m *Member) testType(test func(Type) bool, results map[*Member]bool) (result bool) {

	// Prevent a potential stack overflow due to cyclic declarations
	// by keeping track of the result for each member

	// If a result for the member is available, return it,
	// instead of checking the type

	var ok bool
	if result, ok = results[m]; ok {
		return result
	}

	// Temporarily assume the member passes the test while it's type is tested.
	// If a recursive call occurs, the check for an existing result will prevent infinite recursion

	results[m] = true

	result = func() bool {
		// Skip checking predeclared members

		if m.Predeclared {
			return true
		}

		if m.DeclarationKind == common.DeclarationKindField {

			fieldType := m.TypeAnnotation.Type

			if !fieldType.IsInvalidType() && !test(fieldType) {
				return false
			}
		}

		return true
	}()

	results[m] = result
	return result
}

// InterfaceType

type InterfaceType struct {
	Location          common.Location
	containerType     Type
	Members           *StringMemberOrderedMap
	memberResolvers   map[string]MemberResolver
	NestedTypes       *StringTypeOrderedMap
	cachedIdentifiers *struct {
		TypeID              TypeID
		QualifiedIdentifier string
	}

	Identifier                           string
	Fields                               []string
	InitializerParameters                []Parameter
	CompositeKind                        common.CompositeKind
	cachedIdentifiersLock                sync.RWMutex
	memberResolversOnce                  sync.Once
	effectiveInterfaceConformancesOnce   sync.Once
	effectiveInterfaceConformanceSetOnce sync.Once
	InitializerPurity                    FunctionPurity

	ExplicitInterfaceConformances    []*InterfaceType
	effectiveInterfaceConformances   []Conformance
	effectiveInterfaceConformanceSet *InterfaceSet
	supportedEntitlements            *EntitlementOrderedSet

	DefaultDestroyEvent *CompositeType
}

var _ Type = &InterfaceType{}
var _ ContainerType = &InterfaceType{}
var _ ContainedType = &InterfaceType{}
var _ LocatedType = &InterfaceType{}
var _ CompositeKindedType = &InterfaceType{}

func (*InterfaceType) IsType() {}

func (t *InterfaceType) Tag() TypeTag {
	return InterfaceTypeTag
}

func (t *InterfaceType) String() string {
	return t.Identifier
}

func (t *InterfaceType) QualifiedString() string {
	return t.QualifiedIdentifier()
}

func (t *InterfaceType) GetContainerType() Type {
	return t.containerType
}

func (t *InterfaceType) SetContainerType(containerType Type) {
	t.checkIdentifiersCached()
	t.containerType = containerType
}

func (t *InterfaceType) checkIdentifiersCached() {
	t.cachedIdentifiersLock.Lock()
	defer t.cachedIdentifiersLock.Unlock()

	if t.cachedIdentifiers != nil {
		panic(errors.NewUnreachableError())
	}

	if t.NestedTypes != nil {
		t.NestedTypes.Foreach(checkIdentifiersCached)
	}
}

// clearCachedIdentifiers clears cachedIdentifiers.
// This function currently is only used in tests.
func (t *InterfaceType) clearCachedIdentifiers() {
	t.cachedIdentifiersLock.Lock()
	defer t.cachedIdentifiersLock.Unlock()

	t.cachedIdentifiers = nil
}

func (t *InterfaceType) GetCompositeKind() common.CompositeKind {
	return t.CompositeKind
}

func (t *InterfaceType) GetLocation() common.Location {
	return t.Location
}

func (t *InterfaceType) QualifiedIdentifier() string {
	t.initializeIdentifiers()
	return t.cachedIdentifiers.QualifiedIdentifier
}

func (t *InterfaceType) ID() TypeID {
	t.initializeIdentifiers()
	return t.cachedIdentifiers.TypeID
}

func (t *InterfaceType) initializeIdentifiers() {
	t.cachedIdentifiersLock.Lock()
	defer t.cachedIdentifiersLock.Unlock()

	if t.cachedIdentifiers != nil {
		return
	}

	identifier := qualifiedIdentifier(t.Identifier, t.containerType)

	typeID := common.NewTypeIDFromQualifiedName(nil, t.Location, identifier)

	t.cachedIdentifiers = &struct {
		TypeID              TypeID
		QualifiedIdentifier string
	}{
		TypeID:              typeID,
		QualifiedIdentifier: identifier,
	}
}

func (t *InterfaceType) Equal(other Type) bool {
	otherInterface, ok := other.(*InterfaceType)
	if !ok {
		return false
	}

	return otherInterface.CompositeKind == t.CompositeKind &&
		otherInterface.ID() == t.ID()
}

func (t *InterfaceType) MemberMap() *StringMemberOrderedMap {
	return t.Members
}

func (t *InterfaceType) SupportedEntitlements() (set *EntitlementOrderedSet) {
	supportedEntitlements := t.supportedEntitlements
	if supportedEntitlements != nil {
		return supportedEntitlements
	}

	set = orderedmap.New[EntitlementOrderedSet](t.Members.Len())
	t.Members.Foreach(func(_ string, member *Member) {
		switch access := member.Access.(type) {
		case *EntitlementMapAccess:
			access.Domain().Entitlements.Foreach(func(entitlement *EntitlementType, _ struct{}) {
				set.Set(entitlement, struct{}{})
			})
		case EntitlementSetAccess:
			access.Entitlements.Foreach(func(entitlement *EntitlementType, _ struct{}) {
				set.Set(entitlement, struct{}{})
			})
		}
	})

	t.EffectiveInterfaceConformanceSet().ForEach(func(it *InterfaceType) {
		set.SetAll(it.SupportedEntitlements())
	})

	t.supportedEntitlements = set
	return set
}

func (t *InterfaceType) Map(_ common.MemoryGauge, _ map[*TypeParameter]*TypeParameter, f func(Type) Type) Type {
	return f(t)
}

func (t *InterfaceType) GetMembers() map[string]MemberResolver {
	t.initializeMemberResolvers()
	return t.memberResolvers
}

func (t *InterfaceType) initializeMemberResolvers() {
	t.memberResolversOnce.Do(func() {
		members := MembersMapAsResolvers(t.Members)

		// add any inherited members from up the inheritance chain
		for _, conformance := range t.EffectiveInterfaceConformances() {
			for name, member := range conformance.InterfaceType.GetMembers() { //nolint:maprange
				if _, ok := members[name]; !ok {
					members[name] = member
				}
			}

		}

		t.memberResolvers = withBuiltinMembers(t, members)
	})
}

func (t *InterfaceType) IsResourceType() bool {
	return t.CompositeKind == common.CompositeKindResource
}

func (t *InterfaceType) IsPrimitiveType() bool {
	return false
}

func (t *InterfaceType) IsInvalidType() bool {
	return false
}

func (t *InterfaceType) IsStorable(results map[*Member]bool) bool {

	// If this interface type has a member which is non-storable,
	// then the interface type is not storable.

	for pair := t.Members.Oldest(); pair != nil; pair = pair.Next() {
		if !pair.Value.IsStorable(results) {
			return false
		}
	}

	return true
}

func (t *InterfaceType) IsExportable(results map[*Member]bool) bool {

	if t.CompositeKind != common.CompositeKindStructure {
		return false
	}

	// If this interface type has a member which is not exportable,
	// then the interface type is not exportable.

	for pair := t.Members.Oldest(); pair != nil; pair = pair.Next() {
		if !pair.Value.IsExportable(results) {
			return false
		}
	}

	return true
}

func (t *InterfaceType) IsImportable(results map[*Member]bool) bool {
	if t.CompositeKind != common.CompositeKindStructure {
		return false
	}

	// If this interface type has a member which is not importable,
	// then the interface type is not importable.

	for pair := t.Members.Oldest(); pair != nil; pair = pair.Next() {
		if !pair.Value.IsImportable(results) {
			return false
		}
	}

	return true
}

func (*InterfaceType) IsEquatable() bool {
	// TODO:
	return false
}

func (*InterfaceType) IsComparable() bool {
	return false
}

func (*InterfaceType) ContainFieldsOrElements() bool {
	return true
}

func (*InterfaceType) TypeAnnotationState() TypeAnnotationState {
	return TypeAnnotationStateValid
}

func (t *InterfaceType) RewriteWithIntersectionTypes() (Type, bool) {
	switch t.CompositeKind {
	case common.CompositeKindResource, common.CompositeKindStructure:
		return &IntersectionType{
			Types: []*InterfaceType{t},
		}, true

	default:
		return t, false
	}

}

func (*InterfaceType) Unify(_ Type, _ *TypeParameterTypeOrderedMap, _ func(err error), _ ast.Range) bool {
	// TODO:
	return false
}

func (t *InterfaceType) Resolve(_ *TypeParameterTypeOrderedMap) Type {
	return t
}

func (t *InterfaceType) IsContainerType() bool {
	return t.NestedTypes != nil
}

func (t *InterfaceType) GetNestedTypes() *StringTypeOrderedMap {
	return t.NestedTypes
}

func (t *InterfaceType) FieldPosition(name string, declaration *ast.InterfaceDeclaration) ast.Position {
	return declaration.Members.FieldPosition(name, declaration.CompositeKind)
}

<<<<<<< HEAD
func (t *InterfaceType) CheckInstantiated(pos ast.HasPosition, memoryGauge common.MemoryGauge, report func(err error)) {
	for _, param := range t.InitializerParameters {
		param.TypeAnnotation.Type.CheckInstantiated(pos, memoryGauge, report)
	}
}

// DictionaryType consists of the key and value type
// for all key-value pairs in the dictionary:
// All keys have to be a subtype of the key type,
// and all values have to be a subtype of the value type.
=======
func (t *InterfaceType) EffectiveInterfaceConformances() []Conformance {
	t.effectiveInterfaceConformancesOnce.Do(func() {
		t.effectiveInterfaceConformances = distinctConformances(
			t.ExplicitInterfaceConformances,
			nil,
			map[*InterfaceType]struct{}{},
		)
	})
>>>>>>> 32ddd355

	return t.effectiveInterfaceConformances
}

func (t *InterfaceType) EffectiveInterfaceConformanceSet() *InterfaceSet {
	t.initializeEffectiveInterfaceConformanceSet()
	return t.effectiveInterfaceConformanceSet
}

func (t *InterfaceType) initializeEffectiveInterfaceConformanceSet() {
	t.effectiveInterfaceConformanceSetOnce.Do(func() {
		t.effectiveInterfaceConformanceSet = NewInterfaceSet()

		for _, conformance := range t.EffectiveInterfaceConformances() {
			t.effectiveInterfaceConformanceSet.Add(conformance.InterfaceType)
		}
	})
}

// distinctConformances recursively visit conformances and their conformances,
// and return all the distinct conformances as an array.
func distinctConformances(
	conformances []*InterfaceType,
	parent *InterfaceType,
	seenConformances map[*InterfaceType]struct{},
) []Conformance {

	if len(conformances) == 0 {
		return nil
	}

	collectedConformances := make([]Conformance, 0)

	var conformanceChainRoot *InterfaceType

	for _, conformance := range conformances {
		if _, ok := seenConformances[conformance]; ok {
			continue
		}
		seenConformances[conformance] = struct{}{}

		if parent == nil {
			conformanceChainRoot = conformance
		} else {
			conformanceChainRoot = parent
		}

		collectedConformances = append(
			collectedConformances,
			Conformance{
				InterfaceType:        conformance,
				ConformanceChainRoot: conformanceChainRoot,
			},
		)

		// Recursively collect conformances
		nestedConformances := distinctConformances(
			conformance.ExplicitInterfaceConformances,
			conformanceChainRoot,
			seenConformances,
		)

		collectedConformances = append(collectedConformances, nestedConformances...)
	}

	return collectedConformances
}

// DictionaryType consists of the key and value type
// for all key-value pairs in the dictionary:
// All keys have to be a subtype of the key type,
// and all values have to be a subtype of the value type.

type DictionaryType struct {
	KeyType             Type
	ValueType           Type
	memberResolvers     map[string]MemberResolver
	memberResolversOnce sync.Once
}

var _ Type = &DictionaryType{}
var _ ValueIndexableType = &DictionaryType{}
var _ EntitlementSupportingType = &DictionaryType{}

func NewDictionaryType(memoryGauge common.MemoryGauge, keyType, valueType Type) *DictionaryType {
	common.UseMemory(memoryGauge, common.DictionarySemaTypeMemoryUsage)
	return &DictionaryType{
		KeyType:   keyType,
		ValueType: valueType,
	}
}

func (*DictionaryType) IsType() {}

func (t *DictionaryType) Tag() TypeTag {
	return DictionaryTypeTag
}

func (t *DictionaryType) String() string {
	return fmt.Sprintf(
		"{%s: %s}",
		t.KeyType,
		t.ValueType,
	)
}

func (t *DictionaryType) QualifiedString() string {
	return fmt.Sprintf(
		"{%s: %s}",
		t.KeyType.QualifiedString(),
		t.ValueType.QualifiedString(),
	)
}

func FormatDictionaryTypeID[T ~string](keyTypeID T, valueTypeID T) T {
	return T(fmt.Sprintf(
		"{%s:%s}",
		keyTypeID,
		valueTypeID,
	))
}

func (t *DictionaryType) ID() TypeID {
	return FormatDictionaryTypeID(
		t.KeyType.ID(),
		t.ValueType.ID(),
	)
}

func (t *DictionaryType) Equal(other Type) bool {
	otherDictionary, ok := other.(*DictionaryType)
	if !ok {
		return false
	}

	return otherDictionary.KeyType.Equal(t.KeyType) &&
		otherDictionary.ValueType.Equal(t.ValueType)
}

func (t *DictionaryType) IsResourceType() bool {
	return t.KeyType.IsResourceType() ||
		t.ValueType.IsResourceType()
}

func (t *DictionaryType) IsPrimitiveType() bool {
	return false
}

func (t *DictionaryType) IsInvalidType() bool {
	return t.KeyType.IsInvalidType() ||
		t.ValueType.IsInvalidType()
}

func (t *DictionaryType) IsStorable(results map[*Member]bool) bool {
	return t.KeyType.IsStorable(results) &&
		t.ValueType.IsStorable(results)
}

func (t *DictionaryType) IsExportable(results map[*Member]bool) bool {
	return t.KeyType.IsExportable(results) &&
		t.ValueType.IsExportable(results)
}

func (t *DictionaryType) IsImportable(results map[*Member]bool) bool {
	return t.KeyType.IsImportable(results) &&
		t.ValueType.IsImportable(results)
}

func (t *DictionaryType) IsEquatable() bool {
	return t.KeyType.IsEquatable() &&
		t.ValueType.IsEquatable()
}

func (*DictionaryType) IsComparable() bool {
	return false
}

func (*DictionaryType) ContainFieldsOrElements() bool {
	return true
}

func (t *DictionaryType) TypeAnnotationState() TypeAnnotationState {
	keyTypeAnnotationState := t.KeyType.TypeAnnotationState()
	if keyTypeAnnotationState != TypeAnnotationStateValid {
		return keyTypeAnnotationState
	}

	valueTypeAnnotationState := t.ValueType.TypeAnnotationState()
	if valueTypeAnnotationState != TypeAnnotationStateValid {
		return valueTypeAnnotationState
	}

	return TypeAnnotationStateValid
}

func (t *DictionaryType) RewriteWithIntersectionTypes() (Type, bool) {
	rewrittenKeyType, keyTypeRewritten := t.KeyType.RewriteWithIntersectionTypes()
	rewrittenValueType, valueTypeRewritten := t.ValueType.RewriteWithIntersectionTypes()
	rewritten := keyTypeRewritten || valueTypeRewritten
	if rewritten {
		return &DictionaryType{
			KeyType:   rewrittenKeyType,
			ValueType: rewrittenValueType,
		}, true
	} else {
		return t, false
	}
}

func (t *DictionaryType) CheckInstantiated(pos ast.HasPosition, memoryGauge common.MemoryGauge, report func(err error)) {
	t.KeyType.CheckInstantiated(pos, memoryGauge, report)
	t.ValueType.CheckInstantiated(pos, memoryGauge, report)
}

const dictionaryTypeContainsKeyFunctionDocString = `
Returns true if the given key is in the dictionary
`

const dictionaryTypeLengthFieldDocString = `
The number of entries in the dictionary
`

const dictionaryTypeKeysFieldDocString = `
An array containing all keys of the dictionary
`

const dictionaryTypeForEachKeyFunctionDocString = `
Iterate over each key in this dictionary, exiting early if the passed function returns false.
This method is more performant than calling .keys and then iterating over the resulting array,
since no intermediate storage is allocated.

The order of iteration is undefined
`

const dictionaryTypeValuesFieldDocString = `
An array containing all values of the dictionary
`

const dictionaryTypeInsertFunctionDocString = `
Inserts the given value into the dictionary under the given key.

Returns the previous value as an optional if the dictionary contained the key, or nil if the dictionary did not contain the key
`

const dictionaryTypeRemoveFunctionDocString = `
Removes the value for the given key from the dictionary.

Returns the value as an optional if the dictionary contained the key, or nil if the dictionary did not contain the key
`

func (t *DictionaryType) Map(gauge common.MemoryGauge, typeParamMap map[*TypeParameter]*TypeParameter, f func(Type) Type) Type {
	return f(NewDictionaryType(
		gauge,
		t.KeyType.Map(gauge, typeParamMap, f),
		t.ValueType.Map(gauge, typeParamMap, f),
	))
}

func (t *DictionaryType) GetMembers() map[string]MemberResolver {
	t.initializeMemberResolvers()
	return t.memberResolvers
}

func (t *DictionaryType) initializeMemberResolvers() {
	t.memberResolversOnce.Do(func() {

		t.memberResolvers = withBuiltinMembers(t, map[string]MemberResolver{
			"containsKey": {
				Kind: common.DeclarationKindFunction,
				Resolve: func(memoryGauge common.MemoryGauge, identifier string, targetRange ast.Range, report func(error)) *Member {

					return NewPublicFunctionMember(
						memoryGauge,
						t,
						identifier,
						DictionaryContainsKeyFunctionType(t),
						dictionaryTypeContainsKeyFunctionDocString,
					)
				},
			},
			"length": {
				Kind: common.DeclarationKindField,
				Resolve: func(memoryGauge common.MemoryGauge, identifier string, _ ast.Range, _ func(error)) *Member {
					return NewPublicConstantFieldMember(
						memoryGauge,
						t,
						identifier,
						IntType,
						dictionaryTypeLengthFieldDocString,
					)
				},
			},
			"keys": {
				Kind: common.DeclarationKindField,
				Resolve: func(memoryGauge common.MemoryGauge, identifier string, targetRange ast.Range, report func(error)) *Member {
					// TODO: maybe allow for resource key type

					if t.KeyType.IsResourceType() {
						report(
							&InvalidResourceDictionaryMemberError{
								Name:            identifier,
								DeclarationKind: common.DeclarationKindField,
								Range:           targetRange,
							},
						)
					}

					return NewPublicConstantFieldMember(
						memoryGauge,
						t,
						identifier,
						&VariableSizedType{Type: t.KeyType},
						dictionaryTypeKeysFieldDocString,
					)
				},
			},
			"values": {
				Kind: common.DeclarationKindField,
				Resolve: func(memoryGauge common.MemoryGauge, identifier string, targetRange ast.Range, report func(error)) *Member {
					// TODO: maybe allow for resource value type

					if t.ValueType.IsResourceType() {
						report(
							&InvalidResourceDictionaryMemberError{
								Name:            identifier,
								DeclarationKind: common.DeclarationKindField,
								Range:           targetRange,
							},
						)
					}

					return NewPublicConstantFieldMember(
						memoryGauge,
						t,
						identifier,
						&VariableSizedType{Type: t.ValueType},
						dictionaryTypeValuesFieldDocString,
					)
				},
			},
			"insert": {
				Kind: common.DeclarationKindFunction,
				Resolve: func(memoryGauge common.MemoryGauge, identifier string, _ ast.Range, _ func(error)) *Member {
					return NewFunctionMember(
						memoryGauge,
						t,
						insertableEntitledAccess,
						identifier,
						DictionaryInsertFunctionType(t),
						dictionaryTypeInsertFunctionDocString,
					)
				},
			},
			"remove": {
				Kind: common.DeclarationKindFunction,
				Resolve: func(memoryGauge common.MemoryGauge, identifier string, _ ast.Range, _ func(error)) *Member {
					return NewFunctionMember(
						memoryGauge,
						t,
						removableEntitledAccess,
						identifier,
						DictionaryRemoveFunctionType(t),
						dictionaryTypeRemoveFunctionDocString,
					)
				},
			},
			"forEachKey": {
				Kind: common.DeclarationKindFunction,
				Resolve: func(memoryGauge common.MemoryGauge, identifier string, targetRange ast.Range, report func(error)) *Member {
					if t.KeyType.IsResourceType() {
						report(
							&InvalidResourceDictionaryMemberError{
								Name:            identifier,
								DeclarationKind: common.DeclarationKindField,
								Range:           targetRange,
							},
						)
					}

					return NewPublicFunctionMember(
						memoryGauge,
						t,
						identifier,
						DictionaryForEachKeyFunctionType(t),
						dictionaryTypeForEachKeyFunctionDocString,
					)
				},
			},
		})
	})
}

func DictionaryContainsKeyFunctionType(t *DictionaryType) *FunctionType {
	return NewSimpleFunctionType(
		FunctionPurityView,
		[]Parameter{
			{
				Label:          ArgumentLabelNotRequired,
				Identifier:     "key",
				TypeAnnotation: NewTypeAnnotation(t.KeyType),
			},
		},
		BoolTypeAnnotation,
	)
}

func DictionaryInsertFunctionType(t *DictionaryType) *FunctionType {
	return NewSimpleFunctionType(
		FunctionPurityImpure,
		[]Parameter{
			{
				Identifier:     "key",
				TypeAnnotation: NewTypeAnnotation(t.KeyType),
			},
			{
				Label:          ArgumentLabelNotRequired,
				Identifier:     "value",
				TypeAnnotation: NewTypeAnnotation(t.ValueType),
			},
		},
		NewTypeAnnotation(
			&OptionalType{
				Type: t.ValueType,
			},
		),
	)
}

func DictionaryRemoveFunctionType(t *DictionaryType) *FunctionType {
	return NewSimpleFunctionType(
		FunctionPurityImpure,
		[]Parameter{
			{
				Identifier:     "key",
				TypeAnnotation: NewTypeAnnotation(t.KeyType),
			},
		},
		NewTypeAnnotation(
			&OptionalType{
				Type: t.ValueType,
			},
		),
	)
}

func DictionaryForEachKeyFunctionType(t *DictionaryType) *FunctionType {
	const functionPurity = FunctionPurityImpure

	// fun(K): Bool
	funcType := NewSimpleFunctionType(
		functionPurity,
		[]Parameter{
			{
				Identifier:     "key",
				TypeAnnotation: NewTypeAnnotation(t.KeyType),
			},
		},
		BoolTypeAnnotation,
	)

	// fun forEachKey(_ function: fun(K): Bool): Void
	return NewSimpleFunctionType(
		functionPurity,
		[]Parameter{
			{
				Label:          ArgumentLabelNotRequired,
				Identifier:     "function",
				TypeAnnotation: NewTypeAnnotation(funcType),
			},
		},
		VoidTypeAnnotation,
	)
}

func (*DictionaryType) isValueIndexableType() bool {
	return true
}

func (t *DictionaryType) ElementType(_ bool) Type {
	return &OptionalType{Type: t.ValueType}
}

func (*DictionaryType) AllowsValueIndexingAssignment() bool {
	return true
}

func (t *DictionaryType) IndexingType() Type {
	return t.KeyType
}

type DictionaryEntryType struct {
	KeyType   Type
	ValueType Type
}

func (t *DictionaryType) Unify(
	other Type,
	typeParameters *TypeParameterTypeOrderedMap,
	report func(err error),
	outerRange ast.Range,
) bool {

	otherDictionary, ok := other.(*DictionaryType)
	if !ok {
		return false
	}

	keyUnified := t.KeyType.Unify(otherDictionary.KeyType, typeParameters, report, outerRange)
	valueUnified := t.ValueType.Unify(otherDictionary.ValueType, typeParameters, report, outerRange)
	return keyUnified || valueUnified
}

func (t *DictionaryType) Resolve(typeArguments *TypeParameterTypeOrderedMap) Type {
	newKeyType := t.KeyType.Resolve(typeArguments)
	if newKeyType == nil {
		return nil
	}

	newValueType := t.ValueType.Resolve(typeArguments)
	if newValueType == nil {
		return nil
	}

	return &DictionaryType{
		KeyType:   newKeyType,
		ValueType: newValueType,
	}
}

<<<<<<< HEAD
// InclusiveRangeType

type InclusiveRangeType struct {
	MemberType          Type
	memberResolvers     map[string]MemberResolver
	memberResolversOnce sync.Once
}

var _ Type = &InclusiveRangeType{}
var _ ParameterizedType = &InclusiveRangeType{}

func NewInclusiveRangeType(memoryGauge common.MemoryGauge, elementType Type) *InclusiveRangeType {
	common.UseMemory(memoryGauge, common.DictionarySemaTypeMemoryUsage)
	return &InclusiveRangeType{
		MemberType: elementType,
	}
}

func (*InclusiveRangeType) IsType() {}

func (*InclusiveRangeType) Tag() TypeTag {
	return InclusiveRangeTypeTag
}

func (t *InclusiveRangeType) String() string {
	memberString := ""
	if t.MemberType != nil {
		memberString = fmt.Sprintf("<%s>", t.MemberType.String())
	}
	return fmt.Sprintf(
		"InclusiveRange%s",
		memberString,
	)
}

func (t *InclusiveRangeType) QualifiedString() string {
	memberString := ""
	if t.MemberType != nil {
		memberString = fmt.Sprintf("<%s>", t.MemberType.QualifiedString())
	}
	return fmt.Sprintf(
		"InclusiveRange%s",
		memberString,
	)
}

func InclusiveRangeTypeID(memberTypeID string) TypeID {
	if memberTypeID != "" {
		memberTypeID = fmt.Sprintf("<%s>", memberTypeID)
	}
	return TypeID(fmt.Sprintf(
		"InclusiveRange%s",
		memberTypeID,
	))
}

func (t *InclusiveRangeType) ID() TypeID {
	var memberTypeID string
	if t.MemberType != nil {
		memberTypeID = string(t.MemberType.ID())
	}
	return InclusiveRangeTypeID(memberTypeID)
}

func (t *InclusiveRangeType) Equal(other Type) bool {
	otherRange, ok := other.(*InclusiveRangeType)
	if !ok {
		return false
	}
	if otherRange.MemberType == nil {
		return t.MemberType == nil
	}

	return otherRange.MemberType.Equal(t.MemberType)
}

func (t *InclusiveRangeType) IsResourceType() bool {
	return false
}

func (t *InclusiveRangeType) IsInvalidType() bool {
	return t.MemberType != nil && t.MemberType.IsInvalidType()
}

func (t *InclusiveRangeType) IsStorable(results map[*Member]bool) bool {
	return false
}

func (t *InclusiveRangeType) IsExportable(results map[*Member]bool) bool {
	return t.MemberType.IsExportable(results)
}

func (t *InclusiveRangeType) IsImportable(results map[*Member]bool) bool {
	return t.MemberType.IsImportable(results)
}

func (t *InclusiveRangeType) IsEquatable() bool {
	return t.MemberType.IsEquatable()
}

func (*InclusiveRangeType) IsComparable() bool {
	return false
}

func (t *InclusiveRangeType) TypeAnnotationState() TypeAnnotationState {
	if t.MemberType == nil {
		return TypeAnnotationStateValid
	}

	return t.MemberType.TypeAnnotationState()
}

func (t *InclusiveRangeType) RewriteWithRestrictedTypes() (Type, bool) {
	if t.MemberType == nil {
		return t, false
	}
	rewrittenMemberType, rewritten := t.MemberType.RewriteWithRestrictedTypes()
	if rewritten {
		return &InclusiveRangeType{
			MemberType: rewrittenMemberType,
		}, true
	}
	return t, false
}

func (t *InclusiveRangeType) BaseType() Type {
	if t.MemberType == nil {
		return nil
	}
	return &InclusiveRangeType{}
}

func (t *InclusiveRangeType) Instantiate(
	memoryGauge common.MemoryGauge,
	typeArguments []Type,
	astTypeArguments []*ast.TypeAnnotation,
	report func(err error),
) Type {
	memberType := typeArguments[0]

	if astTypeArguments == nil || astTypeArguments[0] == nil {
		panic(errors.NewUnreachableError())
	}
	paramAstRange := ast.NewRangeFromPositioned(memoryGauge, astTypeArguments[0])

	// memberType must only be a leaf integer type.
	for _, ty := range AllNonLeafIntegerTypes {
		if memberType == ty {
			report(&InvalidTypeArgumentError{
				TypeArgumentName: inclusiveRangeTypeParameter.Name,
				Range:            paramAstRange,
				Details:          fmt.Sprintf("Creation of InclusiveRange<%s> is disallowed", memberType),
			})
		}
	}

	return &InclusiveRangeType{
		MemberType: memberType,
	}
}

func (t *InclusiveRangeType) TypeArguments() []Type {
	memberType := t.MemberType
	return []Type{
		memberType,
	}
}

func (t *InclusiveRangeType) CheckInstantiated(pos ast.HasPosition, memoryGauge common.MemoryGauge, report func(err error)) {
	CheckParameterizedTypeInstantiated(t, pos, memoryGauge, report)
}

var inclusiveRangeTypeParameter = &TypeParameter{
	Name:      "T",
	TypeBound: IntegerType,
}

func (*InclusiveRangeType) TypeParameters() []*TypeParameter {
	return []*TypeParameter{
		inclusiveRangeTypeParameter,
	}
}

const InclusiveRangeTypeStartFieldName = "start"
const inclusiveRangeTypeStartFieldDocString = `
The start of the InclusiveRange sequence
`
const InclusiveRangeTypeEndFieldName = "end"
const inclusiveRangeTypeEndFieldDocString = `
The end of the InclusiveRange sequence
`

const InclusiveRangeTypeStepFieldName = "step"
const inclusiveRangeTypeStepFieldDocString = `
The step size of the InclusiveRange sequence
`

var InclusiveRangeTypeFieldNames = []string{
	InclusiveRangeTypeStartFieldName,
	InclusiveRangeTypeEndFieldName,
	InclusiveRangeTypeStepFieldName,
}

const InclusiveRangeTypeContainsFunctionName = "contains"

const inclusiveRangeTypeContainsFunctionDocString = `
Returns true if the given integer is in the InclusiveRange sequence
`

func (t *InclusiveRangeType) GetMembers() map[string]MemberResolver {
	t.initializeMemberResolvers()
	return t.memberResolvers
}

func InclusiveRangeContainsFunctionType(elementType Type) *FunctionType {
	return &FunctionType{
		Parameters: []Parameter{
			{
				Label:          ArgumentLabelNotRequired,
				Identifier:     "element",
				TypeAnnotation: NewTypeAnnotation(elementType),
			},
		},
		ReturnTypeAnnotation: NewTypeAnnotation(
			BoolType,
		),
	}
}

func (t *InclusiveRangeType) initializeMemberResolvers() {
	t.memberResolversOnce.Do(func() {
		t.memberResolvers = withBuiltinMembers(t, map[string]MemberResolver{
			InclusiveRangeTypeStartFieldName: {
				Kind: common.DeclarationKindField,
				Resolve: func(memoryGauge common.MemoryGauge, identifier string, _ ast.Range, _ func(error)) *Member {
					return NewPublicConstantFieldMember(
						memoryGauge,
						t,
						identifier,
						t.MemberType,
						inclusiveRangeTypeStartFieldDocString,
					)
				},
			},
			InclusiveRangeTypeEndFieldName: {
				Kind: common.DeclarationKindField,
				Resolve: func(memoryGauge common.MemoryGauge, identifier string, _ ast.Range, _ func(error)) *Member {
					return NewPublicConstantFieldMember(
						memoryGauge,
						t,
						identifier,
						t.MemberType,
						inclusiveRangeTypeEndFieldDocString,
					)
				},
			},
			InclusiveRangeTypeStepFieldName: {
				Kind: common.DeclarationKindField,
				Resolve: func(memoryGauge common.MemoryGauge, identifier string, _ ast.Range, _ func(error)) *Member {
					return NewPublicConstantFieldMember(
						memoryGauge,
						t,
						identifier,
						t.MemberType,
						inclusiveRangeTypeStepFieldDocString,
					)
				},
			},
			InclusiveRangeTypeContainsFunctionName: {
				Kind: common.DeclarationKindFunction,
				Resolve: func(memoryGauge common.MemoryGauge, identifier string, targetRange ast.Range, report func(error)) *Member {
					elementType := t.MemberType

					return NewPublicFunctionMember(
						memoryGauge,
						t,
						identifier,
						InclusiveRangeContainsFunctionType(elementType),
						inclusiveRangeTypeContainsFunctionDocString,
					)
				},
			},
		})
	})
}

func (*InclusiveRangeType) AllowsValueIndexingAssignment() bool {
	return false
}

func (t *InclusiveRangeType) Unify(
	other Type,
	typeParameters *TypeParameterTypeOrderedMap,
	report func(err error),
	outerRange ast.Range,
) bool {
	otherRange, ok := other.(*InclusiveRangeType)
	if !ok {
		return false
	}

	return t.MemberType.Unify(otherRange.MemberType, typeParameters, report, outerRange)
}

func (t *InclusiveRangeType) Resolve(typeArguments *TypeParameterTypeOrderedMap) Type {
	memberType := t.MemberType.Resolve(typeArguments)
	if memberType == nil {
		return nil
	}

	return &InclusiveRangeType{
		MemberType: memberType,
	}
=======
func (t *DictionaryType) SupportedEntitlements() *EntitlementOrderedSet {
	return arrayDictionaryEntitlements
>>>>>>> 32ddd355
}

// ReferenceType represents the reference to a value
type ReferenceType struct {
	Type          Type
	Authorization Access
}

var _ Type = &ReferenceType{}

// Not all references are indexable, but some are, depending on the reference's type
var _ ValueIndexableType = &ReferenceType{}
var _ TypeIndexableType = &ReferenceType{}

var UnauthorizedAccess Access = PrimitiveAccess(ast.AccessAll)

func NewReferenceType(
	memoryGauge common.MemoryGauge,
	authorization Access,
	typ Type,
) *ReferenceType {
	common.UseMemory(memoryGauge, common.ReferenceSemaTypeMemoryUsage)
	return &ReferenceType{
		Type:          typ,
		Authorization: authorization,
	}
}

func (*ReferenceType) IsType() {}

func (t *ReferenceType) Tag() TypeTag {
	return ReferenceTypeTag
}

func formatReferenceType[T ~string](
	separator string,
	authorization T,
	typeString T,
) string {
	var builder strings.Builder
	if authorization != "" {
		builder.WriteString("auth(")
		builder.WriteString(string(authorization))
		builder.WriteString(")")
		builder.WriteString(separator)
	}
	builder.WriteByte('&')
	builder.WriteString(string(typeString))
	return builder.String()
}

func FormatReferenceTypeID[T ~string](authorization T, borrowTypeID T) T {
	return T(formatReferenceType("", authorization, borrowTypeID))
}

func (t *ReferenceType) String() string {
	if t.Type == nil {
		return "reference"
	}
	var authorization string
	if t.Authorization != UnauthorizedAccess {
		authorization = t.Authorization.String()
	}
	if _, isMapping := t.Authorization.(*EntitlementMapAccess); isMapping {
		authorization = "mapping " + authorization
	}
	return formatReferenceType(" ", authorization, t.Type.String())
}

func (t *ReferenceType) QualifiedString() string {
	if t.Type == nil {
		return "reference"
	}
	var authorization string
	if t.Authorization != UnauthorizedAccess {
		authorization = t.Authorization.QualifiedString()
	}
	if _, isMapping := t.Authorization.(*EntitlementMapAccess); isMapping {
		authorization = "mapping " + authorization
	}
	return formatReferenceType(" ", authorization, t.Type.QualifiedString())
}

func (t *ReferenceType) ID() TypeID {
	if t.Type == nil {
		return "reference"
	}
	var authorization TypeID
	if t.Authorization != UnauthorizedAccess {
		authorization = t.Authorization.ID()
	}
	return FormatReferenceTypeID(
		authorization,
		t.Type.ID(),
	)
}

func (t *ReferenceType) Equal(other Type) bool {
	otherReference, ok := other.(*ReferenceType)
	if !ok {
		return false
	}

	if !t.Authorization.Equal(otherReference.Authorization) {
		return false
	}

	return t.Type.Equal(otherReference.Type)
}

func (t *ReferenceType) IsResourceType() bool {
	return false
}

func (t *ReferenceType) IsPrimitiveType() bool {
	return false
}

func (t *ReferenceType) IsInvalidType() bool {
	return t.Type.IsInvalidType()
}

func (t *ReferenceType) IsStorable(_ map[*Member]bool) bool {
	return false
}

func (t *ReferenceType) IsExportable(_ map[*Member]bool) bool {
	return true
}

func (t *ReferenceType) IsImportable(_ map[*Member]bool) bool {
	return false
}

func (*ReferenceType) IsEquatable() bool {
	return true
}

func (*ReferenceType) IsComparable() bool {
	return false
}

func (*ReferenceType) ContainFieldsOrElements() bool {
	return false
}

func (t *ReferenceType) TypeAnnotationState() TypeAnnotationState {
	if t.Type.TypeAnnotationState() == TypeAnnotationStateDirectEntitlementTypeAnnotation {
		return TypeAnnotationStateDirectEntitlementTypeAnnotation
	}
	return TypeAnnotationStateValid
}

func (t *ReferenceType) RewriteWithIntersectionTypes() (Type, bool) {
	rewrittenType, rewritten := t.Type.RewriteWithIntersectionTypes()
	if rewritten {
		return &ReferenceType{
			Authorization: t.Authorization,
			Type:          rewrittenType,
		}, true
	} else {
		return t, false
	}
}

func (t *ReferenceType) Map(gauge common.MemoryGauge, typeParamMap map[*TypeParameter]*TypeParameter, f func(Type) Type) Type {
	mappedType := t.Type.Map(gauge, typeParamMap, f)
	return f(NewReferenceType(gauge, t.Authorization, mappedType))
}

func (t *ReferenceType) GetMembers() map[string]MemberResolver {
	return t.Type.GetMembers()
}

func (t *ReferenceType) isValueIndexableType() bool {
	referencedType, ok := t.Type.(ValueIndexableType)
	if !ok {
		return false
	}
	return referencedType.isValueIndexableType()
}

func (t *ReferenceType) isTypeIndexableType() bool {
	referencedType, ok := t.Type.(TypeIndexableType)
	return ok && referencedType.isTypeIndexableType()
}

func (t *ReferenceType) TypeIndexingElementType(indexingType Type, astRange func() ast.Range) (Type, error) {
	_, ok := t.Type.(TypeIndexableType)
	if !ok {
		return nil, nil
	}

	var access Access = UnauthorizedAccess
	switch indexingType.(type) {
	case *CompositeType:
		// attachment access on a composite reference yields a reference to the attachment entitled to the same
		// entitlements as that reference
		access = t.Authorization
	}

	return &OptionalType{
		Type: &ReferenceType{
			Type:          indexingType,
			Authorization: access,
		},
	}, nil
}

func (t *ReferenceType) IsValidIndexingType(ty Type) bool {
	attachmentType, isComposite := ty.(*CompositeType)
	return isComposite &&
		// we can index into reference types only if their referenced type
		// is a valid base for the attachement;
		// i.e. (&v)[A] is valid only if `v` is a valid base for `A`
		IsSubType(t, &ReferenceType{
			Type:          attachmentType.baseType,
			Authorization: UnauthorizedAccess,
		}) &&
		attachmentType.IsResourceType() == t.Type.IsResourceType()
}

func (t *ReferenceType) AllowsValueIndexingAssignment() bool {
	referencedType, ok := t.Type.(ValueIndexableType)
	if !ok {
		return false
	}
	return referencedType.AllowsValueIndexingAssignment()
}

func (t *ReferenceType) ElementType(isAssignment bool) Type {
	referencedType, ok := t.Type.(ValueIndexableType)
	if !ok {
		return nil
	}
	return referencedType.ElementType(isAssignment)
}

func (t *ReferenceType) IndexingType() Type {
	referencedType, ok := t.Type.(ValueIndexableType)
	if !ok {
		return nil
	}
	return referencedType.IndexingType()
}

func (t *ReferenceType) Unify(
	other Type,
	typeParameters *TypeParameterTypeOrderedMap,
	report func(err error),
	outerRange ast.Range,
) bool {
	otherReference, ok := other.(*ReferenceType)
	if !ok {
		return false
	}

	return t.Type.Unify(otherReference.Type, typeParameters, report, outerRange)
}

func (t *ReferenceType) Resolve(typeArguments *TypeParameterTypeOrderedMap) Type {
	newInnerType := t.Type.Resolve(typeArguments)
	if newInnerType == nil {
		return nil
	}

	return &ReferenceType{
		Authorization: t.Authorization,
		Type:          newInnerType,
	}
}

func (t *ReferenceType) CheckInstantiated(pos ast.HasPosition, memoryGauge common.MemoryGauge, report func(err error)) {
	t.Type.CheckInstantiated(pos, memoryGauge, report)
}

const AddressTypeName = "Address"

// AddressType represents the address type
type AddressType struct {
	memberResolvers     map[string]MemberResolver
	memberResolversOnce sync.Once
}

var TheAddressType = &AddressType{}
var AddressTypeAnnotation = NewTypeAnnotation(TheAddressType)

var _ Type = &AddressType{}
var _ IntegerRangedType = &AddressType{}

func (*AddressType) IsType() {}

func (t *AddressType) Tag() TypeTag {
	return AddressTypeTag
}

func (*AddressType) String() string {
	return AddressTypeName
}

func (*AddressType) QualifiedString() string {
	return AddressTypeName
}

func (*AddressType) ID() TypeID {
	return AddressTypeName
}

func (*AddressType) Equal(other Type) bool {
	_, ok := other.(*AddressType)
	return ok
}

func (*AddressType) IsResourceType() bool {
	return false
}

func (*AddressType) IsPrimitiveType() bool {
	return true
}

func (*AddressType) IsInvalidType() bool {
	return false
}

func (*AddressType) IsStorable(_ map[*Member]bool) bool {
	return true
}

func (*AddressType) IsExportable(_ map[*Member]bool) bool {
	return true
}

func (t *AddressType) IsImportable(_ map[*Member]bool) bool {
	return true
}

func (*AddressType) IsEquatable() bool {
	return true
}

func (*AddressType) IsComparable() bool {
	return false
}

func (*AddressType) ContainFieldsOrElements() bool {
	return false
}

func (*AddressType) TypeAnnotationState() TypeAnnotationState {
	return TypeAnnotationStateValid
}

func (t *AddressType) RewriteWithIntersectionTypes() (Type, bool) {
	return t, false
}

var AddressTypeMinIntBig = new(big.Int)
var AddressTypeMaxIntBig = new(big.Int).SetUint64(math.MaxUint64)

func (*AddressType) MinInt() *big.Int {
	return AddressTypeMinIntBig
}

func (*AddressType) MaxInt() *big.Int {
	return AddressTypeMaxIntBig
}

func (*AddressType) IsSuperType() bool {
	return false
}

func (*AddressType) Unify(_ Type, _ *TypeParameterTypeOrderedMap, _ func(err error), _ ast.Range) bool {
	return false
}

func (t *AddressType) Resolve(_ *TypeParameterTypeOrderedMap) Type {
	return t
}

func (*AddressType) CheckInstantiated(_ ast.HasPosition, _ common.MemoryGauge, _ func(err error)) {
	// NO-OP
}

const AddressTypeToBytesFunctionName = `toBytes`

var AddressTypeToBytesFunctionType = NewSimpleFunctionType(
	FunctionPurityView,
	nil,
	ByteArrayTypeAnnotation,
)

const addressTypeToBytesFunctionDocString = `
Returns an array containing the byte representation of the address
`

func (t *AddressType) Map(_ common.MemoryGauge, _ map[*TypeParameter]*TypeParameter, f func(Type) Type) Type {
	return f(t)
}

func (t *AddressType) GetMembers() map[string]MemberResolver {
	t.initializeMemberResolvers()
	return t.memberResolvers
}

func (t *AddressType) initializeMemberResolvers() {
	t.memberResolversOnce.Do(func() {
		memberResolvers := MembersAsResolvers([]*Member{
			NewUnmeteredPublicFunctionMember(
				t,
				AddressTypeToBytesFunctionName,
				AddressTypeToBytesFunctionType,
				addressTypeToBytesFunctionDocString,
			),
		})
		t.memberResolvers = withBuiltinMembers(t, memberResolvers)
	})
}

// IsSubType determines if the given subtype is a subtype
// of the given supertype.
//
// Types are subtypes of themselves.
//
// NOTE: This method can be used to check the assignability of `subType` to `superType`.
// However, to check if a type *strictly* belongs to a certain category, then consider
// using `IsSameTypeKind` method. e.g: "Is type `T` an Integer type?". Using this method
// for the later use-case may produce incorrect results.
//
// The differences between these methods is as follows:
//
//   - IsSubType():
//
//     To check the assignability, e.g: is argument type T is a sub-type
//     of parameter type R? This is the more frequent use-case.
//
//   - IsSameTypeKind():
//
//     To check if a type strictly belongs to a certain category. e.g: Is the
//     expression type T is any of the integer types, but nothing else.
//     Another way to check is, asking the question of "if the subType is Never,
//     should the check still pass?". A common code-smell for potential incorrect
//     usage is, using IsSubType() method with a constant/pre-defined superType.
//     e.g: IsSubType(<<someType>>, FixedPointType)
func IsSubType(subType Type, superType Type) bool {

	if subType == nil {
		return false
	}

	if subType.Equal(superType) {
		return true
	}

	return checkSubTypeWithoutEquality(subType, superType)
}

// IsSameTypeKind determines if the given subtype belongs to the
// same kind as the supertype.
//
// e.g: 'Never' type is a subtype of 'Integer', but not of the
// same kind as 'Integer'. Whereas, 'Int8' is both a subtype
// and also of same kind as 'Integer'.
func IsSameTypeKind(subType Type, superType Type) bool {

	if subType == NeverType {
		return false
	}

	return IsSubType(subType, superType)
}

// IsProperSubType is similar to IsSubType,
// i.e. it determines if the given subtype is a subtype
// of the given supertype, but returns false
// if the subtype and supertype refer to the same type.
func IsProperSubType(subType Type, superType Type) bool {

	if subType.Equal(superType) {
		return false
	}

	return checkSubTypeWithoutEquality(subType, superType)
}

// checkSubTypeWithoutEquality determines if the given subtype
// is a subtype of the given supertype, BUT it does NOT check
// the equality of the two types, so does NOT return a specific
// value when the two types are equal or are not.
//
// Consider using IsSubType or IsProperSubType
func checkSubTypeWithoutEquality(subType Type, superType Type) bool {

	if subType == NeverType {
		return true
	}

	switch superType {
	case AnyType:
		return true

	case AnyStructType:
		if subType.IsResourceType() {
			return false
		}
		return subType != AnyType

	case AnyResourceType:
		return subType.IsResourceType()

	case AnyResourceAttachmentType:
		return subType.IsResourceType() && isAttachmentType(subType)

	case AnyStructAttachmentType:
		return !subType.IsResourceType() && isAttachmentType(subType)

	case HashableStructType:
		return IsHashableStructType(subType)

	case PathType:
		return IsSubType(subType, StoragePathType) ||
			IsSubType(subType, CapabilityPathType)

	case StorableType:
		storableResults := map[*Member]bool{}
		return subType.IsStorable(storableResults)

	case CapabilityPathType:
		return IsSubType(subType, PrivatePathType) ||
			IsSubType(subType, PublicPathType)

	case NumberType:
		switch subType {
		case NumberType, SignedNumberType:
			return true
		}

		return IsSubType(subType, IntegerType) ||
			IsSubType(subType, FixedPointType)

	case SignedNumberType:
		if subType == SignedNumberType {
			return true
		}

		return IsSubType(subType, SignedIntegerType) ||
			IsSubType(subType, SignedFixedPointType)

	case IntegerType:
		switch subType {
		case IntegerType, SignedIntegerType, FixedSizeUnsignedIntegerType,
			UIntType:

			return true

		default:
			return IsSubType(subType, SignedIntegerType) || IsSubType(subType, FixedSizeUnsignedIntegerType)
		}

	case SignedIntegerType:
		switch subType {
		case SignedIntegerType,
			IntType,
			Int8Type, Int16Type, Int32Type, Int64Type, Int128Type, Int256Type:

			return true

		default:
			return false
		}

	case FixedSizeUnsignedIntegerType:
		switch subType {
		case UInt8Type, UInt16Type, UInt32Type, UInt64Type, UInt128Type, UInt256Type,
			Word8Type, Word16Type, Word32Type, Word64Type, Word128Type, Word256Type:

			return true

		default:
			return false
		}

	case FixedPointType:
		switch subType {
		case FixedPointType, SignedFixedPointType,
			UFix64Type:

			return true

		default:
			return IsSubType(subType, SignedFixedPointType)
		}

	case SignedFixedPointType:
		switch subType {
		case SignedFixedPointType, Fix64Type:
			return true

		default:
			return false
		}
	}

	switch typedSuperType := superType.(type) {
	case *OptionalType:
		optionalSubType, ok := subType.(*OptionalType)
		if !ok {
			// T <: U? if T <: U
			return IsSubType(subType, typedSuperType.Type)
		}
		// Optionals are covariant: T? <: U? if T <: U
		return IsSubType(optionalSubType.Type, typedSuperType.Type)

	case *DictionaryType:
		typedSubType, ok := subType.(*DictionaryType)
		if !ok {
			return false
		}

		return IsSubType(typedSubType.KeyType, typedSuperType.KeyType) &&
			IsSubType(typedSubType.ValueType, typedSuperType.ValueType)

	case *VariableSizedType:
		typedSubType, ok := subType.(*VariableSizedType)
		if !ok {
			return false
		}

		return IsSubType(
			typedSubType.ElementType(false),
			typedSuperType.ElementType(false),
		)

	case *ConstantSizedType:
		typedSubType, ok := subType.(*ConstantSizedType)
		if !ok {
			return false
		}

		if typedSubType.Size != typedSuperType.Size {
			return false
		}

		return IsSubType(
			typedSubType.ElementType(false),
			typedSuperType.ElementType(false),
		)

	case *ReferenceType:
		typedSubType, ok := subType.(*ReferenceType)
		if !ok {
			return false
		}

		// the authorization of the subtype reference must be usable in all situations where the supertype reference is usable
		if !typedSuperType.Authorization.PermitsAccess(typedSubType.Authorization) {
			return false
		}

		// references are covariant in their referenced type
		return IsSubType(typedSubType.Type, typedSuperType.Type)

	case *FunctionType:
		typedSubType, ok := subType.(*FunctionType)
		if !ok {
			return false
		}

		// view functions are subtypes of impure functions
		if typedSubType.Purity != typedSuperType.Purity && typedSubType.Purity != FunctionPurityView {
			return false
		}

		if len(typedSubType.Parameters) != len(typedSuperType.Parameters) {
			return false
		}

		// Functions are contravariant in their parameter types

		for i, subParameter := range typedSubType.Parameters {
			superParameter := typedSuperType.Parameters[i]
			if !IsSubType(
				superParameter.TypeAnnotation.Type,
				subParameter.TypeAnnotation.Type,
			) {
				return false
			}
		}

		// Functions are covariant in their return type

		if typedSubType.ReturnTypeAnnotation.Type != nil {
			if typedSuperType.ReturnTypeAnnotation.Type == nil {
				return false
			}

			if !IsSubType(
				typedSubType.ReturnTypeAnnotation.Type,
				typedSuperType.ReturnTypeAnnotation.Type,
			) {
				return false
			}
		} else if typedSuperType.ReturnTypeAnnotation.Type != nil {
			return false
		}

		// Receiver type wouldn't matter for sub-typing.
		// i.e: In a bound function pointer `x.foo`, `x` is a closure,
		// and is not part of the function pointer's inputs/outputs.

		// Constructors?

		if typedSubType.IsConstructor != typedSuperType.IsConstructor {
			return false
		}

		return true

	case *IntersectionType:
		switch typedSubType := subType.(type) {
		case *IntersectionType:

			// A intersection type `{Us}` is a subtype of a intersection type `{Vs}` / `{Vs}` / `{Vs}`:
			// when `Vs` is a subset of `Us`.

			return typedSuperType.EffectiveIntersectionSet().
				IsSubsetOf(typedSubType.EffectiveIntersectionSet())

		case *CompositeType:
			// A type `T` is a subtype of a intersection type `{Us}` / `{Us}` / `{Us}`:
			// when `T` conforms to `Us`.

			return typedSuperType.EffectiveIntersectionSet().
				IsSubsetOf(typedSubType.EffectiveInterfaceConformanceSet())
		}

	case *CompositeType:

		// NOTE: type equality case (composite type `T` is subtype of composite type `U`)
		// is already handled at beginning of function

		switch subType.(type) {
		case *IntersectionType:

			// A intersection type `{Us}` is never a subtype of a type `V`:
			return false

		case *CompositeType:
			// Non-equal composite types are never subtypes of each other
			return false
		}

	case *InterfaceType:

		switch typedSubType := subType.(type) {
		case *CompositeType:

			// A composite type `T` is a subtype of a interface type `V`:
			// if `T` conforms to `V`, and `V` and `T` are of the same kind

			if typedSubType.Kind != typedSuperType.CompositeKind {
				return false
			}

			return typedSubType.EffectiveInterfaceConformanceSet().
				Contains(typedSuperType)

		// An interface type is a supertype of a intersection type if at least one value
		// in the intersection set is a subtype of the interface supertype.

		// This particular case comes up when checking attachment access; enabling the following expression to typechecking:
		// resource interface I { /* ... */ }
		// attachment A for I { /* ... */ }

		// let i : {I} = ... // some operation constructing `i`
		// let a = i[A] // must here check that `i`'s type is a subtype of `A`'s base type, or that {I} <: I
		case *IntersectionType:
			return typedSubType.EffectiveIntersectionSet().Contains(typedSuperType)

		case *InterfaceType:
			return typedSubType.EffectiveInterfaceConformanceSet().
				Contains(typedSuperType)
		}

	case ParameterizedType:
		if superTypeBaseType := typedSuperType.BaseType(); superTypeBaseType != nil {

			// T<Us> <: V<Ws>
			// if T <: V  && |Us| == |Ws| && U_i <: W_i

			if typedSubType, ok := subType.(ParameterizedType); ok {
				if subTypeBaseType := typedSubType.BaseType(); subTypeBaseType != nil {

					if !IsSubType(subTypeBaseType, superTypeBaseType) {
						return false
					}

					subTypeTypeArguments := typedSubType.TypeArguments()
					superTypeTypeArguments := typedSuperType.TypeArguments()

					if len(subTypeTypeArguments) != len(superTypeTypeArguments) {
						return false
					}

					for i, superTypeTypeArgument := range superTypeTypeArguments {
						subTypeTypeArgument := subTypeTypeArguments[i]
						if !IsSubType(subTypeTypeArgument, superTypeTypeArgument) {
							return false
						}
					}

					return true
				}
			}
		}
	}

	// TODO: enforce type arguments, remove this rule

	// T<Us> <: V
	// if T <: V

	if typedSubType, ok := subType.(ParameterizedType); ok {
		if baseType := typedSubType.BaseType(); baseType != nil {
			return IsSubType(baseType, superType)
		}
	}

	return false
}

// UnwrapOptionalType returns the type if it is not an optional type,
// or the inner-most type if it is (optional types are repeatedly unwrapped)
func UnwrapOptionalType(ty Type) Type {
	for {
		optionalType, ok := ty.(*OptionalType)
		if !ok {
			return ty
		}
		ty = optionalType.Type
	}
}

func AreCompatibleEquatableTypes(leftType, rightType Type) bool {
	unwrappedLeftType := UnwrapOptionalType(leftType)
	unwrappedRightType := UnwrapOptionalType(rightType)

	leftIsEquatable := unwrappedLeftType.IsEquatable()
	rightIsEquatable := unwrappedRightType.IsEquatable()

	if unwrappedLeftType.Equal(unwrappedRightType) &&
		leftIsEquatable && rightIsEquatable {

		return true
	}

	// The types are equatable if this is a comparison with `nil`,
	// which has type `Never?`

	if IsNilType(leftType) || IsNilType(rightType) {
		return true
	}

	return false
}

// IsNilType returns true if the given type is the type of `nil`, i.e. `Never?`.
func IsNilType(ty Type) bool {
	optionalType, ok := ty.(*OptionalType)
	if !ok {
		return false
	}

	if optionalType.Type != NeverType {
		return false
	}

	return true
}

type TransactionType struct {
	Fields              []string
	PrepareParameters   []Parameter
	Parameters          []Parameter
	Members             *StringMemberOrderedMap
	memberResolvers     map[string]MemberResolver
	memberResolversOnce sync.Once
}

var _ Type = &TransactionType{}

func (t *TransactionType) EntryPointFunctionType() *FunctionType {
	return NewSimpleFunctionType(
		FunctionPurityImpure,
		append(t.Parameters, t.PrepareParameters...),
		VoidTypeAnnotation,
	)
}

func (t *TransactionType) PrepareFunctionType() *FunctionType {
	return &FunctionType{
		Purity:               FunctionPurityImpure,
		IsConstructor:        true,
		Parameters:           t.PrepareParameters,
		ReturnTypeAnnotation: VoidTypeAnnotation,
	}
}

var transactionTypeExecuteFunctionType = &FunctionType{
	Purity:               FunctionPurityImpure,
	IsConstructor:        true,
	ReturnTypeAnnotation: VoidTypeAnnotation,
}

func (*TransactionType) ExecuteFunctionType() *FunctionType {
	return transactionTypeExecuteFunctionType
}

func (*TransactionType) IsType() {}

func (t *TransactionType) Tag() TypeTag {
	return TransactionTypeTag
}

func (*TransactionType) String() string {
	return "Transaction"
}

func (*TransactionType) QualifiedString() string {
	return "Transaction"
}

func (*TransactionType) ID() TypeID {
	return "Transaction"
}

func (*TransactionType) Equal(other Type) bool {
	_, ok := other.(*TransactionType)
	return ok
}

func (*TransactionType) IsResourceType() bool {
	return false
}

func (*TransactionType) IsPrimitiveType() bool {
	return false
}

func (*TransactionType) IsInvalidType() bool {
	return false
}

func (*TransactionType) IsStorable(_ map[*Member]bool) bool {
	return false
}

func (*TransactionType) IsExportable(_ map[*Member]bool) bool {
	return false
}

func (t *TransactionType) IsImportable(_ map[*Member]bool) bool {
	return false
}

func (*TransactionType) IsEquatable() bool {
	return false
}

func (*TransactionType) IsComparable() bool {
	return false
}

func (*TransactionType) ContainFieldsOrElements() bool {
	return false
}

func (*TransactionType) TypeAnnotationState() TypeAnnotationState {
	return TypeAnnotationStateValid
}

func (t *TransactionType) RewriteWithIntersectionTypes() (Type, bool) {
	return t, false
}

func (t *TransactionType) Map(_ common.MemoryGauge, _ map[*TypeParameter]*TypeParameter, f func(Type) Type) Type {
	return f(t)
}

func (t *TransactionType) GetMembers() map[string]MemberResolver {
	t.initializeMemberResolvers()
	return t.memberResolvers
}

func (t *TransactionType) initializeMemberResolvers() {
	t.memberResolversOnce.Do(func() {
		var memberResolvers map[string]MemberResolver
		if t.Members != nil {
			memberResolvers = MembersMapAsResolvers(t.Members)
		}
		t.memberResolvers = withBuiltinMembers(t, memberResolvers)
	})
}

func (*TransactionType) Unify(_ Type, _ *TypeParameterTypeOrderedMap, _ func(err error), _ ast.Range) bool {
	return false
}

func (t *TransactionType) Resolve(_ *TypeParameterTypeOrderedMap) Type {
	return t
}

<<<<<<< HEAD
func (t *TransactionType) CheckInstantiated(pos ast.HasPosition, memoryGauge common.MemoryGauge, report func(err error)) {
	for _, param := range t.PrepareParameters {
		param.TypeAnnotation.Type.CheckInstantiated(pos, memoryGauge, report)
	}

	for _, param := range t.Parameters {
		param.TypeAnnotation.Type.CheckInstantiated(pos, memoryGauge, report)
	}
}

// RestrictedType
//
// No restrictions implies the type is fully restricted,
// i.e. no members of the underlying resource type are available.
type RestrictedType struct {
	Type Type
	// an internal set of field `Restrictions`
	restrictionSet      *InterfaceSet
	Restrictions        []*InterfaceType
	restrictionSetOnce  sync.Once
	memberResolvers     map[string]MemberResolver
	memberResolversOnce sync.Once
=======
// IntersectionType

type IntersectionType struct {
	// an internal set of field `Types`
	effectiveIntersectionSet     *InterfaceSet
	Types                        []*InterfaceType
	effectiveIntersectionSetOnce sync.Once
	memberResolvers              map[string]MemberResolver
	memberResolversOnce          sync.Once
	supportedEntitlements        *EntitlementOrderedSet
>>>>>>> 32ddd355
}

var _ Type = &IntersectionType{}

func NewIntersectionType(memoryGauge common.MemoryGauge, types []*InterfaceType) *IntersectionType {
	if len(types) == 0 {
		panic(errors.NewUnreachableError())
	}

	common.UseMemory(memoryGauge, common.IntersectionSemaTypeMemoryUsage)

	// Also meter the cost for the `effectiveIntersectionSet` here, since ordered maps are not separately metered.
	wrapperUsage, entryListUsage, entriesUsage := common.NewOrderedMapMemoryUsages(uint64(len(types)))
	common.UseMemory(memoryGauge, wrapperUsage)
	common.UseMemory(memoryGauge, entryListUsage)
	common.UseMemory(memoryGauge, entriesUsage)

	return &IntersectionType{
		Types: types,
	}
}

func (t *IntersectionType) EffectiveIntersectionSet() *InterfaceSet {
	t.initializeEffectiveIntersectionSet()
	return t.effectiveIntersectionSet
}

func (t *IntersectionType) initializeEffectiveIntersectionSet() {
	t.effectiveIntersectionSetOnce.Do(func() {
		t.effectiveIntersectionSet = NewInterfaceSet()
		for _, typ := range t.Types {
			t.effectiveIntersectionSet.Add(typ)

			// Also add the interfaces to which this restricting interface conforms.
			for _, conformance := range typ.EffectiveInterfaceConformances() {
				t.effectiveIntersectionSet.Add(conformance.InterfaceType)
			}
		}
	})
}

func (*IntersectionType) IsType() {}

func (t *IntersectionType) Tag() TypeTag {
	return IntersectionTypeTag
}

func formatIntersectionType[T ~string](separator string, interfaceStrings []T) string {
	var result strings.Builder
	result.WriteByte('{')
	for i, interfaceString := range interfaceStrings {
		if i > 0 {
			result.WriteByte(',')
			result.WriteString(separator)
		}
		result.WriteString(string(interfaceString))
	}
	result.WriteByte('}')
	return result.String()
}

func FormatIntersectionTypeID[T ~string](interfaceTypeIDs []T) T {
	slices.Sort(interfaceTypeIDs)
	return T(formatIntersectionType("", interfaceTypeIDs))
}

func (t *IntersectionType) string(separator string, typeFormatter func(Type) string) string {
	var intersectionStrings []string
	typeCount := len(t.Types)
	if typeCount > 0 {
		intersectionStrings = make([]string, 0, typeCount)
		for _, typ := range t.Types {
			intersectionStrings = append(intersectionStrings, typeFormatter(typ))
		}
	}
	return formatIntersectionType(separator, intersectionStrings)
}

func (t *IntersectionType) String() string {
	return t.string(" ", func(ty Type) string {
		return ty.String()
	})
}

func (t *IntersectionType) QualifiedString() string {
	return t.string(" ", func(ty Type) string {
		return ty.QualifiedString()
	})
}

func (t *IntersectionType) ID() TypeID {
	var interfaceTypeIDs []TypeID
	typeCount := len(t.Types)
	if typeCount > 0 {
		interfaceTypeIDs = make([]TypeID, 0, typeCount)
		for _, typ := range t.Types {
			interfaceTypeIDs = append(interfaceTypeIDs, typ.ID())
		}
	}
	// FormatIntersectionTypeID sorts
	return FormatIntersectionTypeID(interfaceTypeIDs)
}

func (t *IntersectionType) Equal(other Type) bool {
	otherIntersectionType, ok := other.(*IntersectionType)
	if !ok {
		return false
	}

	// Check that the set of types are equal; order does not matter

	intersectionSet := t.EffectiveIntersectionSet()
	otherIntersectionSet := otherIntersectionType.EffectiveIntersectionSet()

	if intersectionSet.Len() != otherIntersectionSet.Len() {
		return false
	}

	return intersectionSet.IsSubsetOf(otherIntersectionSet)
}

func (t *IntersectionType) IsResourceType() bool {
	// intersections are guaranteed to have all their interfaces be the same kind
	return t.Types[0].IsResourceType()
}

func (*IntersectionType) IsPrimitiveType() bool {
	return false
}

func (t *IntersectionType) IsInvalidType() bool {
	for _, typ := range t.Types {
		if typ.IsInvalidType() {
			return true
		}
	}

	return false
}

func (t *IntersectionType) IsStorable(results map[*Member]bool) bool {
	for _, typ := range t.Types {
		if !typ.IsStorable(results) {
			return false
		}
	}

	return true
}

func (t *IntersectionType) IsExportable(results map[*Member]bool) bool {
	for _, typ := range t.Types {
		if !typ.IsExportable(results) {
			return false
		}
	}

	return true
}

func (t *IntersectionType) IsImportable(results map[*Member]bool) bool {
	for _, typ := range t.Types {
		if !typ.IsImportable(results) {
			return false
		}
	}

	return true
}

func (*IntersectionType) IsEquatable() bool {
	// TODO:
	return false
}

func (t *IntersectionType) IsComparable() bool {
	return false
}

func (*IntersectionType) ContainFieldsOrElements() bool {
	return true
}

func (*IntersectionType) TypeAnnotationState() TypeAnnotationState {
	return TypeAnnotationStateValid
}

func (t *IntersectionType) RewriteWithIntersectionTypes() (Type, bool) {
	// Even though the types should be resource interfaces,
	// they are not on the "first level", i.e. not the intersection type
	return t, false
}

func (t *IntersectionType) Map(gauge common.MemoryGauge, typeParamMap map[*TypeParameter]*TypeParameter, f func(Type) Type) Type {
	var intersectionTypes []*InterfaceType
	if len(t.Types) > 0 {
		intersectionTypes = make([]*InterfaceType, 0, len(t.Types))
		for _, typ := range t.Types {
			mapped := typ.Map(gauge, typeParamMap, f)
			if mappedType, isInterface := mapped.(*InterfaceType); isInterface {
				intersectionTypes = append(intersectionTypes, mappedType)
			} else {
				panic(errors.NewUnexpectedError(fmt.Sprintf("intersection mapped to non-interface type %T", mapped)))
			}
		}
	}

	return f(NewIntersectionType(
		gauge,
		intersectionTypes,
	))
}

func (t *IntersectionType) GetMembers() map[string]MemberResolver {
	t.initializeMemberResolvers()
	return t.memberResolvers
}

func (t *IntersectionType) initializeMemberResolvers() {
	t.memberResolversOnce.Do(func() {

		memberResolvers := map[string]MemberResolver{}

		// Return the members of all typs.
		// The invariant that typs may not have overlapping members is not checked here,
		// but implicitly when the resource declaration's conformances are checked.

		for _, typ := range t.Types {
			for name, resolver := range typ.GetMembers() { //nolint:maprange
				if _, ok := memberResolvers[name]; !ok {
					memberResolvers[name] = resolver
				}
			}
		}

		t.memberResolvers = memberResolvers
	})
}

func (t *IntersectionType) SupportedEntitlements() (set *EntitlementOrderedSet) {
	if t.supportedEntitlements != nil {
		return t.supportedEntitlements
	}

	// an intersection type supports all the entitlements of its interfaces
	set = orderedmap.New[EntitlementOrderedSet](t.EffectiveIntersectionSet().Len())
	t.EffectiveIntersectionSet().ForEach(func(it *InterfaceType) {
		set.SetAll(it.SupportedEntitlements())
	})

	t.supportedEntitlements = set
	return set
}

func (*IntersectionType) Unify(_ Type, _ *TypeParameterTypeOrderedMap, _ func(err error), _ ast.Range) bool {
	// TODO: how do we unify the intersection sets?
	return false
}

func (t *IntersectionType) Resolve(_ *TypeParameterTypeOrderedMap) Type {
	// TODO:
	return t
}

// intersection types must be type indexable, because this is how we handle access control for attachments.
// Specifically, because in `v[A]`, `v` must be a subtype of `A`'s declared base,
// if `v` is a intersection type `{I}`, only attachments declared for `I` or a supertype can be accessed on `v`.
// Attachments declared for concrete types implementing `I` cannot be accessed.
// A good elucidating example here is that an attachment declared for `Vault` cannot be accessed on a value of type `&{Provider}`
func (t *IntersectionType) isTypeIndexableType() bool {
	// resources and structs only can be indexed for attachments, but all intersection types
	// are necessarily structs and resources, we return true
	return true
}

func (t *IntersectionType) TypeIndexingElementType(indexingType Type, _ func() ast.Range) (Type, error) {
	var access Access = UnauthorizedAccess
	switch attachment := indexingType.(type) {
	case *CompositeType:
		// when accessed on an owned value, the produced attachment reference is entitled to all the
		// entitlements it supports
		access = NewAccessFromEntitlementSet(attachment.SupportedEntitlements(), Conjunction)
	}

	return &OptionalType{
		Type: &ReferenceType{
			Type:          indexingType,
			Authorization: access,
		},
	}, nil
}

func (t *IntersectionType) IsValidIndexingType(ty Type) bool {
	attachmentType, isComposite := ty.(*CompositeType)
	return isComposite &&
		IsSubType(t, attachmentType.baseType) &&
		attachmentType.IsResourceType() == t.IsResourceType()
}

func (t *RestrictedType) CheckInstantiated(pos ast.HasPosition, memoryGauge common.MemoryGauge, report func(err error)) {
	t.Type.CheckInstantiated(pos, memoryGauge, report)
}

// CapabilityType

type CapabilityType struct {
	BorrowType          Type
	memberResolvers     map[string]MemberResolver
	memberResolversOnce sync.Once
}

var _ Type = &CapabilityType{}
var _ ParameterizedType = &CapabilityType{}

func NewCapabilityType(memoryGauge common.MemoryGauge, borrowType Type) *CapabilityType {
	common.UseMemory(memoryGauge, common.CapabilitySemaTypeMemoryUsage)
	return &CapabilityType{
		BorrowType: borrowType,
	}
}

func (*CapabilityType) IsType() {}

func (t *CapabilityType) Tag() TypeTag {
	return CapabilityTypeTag
}

func formatCapabilityType[T ~string](borrowTypeString T) string {
	var builder strings.Builder
	builder.WriteString("Capability")
	if borrowTypeString != "" {
		builder.WriteByte('<')
		builder.WriteString(string(borrowTypeString))
		builder.WriteByte('>')
	}
	return builder.String()
}

func FormatCapabilityTypeID[T ~string](borrowTypeID T) T {
	return T(formatCapabilityType(borrowTypeID))
}

func (t *CapabilityType) String() string {
	var borrowTypeString string
	borrowType := t.BorrowType
	if borrowType != nil {
		borrowTypeString = borrowType.String()
	}
	return formatCapabilityType(borrowTypeString)
}

func (t *CapabilityType) QualifiedString() string {
	var borrowTypeString string
	borrowType := t.BorrowType
	if borrowType != nil {
		borrowTypeString = borrowType.QualifiedString()
	}
	return formatCapabilityType(borrowTypeString)
}

func (t *CapabilityType) ID() TypeID {
	var borrowTypeID TypeID
	borrowType := t.BorrowType
	if borrowType != nil {
		borrowTypeID = borrowType.ID()
	}
	return FormatCapabilityTypeID(borrowTypeID)
}

func (t *CapabilityType) Equal(other Type) bool {
	otherCapability, ok := other.(*CapabilityType)
	if !ok {
		return false
	}
	if otherCapability.BorrowType == nil {
		return t.BorrowType == nil
	}
	return otherCapability.BorrowType.Equal(t.BorrowType)
}

func (*CapabilityType) IsResourceType() bool {
	return false
}

func (*CapabilityType) IsPrimitiveType() bool {
	return false
}

func (t *CapabilityType) IsInvalidType() bool {
	if t.BorrowType == nil {
		return false
	}
	return t.BorrowType.IsInvalidType()
}

func (t *CapabilityType) TypeAnnotationState() TypeAnnotationState {
	if t.BorrowType == nil {
		return TypeAnnotationStateValid
	}
	return t.BorrowType.TypeAnnotationState()
}

func (*CapabilityType) IsStorable(_ map[*Member]bool) bool {
	return true
}

func (*CapabilityType) IsExportable(_ map[*Member]bool) bool {
	return true
}

func (t *CapabilityType) IsImportable(_ map[*Member]bool) bool {
	return true
}

func (*CapabilityType) IsEquatable() bool {
	// TODO:
	return false
}

func (*CapabilityType) IsComparable() bool {
	return false
}

func (*CapabilityType) ContainFieldsOrElements() bool {
	return false
}

func (t *CapabilityType) RewriteWithIntersectionTypes() (Type, bool) {
	if t.BorrowType == nil {
		return t, false
	}
	rewrittenType, rewritten := t.BorrowType.RewriteWithIntersectionTypes()
	if rewritten {
		return &CapabilityType{
			BorrowType: rewrittenType,
		}, true
	} else {
		return t, false
	}
}

func (t *CapabilityType) Unify(
	other Type,
	typeParameters *TypeParameterTypeOrderedMap,
	report func(err error),
	outerRange ast.Range,
) bool {
	otherCap, ok := other.(*CapabilityType)
	if !ok {
		return false
	}

	if t.BorrowType == nil {
		return false
	}

	return t.BorrowType.Unify(otherCap.BorrowType, typeParameters, report, outerRange)
}

func (t *CapabilityType) Resolve(typeArguments *TypeParameterTypeOrderedMap) Type {
	var resolvedBorrowType Type
	if t.BorrowType != nil {
		resolvedBorrowType = t.BorrowType.Resolve(typeArguments)
	}

	return &CapabilityType{
		BorrowType: resolvedBorrowType,
	}
}

var capabilityTypeParameter = &TypeParameter{
	Name: "T",
	TypeBound: &ReferenceType{
		Type:          AnyType,
		Authorization: UnauthorizedAccess,
	},
}

func (t *CapabilityType) TypeParameters() []*TypeParameter {
	return []*TypeParameter{
		capabilityTypeParameter,
	}
}

func (t *CapabilityType) Instantiate(
	memoryGauge common.MemoryGauge,
	typeArguments []Type,
	_ []*ast.TypeAnnotation,
	_ func(err error),
) Type {
	borrowType := typeArguments[0]
	return &CapabilityType{
		BorrowType: borrowType,
	}
}

func (t *CapabilityType) BaseType() Type {
	if t.BorrowType == nil {
		return nil
	}
	return &CapabilityType{}
}

func (t *CapabilityType) TypeArguments() []Type {
	borrowType := t.BorrowType
	if borrowType == nil {
		borrowType = &ReferenceType{
			Type:          AnyType,
			Authorization: UnauthorizedAccess,
		}
	}
	return []Type{
		borrowType,
	}
}

func (t *CapabilityType) CheckInstantiated(pos ast.HasPosition, memoryGauge common.MemoryGauge, report func(err error)) {
	CheckParameterizedTypeInstantiated(t, pos, memoryGauge, report)
}

func CapabilityTypeBorrowFunctionType(borrowType Type) *FunctionType {

	var typeParameters []*TypeParameter

	if borrowType == nil {
		typeParameter := capabilityTypeParameter

		typeParameters = []*TypeParameter{
			typeParameter,
		}

		borrowType = &GenericType{
			TypeParameter: typeParameter,
		}
	}

	return &FunctionType{
		Purity:         FunctionPurityView,
		TypeParameters: typeParameters,
		ReturnTypeAnnotation: NewTypeAnnotation(
			&OptionalType{
				Type: borrowType,
			},
		),
	}
}

func CapabilityTypeCheckFunctionType(borrowType Type) *FunctionType {

	var typeParameters []*TypeParameter

	if borrowType == nil {
		typeParameters = []*TypeParameter{
			capabilityTypeParameter,
		}
	}

	return &FunctionType{
		Purity:               FunctionPurityView,
		TypeParameters:       typeParameters,
		ReturnTypeAnnotation: BoolTypeAnnotation,
	}
}

const CapabilityTypeBorrowFunctionName = "borrow"

const capabilityTypeBorrowFunctionDocString = `
Returns a reference to the targeted object.

If the capability is revoked, the function returns nil.

If the capability targets an object in account storage,
and and no object is stored at the target storage path,
the function returns nil.

If the targeted object cannot be borrowed using the given type,
the function panics.
`

const CapabilityTypeCheckFunctionName = "check"

const capabilityTypeCheckFunctionDocString = `
Returns true if the capability currently targets an object that satisfies the given type,
i.e. could be borrowed using the given type
`

var CapabilityTypeAddressFieldType = TheAddressType

const CapabilityTypeAddressFieldName = "address"

const capabilityTypeAddressFieldDocString = `
The address of the account which the capability targets.
`

func (t *CapabilityType) Map(gauge common.MemoryGauge, typeParamMap map[*TypeParameter]*TypeParameter, f func(Type) Type) Type {
	var borrowType Type
	if t.BorrowType != nil {
		borrowType = t.BorrowType.Map(gauge, typeParamMap, f)
	}

	return f(NewCapabilityType(gauge, borrowType))
}

var CapabilityTypeIDFieldType = UInt64Type

const CapabilityTypeIDFieldName = "id"

const capabilityTypeIDFieldDocString = `
The ID of the capability
`

func (t *CapabilityType) GetMembers() map[string]MemberResolver {
	t.initializeMemberResolvers()
	return t.memberResolvers
}

func (t *CapabilityType) initializeMemberResolvers() {
	t.memberResolversOnce.Do(func() {
		members := MembersAsResolvers([]*Member{
			NewUnmeteredPublicFunctionMember(
				t,
				CapabilityTypeBorrowFunctionName,
				CapabilityTypeBorrowFunctionType(t.BorrowType),
				capabilityTypeBorrowFunctionDocString,
			),
			NewUnmeteredPublicFunctionMember(
				t,
				CapabilityTypeCheckFunctionName,
				CapabilityTypeCheckFunctionType(t.BorrowType),
				capabilityTypeCheckFunctionDocString,
			),
			NewUnmeteredPublicConstantFieldMember(
				t,
				CapabilityTypeAddressFieldName,
				CapabilityTypeAddressFieldType,
				capabilityTypeAddressFieldDocString,
			),
			NewUnmeteredPublicConstantFieldMember(
				t,
				CapabilityTypeIDFieldName,
				CapabilityTypeIDFieldType,
				capabilityTypeIDFieldDocString,
			),
		})
		t.memberResolvers = withBuiltinMembers(t, members)
	})
}

const AccountKeyTypeName = "AccountKey"
const AccountKeyKeyIndexFieldName = "keyIndex"
const AccountKeyPublicKeyFieldName = "publicKey"
const AccountKeyHashAlgoFieldName = "hashAlgorithm"
const AccountKeyWeightFieldName = "weight"
const AccountKeyIsRevokedFieldName = "isRevoked"

// AccountKeyType represents the key associated with an account.
var AccountKeyType = func() *CompositeType {

	accountKeyType := &CompositeType{
		Identifier:        AccountKeyTypeName,
		Kind:              common.CompositeKindStructure,
		ImportableBuiltin: false,
	}

	const accountKeyKeyIndexFieldDocString = `The index of the account key`
	const accountKeyPublicKeyFieldDocString = `The public key of the account`
	const accountKeyHashAlgorithmFieldDocString = `The hash algorithm used by the public key`
	const accountKeyWeightFieldDocString = `The weight assigned to the public key`
	const accountKeyIsRevokedFieldDocString = `Flag indicating whether the key is revoked`

	var members = []*Member{
		NewUnmeteredPublicConstantFieldMember(
			accountKeyType,
			AccountKeyKeyIndexFieldName,
			IntType,
			accountKeyKeyIndexFieldDocString,
		),
		NewUnmeteredPublicConstantFieldMember(
			accountKeyType,
			AccountKeyPublicKeyFieldName,
			PublicKeyType,
			accountKeyPublicKeyFieldDocString,
		),
		NewUnmeteredPublicConstantFieldMember(
			accountKeyType,
			AccountKeyHashAlgoFieldName,
			HashAlgorithmType,
			accountKeyHashAlgorithmFieldDocString,
		),
		NewUnmeteredPublicConstantFieldMember(
			accountKeyType,
			AccountKeyWeightFieldName,
			UFix64Type,
			accountKeyWeightFieldDocString,
		),
		NewUnmeteredPublicConstantFieldMember(
			accountKeyType,
			AccountKeyIsRevokedFieldName,
			BoolType,
			accountKeyIsRevokedFieldDocString,
		),
	}

	accountKeyType.Members = MembersAsMap(members)
	accountKeyType.Fields = MembersFieldNames(members)
	return accountKeyType
}()

var AccountKeyTypeAnnotation = NewTypeAnnotation(AccountKeyType)

const PublicKeyTypeName = "PublicKey"
const PublicKeyTypePublicKeyFieldName = "publicKey"
const PublicKeyTypeSignAlgoFieldName = "signatureAlgorithm"
const PublicKeyTypeVerifyFunctionName = "verify"
const PublicKeyTypeVerifyPoPFunctionName = "verifyPoP"

const publicKeyKeyFieldDocString = `
The public key
`

const publicKeySignAlgoFieldDocString = `
The signature algorithm to be used with the key
`

const publicKeyVerifyFunctionDocString = `
Verifies a signature. Checks whether the signature was produced by signing
the given tag and data, using this public key and the given hash algorithm
`

const publicKeyVerifyPoPFunctionDocString = `
Verifies the proof of possession of the private key.
This function is only implemented if the signature algorithm
of the public key is BLS (BLS_BLS12_381).
If called with any other signature algorithm, the program aborts
`

// PublicKeyType represents the public key associated with an account key.
var PublicKeyType = func() *CompositeType {

	publicKeyType := &CompositeType{
		Identifier:         PublicKeyTypeName,
		Kind:               common.CompositeKindStructure,
		HasComputedMembers: true,
		ImportableBuiltin:  true,
	}

	var members = []*Member{
		NewUnmeteredPublicConstantFieldMember(
			publicKeyType,
			PublicKeyTypePublicKeyFieldName,
			ByteArrayType,
			publicKeyKeyFieldDocString,
		),
		NewUnmeteredPublicConstantFieldMember(
			publicKeyType,
			PublicKeyTypeSignAlgoFieldName,
			SignatureAlgorithmType,
			publicKeySignAlgoFieldDocString,
		),
		NewUnmeteredPublicFunctionMember(
			publicKeyType,
			PublicKeyTypeVerifyFunctionName,
			PublicKeyVerifyFunctionType,
			publicKeyVerifyFunctionDocString,
		),
		NewUnmeteredPublicFunctionMember(
			publicKeyType,
			PublicKeyTypeVerifyPoPFunctionName,
			PublicKeyVerifyPoPFunctionType,
			publicKeyVerifyPoPFunctionDocString,
		),
	}

	publicKeyType.Members = MembersAsMap(members)
	publicKeyType.Fields = MembersFieldNames(members)

	return publicKeyType
}()

var PublicKeyTypeAnnotation = NewTypeAnnotation(PublicKeyType)

var PublicKeyArrayType = &VariableSizedType{
	Type: PublicKeyType,
}

var PublicKeyArrayTypeAnnotation = NewTypeAnnotation(PublicKeyArrayType)

var PublicKeyVerifyFunctionType = NewSimpleFunctionType(
	FunctionPurityView,
	[]Parameter{
		{
			Identifier:     "signature",
			TypeAnnotation: ByteArrayTypeAnnotation,
		},
		{
			Identifier:     "signedData",
			TypeAnnotation: ByteArrayTypeAnnotation,
		},
		{
			Identifier:     "domainSeparationTag",
			TypeAnnotation: StringTypeAnnotation,
		},
		{
			Identifier:     "hashAlgorithm",
			TypeAnnotation: HashAlgorithmTypeAnnotation,
		},
	},
	BoolTypeAnnotation,
)

var PublicKeyVerifyPoPFunctionType = NewSimpleFunctionType(
	FunctionPurityView,
	[]Parameter{
		{
			Label:          ArgumentLabelNotRequired,
			Identifier:     "proof",
			TypeAnnotation: ByteArrayTypeAnnotation,
		},
	},
	BoolTypeAnnotation,
)

type CryptoAlgorithm interface {
	RawValue() uint8
	Name() string
	DocString() string
}

func MembersAsMap(members []*Member) *StringMemberOrderedMap {
	membersMap := &StringMemberOrderedMap{}
	for _, member := range members {
		name := member.Identifier.Identifier
		if membersMap.Contains(name) {
			panic(errors.NewUnexpectedError("invalid duplicate member: %s", name))
		}
		membersMap.Set(name, member)
	}

	return membersMap
}

func MembersFieldNames(members []*Member) []string {
	var fields []string
	for _, member := range members {
		if member.DeclarationKind == common.DeclarationKindField {
			fields = append(fields, member.Identifier.Identifier)
		}
	}

	return fields
}

func MembersMapAsResolvers(members *StringMemberOrderedMap) map[string]MemberResolver {
	resolvers := make(map[string]MemberResolver, members.Len())

	members.Foreach(func(name string, member *Member) {
		resolvers[name] = MemberResolver{
			Kind: member.DeclarationKind,
			Resolve: func(_ common.MemoryGauge, _ string, _ ast.Range, _ func(error)) *Member {
				return member
			},
		}
	})
	return resolvers
}

func MembersAsResolvers(members []*Member) map[string]MemberResolver {
	resolvers := make(map[string]MemberResolver, len(members))

	for _, loopMember := range members {
		// NOTE: don't capture loop variable
		member := loopMember
		resolvers[member.Identifier.Identifier] = MemberResolver{
			Kind: member.DeclarationKind,
			Resolve: func(_ common.MemoryGauge, _ string, _ ast.Range, _ func(error)) *Member {
				return member
			},
		}
	}
	return resolvers
}

func isNumericSuperType(typ Type) bool {
	if numberType, ok := typ.(IntegerRangedType); ok {
		return numberType.IsSuperType()
	}

	return false
}

// EntitlementType

type EntitlementType struct {
	Location      common.Location
	containerType Type
	Identifier    string
}

var _ Type = &EntitlementType{}
var _ ContainedType = &EntitlementType{}
var _ LocatedType = &EntitlementType{}

func NewEntitlementType(memoryGauge common.MemoryGauge, location common.Location, identifier string) *EntitlementType {
	common.UseMemory(memoryGauge, common.EntitlementSemaTypeMemoryUsage)
	return &EntitlementType{
		Location:   location,
		Identifier: identifier,
	}
}

func (*EntitlementType) IsType() {}

func (t *EntitlementType) Tag() TypeTag {
	return InvalidTypeTag // entitlement types may never appear as types, and thus cannot have a computed supertype
}

func (t *EntitlementType) String() string {
	return t.Identifier
}

func (t *EntitlementType) QualifiedString() string {
	return t.QualifiedIdentifier()
}

func (t *EntitlementType) GetContainerType() Type {
	return t.containerType
}

func (t *EntitlementType) SetContainerType(containerType Type) {
	t.containerType = containerType
}

func (t *EntitlementType) GetLocation() common.Location {
	return t.Location
}

func (t *EntitlementType) QualifiedIdentifier() string {
	return qualifiedIdentifier(t.Identifier, t.containerType)
}

func (t *EntitlementType) ID() TypeID {
	return common.NewTypeIDFromQualifiedName(nil, t.Location, t.QualifiedIdentifier())
}

func (t *EntitlementType) Equal(other Type) bool {
	otherEntitlement, ok := other.(*EntitlementType)
	if !ok {
		return false
	}

	return otherEntitlement.ID() == t.ID()
}

func (t *EntitlementType) Map(_ common.MemoryGauge, _ map[*TypeParameter]*TypeParameter, f func(Type) Type) Type {
	return f(t)
}

func (t *EntitlementType) GetMembers() map[string]MemberResolver {
	return withBuiltinMembers(t, nil)
}

func (t *EntitlementType) IsPrimitiveType() bool {
	return false
}

func (t *EntitlementType) IsInvalidType() bool {
	return false
}

func (t *EntitlementType) IsStorable(_ map[*Member]bool) bool {
	return false
}

func (t *EntitlementType) IsExportable(_ map[*Member]bool) bool {
	return false
}

func (t *EntitlementType) IsImportable(_ map[*Member]bool) bool {
	return false
}

func (*EntitlementType) IsEquatable() bool {
	return false
}

func (*EntitlementType) IsComparable() bool {
	return false
}

func (*EntitlementType) IsResourceType() bool {
	return false
}

func (*EntitlementType) ContainFieldsOrElements() bool {
	return false
}

func (*EntitlementType) TypeAnnotationState() TypeAnnotationState {
	return TypeAnnotationStateDirectEntitlementTypeAnnotation
}

func (t *EntitlementType) RewriteWithIntersectionTypes() (Type, bool) {
	return t, false
}

func (*EntitlementType) Unify(_ Type, _ *TypeParameterTypeOrderedMap, _ func(err error), _ ast.Range) bool {
	return false
}

func (t *EntitlementType) Resolve(_ *TypeParameterTypeOrderedMap) Type {
	return t
}

// EntitlementMapType

type EntitlementRelation struct {
	Input  *EntitlementType
	Output *EntitlementType
}

func NewEntitlementRelation(
	memoryGauge common.MemoryGauge,
	input *EntitlementType,
	output *EntitlementType,
) EntitlementRelation {
	common.UseMemory(memoryGauge, common.EntitlementRelationSemaTypeMemoryUsage)
	return EntitlementRelation{
		Input:  input,
		Output: output,
	}
}

type EntitlementMapType struct {
	Location          common.Location
	containerType     Type
	Identifier        string
	Relations         []EntitlementRelation
	IncludesIdentity  bool
	resolveInclusions sync.Once
}

var _ Type = &EntitlementMapType{}
var _ ContainedType = &EntitlementMapType{}
var _ LocatedType = &EntitlementMapType{}

func NewEntitlementMapType(
	memoryGauge common.MemoryGauge,
	location common.Location,
	identifier string,
) *EntitlementMapType {
	common.UseMemory(memoryGauge, common.EntitlementMapSemaTypeMemoryUsage)
	return &EntitlementMapType{
		Location:   location,
		Identifier: identifier,
	}
}

func (*EntitlementMapType) IsType() {}

func (t *EntitlementMapType) Tag() TypeTag {
	return InvalidTypeTag // entitlement map types may never appear as types, and thus cannot have a computed supertype
}

func (t *EntitlementMapType) String() string {
	return t.Identifier
}

func (t *EntitlementMapType) QualifiedString() string {
	return t.QualifiedIdentifier()
}

func (t *EntitlementMapType) GetContainerType() Type {
	return t.containerType
}

func (t *EntitlementMapType) SetContainerType(containerType Type) {
	t.containerType = containerType
}

func (t *EntitlementMapType) GetLocation() common.Location {
	return t.Location
}

func (t *EntitlementMapType) QualifiedIdentifier() string {
	return qualifiedIdentifier(t.Identifier, t.containerType)
}

func (t *EntitlementMapType) ID() TypeID {
	return common.NewTypeIDFromQualifiedName(nil, t.Location, t.QualifiedIdentifier())
}

func (t *EntitlementMapType) Equal(other Type) bool {
	otherEntitlement, ok := other.(*EntitlementMapType)
	if !ok {
		return false
	}

	return otherEntitlement.ID() == t.ID()
}

func (t *EntitlementMapType) Map(_ common.MemoryGauge, _ map[*TypeParameter]*TypeParameter, f func(Type) Type) Type {
	return f(t)
}

func (t *EntitlementMapType) GetMembers() map[string]MemberResolver {
	return withBuiltinMembers(t, nil)
}

func (*EntitlementMapType) IsPrimitiveType() bool {
	return false
}

func (t *EntitlementMapType) IsInvalidType() bool {
	return false
}

func (t *EntitlementMapType) IsStorable(_ map[*Member]bool) bool {
	return false
}

func (t *EntitlementMapType) IsExportable(_ map[*Member]bool) bool {
	return false
}

func (t *EntitlementMapType) IsImportable(_ map[*Member]bool) bool {
	return false
}

func (*EntitlementMapType) IsEquatable() bool {
	return false
}

func (*EntitlementMapType) IsComparable() bool {
	return false
}

func (*EntitlementMapType) IsResourceType() bool {
	return false
}

func (*EntitlementMapType) ContainFieldsOrElements() bool {
	return false
}

func (*EntitlementMapType) TypeAnnotationState() TypeAnnotationState {
	return TypeAnnotationStateDirectEntitlementTypeAnnotation
}

func (t *EntitlementMapType) RewriteWithIntersectionTypes() (Type, bool) {
	return t, false
}

func (*EntitlementMapType) Unify(_ Type, _ *TypeParameterTypeOrderedMap, _ func(err error), _ ast.Range) bool {
	return false
}

func (t *EntitlementMapType) Resolve(_ *TypeParameterTypeOrderedMap) Type {
	return t
}

// Recursively resolve the include statements of an entitlement mapping declaration, walking the "hierarchy" defined in this file
// Uses the sync primitive stored in `resolveInclusions` to ensure each map type's includes are computed only once.
// This assumes that any includes coming from imported files are necessarily already completely resolved, since that imported file
// must necessarily already have been fully checked. Additionally, because import cycles are not allowed in Cadence, we only
// need to check for map-include cycles within the currently-checked file
func (t *EntitlementMapType) resolveEntitlementMappingInclusions(
	checker *Checker,
	declaration *ast.EntitlementMappingDeclaration,
	visitedMaps map[*EntitlementMapType]struct{},
) {
	t.resolveInclusions.Do(func() {
		visitedMaps[t] = struct{}{}
		defer delete(visitedMaps, t)

		// track locally included maps to report duplicates, which are unrelated to cycles
		// we do not enforce that no maps are duplicated across the entire chain; only the specific map definition
		// currently being considered. This is to avoid reporting annoying errors when trying to include two
		// maps defined elsewhere that may have small overlap.
		includedMaps := map[*EntitlementMapType]struct{}{}

		for _, inclusion := range declaration.Inclusions() {

			includedType := checker.convertNominalType(inclusion)
			includedMapType, isEntitlementMapping := includedType.(*EntitlementMapType)
			if !isEntitlementMapping {
				checker.report(&InvalidEntitlementMappingInclusionError{
					Map:          t,
					IncludedType: includedType,
					Range:        ast.NewRangeFromPositioned(checker.memoryGauge, inclusion),
				})
				continue
			}
			if _, duplicate := includedMaps[includedMapType]; duplicate {
				checker.report(&DuplicateEntitlementMappingInclusionError{
					Map:          t,
					IncludedType: includedMapType,
					Range:        ast.NewRangeFromPositioned(checker.memoryGauge, inclusion),
				})
				continue
			}
			if _, isCylical := visitedMaps[includedMapType]; isCylical {
				checker.report(&CyclicEntitlementMappingError{
					Map:          t,
					IncludedType: includedMapType,
					Range:        ast.NewRangeFromPositioned(checker.memoryGauge, inclusion),
				})
				continue
			}

			// recursively resolve the included map type's includes, skipping any that have already been resolved
			includedMapType.resolveEntitlementMappingInclusions(
				checker,
				checker.Elaboration.EntitlementMapTypeDeclaration(includedMapType),
				visitedMaps,
			)

			for _, relation := range includedMapType.Relations {
				if !slices.Contains(t.Relations, relation) {
					common.UseMemory(checker.memoryGauge, common.EntitlementRelationSemaTypeMemoryUsage)
					t.Relations = append(t.Relations, relation)
				}
			}
			t.IncludesIdentity = t.IncludesIdentity || includedMapType.IncludesIdentity

			includedMaps[includedMapType] = struct{}{}
		}
	})
}

var NativeCompositeTypes = map[string]*CompositeType{}

func init() {
	compositeTypes := []*CompositeType{
		AccountKeyType,
		PublicKeyType,
		HashAlgorithmType,
		SignatureAlgorithmType,
		AccountType,
		DeploymentResultType,
	}

	for len(compositeTypes) > 0 {
		lastIndex := len(compositeTypes) - 1
		compositeType := compositeTypes[lastIndex]
		compositeTypes[lastIndex] = nil
		compositeTypes = compositeTypes[:lastIndex]

		NativeCompositeTypes[compositeType.QualifiedIdentifier()] = compositeType

		nestedTypes := compositeType.NestedTypes
		if nestedTypes == nil {
			continue
		}

		nestedTypes.Foreach(func(_ string, nestedType Type) {
			nestedCompositeType, ok := nestedType.(*CompositeType)
			if !ok {
				return
			}

			compositeTypes = append(compositeTypes, nestedCompositeType)
		})
	}
}<|MERGE_RESOLUTION|>--- conflicted
+++ resolved
@@ -204,14 +204,12 @@
 
 	GetMembers() map[string]MemberResolver
 
-<<<<<<< HEAD
-	CheckInstantiated(pos ast.HasPosition, memoryGauge common.MemoryGauge, report func(err error))
-=======
 	// applies `f` to all the types syntactically comprising this type.
 	// i.e. `[T]` would map to `f([f(T)])`, but the internals of composite types are not
 	// inspected, as they appear simply as nominal types in annotations
 	Map(memoryGauge common.MemoryGauge, typeParamMap map[*TypeParameter]*TypeParameter, f func(Type) Type) Type
->>>>>>> 32ddd355
+
+	CheckInstantiated(pos ast.HasPosition, memoryGauge common.MemoryGauge, report func(err error))
 }
 
 // ValueIndexableType is a type which can be indexed into using a value
@@ -783,16 +781,15 @@
 	}
 }
 
-<<<<<<< HEAD
-func (t *OptionalType) CheckInstantiated(pos ast.HasPosition, memoryGauge common.MemoryGauge, report func(err error)) {
-	t.Type.CheckInstantiated(pos, memoryGauge, report)
-=======
 func (t *OptionalType) SupportedEntitlements() *EntitlementOrderedSet {
 	if entitlementSupportingType, ok := t.Type.(EntitlementSupportingType); ok {
 		return entitlementSupportingType.SupportedEntitlements()
 	}
 	return nil
->>>>>>> 32ddd355
+}
+
+func (t *OptionalType) CheckInstantiated(pos ast.HasPosition, memoryGauge common.MemoryGauge, report func(err error)) {
+	t.Type.CheckInstantiated(pos, memoryGauge, report)
 }
 
 const optionalTypeMapFunctionDocString = `
@@ -2829,12 +2826,6 @@
 	}
 }
 
-<<<<<<< HEAD
-func (t *VariableSizedType) CheckInstantiated(pos ast.HasPosition, memoryGauge common.MemoryGauge, report func(err error)) {
-	t.ElementType(false).CheckInstantiated(pos, memoryGauge, report)
-}
-
-=======
 func (t *VariableSizedType) SupportedEntitlements() *EntitlementOrderedSet {
 	return arrayDictionaryEntitlements
 }
@@ -2847,7 +2838,10 @@
 	return set
 }()
 
->>>>>>> 32ddd355
+func (t *VariableSizedType) CheckInstantiated(pos ast.HasPosition, memoryGauge common.MemoryGauge, report func(err error)) {
+	t.ElementType(false).CheckInstantiated(pos, memoryGauge, report)
+}
+
 // ConstantSizedType is a constant sized array type
 type ConstantSizedType struct {
 	Type                Type
@@ -3017,13 +3011,12 @@
 	}
 }
 
-<<<<<<< HEAD
+func (t *ConstantSizedType) SupportedEntitlements() *EntitlementOrderedSet {
+	return arrayDictionaryEntitlements
+}
+
 func (t *ConstantSizedType) CheckInstantiated(pos ast.HasPosition, memoryGauge common.MemoryGauge, report func(err error)) {
 	t.ElementType(false).CheckInstantiated(pos, memoryGauge, report)
-=======
-func (t *ConstantSizedType) SupportedEntitlements() *EntitlementOrderedSet {
-	return arrayDictionaryEntitlements
->>>>>>> 32ddd355
 }
 
 // Parameter
@@ -3881,12 +3874,9 @@
 			HashAlgorithmType,
 			StorageCapabilityControllerType,
 			AccountCapabilityControllerType,
-<<<<<<< HEAD
-			&InclusiveRangeType{},
-=======
 			DeploymentResultType,
 			HashableStructType,
->>>>>>> 32ddd355
+			&InclusiveRangeType{},
 		},
 	)
 
@@ -3990,32 +3980,25 @@
 	Word256Type,
 }
 
-<<<<<<< HEAD
-var AllNonLeafIntegerTypes = []Type{
-	IntegerType,
-	SignedIntegerType,
-}
-=======
 var AllUnsignedIntegerTypes = common.Concat(
 	AllFixedSizeUnsignedIntegerTypes,
 	[]Type{
 		UIntType,
 	},
 )
->>>>>>> 32ddd355
+
+var AllNonLeafIntegerTypes = []Type{
+	IntegerType,
+	SignedIntegerType,
+}
 
 var AllIntegerTypes = common.Concat(
 	AllUnsignedIntegerTypes,
 	AllSignedIntegerTypes,
-<<<<<<< HEAD
 	AllNonLeafIntegerTypes,
-=======
 	[]Type{
-		IntegerType,
-		SignedIntegerType,
 		FixedSizeUnsignedIntegerType,
 	},
->>>>>>> 32ddd355
 )
 
 var AllNumberTypes = common.Concat(
@@ -4980,24 +4963,6 @@
 	nestedType.SetContainerType(t)
 }
 
-<<<<<<< HEAD
-func (t *CompositeType) CheckInstantiated(pos ast.HasPosition, memoryGauge common.MemoryGauge, report func(err error)) {
-	if t.EnumRawType != nil {
-		t.EnumRawType.CheckInstantiated(pos, memoryGauge, report)
-	}
-
-	if t.baseType != nil {
-		t.baseType.CheckInstantiated(pos, memoryGauge, report)
-	}
-
-	for _, typ := range t.ImplicitTypeRequirementConformances {
-		typ.CheckInstantiated(pos, memoryGauge, report)
-	}
-
-	for _, typ := range t.ExplicitInterfaceConformances {
-		typ.CheckInstantiated(pos, memoryGauge, report)
-	}
-=======
 func (t *CompositeType) ConstructorFunctionType() *FunctionType {
 	return &FunctionType{
 		IsConstructor:        true,
@@ -5030,7 +4995,24 @@
 		)
 	}
 	return argumentLabels
->>>>>>> 32ddd355
+}
+
+func (t *CompositeType) CheckInstantiated(pos ast.HasPosition, memoryGauge common.MemoryGauge, report func(err error)) {
+	if t.EnumRawType != nil {
+		t.EnumRawType.CheckInstantiated(pos, memoryGauge, report)
+	}
+
+	if t.baseType != nil {
+		t.baseType.CheckInstantiated(pos, memoryGauge, report)
+	}
+
+	for _, typ := range t.ImplicitTypeRequirementConformances {
+		typ.CheckInstantiated(pos, memoryGauge, report)
+	}
+
+	for _, typ := range t.ExplicitInterfaceConformances {
+		typ.CheckInstantiated(pos, memoryGauge, report)
+	}
 }
 
 // Member
@@ -5621,18 +5603,6 @@
 	return declaration.Members.FieldPosition(name, declaration.CompositeKind)
 }
 
-<<<<<<< HEAD
-func (t *InterfaceType) CheckInstantiated(pos ast.HasPosition, memoryGauge common.MemoryGauge, report func(err error)) {
-	for _, param := range t.InitializerParameters {
-		param.TypeAnnotation.Type.CheckInstantiated(pos, memoryGauge, report)
-	}
-}
-
-// DictionaryType consists of the key and value type
-// for all key-value pairs in the dictionary:
-// All keys have to be a subtype of the key type,
-// and all values have to be a subtype of the value type.
-=======
 func (t *InterfaceType) EffectiveInterfaceConformances() []Conformance {
 	t.effectiveInterfaceConformancesOnce.Do(func() {
 		t.effectiveInterfaceConformances = distinctConformances(
@@ -5641,7 +5611,6 @@
 			map[*InterfaceType]struct{}{},
 		)
 	})
->>>>>>> 32ddd355
 
 	return t.effectiveInterfaceConformances
 }
@@ -5708,6 +5677,12 @@
 	}
 
 	return collectedConformances
+}
+
+func (t *InterfaceType) CheckInstantiated(pos ast.HasPosition, memoryGauge common.MemoryGauge, report func(err error)) {
+	for _, param := range t.InitializerParameters {
+		param.TypeAnnotation.Type.CheckInstantiated(pos, memoryGauge, report)
+	}
 }
 
 // DictionaryType consists of the key and value type
@@ -6171,7 +6146,10 @@
 	}
 }
 
-<<<<<<< HEAD
+func (t *DictionaryType) SupportedEntitlements() *EntitlementOrderedSet {
+	return arrayDictionaryEntitlements
+}
+
 // InclusiveRangeType
 
 type InclusiveRangeType struct {
@@ -6485,10 +6463,6 @@
 	return &InclusiveRangeType{
 		MemberType: memberType,
 	}
-=======
-func (t *DictionaryType) SupportedEntitlements() *EntitlementOrderedSet {
-	return arrayDictionaryEntitlements
->>>>>>> 32ddd355
 }
 
 // ReferenceType represents the reference to a value
@@ -7501,7 +7475,6 @@
 	return t
 }
 
-<<<<<<< HEAD
 func (t *TransactionType) CheckInstantiated(pos ast.HasPosition, memoryGauge common.MemoryGauge, report func(err error)) {
 	for _, param := range t.PrepareParameters {
 		param.TypeAnnotation.Type.CheckInstantiated(pos, memoryGauge, report)
@@ -7512,19 +7485,6 @@
 	}
 }
 
-// RestrictedType
-//
-// No restrictions implies the type is fully restricted,
-// i.e. no members of the underlying resource type are available.
-type RestrictedType struct {
-	Type Type
-	// an internal set of field `Restrictions`
-	restrictionSet      *InterfaceSet
-	Restrictions        []*InterfaceType
-	restrictionSetOnce  sync.Once
-	memberResolvers     map[string]MemberResolver
-	memberResolversOnce sync.Once
-=======
 // IntersectionType
 
 type IntersectionType struct {
@@ -7535,7 +7495,6 @@
 	memberResolvers              map[string]MemberResolver
 	memberResolversOnce          sync.Once
 	supportedEntitlements        *EntitlementOrderedSet
->>>>>>> 32ddd355
 }
 
 var _ Type = &IntersectionType{}
@@ -7835,7 +7794,7 @@
 		attachmentType.IsResourceType() == t.IsResourceType()
 }
 
-func (t *RestrictedType) CheckInstantiated(pos ast.HasPosition, memoryGauge common.MemoryGauge, report func(err error)) {
+func (t *IntersectionType) CheckInstantiated(pos ast.HasPosition, memoryGauge common.MemoryGauge, report func(err error)) {
 	t.Type.CheckInstantiated(pos, memoryGauge, report)
 }
 
