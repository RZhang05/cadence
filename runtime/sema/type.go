/*
 * Cadence - The resource-oriented smart contract programming language
 *
 * Copyright Flow Foundation
 *
 * Licensed under the Apache License, Version 2.0 (the "License");
 * you may not use this file except in compliance with the License.
 * You may obtain a copy of the License at
 *
 *   http://www.apache.org/licenses/LICENSE-2.0
 *
 * Unless required by applicable law or agreed to in writing, software
 * distributed under the License is distributed on an "AS IS" BASIS,
 * WITHOUT WARRANTIES OR CONDITIONS OF ANY KIND, either express or implied.
 * See the License for the specific language governing permissions and
 * limitations under the License.
 */

package sema

import (
	"fmt"
	"math"
	"math/big"
	"strings"
	"sync"

	"golang.org/x/exp/slices"

	"github.com/onflow/cadence/fixedpoint"
	"github.com/onflow/cadence/runtime/ast"
	"github.com/onflow/cadence/runtime/common"
	"github.com/onflow/cadence/runtime/errors"
)

const TypeIDSeparator = '.'

func qualifiedIdentifier(identifier string, containerType Type) string {
	if containerType == nil {
		return identifier
	}

	// Gather all identifiers: this, parent, grand-parent, etc.
	const level = 0
	identifiers, bufSize := containerTypeNames(containerType, level+1)

	identifiers[level] = identifier
	bufSize += len(identifier)

	// Append all identifiers, in reverse order
	var sb strings.Builder

	// Grow the buffer at once.
	//
	// bytes needed for separator '.'
	// i.e: 1 x (length of identifiers - 1)
	bufSize += len(identifiers) - 1
	sb.Grow(bufSize)

	for i := len(identifiers) - 1; i >= 0; i-- {
		sb.WriteString(identifiers[i])
		if i != 0 {
			sb.WriteByte(TypeIDSeparator)
		}
	}

	return sb.String()
}

func containerTypeNames(typ Type, level int) (typeNames []string, bufSize int) {
	if typ == nil {
		return make([]string, level), 0
	}

	var typeName string
	var containerType Type

	switch typedContainerType := typ.(type) {
	case *InterfaceType:
		typeName = typedContainerType.Identifier
		containerType = typedContainerType.containerType
	case *CompositeType:
		typeName = typedContainerType.Identifier
		containerType = typedContainerType.containerType
	default:
		panic(errors.NewUnreachableError())
	}

	typeNames, bufSize = containerTypeNames(containerType, level+1)

	typeNames[level] = typeName
	bufSize += len(typeName)

	return typeNames, bufSize
}

type TypeID = common.TypeID

type Type interface {
	IsType()
	ID() TypeID
	Tag() TypeTag
	String() string
	QualifiedString() string
	Equal(other Type) bool

	// IsPrimitiveType returns true if the type is itself a primitive,
	// Note that the container of a primitive type (e.g. optionals, arrays, dictionaries, etc.)
	// are not a primitive.
	IsPrimitiveType() bool

	// IsResourceType returns true if the type is itself a resource (a `CompositeType` with resource kind),
	// or it contains a resource type (e.g. for optionals, arrays, dictionaries, etc.)
	IsResourceType() bool

	// IsInvalidType returns true if the type is itself the invalid type (see `InvalidType`),
	// or it contains an invalid type (e.g. for optionals, arrays, dictionaries, etc.)
	IsInvalidType() bool

	// IsOrContainsReferenceType returns true if the type is itself a reference type,
	// or it contains a reference type (e.g. for optionals, arrays, dictionaries, etc.)
	IsOrContainsReferenceType() bool

	// IsStorable returns true if the type is allowed to be a stored,
	// e.g. in a field of a composite type.
	//
	// The check if the type is storable is recursive,
	// the results parameter prevents cycles:
	// it is checked at the start of the recursively called function,
	// and pre-set before a recursive call.
	IsStorable(results map[*Member]bool) bool

	// IsExportable returns true if a value of this type can be exported.
	//
	// The check if the type is exportable is recursive,
	// the results parameter prevents cycles:
	// it is checked at the start of the recursively called function,
	// and pre-set before a recursive call.
	IsExportable(results map[*Member]bool) bool

	// IsImportable returns true if values of the type can be imported to a program as arguments
	IsImportable(results map[*Member]bool) bool

	// IsEquatable returns true if values of the type can be equated
	IsEquatable() bool

	// IsComparable returns true if values of the type can be compared
	IsComparable() bool

	// ContainFieldsOrElements returns true if value of the type can have nested values (fields or elements).
	// This notion is to indicate that a type can be used to access its nested values using
	// either index-expression or member-expression. e.g. `foo.bar` or `foo[bar]`.
	// This is used to determine if a field/element of this type should be returning a reference or not.
	//
	// Only a subset of types has this characteristic. e.g:
	//  - Composites
	//  - Interfaces
	//  - Arrays (Variable/Constant sized)
	//  - Dictionaries
	//  - Restricted types
	//  - Optionals of the above.
	//  - Then there are also built-in simple types, like StorageCapabilityControllerType, BlockType, etc.
	//    where the type is implemented as a simple type, but they also have fields.
	//
	// This is different from the existing  `ValueIndexableType` in the sense that it is also implemented by simple types
	// but not all simple types are indexable.
	// On the other-hand, some indexable types (e.g. String) shouldn't be treated/returned as references.
	//
	ContainFieldsOrElements() bool

	TypeAnnotationState() TypeAnnotationState
	RewriteWithIntersectionTypes() (result Type, rewritten bool)

	// Unify attempts to unify the given type with this type, i.e., resolve type parameters
	// in generic types (see `GenericType`) using the given type parameters.
	//
	// For a generic type, unification assigns a given type with a type parameter.
	//
	// If the type parameter has not been previously unified with a type,
	// through an explicitly provided type argument in an invocation
	// or through a previous unification, the type parameter is assigned the given type.
	//
	// If the type parameter has already been previously unified with a type,
	// the type parameter's unified .
	//
	// The boolean return value indicates if a generic type was encountered during unification.
	// For primitives (e.g. `Int`, `String`, etc.) it would be false, as .
	// For types with nested types (e.g. optionals, arrays, and dictionaries)
	// the result is the successful unification of the inner types.
	//
	// The boolean return value does *not* indicate if unification succeeded or not.
	//
	Unify(
		other Type,
		typeParameters *TypeParameterTypeOrderedMap,
		report func(err error),
		memoryGauge common.MemoryGauge,
		outerRange ast.HasPosition,
	) bool

	// Resolve returns a type that is free of generic types (see `GenericType`),
	// i.e. it resolves the type parameters in generic types given the type parameter
	// unifications of `typeParameters`.
	//
	// If resolution fails, it returns `nil`.
	//
	Resolve(typeArguments *TypeParameterTypeOrderedMap) Type

	GetMembers() map[string]MemberResolver

	// applies `f` to all the types syntactically comprising this type.
	// i.e. `[T]` would map to `f([f(T)])`, but the internals of composite types are not
	// inspected, as they appear simply as nominal types in annotations
	Map(memoryGauge common.MemoryGauge, typeParamMap map[*TypeParameter]*TypeParameter, f func(Type) Type) Type

	CheckInstantiated(pos ast.HasPosition, memoryGauge common.MemoryGauge, report func(err error))
}

// ValueIndexableType is a type which can be indexed into using a value
type ValueIndexableType interface {
	Type
	isValueIndexableType() bool
	AllowsValueIndexingAssignment() bool
	ElementType(isAssignment bool) Type
	IndexingType() Type
}

// TypeIndexableType is a type which can be indexed into using a type
type TypeIndexableType interface {
	Type
	isTypeIndexableType() bool
	IsValidIndexingType(indexingType Type) bool
	TypeIndexingElementType(indexingType Type, astRange func() ast.Range) (Type, error)
}

type MemberResolver struct {
	Resolve func(
		memoryGauge common.MemoryGauge,
		identifier string,
		targetRange ast.HasPosition,
		report func(error),
	) *Member
	Kind common.DeclarationKind
}

// supertype of interfaces and composites
type NominalType interface {
	Type
	MemberMap() *StringMemberOrderedMap
}

// entitlement supporting types
type EntitlementSupportingType interface {
	Type
	SupportedEntitlements() *EntitlementSet
}

// ContainedType is a type which might have a container type
type ContainedType interface {
	Type
	GetContainerType() Type
	SetContainerType(containerType Type)
}

// ContainerType is a type which might have nested types
type ContainerType interface {
	Type
	IsContainerType() bool
	GetNestedTypes() *StringTypeOrderedMap
}

func VisitThisAndNested(t Type, visit func(ty Type)) {
	visit(t)

	containerType, ok := t.(ContainerType)
	if !ok || !containerType.IsContainerType() {
		return
	}

	containerType.GetNestedTypes().Foreach(func(_ string, nestedType Type) {
		VisitThisAndNested(nestedType, visit)
	})
}

func TypeActivationNestedType(typeActivation *VariableActivation, qualifiedIdentifier string) Type {

	typeIDComponents := strings.Split(qualifiedIdentifier, string(TypeIDSeparator))

	rootTypeName := typeIDComponents[0]
	variable := typeActivation.Find(rootTypeName)
	if variable == nil {
		return nil
	}
	ty := variable.Type

	// Traverse nested types until the leaf type

	for i := 1; i < len(typeIDComponents); i++ {
		containerType, ok := ty.(ContainerType)
		if !ok || !containerType.IsContainerType() {
			return nil
		}

		typeIDComponent := typeIDComponents[i]

		ty, ok = containerType.GetNestedTypes().Get(typeIDComponent)
		if !ok {
			return nil
		}
	}

	return ty
}

// allow all types to specify interface conformances
type ConformingType interface {
	Type
	EffectiveInterfaceConformanceSet() *InterfaceSet
}

// CompositeKindedType is a type which has a composite kind
type CompositeKindedType interface {
	Type
	EntitlementSupportingType
	GetCompositeKind() common.CompositeKind
}

// LocatedType is a type which has a location
type LocatedType interface {
	Type
	GetLocation() common.Location
}

// ParameterizedType is a type which might have type parameters
type ParameterizedType interface {
	Type
	TypeParameters() []*TypeParameter
	Instantiate(
		memoryGauge common.MemoryGauge,
		typeArguments []Type,
		astTypeArguments []*ast.TypeAnnotation,
		report func(err error),
	) Type
	BaseType() Type
	TypeArguments() []Type
}

func MustInstantiate(t ParameterizedType, typeArguments ...Type) Type {
	return t.Instantiate(
		nil, /* memoryGauge */
		typeArguments,
		nil, /* astTypeArguments */
		func(err error) {
			panic(errors.NewUnexpectedErrorFromCause(err))
		},
	)
}

func CheckParameterizedTypeInstantiated(
	t ParameterizedType,
	pos ast.HasPosition,
	memoryGauge common.MemoryGauge,
	report func(err error),
) {
	typeArgs := t.TypeArguments()
	typeParameters := t.TypeParameters()

	// The check for the argument and parameter count already happens in the checker, so we skip that here.

	// Ensure that each non-optional typeparameter is non-nil.
	for index, typeParam := range typeParameters {
		if !typeParam.Optional && typeArgs[index] == nil {
			report(
				&MissingTypeArgumentError{
					TypeArgumentName: typeParam.Name,
					Range: ast.NewRange(
						memoryGauge,
						pos.StartPosition(),
						pos.EndPosition(memoryGauge),
					),
				},
			)
		}
	}
}

// TypeAnnotation

type TypeAnnotation struct {
	Type       Type
	IsResource bool
}

func (a TypeAnnotation) TypeAnnotationState() TypeAnnotationState {
	if a.Type.IsInvalidType() {
		return TypeAnnotationStateValid
	}

	innerState := a.Type.TypeAnnotationState()
	if innerState != TypeAnnotationStateValid {
		return innerState
	}

	isResourceType := a.Type.IsResourceType()
	switch {
	case isResourceType && !a.IsResource:
		return TypeAnnotationStateMissingResourceAnnotation
	case !isResourceType && a.IsResource:
		return TypeAnnotationStateInvalidResourceAnnotation
	default:
		return TypeAnnotationStateValid
	}
}

func (a TypeAnnotation) String() string {
	if a.IsResource {
		return fmt.Sprintf(
			"%s%s",
			common.CompositeKindResource.Annotation(),
			a.Type,
		)
	} else {
		return fmt.Sprint(a.Type)
	}
}

func (a TypeAnnotation) QualifiedString() string {
	qualifiedString := a.Type.QualifiedString()
	if a.IsResource {
		return fmt.Sprintf(
			"%s%s",
			common.CompositeKindResource.Annotation(),
			qualifiedString,
		)
	} else {
		return fmt.Sprint(qualifiedString)
	}
}

func (a TypeAnnotation) Equal(other TypeAnnotation) bool {
	return a.IsResource == other.IsResource &&
		a.Type.Equal(other.Type)
}

func NewTypeAnnotation(ty Type) TypeAnnotation {
	return TypeAnnotation{
		IsResource: ty.IsResourceType(),
		Type:       ty,
	}
}

func (a TypeAnnotation) Map(gauge common.MemoryGauge, typeParamMap map[*TypeParameter]*TypeParameter, f func(Type) Type) TypeAnnotation {
	return NewTypeAnnotation(a.Type.Map(gauge, typeParamMap, f))
}

// isInstance

const IsInstanceFunctionName = "isInstance"

var IsInstanceFunctionType = NewSimpleFunctionType(
	FunctionPurityView,
	[]Parameter{
		{
			Label:          ArgumentLabelNotRequired,
			Identifier:     "type",
			TypeAnnotation: MetaTypeAnnotation,
		},
	},
	BoolTypeAnnotation,
)

const isInstanceFunctionDocString = `
Returns true if the object conforms to the given type at runtime
`

// getType

const GetTypeFunctionName = "getType"

var GetTypeFunctionType = NewSimpleFunctionType(
	FunctionPurityView,
	nil,
	MetaTypeAnnotation,
)

const getTypeFunctionDocString = `
Returns the type of the value
`

// toString

const ToStringFunctionName = "toString"

var ToStringFunctionType = NewSimpleFunctionType(
	FunctionPurityView,
	nil,
	StringTypeAnnotation,
)

const toStringFunctionDocString = `
A textual representation of this object
`

// fromString
const FromStringFunctionName = "fromString"

func FromStringFunctionDocstring(ty Type) string {

	builder := new(strings.Builder)
	builder.WriteString(
		fmt.Sprintf(
			"Attempts to parse %s from a string. Returns `nil` on overflow or invalid input. Whitespace or invalid digits will return a nil value.\n",
			ty.String(),
		))

	if IsSameTypeKind(ty, FixedPointType) {
		builder.WriteString(
			`Both decimal and fractional components must be supplied. For instance, both "0." and ".1" are invalid string representations, but "0.1" is accepted.\n`,
		)
	}
	if IsSameTypeKind(ty, SignedIntegerType) || IsSameTypeKind(ty, SignedFixedPointType) {
		builder.WriteString(
			"The string may optionally begin with a sign prefix of '-' or '+'.\n",
		)
	}

	return builder.String()
}

func FromStringFunctionType(ty Type) *FunctionType {
	return NewSimpleFunctionType(
		FunctionPurityView,
		[]Parameter{
			{
				Label:          ArgumentLabelNotRequired,
				Identifier:     "input",
				TypeAnnotation: StringTypeAnnotation,
			},
		},
		NewTypeAnnotation(
			&OptionalType{
				Type: ty,
			},
		),
	)
}

// fromBigEndianBytes

const FromBigEndianBytesFunctionName = "fromBigEndianBytes"

func FromBigEndianBytesFunctionDocstring(ty Type) string {
	return fmt.Sprintf(
		"Attempts to parse %s from a big-endian byte representation. Returns `nil` on invalid input.",
		ty.String(),
	)
}

func FromBigEndianBytesFunctionType(ty Type) *FunctionType {
	return &FunctionType{
		Purity: FunctionPurityView,
		Parameters: []Parameter{
			{
				Label:          ArgumentLabelNotRequired,
				Identifier:     "bytes",
				TypeAnnotation: NewTypeAnnotation(ByteArrayType),
			},
		},
		ReturnTypeAnnotation: NewTypeAnnotation(
			&OptionalType{
				Type: ty,
			},
		),
	}
}

// toBigEndianBytes

const ToBigEndianBytesFunctionName = "toBigEndianBytes"

var ToBigEndianBytesFunctionType = NewSimpleFunctionType(
	FunctionPurityView,
	nil,
	ByteArrayTypeAnnotation,
)

const toBigEndianBytesFunctionDocString = `
Returns an array containing the big-endian byte representation of the number
`

func withBuiltinMembers(ty Type, members map[string]MemberResolver) map[string]MemberResolver {
	if members == nil {
		members = map[string]MemberResolver{}
	}

	// All types have a predeclared member `fun isInstance(_ type: Type): Bool`

	members[IsInstanceFunctionName] = MemberResolver{
		Kind: common.DeclarationKindFunction,
		Resolve: func(memoryGauge common.MemoryGauge, identifier string, _ ast.HasPosition, _ func(error)) *Member {
			return NewPublicFunctionMember(
				memoryGauge,
				ty,
				identifier,
				IsInstanceFunctionType,
				isInstanceFunctionDocString,
			)
		},
	}

	// All types have a predeclared member `fun getType(): Type`

	members[GetTypeFunctionName] = MemberResolver{
		Kind: common.DeclarationKindFunction,
		Resolve: func(memoryGauge common.MemoryGauge, identifier string, _ ast.HasPosition, _ func(error)) *Member {
			return NewPublicFunctionMember(
				memoryGauge,
				ty,
				identifier,
				GetTypeFunctionType,
				getTypeFunctionDocString,
			)
		},
	}

	// All number types, addresses, and path types have a `toString` function

	if IsSubType(ty, NumberType) || IsSubType(ty, TheAddressType) || IsSubType(ty, PathType) {

		members[ToStringFunctionName] = MemberResolver{
			Kind: common.DeclarationKindFunction,
			Resolve: func(memoryGauge common.MemoryGauge, identifier string, _ ast.HasPosition, _ func(error)) *Member {
				return NewPublicFunctionMember(
					memoryGauge,
					ty,
					identifier,
					ToStringFunctionType,
					toStringFunctionDocString,
				)
			},
		}
	}

	// All number types have a `toBigEndianBytes` function

	if IsSubType(ty, NumberType) {

		members[ToBigEndianBytesFunctionName] = MemberResolver{
			Kind: common.DeclarationKindFunction,
			Resolve: func(memoryGauge common.MemoryGauge, identifier string, _ ast.HasPosition, _ func(error)) *Member {
				return NewPublicFunctionMember(
					memoryGauge,
					ty,
					identifier,
					ToBigEndianBytesFunctionType,
					toBigEndianBytesFunctionDocString,
				)
			},
		}
	}

	return members
}

// OptionalType represents the optional variant of another type
type OptionalType struct {
	Type                Type
	memberResolvers     map[string]MemberResolver
	memberResolversOnce sync.Once
}

var _ Type = &OptionalType{}

func NewOptionalType(memoryGauge common.MemoryGauge, typ Type) *OptionalType {
	common.UseMemory(memoryGauge, common.OptionalSemaTypeMemoryUsage)
	return &OptionalType{
		Type: typ,
	}
}

func (*OptionalType) IsType() {}

func (t *OptionalType) Tag() TypeTag {
	if t.Type == NeverType {
		return NilTypeTag
	}

	return t.Type.Tag().Or(NilTypeTag)
}

func (t *OptionalType) String() string {
	if t.Type == nil {
		return "optional"
	}
	return fmt.Sprintf("%s?", t.Type)
}

func (t *OptionalType) QualifiedString() string {
	if t.Type == nil {
		return "optional"
	}
	return fmt.Sprintf("%s?", t.Type.QualifiedString())
}

func FormatOptionalTypeID[T ~string](elementTypeID T) T {
	return T(fmt.Sprintf("(%s)?", elementTypeID))
}

func (t *OptionalType) ID() TypeID {
	return FormatOptionalTypeID(t.Type.ID())
}

func (t *OptionalType) Equal(other Type) bool {
	otherOptional, ok := other.(*OptionalType)
	if !ok {
		return false
	}
	return t.Type.Equal(otherOptional.Type)
}

func (t *OptionalType) IsResourceType() bool {
	return t.Type.IsResourceType()
}

func (t *OptionalType) IsPrimitiveType() bool {
	return t.Type.IsPrimitiveType()
}

func (t *OptionalType) IsInvalidType() bool {
	return t.Type.IsInvalidType()
}

func (t *OptionalType) IsOrContainsReferenceType() bool {
	return t.Type.IsOrContainsReferenceType()
}

func (t *OptionalType) IsStorable(results map[*Member]bool) bool {
	return t.Type.IsStorable(results)
}

func (t *OptionalType) IsExportable(results map[*Member]bool) bool {
	return t.Type.IsExportable(results)
}

func (t *OptionalType) IsImportable(results map[*Member]bool) bool {
	return t.Type.IsImportable(results)
}

func (t *OptionalType) IsEquatable() bool {
	return t.Type.IsEquatable()
}

func (*OptionalType) IsComparable() bool {
	return false
}

func (t *OptionalType) ContainFieldsOrElements() bool {
	return t.Type.ContainFieldsOrElements()
}

func (t *OptionalType) TypeAnnotationState() TypeAnnotationState {
	return t.Type.TypeAnnotationState()
}

func (t *OptionalType) RewriteWithIntersectionTypes() (Type, bool) {
	rewrittenType, rewritten := t.Type.RewriteWithIntersectionTypes()
	if rewritten {
		return &OptionalType{
			Type: rewrittenType,
		}, true
	} else {
		return t, false
	}
}

func (t *OptionalType) Unify(
	other Type,
	typeParameters *TypeParameterTypeOrderedMap,
	report func(err error),
	memoryGauge common.MemoryGauge,
	outerRange ast.HasPosition,
) bool {

	otherOptional, ok := other.(*OptionalType)
	if !ok {
		return false
	}

	return t.Type.Unify(
		otherOptional.Type,
		typeParameters,
		report,
		memoryGauge,
		outerRange,
	)
}

func (t *OptionalType) Resolve(typeArguments *TypeParameterTypeOrderedMap) Type {

	newInnerType := t.Type.Resolve(typeArguments)
	if newInnerType == nil {
		return nil
	}

	return &OptionalType{
		Type: newInnerType,
	}
}

func (t *OptionalType) SupportedEntitlements() *EntitlementSet {
	if entitlementSupportingType, ok := t.Type.(EntitlementSupportingType); ok {
		return entitlementSupportingType.SupportedEntitlements()
	}
	return nil
}

func (t *OptionalType) CheckInstantiated(pos ast.HasPosition, memoryGauge common.MemoryGauge, report func(err error)) {
	t.Type.CheckInstantiated(pos, memoryGauge, report)
}

const optionalTypeMapFunctionDocString = `
Returns an optional of the result of calling the given function
with the value of this optional when it is not nil.

Returns nil if this optional is nil
`

const OptionalTypeMapFunctionName = "map"

func (t *OptionalType) Map(memoryGauge common.MemoryGauge, typeParamMap map[*TypeParameter]*TypeParameter, f func(Type) Type) Type {
	return f(NewOptionalType(memoryGauge, t.Type.Map(memoryGauge, typeParamMap, f)))
}

func (t *OptionalType) GetMembers() map[string]MemberResolver {
	t.initializeMembers()
	return t.memberResolvers
}

func (t *OptionalType) initializeMembers() {
	t.memberResolversOnce.Do(func() {
		t.memberResolvers = withBuiltinMembers(
			t,
			map[string]MemberResolver{
				OptionalTypeMapFunctionName: {
					Kind: common.DeclarationKindFunction,
					Resolve: func(
						memoryGauge common.MemoryGauge,
						identifier string,
						targetRange ast.HasPosition,
						report func(error),
					) *Member {

						// It's invalid for an optional of a resource to have a `map` function

						if t.Type.IsResourceType() {
							report(
								&InvalidResourceOptionalMemberError{
									Name:            identifier,
									DeclarationKind: common.DeclarationKindFunction,
									Range:           ast.NewRangeFromPositioned(memoryGauge, targetRange),
								},
							)
						}

						return NewPublicFunctionMember(
							memoryGauge,
							t,
							identifier,
							OptionalTypeMapFunctionType(t.Type),
							optionalTypeMapFunctionDocString,
						)
					},
				},
			},
		)
	})
}

func OptionalTypeMapFunctionType(typ Type) *FunctionType {
	typeParameter := &TypeParameter{
		Name: "T",
	}

	resultType := &GenericType{
		TypeParameter: typeParameter,
	}

	const functionPurity = FunctionPurityImpure

	return &FunctionType{
		Purity: functionPurity,
		TypeParameters: []*TypeParameter{
			typeParameter,
		},
		Parameters: []Parameter{
			{
				Label:      ArgumentLabelNotRequired,
				Identifier: "transform",
				TypeAnnotation: NewTypeAnnotation(
					&FunctionType{
						Purity: functionPurity,
						Parameters: []Parameter{
							{
								Label:          ArgumentLabelNotRequired,
								Identifier:     "value",
								TypeAnnotation: NewTypeAnnotation(typ),
							},
						},
						ReturnTypeAnnotation: NewTypeAnnotation(
							resultType,
						),
					},
				),
			},
		},
		ReturnTypeAnnotation: NewTypeAnnotation(
			&OptionalType{
				Type: resultType,
			},
		),
	}
}

// GenericType
type GenericType struct {
	TypeParameter *TypeParameter
}

var _ Type = &GenericType{}

func (*GenericType) IsType() {}

func (t *GenericType) Tag() TypeTag {
	return GenericTypeTag
}

func (t *GenericType) String() string {
	return t.TypeParameter.Name
}

func (t *GenericType) QualifiedString() string {
	return t.TypeParameter.Name
}

func (t *GenericType) ID() TypeID {
	return TypeID(t.TypeParameter.Name)
}

func (t *GenericType) Equal(other Type) bool {
	otherType, ok := other.(*GenericType)
	if !ok {
		return false
	}
	return t.TypeParameter == otherType.TypeParameter
}

func (*GenericType) IsResourceType() bool {
	return false
}

func (*GenericType) IsPrimitiveType() bool {
	return false
}

func (*GenericType) IsInvalidType() bool {
	return false
}

func (*GenericType) IsOrContainsReferenceType() bool {
	return false
}

func (*GenericType) IsStorable(_ map[*Member]bool) bool {
	return false
}

func (*GenericType) IsExportable(_ map[*Member]bool) bool {
	return false
}

func (t *GenericType) IsImportable(_ map[*Member]bool) bool {
	return false
}

func (*GenericType) IsEquatable() bool {
	return false
}

func (*GenericType) IsComparable() bool {
	return false
}

func (t *GenericType) ContainFieldsOrElements() bool {
	return false
}

func (*GenericType) TypeAnnotationState() TypeAnnotationState {
	return TypeAnnotationStateValid
}

func (t *GenericType) RewriteWithIntersectionTypes() (result Type, rewritten bool) {
	return t, false
}

func (t *GenericType) Unify(
	other Type,
	typeParameters *TypeParameterTypeOrderedMap,
	report func(err error),
	memoryGauge common.MemoryGauge,
	outerRange ast.HasPosition,
) bool {

	if unifiedType, ok := typeParameters.Get(t.TypeParameter); ok {

		// If the type parameter is already unified with a type argument
		// (either explicit by a type argument, or implicit through an argument's type),
		// check that this argument's type matches the unified type

		if !other.Equal(unifiedType) {
			report(
				&TypeParameterTypeMismatchError{
					TypeParameter: t.TypeParameter,
					ExpectedType:  unifiedType,
					ActualType:    other,
					Range:         ast.NewRangeFromPositioned(memoryGauge, outerRange),
				},
			)
		}

	} else {
		// If the type parameter is not yet unified to a type argument, unify it.

		typeParameters.Set(t.TypeParameter, other)

		// If the type parameter corresponding to the type argument has a type bound,
		// then check that the argument's type is a subtype of the type bound.

		err := t.TypeParameter.checkTypeBound(other, memoryGauge, outerRange)
		if err != nil {
			report(err)
		}
	}

	return true
}

func (t *GenericType) Resolve(typeArguments *TypeParameterTypeOrderedMap) Type {
	ty, ok := typeArguments.Get(t.TypeParameter)
	if !ok {
		return nil
	}
	return ty
}

func (t *GenericType) Map(_ common.MemoryGauge, typeParamMap map[*TypeParameter]*TypeParameter, f func(Type) Type) Type {
	if param, ok := typeParamMap[t.TypeParameter]; ok {
		return f(&GenericType{
			TypeParameter: param,
		})
	}
	panic(errors.NewUnreachableError())
}

func (t *GenericType) GetMembers() map[string]MemberResolver {
	return withBuiltinMembers(t, nil)
}

func (t *GenericType) CheckInstantiated(pos ast.HasPosition, memoryGauge common.MemoryGauge, report func(err error)) {
	if t.TypeParameter.TypeBound != nil {
		t.TypeParameter.TypeBound.CheckInstantiated(pos, memoryGauge, report)
	}
}

// IntegerRangedType

type IntegerRangedType interface {
	Type
	MinInt() *big.Int
	MaxInt() *big.Int
	IsSuperType() bool
}

type FractionalRangedType interface {
	IntegerRangedType
	Scale() uint
	MinFractional() *big.Int
	MaxFractional() *big.Int
}

// SaturatingArithmeticType is a type that supports saturating arithmetic functions
type SaturatingArithmeticType interface {
	Type
	SupportsSaturatingAdd() bool
	SupportsSaturatingSubtract() bool
	SupportsSaturatingMultiply() bool
	SupportsSaturatingDivide() bool
}

const NumericTypeSaturatingAddFunctionName = "saturatingAdd"
const numericTypeSaturatingAddFunctionDocString = `
self + other, saturating at the numeric bounds instead of overflowing.
`

const NumericTypeSaturatingSubtractFunctionName = "saturatingSubtract"
const numericTypeSaturatingSubtractFunctionDocString = `
self - other, saturating at the numeric bounds instead of overflowing.
`
const NumericTypeSaturatingMultiplyFunctionName = "saturatingMultiply"
const numericTypeSaturatingMultiplyFunctionDocString = `
self * other, saturating at the numeric bounds instead of overflowing.
`

const NumericTypeSaturatingDivideFunctionName = "saturatingDivide"
const numericTypeSaturatingDivideFunctionDocString = `
self / other, saturating at the numeric bounds instead of overflowing.
`

var SaturatingArithmeticTypeFunctionTypes = map[Type]*FunctionType{}

func registerSaturatingArithmeticType(t Type) {
	SaturatingArithmeticTypeFunctionTypes[t] = NewSimpleFunctionType(
		FunctionPurityView,
		[]Parameter{
			{
				Label:          ArgumentLabelNotRequired,
				Identifier:     "other",
				TypeAnnotation: NewTypeAnnotation(t),
			},
		},
		NewTypeAnnotation(t),
	)
}

func addSaturatingArithmeticFunctions(t SaturatingArithmeticType, members map[string]MemberResolver) {

	addArithmeticFunction := func(name string, docString string) {
		members[name] = MemberResolver{
			Kind: common.DeclarationKindFunction,
			Resolve: func(memoryGauge common.MemoryGauge, _ string, _ ast.HasPosition, _ func(error)) *Member {
				return NewPublicFunctionMember(
					memoryGauge,
					t,
					name,
					SaturatingArithmeticTypeFunctionTypes[t],
					docString,
				)
			},
		}
	}

	if t.SupportsSaturatingAdd() {
		addArithmeticFunction(
			NumericTypeSaturatingAddFunctionName,
			numericTypeSaturatingAddFunctionDocString,
		)
	}

	if t.SupportsSaturatingSubtract() {
		addArithmeticFunction(
			NumericTypeSaturatingSubtractFunctionName,
			numericTypeSaturatingSubtractFunctionDocString,
		)
	}

	if t.SupportsSaturatingMultiply() {
		addArithmeticFunction(
			NumericTypeSaturatingMultiplyFunctionName,
			numericTypeSaturatingMultiplyFunctionDocString,
		)
	}

	if t.SupportsSaturatingDivide() {
		addArithmeticFunction(
			NumericTypeSaturatingDivideFunctionName,
			numericTypeSaturatingDivideFunctionDocString,
		)
	}
}

type SaturatingArithmeticSupport struct {
	Add      bool
	Subtract bool
	Multiply bool
	Divide   bool
}

// NumericType represent all the types in the integer range
// and non-fractional ranged types.
type NumericType struct {
	minInt               *big.Int
	maxInt               *big.Int
	byteSize             int
	memberResolvers      map[string]MemberResolver
	name                 string
	tag                  TypeTag
	memberResolversOnce  sync.Once
	saturatingArithmetic SaturatingArithmeticSupport
	isSuperType          bool

	// allow numeric types to conform to interfaces
	conformances                         []*InterfaceType
	effectiveInterfaceConformanceSet     *InterfaceSet
	effectiveInterfaceConformanceSetOnce sync.Once
}

var _ Type = &NumericType{}
var _ IntegerRangedType = &NumericType{}
var _ SaturatingArithmeticType = &NumericType{}

func NewNumericType(typeName string) *NumericType {
	return &NumericType{
		name: typeName,
		conformances: []*InterfaceType{
			StructStringerType,
		},
	}
}

func (t *NumericType) Tag() TypeTag {
	return t.tag
}

func (t *NumericType) WithTag(tag TypeTag) *NumericType {
	t.tag = tag
	return t
}

func (t *NumericType) WithIntRange(min *big.Int, max *big.Int) *NumericType {
	t.minInt = min
	t.maxInt = max
	return t
}

func (t *NumericType) WithByteSize(size int) *NumericType {
	t.byteSize = size
	return t
}

func (t *NumericType) WithSaturatingFunctions(saturatingArithmetic SaturatingArithmeticSupport) *NumericType {
	t.saturatingArithmetic = saturatingArithmetic

	registerSaturatingArithmeticType(t)

	return t
}

func (t *NumericType) SupportsSaturatingAdd() bool {
	return t.saturatingArithmetic.Add
}

func (t *NumericType) SupportsSaturatingSubtract() bool {
	return t.saturatingArithmetic.Subtract
}

func (t *NumericType) SupportsSaturatingMultiply() bool {
	return t.saturatingArithmetic.Multiply
}

func (t *NumericType) SupportsSaturatingDivide() bool {
	return t.saturatingArithmetic.Divide
}

func (*NumericType) IsType() {}

func (t *NumericType) String() string {
	return t.name
}

func (t *NumericType) QualifiedString() string {
	return t.name
}

func (t *NumericType) ID() TypeID {
	return TypeID(t.name)
}

func (t *NumericType) Equal(other Type) bool {
	// Numeric types are singletons. Hence their pointers should be equal.
	if t == other {
		return true
	}

	// Check for the value equality as well, as a backup strategy.
	otherNumericType, ok := other.(*NumericType)
	return ok && t.ID() == otherNumericType.ID()
}

func (*NumericType) IsResourceType() bool {
	return false
}

func (*NumericType) IsPrimitiveType() bool {
	return true
}

func (*NumericType) IsInvalidType() bool {
	return false
}

func (*NumericType) IsOrContainsReferenceType() bool {
	return false
}

func (*NumericType) IsStorable(_ map[*Member]bool) bool {
	return true
}

func (*NumericType) IsExportable(_ map[*Member]bool) bool {
	return true
}

func (t *NumericType) IsImportable(_ map[*Member]bool) bool {
	return true
}

func (*NumericType) IsEquatable() bool {
	return true
}

func (t *NumericType) IsComparable() bool {
	return !t.IsSuperType()
}

func (t *NumericType) ContainFieldsOrElements() bool {
	return false
}

func (*NumericType) TypeAnnotationState() TypeAnnotationState {
	return TypeAnnotationStateValid
}

func (t *NumericType) RewriteWithIntersectionTypes() (result Type, rewritten bool) {
	return t, false
}

func (t *NumericType) MinInt() *big.Int {
	return t.minInt
}

func (t *NumericType) MaxInt() *big.Int {
	return t.maxInt
}

func (t *NumericType) ByteSize() int {
	return t.byteSize
}

func (*NumericType) Unify(
	_ Type,
	_ *TypeParameterTypeOrderedMap,
	_ func(err error),
	_ common.MemoryGauge,
	_ ast.HasPosition,
) bool {
	return false
}

func (t *NumericType) Resolve(_ *TypeParameterTypeOrderedMap) Type {
	return t
}

func (t *NumericType) Map(_ common.MemoryGauge, _ map[*TypeParameter]*TypeParameter, f func(Type) Type) Type {
	return f(t)
}

func (t *NumericType) GetMembers() map[string]MemberResolver {
	t.initializeMemberResolvers()
	return t.memberResolvers
}

func (t *NumericType) initializeMemberResolvers() {
	t.memberResolversOnce.Do(func() {
		members := map[string]MemberResolver{}

		addSaturatingArithmeticFunctions(t, members)

		t.memberResolvers = withBuiltinMembers(t, members)
	})
}

func (t *NumericType) AsSuperType() *NumericType {
	t.isSuperType = true
	return t
}

func (t *NumericType) IsSuperType() bool {
	return t.isSuperType
}

func (*NumericType) CheckInstantiated(_ ast.HasPosition, _ common.MemoryGauge, _ func(err error)) {
	// NO-OP
}

func (t *NumericType) EffectiveInterfaceConformanceSet() *InterfaceSet {
	t.initializeEffectiveInterfaceConformanceSet()
	return t.effectiveInterfaceConformanceSet
}

func (t *NumericType) initializeEffectiveInterfaceConformanceSet() {
	t.effectiveInterfaceConformanceSetOnce.Do(func() {
		t.effectiveInterfaceConformanceSet = NewInterfaceSet()

		for _, conformance := range t.conformances {
			t.effectiveInterfaceConformanceSet.Add(conformance)
		}
	})
}

// FixedPointNumericType represents all the types in the fixed-point range.
type FixedPointNumericType struct {
	maxFractional        *big.Int
	minFractional        *big.Int
	memberResolvers      map[string]MemberResolver
	minInt               *big.Int
	maxInt               *big.Int
	name                 string
	tag                  TypeTag
	scale                uint
	memberResolversOnce  sync.Once
	saturatingArithmetic SaturatingArithmeticSupport
	isSuperType          bool
}

var _ Type = &FixedPointNumericType{}
var _ IntegerRangedType = &FixedPointNumericType{}
var _ FractionalRangedType = &FixedPointNumericType{}
var _ SaturatingArithmeticType = &FixedPointNumericType{}

func NewFixedPointNumericType(typeName string) *FixedPointNumericType {
	return &FixedPointNumericType{
		name: typeName,
	}
}

func (t *FixedPointNumericType) Tag() TypeTag {
	return t.tag
}

func (t *FixedPointNumericType) WithTag(tag TypeTag) *FixedPointNumericType {
	t.tag = tag
	return t
}

func (t *FixedPointNumericType) WithIntRange(minInt *big.Int, maxInt *big.Int) *FixedPointNumericType {
	t.minInt = minInt
	t.maxInt = maxInt
	return t
}

func (t *FixedPointNumericType) WithFractionalRange(
	minFractional *big.Int,
	maxFractional *big.Int,
) *FixedPointNumericType {

	t.minFractional = minFractional
	t.maxFractional = maxFractional
	return t
}

func (t *FixedPointNumericType) WithScale(scale uint) *FixedPointNumericType {
	t.scale = scale
	return t
}

func (t *FixedPointNumericType) WithSaturatingFunctions(saturatingArithmetic SaturatingArithmeticSupport) *FixedPointNumericType {
	t.saturatingArithmetic = saturatingArithmetic

	registerSaturatingArithmeticType(t)

	return t
}

func (t *FixedPointNumericType) SupportsSaturatingAdd() bool {
	return t.saturatingArithmetic.Add
}

func (t *FixedPointNumericType) SupportsSaturatingSubtract() bool {
	return t.saturatingArithmetic.Subtract
}

func (t *FixedPointNumericType) SupportsSaturatingMultiply() bool {
	return t.saturatingArithmetic.Multiply
}

func (t *FixedPointNumericType) SupportsSaturatingDivide() bool {
	return t.saturatingArithmetic.Divide
}

func (*FixedPointNumericType) IsType() {}

func (t *FixedPointNumericType) String() string {
	return t.name
}

func (t *FixedPointNumericType) QualifiedString() string {
	return t.name
}

func (t *FixedPointNumericType) ID() TypeID {
	return TypeID(t.name)
}

func (t *FixedPointNumericType) Equal(other Type) bool {
	// Numeric types are singletons. Hence their pointers should be equal.
	if t == other {
		return true
	}

	// Check for the value equality as well, as a backup strategy.
	otherNumericType, ok := other.(*FixedPointNumericType)
	return ok && t.ID() == otherNumericType.ID()
}

func (*FixedPointNumericType) IsResourceType() bool {
	return false
}

func (*FixedPointNumericType) IsPrimitiveType() bool {
	return true
}

func (*FixedPointNumericType) IsInvalidType() bool {
	return false
}

func (*FixedPointNumericType) IsOrContainsReferenceType() bool {
	return false
}

func (*FixedPointNumericType) IsStorable(_ map[*Member]bool) bool {
	return true
}

func (*FixedPointNumericType) IsExportable(_ map[*Member]bool) bool {
	return true
}

func (t *FixedPointNumericType) IsImportable(_ map[*Member]bool) bool {
	return true
}

func (*FixedPointNumericType) IsEquatable() bool {
	return true
}

func (t *FixedPointNumericType) IsComparable() bool {
	return !t.IsSuperType()
}

func (t *FixedPointNumericType) ContainFieldsOrElements() bool {
	return false
}

func (*FixedPointNumericType) TypeAnnotationState() TypeAnnotationState {
	return TypeAnnotationStateValid
}

func (t *FixedPointNumericType) RewriteWithIntersectionTypes() (result Type, rewritten bool) {
	return t, false
}

func (t *FixedPointNumericType) MinInt() *big.Int {
	return t.minInt
}

func (t *FixedPointNumericType) MaxInt() *big.Int {
	return t.maxInt
}

func (t *FixedPointNumericType) MinFractional() *big.Int {
	return t.minFractional
}

func (t *FixedPointNumericType) MaxFractional() *big.Int {
	return t.maxFractional
}

func (t *FixedPointNumericType) Scale() uint {
	return t.scale
}

func (*FixedPointNumericType) Unify(
	_ Type,
	_ *TypeParameterTypeOrderedMap,
	_ func(err error),
	_ common.MemoryGauge,
	_ ast.HasPosition,
) bool {
	return false
}

func (t *FixedPointNumericType) Resolve(_ *TypeParameterTypeOrderedMap) Type {
	return t
}

func (t *FixedPointNumericType) Map(_ common.MemoryGauge, _ map[*TypeParameter]*TypeParameter, f func(Type) Type) Type {
	return f(t)
}

func (t *FixedPointNumericType) GetMembers() map[string]MemberResolver {
	t.initializeMemberResolvers()
	return t.memberResolvers
}

func (t *FixedPointNumericType) initializeMemberResolvers() {
	t.memberResolversOnce.Do(func() {
		members := map[string]MemberResolver{}

		addSaturatingArithmeticFunctions(t, members)

		t.memberResolvers = withBuiltinMembers(t, members)
	})
}

func (t *FixedPointNumericType) AsSuperType() *FixedPointNumericType {
	t.isSuperType = true
	return t
}

func (t *FixedPointNumericType) IsSuperType() bool {
	return t.isSuperType
}

func (*FixedPointNumericType) CheckInstantiated(_ ast.HasPosition, _ common.MemoryGauge, _ func(err error)) {
	// NO-OP
}

// Numeric types

var (

	// NumberType represents the super-type of all number types
	NumberType = NewNumericType(NumberTypeName).
			WithTag(NumberTypeTag).
			AsSuperType()

	NumberTypeAnnotation = NewTypeAnnotation(NumberType)

	// SignedNumberType represents the super-type of all signed number types
	SignedNumberType = NewNumericType(SignedNumberTypeName).
				WithTag(SignedNumberTypeTag).
				AsSuperType()

	SignedNumberTypeAnnotation = NewTypeAnnotation(SignedNumberType)

	// IntegerType represents the super-type of all integer types
	IntegerType = NewNumericType(IntegerTypeName).
			WithTag(IntegerTypeTag).
			AsSuperType()

	IntegerTypeAnnotation = NewTypeAnnotation(IntegerType)

	// SignedIntegerType represents the super-type of all signed integer types
	SignedIntegerType = NewNumericType(SignedIntegerTypeName).
				WithTag(SignedIntegerTypeTag).
				AsSuperType()

	SignedIntegerTypeAnnotation = NewTypeAnnotation(SignedIntegerType)

	// FixedSizeUnsignedIntegerType represents the super-type of all unsigned integer types which have a fixed size.
	FixedSizeUnsignedIntegerType = NewNumericType(FixedSizeUnsignedIntegerTypeName).
					WithTag(FixedSizeUnsignedIntegerTypeTag).
					AsSuperType()

	// IntType represents the arbitrary-precision integer type `Int`
	IntType = NewNumericType(IntTypeName).
		WithTag(IntTypeTag)

	IntTypeAnnotation = NewTypeAnnotation(IntType)

	// Int8Type represents the 8-bit signed integer type `Int8`
	Int8Type = NewNumericType(Int8TypeName).
			WithTag(Int8TypeTag).
			WithIntRange(Int8TypeMinInt, Int8TypeMaxInt).
			WithByteSize(1).
			WithSaturatingFunctions(SaturatingArithmeticSupport{
			Add:      true,
			Subtract: true,
			Multiply: true,
			Divide:   true,
		})

	Int8TypeAnnotation = NewTypeAnnotation(Int8Type)

	// Int16Type represents the 16-bit signed integer type `Int16`
	Int16Type = NewNumericType(Int16TypeName).
			WithTag(Int16TypeTag).
			WithIntRange(Int16TypeMinInt, Int16TypeMaxInt).
			WithByteSize(2).
			WithSaturatingFunctions(SaturatingArithmeticSupport{
			Add:      true,
			Subtract: true,
			Multiply: true,
			Divide:   true,
		})

	Int16TypeAnnotation = NewTypeAnnotation(Int16Type)

	// Int32Type represents the 32-bit signed integer type `Int32`
	Int32Type = NewNumericType(Int32TypeName).
			WithTag(Int32TypeTag).
			WithIntRange(Int32TypeMinInt, Int32TypeMaxInt).
			WithByteSize(4).
			WithSaturatingFunctions(SaturatingArithmeticSupport{
			Add:      true,
			Subtract: true,
			Multiply: true,
			Divide:   true,
		})

	Int32TypeAnnotation = NewTypeAnnotation(Int32Type)

	// Int64Type represents the 64-bit signed integer type `Int64`
	Int64Type = NewNumericType(Int64TypeName).
			WithTag(Int64TypeTag).
			WithIntRange(Int64TypeMinInt, Int64TypeMaxInt).
			WithByteSize(8).
			WithSaturatingFunctions(SaturatingArithmeticSupport{
			Add:      true,
			Subtract: true,
			Multiply: true,
			Divide:   true,
		})

	Int64TypeAnnotation = NewTypeAnnotation(Int64Type)

	// Int128Type represents the 128-bit signed integer type `Int128`
	Int128Type = NewNumericType(Int128TypeName).
			WithTag(Int128TypeTag).
			WithIntRange(Int128TypeMinIntBig, Int128TypeMaxIntBig).
			WithByteSize(16).
			WithSaturatingFunctions(SaturatingArithmeticSupport{
			Add:      true,
			Subtract: true,
			Multiply: true,
			Divide:   true,
		})

	Int128TypeAnnotation = NewTypeAnnotation(Int128Type)

	// Int256Type represents the 256-bit signed integer type `Int256`
	Int256Type = NewNumericType(Int256TypeName).
			WithTag(Int256TypeTag).
			WithIntRange(Int256TypeMinIntBig, Int256TypeMaxIntBig).
			WithByteSize(32).
			WithSaturatingFunctions(SaturatingArithmeticSupport{
			Add:      true,
			Subtract: true,
			Multiply: true,
			Divide:   true,
		})

	Int256TypeAnnotation = NewTypeAnnotation(Int256Type)

	// UIntType represents the arbitrary-precision unsigned integer type `UInt`
	UIntType = NewNumericType(UIntTypeName).
			WithTag(UIntTypeTag).
			WithIntRange(UIntTypeMin, nil).
			WithSaturatingFunctions(SaturatingArithmeticSupport{
			Subtract: true,
		})

	UIntTypeAnnotation = NewTypeAnnotation(UIntType)

	// UInt8Type represents the 8-bit unsigned integer type `UInt8`
	// which checks for overflow and underflow
	UInt8Type = NewNumericType(UInt8TypeName).
			WithTag(UInt8TypeTag).
			WithIntRange(UInt8TypeMinInt, UInt8TypeMaxInt).
			WithByteSize(1).
			WithSaturatingFunctions(SaturatingArithmeticSupport{
			Add:      true,
			Subtract: true,
			Multiply: true,
		})

	UInt8TypeAnnotation = NewTypeAnnotation(UInt8Type)

	// UInt16Type represents the 16-bit unsigned integer type `UInt16`
	// which checks for overflow and underflow
	UInt16Type = NewNumericType(UInt16TypeName).
			WithTag(UInt16TypeTag).
			WithIntRange(UInt16TypeMinInt, UInt16TypeMaxInt).
			WithByteSize(2).
			WithSaturatingFunctions(SaturatingArithmeticSupport{
			Add:      true,
			Subtract: true,
			Multiply: true,
		})

	UInt16TypeAnnotation = NewTypeAnnotation(UInt16Type)

	// UInt32Type represents the 32-bit unsigned integer type `UInt32`
	// which checks for overflow and underflow
	UInt32Type = NewNumericType(UInt32TypeName).
			WithTag(UInt32TypeTag).
			WithIntRange(UInt32TypeMinInt, UInt32TypeMaxInt).
			WithByteSize(4).
			WithSaturatingFunctions(SaturatingArithmeticSupport{
			Add:      true,
			Subtract: true,
			Multiply: true,
		})

	UInt32TypeAnnotation = NewTypeAnnotation(UInt32Type)

	// UInt64Type represents the 64-bit unsigned integer type `UInt64`
	// which checks for overflow and underflow
	UInt64Type = NewNumericType(UInt64TypeName).
			WithTag(UInt64TypeTag).
			WithIntRange(UInt64TypeMinInt, UInt64TypeMaxInt).
			WithByteSize(8).
			WithSaturatingFunctions(SaturatingArithmeticSupport{
			Add:      true,
			Subtract: true,
			Multiply: true,
		})

	UInt64TypeAnnotation = NewTypeAnnotation(UInt64Type)

	// UInt128Type represents the 128-bit unsigned integer type `UInt128`
	// which checks for overflow and underflow
	UInt128Type = NewNumericType(UInt128TypeName).
			WithTag(UInt128TypeTag).
			WithIntRange(UInt128TypeMinIntBig, UInt128TypeMaxIntBig).
			WithByteSize(16).
			WithSaturatingFunctions(SaturatingArithmeticSupport{
			Add:      true,
			Subtract: true,
			Multiply: true,
		})

	UInt128TypeAnnotation = NewTypeAnnotation(UInt128Type)

	// UInt256Type represents the 256-bit unsigned integer type `UInt256`
	// which checks for overflow and underflow
	UInt256Type = NewNumericType(UInt256TypeName).
			WithTag(UInt256TypeTag).
			WithIntRange(UInt256TypeMinIntBig, UInt256TypeMaxIntBig).
			WithByteSize(32).
			WithSaturatingFunctions(SaturatingArithmeticSupport{
			Add:      true,
			Subtract: true,
			Multiply: true,
		})

	UInt256TypeAnnotation = NewTypeAnnotation(UInt256Type)

	// Word8Type represents the 8-bit unsigned integer type `Word8`
	// which does NOT check for overflow and underflow
	Word8Type = NewNumericType(Word8TypeName).
			WithTag(Word8TypeTag).
			WithByteSize(1).
			WithIntRange(Word8TypeMinInt, Word8TypeMaxInt)

	Word8TypeAnnotation = NewTypeAnnotation(Word8Type)

	// Word16Type represents the 16-bit unsigned integer type `Word16`
	// which does NOT check for overflow and underflow
	Word16Type = NewNumericType(Word16TypeName).
			WithTag(Word16TypeTag).
			WithByteSize(2).
			WithIntRange(Word16TypeMinInt, Word16TypeMaxInt)

	Word16TypeAnnotation = NewTypeAnnotation(Word16Type)

	// Word32Type represents the 32-bit unsigned integer type `Word32`
	// which does NOT check for overflow and underflow
	Word32Type = NewNumericType(Word32TypeName).
			WithTag(Word32TypeTag).
			WithByteSize(4).
			WithIntRange(Word32TypeMinInt, Word32TypeMaxInt)

	Word32TypeAnnotation = NewTypeAnnotation(Word32Type)

	// Word64Type represents the 64-bit unsigned integer type `Word64`
	// which does NOT check for overflow and underflow
	Word64Type = NewNumericType(Word64TypeName).
			WithTag(Word64TypeTag).
			WithByteSize(8).
			WithIntRange(Word64TypeMinInt, Word64TypeMaxInt)

	Word64TypeAnnotation = NewTypeAnnotation(Word64Type)

	// Word128Type represents the 128-bit unsigned integer type `Word128`
	// which does NOT check for overflow and underflow
	Word128Type = NewNumericType(Word128TypeName).
			WithTag(Word128TypeTag).
			WithByteSize(16).
			WithIntRange(Word128TypeMinIntBig, Word128TypeMaxIntBig)

	Word128TypeAnnotation = NewTypeAnnotation(Word128Type)

	// Word256Type represents the 256-bit unsigned integer type `Word256`
	// which does NOT check for overflow and underflow
	Word256Type = NewNumericType(Word256TypeName).
			WithTag(Word256TypeTag).
			WithByteSize(32).
			WithIntRange(Word256TypeMinIntBig, Word256TypeMaxIntBig)

	Word256TypeAnnotation = NewTypeAnnotation(Word256Type)

	// FixedPointType represents the super-type of all fixed-point types
	FixedPointType = NewNumericType(FixedPointTypeName).
			WithTag(FixedPointTypeTag).
			AsSuperType()

	FixedPointTypeAnnotation = NewTypeAnnotation(FixedPointType)

	// SignedFixedPointType represents the super-type of all signed fixed-point types
	SignedFixedPointType = NewNumericType(SignedFixedPointTypeName).
				WithTag(SignedFixedPointTypeTag).
				AsSuperType()

	SignedFixedPointTypeAnnotation = NewTypeAnnotation(SignedFixedPointType)

	// Fix64Type represents the 64-bit signed decimal fixed-point type `Fix64`
	// which has a scale of Fix64Scale, and checks for overflow and underflow
	Fix64Type = NewFixedPointNumericType(Fix64TypeName).
			WithTag(Fix64TypeTag).
			WithIntRange(Fix64TypeMinIntBig, Fix64TypeMaxIntBig).
			WithFractionalRange(Fix64TypeMinFractionalBig, Fix64TypeMaxFractionalBig).
			WithScale(Fix64Scale).
			WithSaturatingFunctions(SaturatingArithmeticSupport{
			Add:      true,
			Subtract: true,
			Multiply: true,
			Divide:   true,
		})

	Fix64TypeAnnotation = NewTypeAnnotation(Fix64Type)

	// UFix64Type represents the 64-bit unsigned decimal fixed-point type `UFix64`
	// which has a scale of 1E9, and checks for overflow and underflow
	UFix64Type = NewFixedPointNumericType(UFix64TypeName).
			WithTag(UFix64TypeTag).
			WithIntRange(UFix64TypeMinIntBig, UFix64TypeMaxIntBig).
			WithFractionalRange(UFix64TypeMinFractionalBig, UFix64TypeMaxFractionalBig).
			WithScale(Fix64Scale).
			WithSaturatingFunctions(SaturatingArithmeticSupport{
			Add:      true,
			Subtract: true,
			Multiply: true,
		})

	UFix64TypeAnnotation = NewTypeAnnotation(UFix64Type)
)

// Numeric type ranges
var (
	Int8TypeMinInt = new(big.Int).SetInt64(math.MinInt8)
	Int8TypeMaxInt = new(big.Int).SetInt64(math.MaxInt8)

	Int16TypeMinInt = new(big.Int).SetInt64(math.MinInt16)
	Int16TypeMaxInt = new(big.Int).SetInt64(math.MaxInt16)

	Int32TypeMinInt = new(big.Int).SetInt64(math.MinInt32)
	Int32TypeMaxInt = new(big.Int).SetInt64(math.MaxInt32)

	Int64TypeMinInt = new(big.Int).SetInt64(math.MinInt64)
	Int64TypeMaxInt = new(big.Int).SetInt64(math.MaxInt64)

	Int128TypeMinIntBig = func() *big.Int {
		int128TypeMin := big.NewInt(-1)
		int128TypeMin.Lsh(int128TypeMin, 127)
		return int128TypeMin
	}()

	Int128TypeMaxIntBig = func() *big.Int {
		int128TypeMax := big.NewInt(1)
		int128TypeMax.Lsh(int128TypeMax, 127)
		int128TypeMax.Sub(int128TypeMax, big.NewInt(1))
		return int128TypeMax
	}()

	Int256TypeMinIntBig = func() *big.Int {
		int256TypeMin := big.NewInt(-1)
		int256TypeMin.Lsh(int256TypeMin, 255)
		return int256TypeMin
	}()

	Int256TypeMaxIntBig = func() *big.Int {
		int256TypeMax := big.NewInt(1)
		int256TypeMax.Lsh(int256TypeMax, 255)
		int256TypeMax.Sub(int256TypeMax, big.NewInt(1))
		return int256TypeMax
	}()

	UIntTypeMin = new(big.Int)

	UInt8TypeMinInt = new(big.Int)
	UInt8TypeMaxInt = new(big.Int).SetUint64(math.MaxUint8)

	UInt16TypeMinInt = new(big.Int)
	UInt16TypeMaxInt = new(big.Int).SetUint64(math.MaxUint16)

	UInt32TypeMinInt = new(big.Int)
	UInt32TypeMaxInt = new(big.Int).SetUint64(math.MaxUint32)

	UInt64TypeMinInt = new(big.Int)
	UInt64TypeMaxInt = new(big.Int).SetUint64(math.MaxUint64)

	UInt128TypeMinIntBig = new(big.Int)

	UInt128TypeMaxIntBig = func() *big.Int {
		uInt128TypeMax := big.NewInt(1)
		uInt128TypeMax.Lsh(uInt128TypeMax, 128)
		uInt128TypeMax.Sub(uInt128TypeMax, big.NewInt(1))
		return uInt128TypeMax

	}()

	UInt256TypeMinIntBig = new(big.Int)

	UInt256TypeMaxIntBig = func() *big.Int {
		uInt256TypeMax := big.NewInt(1)
		uInt256TypeMax.Lsh(uInt256TypeMax, 256)
		uInt256TypeMax.Sub(uInt256TypeMax, big.NewInt(1))
		return uInt256TypeMax
	}()

	Word8TypeMinInt = new(big.Int)
	Word8TypeMaxInt = new(big.Int).SetUint64(math.MaxUint8)

	Word16TypeMinInt = new(big.Int)
	Word16TypeMaxInt = new(big.Int).SetUint64(math.MaxUint16)

	Word32TypeMinInt = new(big.Int)
	Word32TypeMaxInt = new(big.Int).SetUint64(math.MaxUint32)

	Word64TypeMinInt = new(big.Int)
	Word64TypeMaxInt = new(big.Int).SetUint64(math.MaxUint64)

	// 1 << 128
	Word128TypeMaxIntPlusOneBig = func() *big.Int {
		word128TypeMaxPlusOne := big.NewInt(1)
		word128TypeMaxPlusOne.Lsh(word128TypeMaxPlusOne, 128)
		return word128TypeMaxPlusOne
	}()
	Word128TypeMinIntBig = new(big.Int)
	Word128TypeMaxIntBig = func() *big.Int {
		word128TypeMax := new(big.Int)
		word128TypeMax.Sub(Word128TypeMaxIntPlusOneBig, big.NewInt(1))
		return word128TypeMax
	}()

	// 1 << 256
	Word256TypeMaxIntPlusOneBig = func() *big.Int {
		word256TypeMaxPlusOne := big.NewInt(1)
		word256TypeMaxPlusOne.Lsh(word256TypeMaxPlusOne, 256)
		return word256TypeMaxPlusOne
	}()
	Word256TypeMinIntBig = new(big.Int)
	Word256TypeMaxIntBig = func() *big.Int {
		word256TypeMax := new(big.Int)
		word256TypeMax.Sub(Word256TypeMaxIntPlusOneBig, big.NewInt(1))
		return word256TypeMax
	}()

	Fix64FactorBig = new(big.Int).SetUint64(uint64(Fix64Factor))

	Fix64TypeMinIntBig = fixedpoint.Fix64TypeMinIntBig
	Fix64TypeMaxIntBig = fixedpoint.Fix64TypeMaxIntBig

	Fix64TypeMinFractionalBig = fixedpoint.Fix64TypeMinFractionalBig
	Fix64TypeMaxFractionalBig = fixedpoint.Fix64TypeMaxFractionalBig

	UFix64TypeMinIntBig = fixedpoint.UFix64TypeMinIntBig
	UFix64TypeMaxIntBig = fixedpoint.UFix64TypeMaxIntBig

	UFix64TypeMinFractionalBig = fixedpoint.UFix64TypeMinFractionalBig
	UFix64TypeMaxFractionalBig = fixedpoint.UFix64TypeMaxFractionalBig
)

// size constants (in bytes) for fixed-width numeric types
const (
	Int8TypeSize    uint = 1
	UInt8TypeSize   uint = 1
	Word8TypeSize   uint = 1
	Int16TypeSize   uint = 2
	UInt16TypeSize  uint = 2
	Word16TypeSize  uint = 2
	Int32TypeSize   uint = 4
	UInt32TypeSize  uint = 4
	Word32TypeSize  uint = 4
	Int64TypeSize   uint = 8
	UInt64TypeSize  uint = 8
	Word64TypeSize  uint = 8
	Fix64TypeSize   uint = 8
	UFix64TypeSize  uint = 8
	Int128TypeSize  uint = 16
	UInt128TypeSize uint = 16
	Int256TypeSize  uint = 32
	UInt256TypeSize uint = 32
)

const Fix64Scale = fixedpoint.Fix64Scale
const Fix64Factor = fixedpoint.Fix64Factor

const Fix64TypeMinInt = fixedpoint.Fix64TypeMinInt
const Fix64TypeMaxInt = fixedpoint.Fix64TypeMaxInt

const Fix64TypeMinFractional = fixedpoint.Fix64TypeMinFractional
const Fix64TypeMaxFractional = fixedpoint.Fix64TypeMaxFractional

const UFix64TypeMinInt = fixedpoint.UFix64TypeMinInt
const UFix64TypeMaxInt = fixedpoint.UFix64TypeMaxInt

const UFix64TypeMinFractional = fixedpoint.UFix64TypeMinFractional
const UFix64TypeMaxFractional = fixedpoint.UFix64TypeMaxFractional

// ArrayType

type ArrayType interface {
	ValueIndexableType
	EntitlementSupportingType
	isArrayType()
}

const arrayTypeFirstIndexFunctionDocString = `
Returns the index of the first element matching the given object in the array, nil if no match.
Available if the array element type is not resource-kinded and equatable.
`

const arrayTypeContainsFunctionDocString = `
Returns true if the given object is in the array
`

const arrayTypeLengthFieldDocString = `
Returns the number of elements in the array
`

const arrayTypeAppendFunctionDocString = `
Adds the given element to the end of the array
`

const arrayTypeAppendAllFunctionDocString = `
Adds all the elements from the given array to the end of the array
`

const arrayTypeConcatFunctionDocString = `
Returns a new array which contains the given array concatenated to the end of the original array, but does not modify the original array
`

const arrayTypeInsertFunctionDocString = `
Inserts the given element at the given index of the array.

The index must be within the bounds of the array.
If the index is outside the bounds, the program aborts.

The existing element at the supplied index is not overwritten.

All the elements after the new inserted element are shifted to the right by one
`

const arrayTypeRemoveFunctionDocString = `
Removes the element at the given index from the array and returns it.

The index must be within the bounds of the array.
If the index is outside the bounds, the program aborts
`

const arrayTypeRemoveFirstFunctionDocString = `
Removes the first element from the array and returns it.

The array must not be empty. If the array is empty, the program aborts
`

const arrayTypeRemoveLastFunctionDocString = `
Removes the last element from the array and returns it.

The array must not be empty. If the array is empty, the program aborts
`

const arrayTypeSliceFunctionDocString = `
Returns a new variable-sized array containing the slice of the elements in the given array from start index ` + "`from`" + ` up to, but not including, the end index ` + "`upTo`" + `.

This function creates a new array whose length is ` + "`upTo - from`" + `.
It does not modify the original array.
If either of the parameters are out of the bounds of the array, or the indices are invalid (` + "`from > upTo`" + `), then the function will fail.
`

const ArrayTypeReverseFunctionName = "reverse"

const arrayTypeReverseFunctionDocString = `
Returns a new array with contents in the reversed order.
Available if the array element type is not resource-kinded.
`

const ArrayTypeToVariableSizedFunctionName = "toVariableSized"

const arrayTypeToVariableSizedFunctionDocString = `
Returns a new variable-sized array with the copy of the contents of the given array.
Available if the array is constant sized and the element type is not resource-kinded.
`

const ArrayTypeToConstantSizedFunctionName = "toConstantSized"

const arrayTypeToConstantSizedFunctionDocString = `
Returns a new constant-sized array with the copy of the contents of the given array.
Available if the array is variable-sized and the element type is not resource-kinded.
`

var insertMutateEntitledAccess = NewEntitlementSetAccess(
	[]*EntitlementType{
		InsertType,
		MutateType,
	},
	Disjunction,
)

var removeMutateEntitledAccess = NewEntitlementSetAccess(
	[]*EntitlementType{
		RemoveType,
		MutateType,
	},
	Disjunction,
)

const ArrayTypeFilterFunctionName = "filter"

const arrayTypeFilterFunctionDocString = `
Returns a new array whose elements are filtered by applying the filter function on each element of the original array.
Available if the array element type is not resource-kinded.
`

const ArrayTypeMapFunctionName = "map"

const arrayTypeMapFunctionDocString = `
Returns a new array whose elements are produced by applying the mapper function on each element of the original array.
`

func getArrayMembers(arrayType ArrayType) map[string]MemberResolver {

	members := map[string]MemberResolver{
		"contains": {
			Kind: common.DeclarationKindFunction,
			Resolve: func(
				memoryGauge common.MemoryGauge,
				identifier string,
				targetRange ast.HasPosition,
				report func(error),
			) *Member {

				elementType := arrayType.ElementType(false)

				// It is impossible for an array of resources to have a `contains` function:
				// if the resource is passed as an argument, it cannot be inside the array

				if elementType.IsResourceType() {
					report(
						&InvalidResourceArrayMemberError{
							Name:            identifier,
							DeclarationKind: common.DeclarationKindFunction,
							Range:           ast.NewRangeFromPositioned(memoryGauge, targetRange),
						},
					)
				}

				// TODO: implement Equatable interface: https://github.com/dapperlabs/bamboo-node/issues/78

				if !elementType.IsEquatable() {
					report(
						&NotEquatableTypeError{
							Type:  elementType,
							Range: ast.NewRangeFromPositioned(memoryGauge, targetRange),
						},
					)
				}

				return NewPublicFunctionMember(
					memoryGauge,
					arrayType,
					identifier,
					ArrayContainsFunctionType(elementType),
					arrayTypeContainsFunctionDocString,
				)
			},
		},
		"length": {
			Kind: common.DeclarationKindField,
			Resolve: func(memoryGauge common.MemoryGauge, identifier string, _ ast.HasPosition, _ func(error)) *Member {
				return NewPublicConstantFieldMember(
					memoryGauge,
					arrayType,
					identifier,
					IntType,
					arrayTypeLengthFieldDocString,
				)
			},
		},
		"firstIndex": {
			Kind: common.DeclarationKindFunction,
			Resolve: func(
				memoryGauge common.MemoryGauge,
				identifier string,
				targetRange ast.HasPosition,
				report func(error),
			) *Member {

				elementType := arrayType.ElementType(false)

				// It is impossible for an array of resources to have a `firstIndex` function:
				// if the resource is passed as an argument, it cannot be inside the array

				if elementType.IsResourceType() {
					report(
						&InvalidResourceArrayMemberError{
							Name:            identifier,
							DeclarationKind: common.DeclarationKindFunction,
							Range:           ast.NewRangeFromPositioned(memoryGauge, targetRange),
						},
					)
				}

				// TODO: implement Equatable interface

				if !elementType.IsEquatable() {
					report(
						&NotEquatableTypeError{
							Type:  elementType,
							Range: ast.NewRangeFromPositioned(memoryGauge, targetRange),
						},
					)
				}

				return NewPublicFunctionMember(
					memoryGauge,
					arrayType,
					identifier,
					ArrayFirstIndexFunctionType(elementType),
					arrayTypeFirstIndexFunctionDocString,
				)
			},
		},
		ArrayTypeReverseFunctionName: {
			Kind: common.DeclarationKindFunction,
			Resolve: func(
				memoryGauge common.MemoryGauge,
				identifier string,
				targetRange ast.HasPosition,
				report func(error),
			) *Member {
				elementType := arrayType.ElementType(false)

				// It is impossible for a resource to be present in two arrays.
				if elementType.IsResourceType() {
					report(
						&InvalidResourceArrayMemberError{
							Name:            identifier,
							DeclarationKind: common.DeclarationKindFunction,
							Range:           ast.NewRangeFromPositioned(memoryGauge, targetRange),
						},
					)
				}

				return NewPublicFunctionMember(
					memoryGauge,
					arrayType,
					identifier,
					ArrayReverseFunctionType(arrayType),
					arrayTypeReverseFunctionDocString,
				)
			},
		},
		ArrayTypeFilterFunctionName: {
			Kind: common.DeclarationKindFunction,
			Resolve: func(
				memoryGauge common.MemoryGauge,
				identifier string,
				targetRange ast.HasPosition,
				report func(error),
			) *Member {

				elementType := arrayType.ElementType(false)

				if elementType.IsResourceType() {
					report(
						&InvalidResourceArrayMemberError{
							Name:            identifier,
							DeclarationKind: common.DeclarationKindFunction,
							Range:           ast.NewRangeFromPositioned(memoryGauge, targetRange),
						},
					)
				}

				return NewPublicFunctionMember(
					memoryGauge,
					arrayType,
					identifier,
					ArrayFilterFunctionType(memoryGauge, elementType),
					arrayTypeFilterFunctionDocString,
				)
			},
		},
		ArrayTypeMapFunctionName: {
			Kind: common.DeclarationKindFunction,
			Resolve: func(
				memoryGauge common.MemoryGauge,
				identifier string,
				targetRange ast.HasPosition,
				report func(error),
			) *Member {
				elementType := arrayType.ElementType(false)

				// TODO: maybe allow for resource element type as a reference.
				if elementType.IsResourceType() {
					report(
						&InvalidResourceArrayMemberError{
							Name:            identifier,
							DeclarationKind: common.DeclarationKindFunction,
							Range:           ast.NewRangeFromPositioned(memoryGauge, targetRange),
						},
					)
				}

				return NewPublicFunctionMember(
					memoryGauge,
					arrayType,
					identifier,
					ArrayMapFunctionType(memoryGauge, arrayType),
					arrayTypeMapFunctionDocString,
				)
			},
		},
	}

	// TODO: maybe still return members but report a helpful error?

	if _, ok := arrayType.(*VariableSizedType); ok {

		members["append"] = MemberResolver{
			Kind: common.DeclarationKindFunction,
			Resolve: func(
				memoryGauge common.MemoryGauge,
				identifier string,
				targetRange ast.HasPosition,
				report func(error),
			) *Member {
				elementType := arrayType.ElementType(false)
				return NewFunctionMember(
					memoryGauge,
					arrayType,
					insertMutateEntitledAccess,
					identifier,
					ArrayAppendFunctionType(elementType),
					arrayTypeAppendFunctionDocString,
				)
			},
		}

		members["appendAll"] = MemberResolver{
			Kind: common.DeclarationKindFunction,
			Resolve: func(
				memoryGauge common.MemoryGauge,
				identifier string,
				targetRange ast.HasPosition,
				report func(error),
			) *Member {

				elementType := arrayType.ElementType(false)

				if elementType.IsResourceType() {
					report(
						&InvalidResourceArrayMemberError{
							Name:            identifier,
							DeclarationKind: common.DeclarationKindFunction,
							Range:           ast.NewRangeFromPositioned(memoryGauge, targetRange),
						},
					)
				}

				return NewFunctionMember(
					memoryGauge,
					arrayType,
					insertMutateEntitledAccess,
					identifier,
					ArrayAppendAllFunctionType(arrayType),
					arrayTypeAppendAllFunctionDocString,
				)
			},
		}

		members["concat"] = MemberResolver{
			Kind: common.DeclarationKindFunction,
			Resolve: func(
				memoryGauge common.MemoryGauge,
				identifier string,
				targetRange ast.HasPosition,
				report func(error),
			) *Member {

				// TODO: maybe allow for resource element type

				elementType := arrayType.ElementType(false)

				if elementType.IsResourceType() {
					report(
						&InvalidResourceArrayMemberError{
							Name:            identifier,
							DeclarationKind: common.DeclarationKindFunction,
							Range:           ast.NewRangeFromPositioned(memoryGauge, targetRange),
						},
					)
				}

				return NewPublicFunctionMember(
					memoryGauge,
					arrayType,
					identifier,
					ArrayConcatFunctionType(arrayType),
					arrayTypeConcatFunctionDocString,
				)
			},
		}

		members["slice"] = MemberResolver{
			Kind: common.DeclarationKindFunction,
			Resolve: func(
				memoryGauge common.MemoryGauge,
				identifier string,
				targetRange ast.HasPosition,
				report func(error),
			) *Member {

				elementType := arrayType.ElementType(false)

				if elementType.IsResourceType() {
					report(
						&InvalidResourceArrayMemberError{
							Name:            identifier,
							DeclarationKind: common.DeclarationKindFunction,
							Range:           ast.NewRangeFromPositioned(memoryGauge, targetRange),
						},
					)
				}

				return NewPublicFunctionMember(
					memoryGauge,
					arrayType,
					identifier,
					ArraySliceFunctionType(elementType),
					arrayTypeSliceFunctionDocString,
				)
			},
		}

		members["insert"] = MemberResolver{
			Kind: common.DeclarationKindFunction,
			Resolve: func(
				memoryGauge common.MemoryGauge,
				identifier string,
				_ ast.HasPosition,
				_ func(error),
			) *Member {

				elementType := arrayType.ElementType(false)

				return NewFunctionMember(
					memoryGauge,
					arrayType,
					insertMutateEntitledAccess,
					identifier,
					ArrayInsertFunctionType(elementType),
					arrayTypeInsertFunctionDocString,
				)
			},
		}

		members["remove"] = MemberResolver{
			Kind: common.DeclarationKindFunction,
			Resolve: func(
				memoryGauge common.MemoryGauge,
				identifier string,
				_ ast.HasPosition,
				_ func(error),
			) *Member {

				elementType := arrayType.ElementType(false)

				return NewFunctionMember(
					memoryGauge,
					arrayType,
					removeMutateEntitledAccess,
					identifier,
					ArrayRemoveFunctionType(elementType),
					arrayTypeRemoveFunctionDocString,
				)
			},
		}

		members["removeFirst"] = MemberResolver{
			Kind: common.DeclarationKindFunction,
			Resolve: func(
				memoryGauge common.MemoryGauge,
				identifier string,
				_ ast.HasPosition,
				_ func(error),
			) *Member {

				elementType := arrayType.ElementType(false)

				return NewFunctionMember(
					memoryGauge,
					arrayType,
					removeMutateEntitledAccess,
					identifier,
					ArrayRemoveFirstFunctionType(elementType),
					arrayTypeRemoveFirstFunctionDocString,
				)
			},
		}

		members["removeLast"] = MemberResolver{
			Kind: common.DeclarationKindFunction,
			Resolve: func(
				memoryGauge common.MemoryGauge,
				identifier string,
				_ ast.HasPosition,
				_ func(error),
			) *Member {

				elementType := arrayType.ElementType(false)

				return NewFunctionMember(
					memoryGauge,
					arrayType,
					removeMutateEntitledAccess,
					identifier,
					ArrayRemoveLastFunctionType(elementType),
					arrayTypeRemoveLastFunctionDocString,
				)
			},
		}

		members[ArrayTypeToConstantSizedFunctionName] = MemberResolver{
			Kind: common.DeclarationKindFunction,
			Resolve: func(
				memoryGauge common.MemoryGauge,
				identifier string,
				targetRange ast.HasPosition,
				report func(error),
			) *Member {
				elementType := arrayType.ElementType(false)

				if elementType.IsResourceType() {
					report(
						&InvalidResourceArrayMemberError{
							Name:            identifier,
							DeclarationKind: common.DeclarationKindFunction,
							Range:           ast.NewRangeFromPositioned(memoryGauge, targetRange),
						},
					)
				}

				return NewPublicFunctionMember(
					memoryGauge,
					arrayType,
					identifier,
					ArrayToConstantSizedFunctionType(elementType),
					arrayTypeToConstantSizedFunctionDocString,
				)
			},
		}
	}

	if _, ok := arrayType.(*ConstantSizedType); ok {

		members[ArrayTypeToVariableSizedFunctionName] = MemberResolver{
			Kind: common.DeclarationKindFunction,
			Resolve: func(
				memoryGauge common.MemoryGauge,
				identifier string,
				targetRange ast.HasPosition,
				report func(error),
			) *Member {
				elementType := arrayType.ElementType(false)

				if elementType.IsResourceType() {
					report(
						&InvalidResourceArrayMemberError{
							Name:            identifier,
							DeclarationKind: common.DeclarationKindFunction,
							Range:           ast.NewRangeFromPositioned(memoryGauge, targetRange),
						},
					)
				}

				return NewPublicFunctionMember(
					memoryGauge,
					arrayType,
					identifier,
					ArrayToVariableSizedFunctionType(elementType),
					arrayTypeToVariableSizedFunctionDocString,
				)
			},
		}
	}

	return withBuiltinMembers(arrayType, members)
}

func ArrayRemoveLastFunctionType(elementType Type) *FunctionType {
	return NewSimpleFunctionType(
		FunctionPurityImpure,
		nil,
		NewTypeAnnotation(elementType),
	)
}

func ArrayRemoveFirstFunctionType(elementType Type) *FunctionType {
	return NewSimpleFunctionType(
		FunctionPurityImpure,
		nil,
		NewTypeAnnotation(elementType),
	)
}

func ArrayRemoveFunctionType(elementType Type) *FunctionType {
	return NewSimpleFunctionType(
		FunctionPurityImpure,
		[]Parameter{
			{
				Identifier:     "at",
				TypeAnnotation: IntegerTypeAnnotation,
			},
		},
		NewTypeAnnotation(elementType),
	)
}

func ArrayInsertFunctionType(elementType Type) *FunctionType {
	return NewSimpleFunctionType(
		FunctionPurityImpure,
		[]Parameter{
			{
				Identifier:     "at",
				TypeAnnotation: IntegerTypeAnnotation,
			},
			{
				Label:          ArgumentLabelNotRequired,
				Identifier:     "element",
				TypeAnnotation: NewTypeAnnotation(elementType),
			},
		},
		VoidTypeAnnotation,
	)
}

func ArrayConcatFunctionType(arrayType Type) *FunctionType {
	typeAnnotation := NewTypeAnnotation(arrayType)
	return NewSimpleFunctionType(
		FunctionPurityView,
		[]Parameter{
			{
				Label:          ArgumentLabelNotRequired,
				Identifier:     "other",
				TypeAnnotation: typeAnnotation,
			},
		},
		typeAnnotation,
	)
}

func ArrayFirstIndexFunctionType(elementType Type) *FunctionType {
	return NewSimpleFunctionType(
		FunctionPurityView,
		[]Parameter{
			{
				Identifier:     "of",
				TypeAnnotation: NewTypeAnnotation(elementType),
			},
		},
		NewTypeAnnotation(
			&OptionalType{Type: IntType},
		),
	)
}
func ArrayContainsFunctionType(elementType Type) *FunctionType {
	return NewSimpleFunctionType(
		FunctionPurityView,
		[]Parameter{
			{
				Label:          ArgumentLabelNotRequired,
				Identifier:     "element",
				TypeAnnotation: NewTypeAnnotation(elementType),
			},
		},
		BoolTypeAnnotation,
	)
}

func ArrayAppendAllFunctionType(arrayType Type) *FunctionType {
	return NewSimpleFunctionType(
		FunctionPurityImpure,
		[]Parameter{
			{
				Label:          ArgumentLabelNotRequired,
				Identifier:     "other",
				TypeAnnotation: NewTypeAnnotation(arrayType),
			},
		},
		VoidTypeAnnotation,
	)
}

func ArrayAppendFunctionType(elementType Type) *FunctionType {
	return NewSimpleFunctionType(
		FunctionPurityImpure,
		[]Parameter{
			{
				Label:          ArgumentLabelNotRequired,
				Identifier:     "element",
				TypeAnnotation: NewTypeAnnotation(elementType),
			},
		},
		VoidTypeAnnotation,
	)
}

func ArraySliceFunctionType(elementType Type) *FunctionType {
	return NewSimpleFunctionType(
		FunctionPurityView,
		[]Parameter{
			{
				Identifier:     "from",
				TypeAnnotation: IntTypeAnnotation,
			},
			{
				Identifier:     "upTo",
				TypeAnnotation: IntTypeAnnotation,
			},
		},
		NewTypeAnnotation(&VariableSizedType{
			Type: elementType,
		}),
	)
}

func ArrayToVariableSizedFunctionType(elementType Type) *FunctionType {
	return NewSimpleFunctionType(
		FunctionPurityView,
		[]Parameter{},
		NewTypeAnnotation(&VariableSizedType{
			Type: elementType,
		}),
	)
}

func ArrayToConstantSizedFunctionType(elementType Type) *FunctionType {
	// Ideally this should have a typebound of [T; _] but since we don't know
	// the size of the ConstantSizedArray, we omit specifying the bound.
	typeParameter := &TypeParameter{
		Name: "T",
	}

	typeAnnotation := NewTypeAnnotation(
		&GenericType{
			TypeParameter: typeParameter,
		},
	)

	return &FunctionType{
		Purity: FunctionPurityView,
		TypeParameters: []*TypeParameter{
			typeParameter,
		},
		ReturnTypeAnnotation: NewTypeAnnotation(
			&OptionalType{
				Type: typeAnnotation.Type,
			},
		),
		TypeArgumentsCheck: func(
			memoryGauge common.MemoryGauge,
			typeArguments *TypeParameterTypeOrderedMap,
			astTypeArguments []*ast.TypeAnnotation,
			invocationRange ast.HasPosition,
			report func(error),
		) {
			typeArg, ok := typeArguments.Get(typeParameter)
			if !ok || typeArg == nil {
				// Invalid, already reported by checker
				return
			}

			constArrayType, ok := typeArg.(*ConstantSizedType)
			if !ok || constArrayType.Type != elementType {
				errorRange := invocationRange
				if len(astTypeArguments) > 0 {
					errorRange = astTypeArguments[0]
				}

				report(&InvalidTypeArgumentError{
					TypeArgumentName: typeParameter.Name,
					Range:            ast.NewRangeFromPositioned(memoryGauge, errorRange),
					Details: fmt.Sprintf(
						"Type argument for %s must be [%s; _]",
						ArrayTypeToConstantSizedFunctionName,
						elementType,
					),
				})
			}
		},
	}
}

func ArrayReverseFunctionType(arrayType ArrayType) *FunctionType {
	return &FunctionType{
		Parameters:           []Parameter{},
		ReturnTypeAnnotation: NewTypeAnnotation(arrayType),
		Purity:               FunctionPurityView,
	}
}

func ArrayFilterFunctionType(memoryGauge common.MemoryGauge, elementType Type) *FunctionType {
	// fun filter(_ function: ((T): Bool)): [T]
	// funcType: elementType -> Bool
	funcType := &FunctionType{
		Parameters: []Parameter{
			{
				Identifier:     "element",
				TypeAnnotation: NewTypeAnnotation(elementType),
			},
		},
		ReturnTypeAnnotation: NewTypeAnnotation(BoolType),
		Purity:               FunctionPurityView,
	}

	return &FunctionType{
		Parameters: []Parameter{
			{
				Label:          ArgumentLabelNotRequired,
				Identifier:     "f",
				TypeAnnotation: NewTypeAnnotation(funcType),
			},
		},
		ReturnTypeAnnotation: NewTypeAnnotation(NewVariableSizedType(memoryGauge, elementType)),
		Purity:               FunctionPurityView,
	}
}

func ArrayMapFunctionType(memoryGauge common.MemoryGauge, arrayType ArrayType) *FunctionType {
	// For [T] or [T; N]
	// fun map(_ function: ((T): U)): [U]
	//               or
	// fun map(_ function: ((T): U)): [U; N]

	typeParameter := &TypeParameter{
		Name: "U",
	}

	typeU := &GenericType{
		TypeParameter: typeParameter,
	}

	var returnArrayType Type
	switch arrayType := arrayType.(type) {
	case *VariableSizedType:
		returnArrayType = NewVariableSizedType(memoryGauge, typeU)
	case *ConstantSizedType:
		returnArrayType = NewConstantSizedType(memoryGauge, typeU, arrayType.Size)
	default:
		panic(errors.NewUnreachableError())
	}

	// transformFuncType: elementType -> U
	transformFuncType := &FunctionType{
		Parameters: []Parameter{
			{
				Identifier:     "element",
				TypeAnnotation: NewTypeAnnotation(arrayType.ElementType(false)),
			},
		},
		ReturnTypeAnnotation: NewTypeAnnotation(typeU),
	}

	return &FunctionType{
		TypeParameters: []*TypeParameter{
			typeParameter,
		},
		Parameters: []Parameter{
			{
				Label:          ArgumentLabelNotRequired,
				Identifier:     "transform",
				TypeAnnotation: NewTypeAnnotation(transformFuncType),
			},
		},
		ReturnTypeAnnotation: NewTypeAnnotation(returnArrayType),
	}
}

// VariableSizedType is a variable sized array type
type VariableSizedType struct {
	Type                Type
	memberResolvers     map[string]MemberResolver
	memberResolversOnce sync.Once
}

var _ Type = &VariableSizedType{}
var _ ArrayType = &VariableSizedType{}
var _ ValueIndexableType = &VariableSizedType{}
var _ EntitlementSupportingType = &VariableSizedType{}

func NewVariableSizedType(memoryGauge common.MemoryGauge, typ Type) *VariableSizedType {
	common.UseMemory(memoryGauge, common.VariableSizedSemaTypeMemoryUsage)
	return &VariableSizedType{
		Type: typ,
	}
}

func (*VariableSizedType) IsType() {}

func (*VariableSizedType) isArrayType() {}

func (t *VariableSizedType) Tag() TypeTag {
	return VariableSizedTypeTag
}

func (t *VariableSizedType) String() string {
	return fmt.Sprintf("[%s]", t.Type)
}

func (t *VariableSizedType) QualifiedString() string {
	return fmt.Sprintf("[%s]", t.Type.QualifiedString())
}

func FormatVariableSizedTypeID[T ~string](elementTypeID T) T {
	return T(fmt.Sprintf("[%s]", elementTypeID))
}

func (t *VariableSizedType) ID() TypeID {
	return FormatVariableSizedTypeID(t.Type.ID())
}

func (t *VariableSizedType) Equal(other Type) bool {
	otherArray, ok := other.(*VariableSizedType)
	if !ok {
		return false
	}

	return t.Type.Equal(otherArray.Type)
}

func (t *VariableSizedType) Map(gauge common.MemoryGauge, typeParamMap map[*TypeParameter]*TypeParameter, f func(Type) Type) Type {
	return f(NewVariableSizedType(gauge, t.Type.Map(gauge, typeParamMap, f)))
}

func (t *VariableSizedType) GetMembers() map[string]MemberResolver {
	t.initializeMemberResolvers()
	return t.memberResolvers
}

func (t *VariableSizedType) initializeMemberResolvers() {
	t.memberResolversOnce.Do(func() {
		t.memberResolvers = getArrayMembers(t)
	})
}

func (t *VariableSizedType) IsResourceType() bool {
	return t.Type.IsResourceType()
}

func (t *VariableSizedType) IsPrimitiveType() bool {
	return false
}

func (t *VariableSizedType) IsInvalidType() bool {
	return t.Type.IsInvalidType()
}

func (t *VariableSizedType) IsOrContainsReferenceType() bool {
	return t.Type.IsOrContainsReferenceType()
}

func (t *VariableSizedType) IsStorable(results map[*Member]bool) bool {
	return t.Type.IsStorable(results)
}

func (t *VariableSizedType) IsExportable(results map[*Member]bool) bool {
	return t.Type.IsExportable(results)
}

func (t *VariableSizedType) IsImportable(results map[*Member]bool) bool {
	return t.Type.IsImportable(results)
}

func (t *VariableSizedType) IsEquatable() bool {
	return t.Type.IsEquatable()
}

func (t *VariableSizedType) IsComparable() bool {
	return t.Type.IsComparable()
}

func (t *VariableSizedType) ContainFieldsOrElements() bool {
	return true
}

func (t *VariableSizedType) TypeAnnotationState() TypeAnnotationState {
	return t.Type.TypeAnnotationState()
}

func (t *VariableSizedType) RewriteWithIntersectionTypes() (Type, bool) {
	rewrittenType, rewritten := t.Type.RewriteWithIntersectionTypes()
	if rewritten {
		return &VariableSizedType{
			Type: rewrittenType,
		}, true
	} else {
		return t, false
	}
}

func (*VariableSizedType) isValueIndexableType() bool {
	return true
}

func (*VariableSizedType) AllowsValueIndexingAssignment() bool {
	return true
}

func (t *VariableSizedType) ElementType(_ bool) Type {
	return t.Type
}

func (t *VariableSizedType) IndexingType() Type {
	return IntegerType
}

func (t *VariableSizedType) Unify(
	other Type,
	typeParameters *TypeParameterTypeOrderedMap,
	report func(err error),
	memoryGauge common.MemoryGauge,
	outerRange ast.HasPosition,
) bool {

	otherArray, ok := other.(*VariableSizedType)
	if !ok {
		return false
	}

	return t.Type.Unify(
		otherArray.Type,
		typeParameters,
		report,
		memoryGauge,
		outerRange,
	)
}

func (t *VariableSizedType) Resolve(typeArguments *TypeParameterTypeOrderedMap) Type {
	newInnerType := t.Type.Resolve(typeArguments)
	if newInnerType == nil {
		return nil
	}

	return &VariableSizedType{
		Type: newInnerType,
	}
}

func (t *VariableSizedType) SupportedEntitlements() *EntitlementSet {
	return arrayDictionaryEntitlements
}

var arrayDictionaryEntitlements = func() *EntitlementSet {
	set := &EntitlementSet{}
	set.Add(MutateType)
	set.Add(InsertType)
	set.Add(RemoveType)
	return set
}()

func (t *VariableSizedType) CheckInstantiated(pos ast.HasPosition, memoryGauge common.MemoryGauge, report func(err error)) {
	t.ElementType(false).CheckInstantiated(pos, memoryGauge, report)
}

// ConstantSizedType is a constant sized array type
type ConstantSizedType struct {
	Type                Type
	memberResolvers     map[string]MemberResolver
	Size                int64
	memberResolversOnce sync.Once
}

var _ Type = &ConstantSizedType{}
var _ ArrayType = &ConstantSizedType{}
var _ ValueIndexableType = &ConstantSizedType{}
var _ EntitlementSupportingType = &ConstantSizedType{}

func NewConstantSizedType(memoryGauge common.MemoryGauge, typ Type, size int64) *ConstantSizedType {
	common.UseMemory(memoryGauge, common.ConstantSizedSemaTypeMemoryUsage)
	return &ConstantSizedType{
		Type: typ,
		Size: size,
	}
}

func (*ConstantSizedType) IsType() {}

func (*ConstantSizedType) isArrayType() {}

func (t *ConstantSizedType) Tag() TypeTag {
	return ConstantSizedTypeTag
}

func (t *ConstantSizedType) String() string {
	return fmt.Sprintf("[%s; %d]", t.Type, t.Size)
}

func (t *ConstantSizedType) QualifiedString() string {
	return fmt.Sprintf("[%s; %d]", t.Type.QualifiedString(), t.Size)
}

func FormatConstantSizedTypeID[T ~string](elementTypeID T, size int64) T {
	return T(fmt.Sprintf("[%s;%d]", elementTypeID, size))
}

func (t *ConstantSizedType) ID() TypeID {
	return FormatConstantSizedTypeID(t.Type.ID(), t.Size)
}

func (t *ConstantSizedType) Equal(other Type) bool {
	otherArray, ok := other.(*ConstantSizedType)
	if !ok {
		return false
	}

	return t.Type.Equal(otherArray.Type) &&
		t.Size == otherArray.Size
}

func (t *ConstantSizedType) Map(gauge common.MemoryGauge, typeParamMap map[*TypeParameter]*TypeParameter, f func(Type) Type) Type {
	return f(NewConstantSizedType(gauge, t.Type.Map(gauge, typeParamMap, f), t.Size))
}

func (t *ConstantSizedType) GetMembers() map[string]MemberResolver {
	t.initializeMemberResolvers()
	return t.memberResolvers
}

func (t *ConstantSizedType) initializeMemberResolvers() {
	t.memberResolversOnce.Do(func() {
		t.memberResolvers = getArrayMembers(t)
	})
}

func (t *ConstantSizedType) IsResourceType() bool {
	return t.Type.IsResourceType()
}

func (t *ConstantSizedType) IsPrimitiveType() bool {
	return false
}

func (t *ConstantSizedType) IsInvalidType() bool {
	return t.Type.IsInvalidType()
}

func (t *ConstantSizedType) IsOrContainsReferenceType() bool {
	return t.Type.IsOrContainsReferenceType()
}

func (t *ConstantSizedType) IsStorable(results map[*Member]bool) bool {
	return t.Type.IsStorable(results)
}

func (t *ConstantSizedType) IsExportable(results map[*Member]bool) bool {
	return t.Type.IsStorable(results)
}

func (t *ConstantSizedType) IsImportable(results map[*Member]bool) bool {
	return t.Type.IsImportable(results)
}

func (t *ConstantSizedType) IsEquatable() bool {
	return t.Type.IsEquatable()
}

func (t *ConstantSizedType) IsComparable() bool {
	return t.Type.IsComparable()
}

func (t *ConstantSizedType) ContainFieldsOrElements() bool {
	return true
}

func (t *ConstantSizedType) TypeAnnotationState() TypeAnnotationState {
	return t.Type.TypeAnnotationState()
}

func (t *ConstantSizedType) RewriteWithIntersectionTypes() (Type, bool) {
	rewrittenType, rewritten := t.Type.RewriteWithIntersectionTypes()
	if rewritten {
		return &ConstantSizedType{
			Type: rewrittenType,
			Size: t.Size,
		}, true
	} else {
		return t, false
	}
}

func (*ConstantSizedType) isValueIndexableType() bool {
	return true
}

func (*ConstantSizedType) AllowsValueIndexingAssignment() bool {
	return true
}

func (t *ConstantSizedType) ElementType(_ bool) Type {
	return t.Type
}

func (t *ConstantSizedType) IndexingType() Type {
	return IntegerType
}

func (t *ConstantSizedType) Unify(
	other Type,
	typeParameters *TypeParameterTypeOrderedMap,
	report func(err error),
	memoryGauge common.MemoryGauge,
	outerRange ast.HasPosition,
) bool {

	otherArray, ok := other.(*ConstantSizedType)
	if !ok {
		return false
	}

	if t.Size != otherArray.Size {
		return false
	}

	return t.Type.Unify(
		otherArray.Type,
		typeParameters,
		report,
		memoryGauge,
		outerRange,
	)
}

func (t *ConstantSizedType) Resolve(typeArguments *TypeParameterTypeOrderedMap) Type {
	newInnerType := t.Type.Resolve(typeArguments)
	if newInnerType == nil {
		return nil
	}

	return &ConstantSizedType{
		Type: newInnerType,
		Size: t.Size,
	}
}

func (t *ConstantSizedType) SupportedEntitlements() *EntitlementSet {
	return arrayDictionaryEntitlements
}

func (t *ConstantSizedType) CheckInstantiated(pos ast.HasPosition, memoryGauge common.MemoryGauge, report func(err error)) {
	t.ElementType(false).CheckInstantiated(pos, memoryGauge, report)
}

// Parameter

func formatParameter(spaces bool, label, identifier, typeAnnotation string) string {
	var builder strings.Builder

	if label != "" {
		builder.WriteString(label)
		if spaces {
			builder.WriteByte(' ')
		}
	}

	if identifier != "" {
		builder.WriteString(identifier)
		builder.WriteByte(':')
		if spaces {
			builder.WriteByte(' ')
		}
	}

	builder.WriteString(typeAnnotation)

	return builder.String()
}

type Parameter struct {
	TypeAnnotation  TypeAnnotation
	DefaultArgument Type
	Label           string
	Identifier      string
}

func (p Parameter) String() string {
	return formatParameter(
		true,
		p.Label,
		p.Identifier,
		p.TypeAnnotation.String(),
	)
}

func (p Parameter) QualifiedString() string {
	return formatParameter(
		true,
		p.Label,
		p.Identifier,
		p.TypeAnnotation.QualifiedString(),
	)
}

// EffectiveArgumentLabel returns the effective argument label that
// an argument in a call must use:
// If no argument label is declared for parameter,
// the parameter name is used as the argument label
func (p Parameter) EffectiveArgumentLabel() string {
	if p.Label != "" {
		return p.Label
	}
	return p.Identifier
}

// TypeParameter

type TypeParameter struct {
	TypeBound Type
	Name      string
	Optional  bool
}

func (p TypeParameter) string(typeFormatter func(Type) string) string {
	var builder strings.Builder
	builder.WriteString(p.Name)
	if p.TypeBound != nil {
		builder.WriteString(": ")
		builder.WriteString(typeFormatter(p.TypeBound))
	}
	return builder.String()
}

func (p TypeParameter) String() string {
	return p.string(func(t Type) string {
		return t.String()
	})
}

func (p TypeParameter) QualifiedString() string {
	return p.string(func(t Type) string {
		return t.QualifiedString()
	})
}

func (p TypeParameter) Equal(other *TypeParameter) bool {
	if p.Name != other.Name {
		return false
	}

	if p.TypeBound == nil {
		if other.TypeBound != nil {
			return false
		}
	} else {
		if other.TypeBound == nil ||
			!p.TypeBound.Equal(other.TypeBound) {

			return false
		}
	}

	return p.Optional == other.Optional
}

func (p TypeParameter) checkTypeBound(ty Type, memoryGauge common.MemoryGauge, typeRange ast.HasPosition) error {
	if p.TypeBound == nil ||
		p.TypeBound.IsInvalidType() ||
		ty.IsInvalidType() {

		return nil
	}

	if !IsSubType(ty, p.TypeBound) {
		return &TypeMismatchError{
			ExpectedType: p.TypeBound,
			ActualType:   ty,
			Range:        ast.NewRangeFromPositioned(memoryGauge, typeRange),
		}
	}

	return nil
}

// Function types

func formatFunctionType(
	separator string,
	purity string,
	functionName string,
	typeParameters []string,
	parameters []string,
	returnTypeAnnotation string,
) string {

	var builder strings.Builder

	if len(purity) > 0 {
		builder.WriteString(purity)
		builder.WriteByte(' ')
	}

	builder.WriteString("fun")

	if functionName != "" {
		builder.WriteByte(' ')
		builder.WriteString(functionName)
	}

	if len(typeParameters) > 0 {
		builder.WriteByte('<')
		for i, typeParameter := range typeParameters {
			if i > 0 {
				builder.WriteByte(',')
				builder.WriteString(separator)
			}
			builder.WriteString(typeParameter)
		}
		builder.WriteByte('>')
	}
	builder.WriteByte('(')
	for i, parameter := range parameters {
		if i > 0 {
			builder.WriteByte(',')
			builder.WriteString(separator)
		}
		builder.WriteString(parameter)
	}
	builder.WriteString("):")
	builder.WriteString(separator)
	builder.WriteString(returnTypeAnnotation)
	return builder.String()
}

// Arity

type Arity struct {
	Min int
	Max int
}

func (arity *Arity) MinCount(parameterCount int) int {
	minCount := parameterCount
	if arity != nil {
		minCount = arity.Min
	}

	return minCount
}

func (arity *Arity) MaxCount(parameterCount int) *int {
	maxCount := parameterCount
	if arity != nil {
		if arity.Max < parameterCount {
			return nil
		}
		maxCount = arity.Max
	}

	return &maxCount
}

type FunctionPurity int

const (
	FunctionPurityImpure = iota
	FunctionPurityView
)

func (p FunctionPurity) String() string {
	if p == FunctionPurityImpure {
		return ""
	}
	return "view"
}

// FunctionType

type FunctionType struct {
	Purity                   FunctionPurity
	ReturnTypeAnnotation     TypeAnnotation
	Arity                    *Arity
	ArgumentExpressionsCheck ArgumentExpressionsCheck
	TypeArgumentsCheck       TypeArgumentsCheck
	Members                  *StringMemberOrderedMap
	TypeParameters           []*TypeParameter
	Parameters               []Parameter
	memberResolvers          map[string]MemberResolver
	memberResolversOnce      sync.Once
	IsConstructor            bool
}

func NewSimpleFunctionType(
	purity FunctionPurity,
	parameters []Parameter,
	returnTypeAnnotation TypeAnnotation,
) *FunctionType {
	return &FunctionType{
		Purity:               purity,
		Parameters:           parameters,
		ReturnTypeAnnotation: returnTypeAnnotation,
	}
}

var _ Type = &FunctionType{}

func (*FunctionType) IsType() {}

func (t *FunctionType) Tag() TypeTag {
	return FunctionTypeTag
}

func (t *FunctionType) string(
	typeParameterFormatter func(*TypeParameter) string,
	functionName string,
	parameterFormatter func(Parameter) string,
	returnTypeAnnotationFormatter func(TypeAnnotation) string,
) string {

	purity := t.Purity.String()

	var typeParameters []string
	typeParameterCount := len(t.TypeParameters)
	if typeParameterCount > 0 {
		typeParameters = make([]string, typeParameterCount)
		for i, typeParameter := range t.TypeParameters {
			typeParameters[i] = typeParameterFormatter(typeParameter)
		}
	}

	var parameters []string
	parameterCount := len(t.Parameters)
	if parameterCount > 0 {
		parameters = make([]string, parameterCount)
		for i, parameter := range t.Parameters {
			parameters[i] = parameterFormatter(parameter)
		}
	}

	returnTypeAnnotation := returnTypeAnnotationFormatter(t.ReturnTypeAnnotation)

	return formatFunctionType(
		" ",
		purity,
		functionName,
		typeParameters,
		parameters,
		returnTypeAnnotation,
	)
}

func FormatFunctionTypeID(
	purity string,
	typeParameters []string,
	parameters []string,
	returnTypeAnnotation string,
) string {
	return formatFunctionType(
		"",
		purity,
		"",
		typeParameters,
		parameters,
		returnTypeAnnotation,
	)
}

func (t *FunctionType) String() string {
	return t.string(
		func(parameter *TypeParameter) string {
			return parameter.String()
		},
		"",
		func(parameter Parameter) string {
			return parameter.String()
		},
		func(typeAnnotation TypeAnnotation) string {
			return typeAnnotation.String()
		},
	)
}

func (t *FunctionType) QualifiedString() string {
	return t.NamedQualifiedString("")
}

func (t *FunctionType) NamedQualifiedString(functionName string) string {
	return t.string(
		func(parameter *TypeParameter) string {
			return parameter.QualifiedString()
		},
		functionName,
		func(parameter Parameter) string {
			return parameter.QualifiedString()
		},
		func(typeAnnotation TypeAnnotation) string {
			return typeAnnotation.QualifiedString()
		},
	)
}

// NOTE: parameter names and argument labels are *not* part of the ID!
func (t *FunctionType) ID() TypeID {

	purity := t.Purity.String()

	typeParameterCount := len(t.TypeParameters)
	var typeParameters []string
	if typeParameterCount > 0 {
		typeParameters = make([]string, typeParameterCount)
		for i, typeParameter := range t.TypeParameters {
			typeParameters[i] = typeParameter.Name
		}
	}

	parameterCount := len(t.Parameters)
	var parameters []string
	if parameterCount > 0 {
		parameters = make([]string, parameterCount)
		for i, parameter := range t.Parameters {
			parameters[i] = string(parameter.TypeAnnotation.Type.ID())
		}
	}

	returnTypeAnnotation := string(t.ReturnTypeAnnotation.Type.ID())

	return TypeID(
		FormatFunctionTypeID(
			purity,
			typeParameters,
			parameters,
			returnTypeAnnotation,
		),
	)
}

// NOTE: parameter names and argument labels are intentionally *not* considered!
func (t *FunctionType) Equal(other Type) bool {
	otherFunction, ok := other.(*FunctionType)
	if !ok {
		return false
	}

	if t.Purity != otherFunction.Purity {
		return false
	}

	// type parameters

	if len(t.TypeParameters) != len(otherFunction.TypeParameters) {
		return false
	}

	for i, typeParameter := range t.TypeParameters {
		otherTypeParameter := otherFunction.TypeParameters[i]
		if !typeParameter.Equal(otherTypeParameter) {
			return false
		}
	}

	// parameters

	if len(t.Parameters) != len(otherFunction.Parameters) {
		return false
	}

	for i, parameter := range t.Parameters {
		otherParameter := otherFunction.Parameters[i]
		if !parameter.TypeAnnotation.Equal(otherParameter.TypeAnnotation) {
			return false
		}
	}

	// Ensures that a constructor function type is
	// NOT equal to a function type with the same parameters, return type, etc.

	if t.IsConstructor != otherFunction.IsConstructor {
		return false
	}

	// return type

	if !t.ReturnTypeAnnotation.Type.
		Equal(otherFunction.ReturnTypeAnnotation.Type) {
		return false
	}

	return true
}

func (t *FunctionType) HasSameArgumentLabels(other *FunctionType) bool {
	if len(t.Parameters) != len(other.Parameters) {
		return false
	}

	for i, parameter := range t.Parameters {
		otherParameter := other.Parameters[i]
		if parameter.EffectiveArgumentLabel() != otherParameter.EffectiveArgumentLabel() {
			return false
		}
	}

	return true
}

func (*FunctionType) IsResourceType() bool {
	return false
}

func (t *FunctionType) IsPrimitiveType() bool {
	return false
}

func (t *FunctionType) IsInvalidType() bool {

	for _, typeParameter := range t.TypeParameters {

		if typeParameter.TypeBound != nil &&
			typeParameter.TypeBound.IsInvalidType() {

			return true
		}
	}

	for _, parameter := range t.Parameters {
		if parameter.TypeAnnotation.Type.IsInvalidType() {
			return true
		}
	}

	return t.ReturnTypeAnnotation.Type.IsInvalidType()
}

func (*FunctionType) IsOrContainsReferenceType() bool {
	return false
}

func (t *FunctionType) IsStorable(_ map[*Member]bool) bool {
	// Functions cannot be stored, as they cannot be serialized
	return false
}

func (t *FunctionType) IsExportable(_ map[*Member]bool) bool {
	// Even though functions cannot be serialized,
	// they are still treated as exportable,
	// as values are simply omitted.
	return true
}

func (t *FunctionType) IsImportable(_ map[*Member]bool) bool {
	return false
}

func (*FunctionType) IsEquatable() bool {
	return false
}

func (*FunctionType) IsComparable() bool {
	return false
}

func (*FunctionType) ContainFieldsOrElements() bool {
	return false
}

func (t *FunctionType) TypeAnnotationState() TypeAnnotationState {

	for _, typeParameter := range t.TypeParameters {
		TypeParameterTypeAnnotationState := typeParameter.TypeBound.TypeAnnotationState()
		if TypeParameterTypeAnnotationState != TypeAnnotationStateValid {
			return TypeParameterTypeAnnotationState
		}
	}

	for _, parameter := range t.Parameters {
		parameterTypeAnnotationState := parameter.TypeAnnotation.TypeAnnotationState()
		if parameterTypeAnnotationState != TypeAnnotationStateValid {
			return parameterTypeAnnotationState
		}
	}

	returnTypeAnnotationState := t.ReturnTypeAnnotation.TypeAnnotationState()
	if returnTypeAnnotationState != TypeAnnotationStateValid {
		return returnTypeAnnotationState
	}

	return TypeAnnotationStateValid
}

func (t *FunctionType) RewriteWithIntersectionTypes() (Type, bool) {
	anyRewritten := false

	rewrittenTypeParameterTypeBounds := map[*TypeParameter]Type{}

	for _, typeParameter := range t.TypeParameters {
		if typeParameter.TypeBound == nil {
			continue
		}

		rewrittenType, rewritten := typeParameter.TypeBound.RewriteWithIntersectionTypes()
		if rewritten {
			anyRewritten = true
			rewrittenTypeParameterTypeBounds[typeParameter] = rewrittenType
		}
	}

	rewrittenParameterTypes := map[*Parameter]Type{}

	for i := range t.Parameters {
		parameter := &t.Parameters[i]
		rewrittenType, rewritten := parameter.TypeAnnotation.Type.RewriteWithIntersectionTypes()
		if rewritten {
			anyRewritten = true
			rewrittenParameterTypes[parameter] = rewrittenType
		}
	}

	rewrittenReturnType, rewritten := t.ReturnTypeAnnotation.Type.RewriteWithIntersectionTypes()
	if rewritten {
		anyRewritten = true
	}

	if anyRewritten {
		var rewrittenTypeParameters []*TypeParameter
		if len(t.TypeParameters) > 0 {
			rewrittenTypeParameters = make([]*TypeParameter, len(t.TypeParameters))
			for i, typeParameter := range t.TypeParameters {
				rewrittenTypeBound, ok := rewrittenTypeParameterTypeBounds[typeParameter]
				if ok {
					rewrittenTypeParameters[i] = &TypeParameter{
						Name:      typeParameter.Name,
						TypeBound: rewrittenTypeBound,
						Optional:  typeParameter.Optional,
					}
				} else {
					rewrittenTypeParameters[i] = typeParameter
				}
			}
		}

		var rewrittenParameters []Parameter
		if len(t.Parameters) > 0 {
			rewrittenParameters = make([]Parameter, len(t.Parameters))
			for i := range t.Parameters {
				parameter := &t.Parameters[i]
				rewrittenParameterType, ok := rewrittenParameterTypes[parameter]
				if ok {
					rewrittenParameters[i] = Parameter{
						Label:          parameter.Label,
						Identifier:     parameter.Identifier,
						TypeAnnotation: NewTypeAnnotation(rewrittenParameterType),
					}
				} else {
					rewrittenParameters[i] = *parameter
				}
			}
		}

		return &FunctionType{
			Purity:               t.Purity,
			TypeParameters:       rewrittenTypeParameters,
			Parameters:           rewrittenParameters,
			ReturnTypeAnnotation: NewTypeAnnotation(rewrittenReturnType),
			Arity:                t.Arity,
		}, true
	} else {
		return t, false
	}
}

func (t *FunctionType) ArgumentLabels() (argumentLabels []string) {

	for _, parameter := range t.Parameters {

		argumentLabel := ArgumentLabelNotRequired
		if parameter.Label != "" {
			argumentLabel = parameter.Label
		} else if parameter.Identifier != "" {
			argumentLabel = parameter.Identifier
		}

		argumentLabels = append(argumentLabels, argumentLabel)
	}

	return
}

func (t *FunctionType) Unify(
	other Type,
	typeParameters *TypeParameterTypeOrderedMap,
	report func(err error),
	memoryGauge common.MemoryGauge,
	outerRange ast.HasPosition,
) (
	result bool,
) {

	otherFunction, ok := other.(*FunctionType)
	if !ok {
		return false
	}

	// TODO: type parameters ?

	if len(t.TypeParameters) > 0 ||
		len(otherFunction.TypeParameters) > 0 {

		return false
	}

	// parameters

	if len(t.Parameters) != len(otherFunction.Parameters) {
		return false
	}

	for i, parameter := range t.Parameters {
		otherParameter := otherFunction.Parameters[i]
		parameterUnified := parameter.TypeAnnotation.Type.Unify(
			otherParameter.TypeAnnotation.Type,
			typeParameters,
			report,
			memoryGauge,
			outerRange,
		)
		result = result || parameterUnified
	}

	// return type

	returnTypeUnified := t.ReturnTypeAnnotation.Type.Unify(
		otherFunction.ReturnTypeAnnotation.Type,
		typeParameters,
		report,
		memoryGauge,
		outerRange,
	)

	result = result || returnTypeUnified

	return
}

func (t *FunctionType) Resolve(typeArguments *TypeParameterTypeOrderedMap) Type {

	// TODO: type parameters ?

	// parameters

	var newParameters []Parameter

	if len(t.Parameters) > 0 {
		newParameters = make([]Parameter, 0, len(t.Parameters))

		for _, parameter := range t.Parameters {
			newParameterType := parameter.TypeAnnotation.Type.Resolve(typeArguments)
			if newParameterType == nil {
				return nil
			}

			newParameters = append(
				newParameters,
				Parameter{
					Label:          parameter.Label,
					Identifier:     parameter.Identifier,
					TypeAnnotation: NewTypeAnnotation(newParameterType),
				},
			)
		}
	}

	// return type

	newReturnType := t.ReturnTypeAnnotation.Type.Resolve(typeArguments)
	if newReturnType == nil {
		return nil
	}

	return &FunctionType{
		Purity:               t.Purity,
		Parameters:           newParameters,
		ReturnTypeAnnotation: NewTypeAnnotation(newReturnType),
		Arity:                t.Arity,
	}

}

func (t *FunctionType) Map(gauge common.MemoryGauge, typeParamMap map[*TypeParameter]*TypeParameter, f func(Type) Type) Type {

	var newTypeParameters []*TypeParameter

	if len(t.TypeParameters) > 0 {
		newTypeParameters = make([]*TypeParameter, 0, len(t.TypeParameters))
		for _, parameter := range t.TypeParameters {

			if param, ok := typeParamMap[parameter]; ok {
				newTypeParameters = append(newTypeParameters, param)
				continue
			}

			newTypeParameterTypeBound := parameter.TypeBound.Map(gauge, typeParamMap, f)
			newParam := &TypeParameter{
				Name:      parameter.Name,
				Optional:  parameter.Optional,
				TypeBound: newTypeParameterTypeBound,
			}
			typeParamMap[parameter] = newParam

			newTypeParameters = append(
				newTypeParameters,
				newParam,
			)
		}
	}

	var newParameters []Parameter

	if len(t.Parameters) > 0 {
		newParameters = make([]Parameter, 0, len(t.Parameters))
		for _, parameter := range t.Parameters {
			newParameterTypeAnnot := parameter.TypeAnnotation.Map(gauge, typeParamMap, f)

			newParameters = append(
				newParameters,
				Parameter{
					Label:          parameter.Label,
					Identifier:     parameter.Identifier,
					TypeAnnotation: newParameterTypeAnnot,
				},
			)
		}
	}

	returnType := t.ReturnTypeAnnotation.Map(gauge, typeParamMap, f)

	functionType := NewSimpleFunctionType(t.Purity, newParameters, returnType)
	functionType.TypeParameters = newTypeParameters
	return f(functionType)
}

func (t *FunctionType) GetMembers() map[string]MemberResolver {
	t.initializeMemberResolvers()
	return t.memberResolvers
}

func (t *FunctionType) initializeMemberResolvers() {
	t.memberResolversOnce.Do(func() {
		var memberResolvers map[string]MemberResolver
		if t.Members != nil {
			memberResolvers = MembersMapAsResolvers(t.Members)
		}
		t.memberResolvers = withBuiltinMembers(t, memberResolvers)
	})
}

func (t *FunctionType) CheckInstantiated(pos ast.HasPosition, memoryGauge common.MemoryGauge, report func(err error)) {
	for _, tyParam := range t.TypeParameters {
		tyParam.TypeBound.CheckInstantiated(pos, memoryGauge, report)
	}

	for _, param := range t.Parameters {
		param.TypeAnnotation.Type.CheckInstantiated(pos, memoryGauge, report)
	}

	t.ReturnTypeAnnotation.Type.CheckInstantiated(pos, memoryGauge, report)
}

type ArgumentExpressionsCheck func(
	checker *Checker,
	argumentExpressions []ast.Expression,
	invocationRange ast.HasPosition,
)

type TypeArgumentsCheck func(
	memoryGauge common.MemoryGauge,
	typeArguments *TypeParameterTypeOrderedMap,
	astTypeArguments []*ast.TypeAnnotation,
	invocationRange ast.HasPosition,
	report func(err error),
)

// BaseTypeActivation is the base activation that contains
// the types available in programs
var BaseTypeActivation = NewVariableActivation(nil)

func init() {

	types := common.Concat(
		AllNumberTypes,
		[]Type{
			MetaType,
			VoidType,
			AnyStructType,
			AnyStructAttachmentType,
			AnyResourceType,
			AnyResourceAttachmentType,
			NeverType,
			BoolType,
			CharacterType,
			StringType,
			TheAddressType,
			AccountType,
			PathType,
			StoragePathType,
			CapabilityPathType,
			PrivatePathType,
			PublicPathType,
			&CapabilityType{},
			DeployedContractType,
			BlockType,
			AccountKeyType,
			PublicKeyType,
			SignatureAlgorithmType,
			HashAlgorithmType,
			StorageCapabilityControllerType,
			AccountCapabilityControllerType,
			DeploymentResultType,
			HashableStructType,
			&InclusiveRangeType{},
<<<<<<< HEAD
			StringerType,
=======
			StructStringerType,
>>>>>>> 26428cb0
		},
	)

	for _, ty := range types {
		addToBaseActivation(ty)
	}

	addToBaseActivation(IdentityType)

	// The AST contains empty type annotations, resolve them to Void

	BaseTypeActivation.Set(
		"",
		BaseTypeActivation.Find("Void"),
	)
}

func addToBaseActivation(ty Type) {
	typeName := ty.String()

	// Check that the type is not accidentally redeclared

	if BaseTypeActivation.Find(typeName) != nil {
		panic(errors.NewUnreachableError())
	}

	BaseTypeActivation.Set(
		typeName,
		baseTypeVariable(typeName, ty),
	)
}

const IdentityMappingIdentifier string = "Identity"

// IdentityType represents the `Identity` entitlement mapping type.
// It is an empty map that includes the Identity map,
// and is considered already "resolved" with regards to its (vacuously empty) inclusions.
// defining it this way eliminates the need to do any special casing for its behavior
var IdentityType = func() *EntitlementMapType {
	m := NewEntitlementMapType(nil, nil, IdentityMappingIdentifier)
	m.IncludesIdentity = true
	m.resolveInclusions.Do(func() {})
	return m
}()

func baseTypeVariable(name string, ty Type) *Variable {
	return &Variable{
		Identifier:      name,
		Type:            ty,
		DeclarationKind: common.DeclarationKindType,
		IsConstant:      true,
		Access:          PrimitiveAccess(ast.AccessAll),
	}
}

// BaseValueActivation is the base activation that contains
// the values available in programs
var BaseValueActivation = NewVariableActivation(nil)

var AllSignedFixedPointTypes = []Type{
	Fix64Type,
}

var AllUnsignedFixedPointTypes = []Type{
	UFix64Type,
}

var AllFixedPointTypes = common.Concat(
	AllUnsignedFixedPointTypes,
	AllSignedFixedPointTypes,
	[]Type{
		FixedPointType,
		SignedFixedPointType,
	},
)

var AllSignedIntegerTypes = []Type{
	IntType,
	Int8Type,
	Int16Type,
	Int32Type,
	Int64Type,
	Int128Type,
	Int256Type,
}

var AllFixedSizeUnsignedIntegerTypes = []Type{
	// UInt*
	UInt8Type,
	UInt16Type,
	UInt32Type,
	UInt64Type,
	UInt128Type,
	UInt256Type,
	// Word*
	Word8Type,
	Word16Type,
	Word32Type,
	Word64Type,
	Word128Type,
	Word256Type,
}

var AllUnsignedIntegerTypes = common.Concat(
	AllFixedSizeUnsignedIntegerTypes,
	[]Type{
		UIntType,
	},
)

var AllNonLeafIntegerTypes = []Type{
	IntegerType,
	SignedIntegerType,
	FixedSizeUnsignedIntegerType,
}

var AllIntegerTypes = common.Concat(
	AllUnsignedIntegerTypes,
	AllSignedIntegerTypes,
	AllNonLeafIntegerTypes,
)

var AllNumberTypes = common.Concat(
	AllIntegerTypes,
	AllFixedPointTypes,
	[]Type{
		NumberType,
		SignedNumberType,
	},
)

var BuiltinEntitlements = map[string]*EntitlementType{}

var BuiltinEntitlementMappings = map[string]*EntitlementMapType{
	IdentityType.QualifiedIdentifier(): IdentityType,
}

const NumberTypeMinFieldName = "min"
const NumberTypeMaxFieldName = "max"

const numberTypeMinFieldDocString = `The minimum integer of this type`
const numberTypeMaxFieldDocString = `The maximum integer of this type`

const fixedPointNumberTypeMinFieldDocString = `The minimum fixed-point value of this type`
const fixedPointNumberTypeMaxFieldDocString = `The maximum fixed-point value of this type`

const numberConversionFunctionDocStringSuffix = `
The value must be within the bounds of this type.
If a value is passed that is outside the bounds, the program aborts.`

func init() {

	// Declare a conversion function for all (leaf) number types

	for _, numberType := range AllNumberTypes {

		switch numberType {
		case NumberType, SignedNumberType,
			IntegerType, SignedIntegerType, FixedSizeUnsignedIntegerType,
			FixedPointType, SignedFixedPointType:
			continue

		default:
			typeName := numberType.String()

			// Check that the function is not accidentally redeclared

			if BaseValueActivation.Find(typeName) != nil {
				panic(errors.NewUnreachableError())
			}

			functionType := NumberConversionFunctionType(numberType)

			addMember := func(member *Member) {
				if functionType.Members == nil {
					functionType.Members = &StringMemberOrderedMap{}
				}
				name := member.Identifier.Identifier
				if functionType.Members.Contains(name) {
					panic(errors.NewUnreachableError())
				}
				functionType.Members.Set(name, member)
			}

			switch numberType := numberType.(type) {
			case *NumericType:
				if numberType.minInt != nil {
					addMember(NewUnmeteredPublicConstantFieldMember(
						functionType,
						NumberTypeMinFieldName,
						numberType,
						numberTypeMinFieldDocString,
					))
				}

				if numberType.maxInt != nil {
					addMember(NewUnmeteredPublicConstantFieldMember(
						functionType,
						NumberTypeMaxFieldName,
						numberType,
						numberTypeMaxFieldDocString,
					))
				}

			case *FixedPointNumericType:
				if numberType.minInt != nil {
					// If a minimum integer is set, a minimum fractional must be set
					if numberType.minFractional == nil {
						panic(errors.NewUnreachableError())
					}

					addMember(NewUnmeteredPublicConstantFieldMember(
						functionType,
						NumberTypeMinFieldName,
						numberType,
						fixedPointNumberTypeMinFieldDocString,
					))
				}

				if numberType.maxInt != nil {
					// If a maximum integer is set, a maximum fractional must be set
					if numberType.maxFractional == nil {
						panic(errors.NewUnreachableError())
					}

					addMember(NewUnmeteredPublicConstantFieldMember(
						functionType,
						NumberTypeMaxFieldName,
						numberType,
						fixedPointNumberTypeMaxFieldDocString,
					))
				}
			}

			// add .fromString() method
			fromStringFnType := FromStringFunctionType(numberType)
			fromStringDocstring := FromStringFunctionDocstring(numberType)
			addMember(NewUnmeteredPublicFunctionMember(
				functionType,
				FromStringFunctionName,
				fromStringFnType,
				fromStringDocstring,
			))

			// add .fromBigEndianBytes() method
			fromBigEndianBytesFnType := FromBigEndianBytesFunctionType(numberType)
			fromBigEndianBytesDocstring := FromBigEndianBytesFunctionDocstring(numberType)
			addMember(NewUnmeteredPublicFunctionMember(
				functionType,
				FromBigEndianBytesFunctionName,
				fromBigEndianBytesFnType,
				fromBigEndianBytesDocstring,
			))

			BaseValueActivation.Set(
				typeName,
				baseFunctionVariable(
					typeName,
					functionType,
					numberConversionDocString(
						fmt.Sprintf("the type %s", numberType.String()),
					),
				),
			)
		}
	}
}

func NumberConversionFunctionType(numberType Type) *FunctionType {
	return &FunctionType{
		Purity: FunctionPurityView,
		Parameters: []Parameter{
			{
				Label:          ArgumentLabelNotRequired,
				Identifier:     "value",
				TypeAnnotation: NumberTypeAnnotation,
			},
		},
		ReturnTypeAnnotation:     NewTypeAnnotation(numberType),
		ArgumentExpressionsCheck: numberFunctionArgumentExpressionsChecker(numberType),
	}
}

func numberConversionDocString(targetDescription string) string {
	return fmt.Sprintf(
		"Converts the given number to %s. %s",
		targetDescription,
		numberConversionFunctionDocStringSuffix,
	)
}

func baseFunctionVariable(name string, ty *FunctionType, docString string) *Variable {
	return &Variable{
		Identifier:      name,
		DeclarationKind: common.DeclarationKindFunction,
		ArgumentLabels:  ty.ArgumentLabels(),
		IsConstant:      true,
		Type:            ty,
		Access:          PrimitiveAccess(ast.AccessAll),
		DocString:       docString,
	}
}

var AddressConversionFunctionType = &FunctionType{
	Purity: FunctionPurityView,
	Parameters: []Parameter{
		{
			Label:          ArgumentLabelNotRequired,
			Identifier:     "value",
			TypeAnnotation: IntegerTypeAnnotation,
		},
	},
	ReturnTypeAnnotation: AddressTypeAnnotation,
	ArgumentExpressionsCheck: func(checker *Checker, argumentExpressions []ast.Expression, _ ast.HasPosition) {
		if len(argumentExpressions) < 1 {
			return
		}

		intExpression, ok := argumentExpressions[0].(*ast.IntegerExpression)
		if !ok {
			return
		}

		// No need to meter. This is only checked once.
		CheckAddressLiteral(nil, intExpression, checker.report)
	},
}

const AddressTypeFromBytesFunctionName = "fromBytes"
const AddressTypeFromBytesFunctionDocString = `
Returns an Address from the given byte array
`

var AddressTypeFromBytesFunctionType = &FunctionType{
	Purity: FunctionPurityView,
	Parameters: []Parameter{
		{
			Label:          ArgumentLabelNotRequired,
			Identifier:     "bytes",
			TypeAnnotation: NewTypeAnnotation(ByteArrayType),
		},
	},
	ReturnTypeAnnotation: NewTypeAnnotation(TheAddressType),
}

const AddressTypeFromStringFunctionName = "fromString"
const AddressTypeFromStringFunctionDocString = `
Attempts to parse an Address from the input string. Returns nil on invalid input.
`

var AddressTypeFromStringFunctionType = FromStringFunctionType(TheAddressType)

func init() {
	// Declare a conversion function for the address type

	// Check that the function is not accidentally redeclared

	typeName := AddressTypeName

	if BaseValueActivation.Find(typeName) != nil {
		panic(errors.NewUnreachableError())
	}

	functionType := AddressConversionFunctionType

	addMember := func(member *Member) {
		if functionType.Members == nil {
			functionType.Members = &StringMemberOrderedMap{}
		}
		name := member.Identifier.Identifier
		if functionType.Members.Contains(name) {
			panic(errors.NewUnreachableError())
		}
		functionType.Members.Set(name, member)
	}

	addMember(NewUnmeteredPublicFunctionMember(
		functionType,
		AddressTypeFromBytesFunctionName,
		AddressTypeFromBytesFunctionType,
		AddressTypeFromBytesFunctionDocString,
	))
	addMember(NewUnmeteredPublicFunctionMember(
		functionType,
		AddressTypeFromStringFunctionName,
		AddressTypeFromStringFunctionType,
		AddressTypeFromStringFunctionDocString,
	))

	BaseValueActivation.Set(
		typeName,
		baseFunctionVariable(
			typeName,
			functionType,
			numberConversionDocString("an address"),
		),
	)
}

func numberFunctionArgumentExpressionsChecker(targetType Type) ArgumentExpressionsCheck {
	return func(checker *Checker, arguments []ast.Expression, invocationRange ast.HasPosition) {
		if len(arguments) < 1 {
			return
		}

		argument := arguments[0]

		switch argument := argument.(type) {
		case *ast.IntegerExpression:
			if CheckIntegerLiteral(nil, argument, targetType, checker.report) {
				if checker.Config.ExtendedElaborationEnabled {
					checker.Elaboration.SetNumberConversionArgumentTypes(
						argument,
						NumberConversionArgumentTypes{
							Type: targetType,
							Range: ast.NewRangeFromPositioned(
								checker.memoryGauge,
								invocationRange,
							),
						},
					)
				}
			}

		case *ast.FixedPointExpression:
			if CheckFixedPointLiteral(nil, argument, targetType, checker.report) {
				if checker.Config.ExtendedElaborationEnabled {
					checker.Elaboration.SetNumberConversionArgumentTypes(
						argument,
						NumberConversionArgumentTypes{
							Type: targetType,
							Range: ast.NewRangeFromPositioned(
								checker.memoryGauge,
								invocationRange,
							),
						},
					)
				}
			}
		}
	}
}

func pathConversionFunctionType(pathType Type) *FunctionType {
	return NewSimpleFunctionType(
		FunctionPurityView,
		[]Parameter{
			{
				Identifier:     "identifier",
				TypeAnnotation: StringTypeAnnotation,
			},
		},
		NewTypeAnnotation(
			&OptionalType{
				Type: pathType,
			},
		),
	)
}

var PublicPathConversionFunctionType = pathConversionFunctionType(PublicPathType)
var PrivatePathConversionFunctionType = pathConversionFunctionType(PrivatePathType)
var StoragePathConversionFunctionType = pathConversionFunctionType(StoragePathType)

func init() {

	// Declare the run-time type construction function

	typeName := MetaTypeName

	// Check that the function is not accidentally redeclared

	if BaseValueActivation.Find(typeName) != nil {
		panic(errors.NewUnreachableError())
	}

	BaseValueActivation.Set(
		typeName,
		baseFunctionVariable(
			typeName,
			&FunctionType{
				Purity:               FunctionPurityView,
				TypeParameters:       []*TypeParameter{{Name: "T"}},
				ReturnTypeAnnotation: MetaTypeAnnotation,
			},
			"Creates a run-time type representing the given static type as a value",
		),
	)

	BaseValueActivation.Set(
		PublicPathType.String(),
		baseFunctionVariable(
			PublicPathType.String(),
			PublicPathConversionFunctionType,
			"Converts the given string into a public path. Returns nil if the string does not specify a public path",
		),
	)

	BaseValueActivation.Set(
		PrivatePathType.String(),
		baseFunctionVariable(
			PrivatePathType.String(),
			PrivatePathConversionFunctionType,
			"Converts the given string into a private path. Returns nil if the string does not specify a private path",
		),
	)

	BaseValueActivation.Set(
		StoragePathType.String(),
		baseFunctionVariable(
			StoragePathType.String(),
			StoragePathConversionFunctionType,
			"Converts the given string into a storage path. Returns nil if the string does not specify a storage path",
		),
	)

	for _, v := range runtimeTypeConstructors {
		BaseValueActivation.Set(
			v.Name,
			baseFunctionVariable(
				v.Name,
				v.Value,
				v.DocString,
			))
	}
}

// CompositeType

type EnumInfo struct {
	RawType Type
	Cases   []string
}

type Conformance struct {
	InterfaceType        *InterfaceType
	ConformanceChainRoot *InterfaceType
}

type CompositeType struct {
	Location      common.Location
	EnumRawType   Type
	containerType Type
	NestedTypes   *StringTypeOrderedMap

	// in a language with support for algebraic data types,
	// we would implement this as an argument to the CompositeKind type constructor.
	// Alas, this is Go, so for now these fields are only non-nil when Kind is CompositeKindAttachment
	baseType          Type
	baseTypeDocString string

	DefaultDestroyEvent *CompositeType

	cachedIdentifiers *struct {
		TypeID              TypeID
		QualifiedIdentifier string
	}
	Members               *StringMemberOrderedMap
	memberResolvers       map[string]MemberResolver
	Identifier            string
	Fields                []string
	ConstructorParameters []Parameter
	// an internal set of field `effectiveInterfaceConformances`
	effectiveInterfaceConformanceSet     *InterfaceSet
	effectiveInterfaceConformances       []Conformance
	ExplicitInterfaceConformances        []*InterfaceType
	Kind                                 common.CompositeKind
	cachedIdentifiersLock                sync.RWMutex
	effectiveInterfaceConformanceSetOnce sync.Once
	effectiveInterfaceConformancesOnce   sync.Once
	memberResolversOnce                  sync.Once
	ConstructorPurity                    FunctionPurity
	HasComputedMembers                   bool
	// Only applicable for native composite types
	ImportableBuiltin         bool
	supportedEntitlementsOnce sync.Once
	supportedEntitlements     *EntitlementSet
}

var _ Type = &CompositeType{}
var _ ContainerType = &CompositeType{}
var _ ContainedType = &CompositeType{}
var _ LocatedType = &CompositeType{}
var _ CompositeKindedType = &CompositeType{}
var _ TypeIndexableType = &CompositeType{}

func (t *CompositeType) Tag() TypeTag {
	return CompositeTypeTag
}

func (t *CompositeType) EffectiveInterfaceConformanceSet() *InterfaceSet {
	t.initializeEffectiveInterfaceConformanceSet()
	return t.effectiveInterfaceConformanceSet
}

func (t *CompositeType) initializeEffectiveInterfaceConformanceSet() {
	t.effectiveInterfaceConformanceSetOnce.Do(func() {
		t.effectiveInterfaceConformanceSet = NewInterfaceSet()

		for _, conformance := range t.EffectiveInterfaceConformances() {
			t.effectiveInterfaceConformanceSet.Add(conformance.InterfaceType)
		}
	})
}

func (t *CompositeType) EffectiveInterfaceConformances() []Conformance {
	t.effectiveInterfaceConformancesOnce.Do(func() {
		t.effectiveInterfaceConformances = distinctConformances(
			t.ExplicitInterfaceConformances,
			nil,
			map[*InterfaceType]struct{}{},
		)
	})

	return t.effectiveInterfaceConformances
}

func (*CompositeType) IsType() {}

func (t *CompositeType) String() string {
	return t.Identifier
}

func (t *CompositeType) QualifiedString() string {
	return t.QualifiedIdentifier()
}

func (t *CompositeType) GetContainerType() Type {
	return t.containerType
}

func (t *CompositeType) SetContainerType(containerType Type) {
	t.checkIdentifiersCached()
	t.containerType = containerType
}

func (t *CompositeType) checkIdentifiersCached() {
	t.cachedIdentifiersLock.Lock()
	defer t.cachedIdentifiersLock.Unlock()

	if t.cachedIdentifiers != nil {
		panic(errors.NewUnreachableError())
	}

	if t.NestedTypes != nil {
		t.NestedTypes.Foreach(checkIdentifiersCached)
	}
}

func checkIdentifiersCached(_ string, typ Type) {
	switch semaType := typ.(type) {
	case *CompositeType:
		semaType.checkIdentifiersCached()
	case *InterfaceType:
		semaType.checkIdentifiersCached()
	}
}

func (t *CompositeType) GetCompositeKind() common.CompositeKind {
	return t.Kind
}

func (t *CompositeType) getBaseCompositeKind() common.CompositeKind {
	if t.Kind != common.CompositeKindAttachment {
		return common.CompositeKindUnknown
	}
	switch base := t.baseType.(type) {
	case *CompositeType:
		return base.Kind
	case *InterfaceType:
		return base.CompositeKind
	case *SimpleType:
		return base.CompositeKind()
	}
	return common.CompositeKindUnknown
}

func isAttachmentType(t Type) bool {
	composite, ok := t.(*CompositeType)
	return (ok && composite.Kind == common.CompositeKindAttachment) ||
		t == AnyResourceAttachmentType ||
		t == AnyStructAttachmentType
}

func IsHashableStructType(t Type) bool {
	switch typ := t.(type) {
	case *AddressType:
		return true
	case *CompositeType:
		return typ.Kind == common.CompositeKindEnum
	default:
		switch typ {
		case NeverType, BoolType, CharacterType, StringType, MetaType, HashableStructType:
			return true
		default:
			return IsSubType(typ, NumberType) ||
				IsSubType(typ, PathType)
		}
	}
}

// which simple types conform to stringer interface (except Bool?)
func IsStringerType(t Type) bool {
	switch t {
	case BoolType, CharacterType, StringType:
		return true
	default:
		return IsSubType(t, NumberType) ||
			IsSubType(t, PathType) || IsSubType(t, TheAddressType)
	}
}

func (t *CompositeType) GetBaseType() Type {
	return t.baseType
}

func (t *CompositeType) GetLocation() common.Location {
	return t.Location
}

func (t *CompositeType) QualifiedIdentifier() string {
	t.initializeIdentifiers()
	return t.cachedIdentifiers.QualifiedIdentifier
}

func (t *CompositeType) ID() TypeID {
	t.initializeIdentifiers()
	return t.cachedIdentifiers.TypeID
}

// clearCachedIdentifiers clears cachedIdentifiers.
// This function currently is only used in tests.
func (t *CompositeType) clearCachedIdentifiers() {
	t.cachedIdentifiersLock.Lock()
	defer t.cachedIdentifiersLock.Unlock()

	t.cachedIdentifiers = nil
}

func (t *CompositeType) initializeIdentifiers() {
	t.cachedIdentifiersLock.Lock()
	defer t.cachedIdentifiersLock.Unlock()

	if t.cachedIdentifiers != nil {
		return
	}

	identifier := qualifiedIdentifier(t.Identifier, t.containerType)

	typeID := common.NewTypeIDFromQualifiedName(nil, t.Location, identifier)

	t.cachedIdentifiers = &struct {
		TypeID              TypeID
		QualifiedIdentifier string
	}{
		TypeID:              typeID,
		QualifiedIdentifier: identifier,
	}
}

func (t *CompositeType) Equal(other Type) bool {
	otherStructure, ok := other.(*CompositeType)
	if !ok {
		return false
	}

	return otherStructure.Kind == t.Kind &&
		otherStructure.ID() == t.ID()
}

func (t *CompositeType) MemberMap() *StringMemberOrderedMap {
	return t.Members
}

func newCompositeOrInterfaceSupportedEntitlementSet(
	members *StringMemberOrderedMap,
	effectiveInterfaceConformanceSet *InterfaceSet,
) *EntitlementSet {
	set := &EntitlementSet{}

	// We need to handle conjunctions and disjunctions separately, in two passes,
	// as adding entitlements after disjunctions does not remove disjunctions from the set,
	// whereas adding disjunctions after entitlements does.

	// First pass: Handle maps and conjunctions
	members.Foreach(func(_ string, member *Member) {
		switch access := member.Access.(type) {
		case *EntitlementMapAccess:
			// Domain is a conjunction, add all entitlements
			domain := access.Domain()
			if domain.SetKind != Conjunction {
				panic(errors.NewUnreachableError())
			}
			domain.Entitlements.
				Foreach(func(entitlementType *EntitlementType, _ struct{}) {
					set.Add(entitlementType)
				})

		case EntitlementSetAccess:
			// Disjunctions are handled in a second pass
			if access.SetKind == Conjunction {
				access.Entitlements.Foreach(func(entitlementType *EntitlementType, _ struct{}) {
					set.Add(entitlementType)
				})
			}
		}
	})

	// Second pass: Handle disjunctions
	for pair := members.Oldest(); pair != nil; pair = pair.Next() {
		member := pair.Value

		if access, ok := member.Access.(EntitlementSetAccess); ok &&
			access.SetKind == Disjunction {

			set.AddDisjunction(access.Entitlements)
		}
	}

	effectiveInterfaceConformanceSet.ForEach(func(it *InterfaceType) {
		set.Merge(it.SupportedEntitlements())
	})

	return set
}

func (t *CompositeType) SupportedEntitlements() *EntitlementSet {
	t.supportedEntitlementsOnce.Do(func() {

		set := newCompositeOrInterfaceSupportedEntitlementSet(
			t.Members,
			t.EffectiveInterfaceConformanceSet(),
		)

		// attachments support at least the entitlements supported by their base,
		// and we must ensure there is no recursive case
		if entitlementSupportingBase, isEntitlementSupportingBase :=
			t.GetBaseType().(EntitlementSupportingType); isEntitlementSupportingBase && entitlementSupportingBase != t {

			set.Merge(entitlementSupportingBase.SupportedEntitlements())
		}

		t.supportedEntitlements = set
	})
	return t.supportedEntitlements
}

func (t *CompositeType) IsResourceType() bool {
	return t.Kind == common.CompositeKindResource ||
		// attachments are always the same kind as their base type
		(t.Kind == common.CompositeKindAttachment &&
			// this check is necessary to prevent `attachment A for A {}`
			// from causing an infinite recursion case here
			t.baseType != t &&
			t.baseType.IsResourceType())
}

func (t *CompositeType) IsPrimitiveType() bool {
	return false
}

func (*CompositeType) IsInvalidType() bool {
	return false
}

func (*CompositeType) IsOrContainsReferenceType() bool {
	return false
}

func (t *CompositeType) IsStorable(results map[*Member]bool) bool {
	if t.HasComputedMembers {
		return false
	}

	// Only structures, resources, attachments, and enums can be stored

	switch t.Kind {
	case common.CompositeKindStructure,
		common.CompositeKindResource,
		common.CompositeKindEnum,
		common.CompositeKindAttachment:
		break
	default:
		return false
	}

	// Native/built-in types are not storable for now
	if t.Location == nil {
		return false
	}

	// If this composite type has a member which is non-storable,
	// then the composite type is not storable.

	for pair := t.Members.Oldest(); pair != nil; pair = pair.Next() {
		if !pair.Value.IsStorable(results) {
			return false
		}
	}

	return true
}

func (t *CompositeType) IsImportable(results map[*Member]bool) bool {
	// Use the pre-determined flag for native types
	if t.Location == nil {
		return t.ImportableBuiltin
	}

	// Only structures and enums can be imported

	switch t.Kind {
	case common.CompositeKindStructure,
		common.CompositeKindEnum:
		break
	// attachments can be imported iff they are attached to a structure
	case common.CompositeKindAttachment:
		return t.baseType.IsImportable(results)
	default:
		return false
	}

	// If this composite type has a member which is not importable,
	// then the composite type is not importable.

	for pair := t.Members.Oldest(); pair != nil; pair = pair.Next() {
		if !pair.Value.IsImportable(results) {
			return false
		}
	}

	return true
}

func (t *CompositeType) IsExportable(results map[*Member]bool) bool {
	// Only structures, resources, attachment, and enums can be stored

	switch t.Kind {
	case common.CompositeKindStructure,
		common.CompositeKindResource,
		common.CompositeKindEnum,
		common.CompositeKindAttachment:
		break
	default:
		return false
	}

	// If this composite type has a member which is not exportable,
	// then the composite type is not exportable.

	for p := t.Members.Oldest(); p != nil; p = p.Next() {
		if !p.Value.IsExportable(results) {
			return false
		}
	}

	return true
}

func (t *CompositeType) IsEquatable() bool {
	// TODO: add support for more composite kinds
	return t.Kind == common.CompositeKindEnum
}

func (*CompositeType) IsComparable() bool {
	return false
}

func (t *CompositeType) ContainFieldsOrElements() bool {
	return t.Kind != common.CompositeKindEnum
}

func (t *CompositeType) TypeAnnotationState() TypeAnnotationState {
	if t.Kind == common.CompositeKindAttachment {
		return TypeAnnotationStateDirectAttachmentTypeAnnotation
	}
	return TypeAnnotationStateValid
}

func (t *CompositeType) RewriteWithIntersectionTypes() (result Type, rewritten bool) {
	return t, false
}

func (*CompositeType) Unify(
	_ Type,
	_ *TypeParameterTypeOrderedMap,
	_ func(err error),
	_ common.MemoryGauge,
	_ ast.HasPosition,
) bool {
	// TODO:
	return false
}

func (t *CompositeType) Resolve(_ *TypeParameterTypeOrderedMap) Type {
	return t
}

func (t *CompositeType) IsContainerType() bool {
	return t.NestedTypes != nil
}

func (t *CompositeType) GetNestedTypes() *StringTypeOrderedMap {
	return t.NestedTypes
}

func (t *CompositeType) isTypeIndexableType() bool {
	// resources and structs only can be indexed for attachments
	return t.Kind.SupportsAttachments()
}

func (t *CompositeType) TypeIndexingElementType(indexingType Type, _ func() ast.Range) (Type, error) {
	var access Access = UnauthorizedAccess
	switch attachment := indexingType.(type) {
	case *CompositeType:
		// when accessed on an owned value, the produced attachment reference is entitled to all the
		// entitlements it supports
		access = attachment.SupportedEntitlements().Access()
	}

	return &OptionalType{
		Type: &ReferenceType{
			Type:          indexingType,
			Authorization: access,
		},
	}, nil
}

func (t *CompositeType) IsValidIndexingType(ty Type) bool {
	attachmentType, isComposite := ty.(*CompositeType)
	return isComposite &&
		IsSubType(t, attachmentType.baseType) &&
		attachmentType.IsResourceType() == t.IsResourceType()
}

const CompositeForEachAttachmentFunctionName = "forEachAttachment"

const compositeForEachAttachmentFunctionDocString = `
Iterates over the attachments present on the receiver, applying the function argument to each.
The order of iteration is undefined.
`

func CompositeForEachAttachmentFunctionType(t common.CompositeKind) *FunctionType {
	attachmentSuperType := AnyStructAttachmentType
	if t == common.CompositeKindResource {
		attachmentSuperType = AnyResourceAttachmentType
	}

	return &FunctionType{
		Parameters: []Parameter{
			{
				Label:      ArgumentLabelNotRequired,
				Identifier: "f",
				TypeAnnotation: NewTypeAnnotation(
					&FunctionType{
						Parameters: []Parameter{
							{
								TypeAnnotation: NewTypeAnnotation(
									&ReferenceType{
										Type:          attachmentSuperType,
										Authorization: UnauthorizedAccess,
									},
								),
							},
						},
						ReturnTypeAnnotation: VoidTypeAnnotation,
					},
				),
			},
		},
		ReturnTypeAnnotation: VoidTypeAnnotation,
	}
}

func (t *CompositeType) Map(_ common.MemoryGauge, _ map[*TypeParameter]*TypeParameter, f func(Type) Type) Type {
	return f(t)
}

func (t *CompositeType) GetMembers() map[string]MemberResolver {
	t.initializeMemberResolvers()
	return t.memberResolvers
}

func (t *CompositeType) initializeMemberResolvers() {
	t.memberResolversOnce.Do(t.initializerMemberResolversFunc())
}

func (t *CompositeType) initializerMemberResolversFunc() func() {
	return func() {
		memberResolvers := MembersMapAsResolvers(t.Members)

		// Check conformances.
		// If this composite type results from a normal composite declaration,
		// it must have members declared for all interfaces it conforms to.
		// However, if this composite type is a type requirement,
		// it acts like an interface and does not have to declare members.

		t.EffectiveInterfaceConformanceSet().
			ForEach(func(conformance *InterfaceType) {
				for name, resolver := range conformance.GetMembers() { //nolint:maprange
					if _, ok := memberResolvers[name]; !ok {
						memberResolvers[name] = resolver
					}
				}
			})

		// resource and struct composites have the ability to iterate over their attachments
		if t.Kind.SupportsAttachments() {
			memberResolvers[CompositeForEachAttachmentFunctionName] = MemberResolver{
				Kind: common.DeclarationKindFunction,
				Resolve: func(
					memoryGauge common.MemoryGauge,
					identifier string,
					_ ast.HasPosition,
					_ func(error),
				) *Member {
					return NewPublicFunctionMember(
						memoryGauge,
						t,
						identifier,
						CompositeForEachAttachmentFunctionType(t.GetCompositeKind()),
						compositeForEachAttachmentFunctionDocString,
					)
				},
			}
		}

		t.memberResolvers = withBuiltinMembers(t, memberResolvers)
	}
}

func (t *CompositeType) ResolveMembers() {
	if t.Members.Len() != len(t.GetMembers()) {
		t.initializerMemberResolversFunc()()
	}
}

func (t *CompositeType) FieldPosition(name string, declaration ast.CompositeLikeDeclaration) ast.Position {
	var pos ast.Position
	if t.Kind == common.CompositeKindEnum &&
		name == EnumRawValueFieldName {

		if len(declaration.ConformanceList()) > 0 {
			pos = declaration.ConformanceList()[0].StartPosition()
		}
	} else {
		pos = declaration.DeclarationMembers().FieldPosition(name, declaration.Kind())
	}
	return pos
}

func (t *CompositeType) SetNestedType(name string, nestedType ContainedType) {
	if t.NestedTypes == nil {
		t.NestedTypes = &StringTypeOrderedMap{}
	}
	t.NestedTypes.Set(name, nestedType)
	nestedType.SetContainerType(t)
}

func (t *CompositeType) ConstructorFunctionType() *FunctionType {
	return &FunctionType{
		IsConstructor:        true,
		Purity:               t.ConstructorPurity,
		Parameters:           t.ConstructorParameters,
		ReturnTypeAnnotation: NewTypeAnnotation(t),
	}
}

func (t *CompositeType) InitializerFunctionType() *FunctionType {
	return &FunctionType{
		IsConstructor:        true,
		Purity:               t.ConstructorPurity,
		Parameters:           t.ConstructorParameters,
		ReturnTypeAnnotation: VoidTypeAnnotation,
	}
}

func (t *CompositeType) InitializerEffectiveArgumentLabels() []string {
	parameters := t.ConstructorParameters
	if len(parameters) == 0 {
		return nil
	}

	argumentLabels := make([]string, 0, len(parameters))
	for _, parameter := range parameters {
		argumentLabels = append(
			argumentLabels,
			parameter.EffectiveArgumentLabel(),
		)
	}
	return argumentLabels
}

func (t *CompositeType) CheckInstantiated(pos ast.HasPosition, memoryGauge common.MemoryGauge, report func(err error)) {
	if t.EnumRawType != nil {
		t.EnumRawType.CheckInstantiated(pos, memoryGauge, report)
	}

	if t.baseType != nil {
		t.baseType.CheckInstantiated(pos, memoryGauge, report)
	}

	for _, typ := range t.ExplicitInterfaceConformances {
		typ.CheckInstantiated(pos, memoryGauge, report)
	}
}

// Member

type Member struct {
	TypeAnnotation TypeAnnotation
	// Parent type where this member can be resolved
	ContainerType  Type
	DocString      string
	ArgumentLabels []string
	Identifier     ast.Identifier
	Access         Access
	// TODO: replace with dedicated MemberKind enum
	DeclarationKind common.DeclarationKind
	VariableKind    ast.VariableKind
	// Predeclared fields can be considered initialized
	Predeclared       bool
	HasImplementation bool
	HasConditions     bool
	// IgnoreInSerialization determines if the field is ignored in serialization
	IgnoreInSerialization bool
}

func NewUnmeteredPublicFunctionMember(
	containerType Type,
	identifier string,
	functionType *FunctionType,
	docString string,
) *Member {
	return NewPublicFunctionMember(
		nil,
		containerType,
		identifier,
		functionType,
		docString,
	)
}

func NewPublicFunctionMember(
	memoryGauge common.MemoryGauge,
	containerType Type,
	identifier string,
	functionType *FunctionType,
	docString string,
) *Member {
	return NewFunctionMember(
		memoryGauge,
		containerType,
		UnauthorizedAccess,
		identifier,
		functionType,
		docString,
	)
}

func NewUnmeteredFunctionMember(
	containerType Type,
	access Access,
	identifier string,
	functionType *FunctionType,
	docString string,
) *Member {
	return NewFunctionMember(
		nil,
		containerType,
		access,
		identifier,
		functionType,
		docString,
	)
}

func NewFunctionMember(
	memoryGauge common.MemoryGauge,
	containerType Type,
	access Access,
	identifier string,
	functionType *FunctionType,
	docString string,
) *Member {

	return &Member{
		ContainerType: containerType,
		Access:        access,
		Identifier: ast.NewIdentifier(
			memoryGauge,
			identifier,
			ast.EmptyPosition,
		),
		DeclarationKind: common.DeclarationKindFunction,
		VariableKind:    ast.VariableKindConstant,
		TypeAnnotation:  NewTypeAnnotation(functionType),
		ArgumentLabels:  functionType.ArgumentLabels(),
		DocString:       docString,
	}
}

func NewUnmeteredConstructorMember(
	containerType Type,
	access Access,
	identifier string,
	functionType *FunctionType,
	docString string,
) *Member {
	return NewConstructorMember(
		nil,
		containerType,
		access,
		identifier,
		functionType,
		docString,
	)
}

func NewConstructorMember(
	memoryGauge common.MemoryGauge,
	containerType Type,
	access Access,
	identifier string,
	functionType *FunctionType,
	docString string,
) *Member {

	return &Member{
		ContainerType: containerType,
		Access:        access,
		Identifier: ast.NewIdentifier(
			memoryGauge,
			identifier,
			ast.EmptyPosition,
		),
		DeclarationKind: common.DeclarationKindInitializer,
		VariableKind:    ast.VariableKindConstant,
		TypeAnnotation:  NewTypeAnnotation(functionType),
		ArgumentLabels:  functionType.ArgumentLabels(),
		DocString:       docString,
	}
}

func NewUnmeteredPublicConstantFieldMember(
	containerType Type,
	identifier string,
	fieldType Type,
	docString string,
) *Member {
	return NewPublicConstantFieldMember(
		nil,
		containerType,
		identifier,
		fieldType,
		docString,
	)
}

func NewPublicConstantFieldMember(
	memoryGauge common.MemoryGauge,
	containerType Type,
	identifier string,
	fieldType Type,
	docString string,
) *Member {
	return NewFieldMember(
		memoryGauge,
		containerType,
		UnauthorizedAccess,
		ast.VariableKindConstant,
		identifier,
		fieldType,
		docString,
	)
}

func NewUnmeteredFieldMember(
	containerType Type,
	access Access,
	variableKind ast.VariableKind,
	identifier string,
	fieldType Type,
	docString string,
) *Member {
	return NewFieldMember(
		nil,
		containerType,
		access,
		variableKind,
		identifier,
		fieldType,
		docString,
	)
}

func NewFieldMember(
	memoryGauge common.MemoryGauge,
	containerType Type,
	access Access,
	variableKind ast.VariableKind,
	identifier string,
	fieldType Type,
	docString string,
) *Member {
	return &Member{
		ContainerType: containerType,
		Access:        access,
		Identifier: ast.NewIdentifier(
			memoryGauge,
			identifier,
			ast.EmptyPosition,
		),
		DeclarationKind: common.DeclarationKindField,
		VariableKind:    variableKind,
		TypeAnnotation:  NewTypeAnnotation(fieldType),
		DocString:       docString,
	}
}

// IsStorable returns whether a member is a storable field
func (m *Member) IsStorable(results map[*Member]bool) (result bool) {
	test := func(t Type) bool {
		return t.IsStorable(results)
	}
	return m.testType(test, results)
}

// IsExportable returns whether a member is exportable
func (m *Member) IsExportable(results map[*Member]bool) (result bool) {
	test := func(t Type) bool {
		return t.IsExportable(results)
	}
	return m.testType(test, results)
}

// IsImportable returns whether a member can be imported to a program
func (m *Member) IsImportable(results map[*Member]bool) (result bool) {
	test := func(t Type) bool {
		return t.IsImportable(results)
	}
	return m.testType(test, results)
}

// IsValidEventParameterType returns whether has a valid event parameter type
func (m *Member) IsValidEventParameterType(results map[*Member]bool) bool {
	test := func(t Type) bool {
		return IsValidEventParameterType(t, results)
	}
	return m.testType(test, results)
}

func (m *Member) testType(test func(Type) bool, results map[*Member]bool) (result bool) {

	// Prevent a potential stack overflow due to cyclic declarations
	// by keeping track of the result for each member

	// If a result for the member is available, return it,
	// instead of checking the type

	var ok bool
	if result, ok = results[m]; ok {
		return result
	}

	// Temporarily assume the member passes the test while it's type is tested.
	// If a recursive call occurs, the check for an existing result will prevent infinite recursion

	results[m] = true

	result = func() bool {
		// Skip checking predeclared members

		if m.Predeclared {
			return true
		}

		if m.DeclarationKind == common.DeclarationKindField {

			fieldType := m.TypeAnnotation.Type

			if !fieldType.IsInvalidType() && !test(fieldType) {
				return false
			}
		}

		return true
	}()

	results[m] = result
	return result
}

// InterfaceType

type InterfaceType struct {
	Location          common.Location
	containerType     Type
	Members           *StringMemberOrderedMap
	memberResolvers   map[string]MemberResolver
	NestedTypes       *StringTypeOrderedMap
	cachedIdentifiers *struct {
		TypeID              TypeID
		QualifiedIdentifier string
	}

	Identifier                           string
	Fields                               []string
	InitializerParameters                []Parameter
	CompositeKind                        common.CompositeKind
	cachedIdentifiersLock                sync.RWMutex
	memberResolversOnce                  sync.Once
	effectiveInterfaceConformancesOnce   sync.Once
	effectiveInterfaceConformanceSetOnce sync.Once
	InitializerPurity                    FunctionPurity

	ExplicitInterfaceConformances    []*InterfaceType
	effectiveInterfaceConformances   []Conformance
	effectiveInterfaceConformanceSet *InterfaceSet
	supportedEntitlementsOnce        sync.Once
	supportedEntitlements            *EntitlementSet

	DefaultDestroyEvent *CompositeType
}

var _ Type = &InterfaceType{}
var _ ContainerType = &InterfaceType{}
var _ ContainedType = &InterfaceType{}
var _ LocatedType = &InterfaceType{}
var _ CompositeKindedType = &InterfaceType{}

func (*InterfaceType) IsType() {}

func (t *InterfaceType) Tag() TypeTag {
	return InterfaceTypeTag
}

func (t *InterfaceType) String() string {
	return t.Identifier
}

func (t *InterfaceType) QualifiedString() string {
	return t.QualifiedIdentifier()
}

func (t *InterfaceType) GetContainerType() Type {
	return t.containerType
}

func (t *InterfaceType) SetContainerType(containerType Type) {
	t.checkIdentifiersCached()
	t.containerType = containerType
}

func (t *InterfaceType) checkIdentifiersCached() {
	t.cachedIdentifiersLock.Lock()
	defer t.cachedIdentifiersLock.Unlock()

	if t.cachedIdentifiers != nil {
		panic(errors.NewUnreachableError())
	}

	if t.NestedTypes != nil {
		t.NestedTypes.Foreach(checkIdentifiersCached)
	}
}

// clearCachedIdentifiers clears cachedIdentifiers.
// This function currently is only used in tests.
func (t *InterfaceType) clearCachedIdentifiers() {
	t.cachedIdentifiersLock.Lock()
	defer t.cachedIdentifiersLock.Unlock()

	t.cachedIdentifiers = nil
}

func (t *InterfaceType) GetCompositeKind() common.CompositeKind {
	return t.CompositeKind
}

func (t *InterfaceType) GetLocation() common.Location {
	return t.Location
}

func (t *InterfaceType) QualifiedIdentifier() string {
	t.initializeIdentifiers()
	return t.cachedIdentifiers.QualifiedIdentifier
}

func (t *InterfaceType) ID() TypeID {
	t.initializeIdentifiers()
	return t.cachedIdentifiers.TypeID
}

func (t *InterfaceType) initializeIdentifiers() {
	t.cachedIdentifiersLock.Lock()
	defer t.cachedIdentifiersLock.Unlock()

	if t.cachedIdentifiers != nil {
		return
	}

	identifier := qualifiedIdentifier(t.Identifier, t.containerType)

	typeID := common.NewTypeIDFromQualifiedName(nil, t.Location, identifier)

	t.cachedIdentifiers = &struct {
		TypeID              TypeID
		QualifiedIdentifier string
	}{
		TypeID:              typeID,
		QualifiedIdentifier: identifier,
	}
}

func (t *InterfaceType) Equal(other Type) bool {
	otherInterface, ok := other.(*InterfaceType)
	if !ok {
		return false
	}

	return otherInterface.CompositeKind == t.CompositeKind &&
		otherInterface.ID() == t.ID()
}

func (t *InterfaceType) MemberMap() *StringMemberOrderedMap {
	return t.Members
}

func (t *InterfaceType) SupportedEntitlements() *EntitlementSet {
	t.supportedEntitlementsOnce.Do(func() {
		t.supportedEntitlements = newCompositeOrInterfaceSupportedEntitlementSet(
			t.Members,
			t.EffectiveInterfaceConformanceSet(),
		)
	})
	return t.supportedEntitlements
}

func (t *InterfaceType) Map(_ common.MemoryGauge, _ map[*TypeParameter]*TypeParameter, f func(Type) Type) Type {
	return f(t)
}

func (t *InterfaceType) GetMembers() map[string]MemberResolver {
	t.initializeMemberResolvers()
	return t.memberResolvers
}

func (t *InterfaceType) initializeMemberResolvers() {
	t.memberResolversOnce.Do(func() {
		members := MembersMapAsResolvers(t.Members)

		// add any inherited members from up the inheritance chain
		for _, conformance := range t.EffectiveInterfaceConformances() {
			for name, member := range conformance.InterfaceType.GetMembers() { //nolint:maprange
				if _, ok := members[name]; !ok {
					members[name] = member
				}
			}

		}

		t.memberResolvers = withBuiltinMembers(t, members)
	})
}

func (t *InterfaceType) IsResourceType() bool {
	return t.CompositeKind == common.CompositeKindResource
}

func (*InterfaceType) IsPrimitiveType() bool {
	return false
}

func (*InterfaceType) IsInvalidType() bool {
	return false
}

func (*InterfaceType) IsOrContainsReferenceType() bool {
	return false
}

func (t *InterfaceType) IsStorable(results map[*Member]bool) bool {

	// If this interface type has a member which is non-storable,
	// then the interface type is not storable.

	for pair := t.Members.Oldest(); pair != nil; pair = pair.Next() {
		if !pair.Value.IsStorable(results) {
			return false
		}
	}

	return true
}

func (t *InterfaceType) IsExportable(results map[*Member]bool) bool {

	if t.CompositeKind != common.CompositeKindStructure {
		return false
	}

	// If this interface type has a member which is not exportable,
	// then the interface type is not exportable.

	for pair := t.Members.Oldest(); pair != nil; pair = pair.Next() {
		if !pair.Value.IsExportable(results) {
			return false
		}
	}

	return true
}

func (t *InterfaceType) IsImportable(results map[*Member]bool) bool {
	if t.CompositeKind != common.CompositeKindStructure {
		return false
	}

	// If this interface type has a member which is not importable,
	// then the interface type is not importable.

	for pair := t.Members.Oldest(); pair != nil; pair = pair.Next() {
		if !pair.Value.IsImportable(results) {
			return false
		}
	}

	return true
}

func (*InterfaceType) IsEquatable() bool {
	// TODO:
	return false
}

func (*InterfaceType) IsComparable() bool {
	return false
}

func (*InterfaceType) ContainFieldsOrElements() bool {
	return true
}

func (*InterfaceType) TypeAnnotationState() TypeAnnotationState {
	return TypeAnnotationStateValid
}

func (t *InterfaceType) RewriteWithIntersectionTypes() (Type, bool) {
	return &IntersectionType{
		Types: []*InterfaceType{t},
	}, true
}

func (*InterfaceType) Unify(
	_ Type,
	_ *TypeParameterTypeOrderedMap,
	_ func(err error),
	_ common.MemoryGauge,
	_ ast.HasPosition,
) bool {
	// TODO:
	return false
}

func (t *InterfaceType) Resolve(_ *TypeParameterTypeOrderedMap) Type {
	return t
}

func (t *InterfaceType) IsContainerType() bool {
	return t.NestedTypes != nil
}

func (t *InterfaceType) GetNestedTypes() *StringTypeOrderedMap {
	return t.NestedTypes
}

func (t *InterfaceType) FieldPosition(name string, declaration *ast.InterfaceDeclaration) ast.Position {
	return declaration.Members.FieldPosition(name, declaration.CompositeKind)
}

func (t *InterfaceType) EffectiveInterfaceConformances() []Conformance {
	t.effectiveInterfaceConformancesOnce.Do(func() {
		t.effectiveInterfaceConformances = distinctConformances(
			t.ExplicitInterfaceConformances,
			nil,
			map[*InterfaceType]struct{}{},
		)
	})

	return t.effectiveInterfaceConformances
}

func (t *InterfaceType) EffectiveInterfaceConformanceSet() *InterfaceSet {
	t.initializeEffectiveInterfaceConformanceSet()
	return t.effectiveInterfaceConformanceSet
}

func (t *InterfaceType) initializeEffectiveInterfaceConformanceSet() {
	t.effectiveInterfaceConformanceSetOnce.Do(func() {
		t.effectiveInterfaceConformanceSet = NewInterfaceSet()

		for _, conformance := range t.EffectiveInterfaceConformances() {
			t.effectiveInterfaceConformanceSet.Add(conformance.InterfaceType)
		}
	})
}

// distinctConformances recursively visit conformances and their conformances,
// and return all the distinct conformances as an array.
func distinctConformances(
	conformances []*InterfaceType,
	parent *InterfaceType,
	seenConformances map[*InterfaceType]struct{},
) []Conformance {

	if len(conformances) == 0 {
		return nil
	}

	collectedConformances := make([]Conformance, 0)

	var conformanceChainRoot *InterfaceType

	for _, conformance := range conformances {
		if _, ok := seenConformances[conformance]; ok {
			continue
		}
		seenConformances[conformance] = struct{}{}

		if parent == nil {
			conformanceChainRoot = conformance
		} else {
			conformanceChainRoot = parent
		}

		collectedConformances = append(
			collectedConformances,
			Conformance{
				InterfaceType:        conformance,
				ConformanceChainRoot: conformanceChainRoot,
			},
		)

		// Recursively collect conformances
		nestedConformances := distinctConformances(
			conformance.ExplicitInterfaceConformances,
			conformanceChainRoot,
			seenConformances,
		)

		collectedConformances = append(collectedConformances, nestedConformances...)
	}

	return collectedConformances
}

func (t *InterfaceType) CheckInstantiated(pos ast.HasPosition, memoryGauge common.MemoryGauge, report func(err error)) {
	for _, param := range t.InitializerParameters {
		param.TypeAnnotation.Type.CheckInstantiated(pos, memoryGauge, report)
	}
}

// DictionaryType consists of the key and value type
// for all key-value pairs in the dictionary:
// All keys have to be a subtype of the key type,
// and all values have to be a subtype of the value type.

type DictionaryType struct {
	KeyType             Type
	ValueType           Type
	memberResolvers     map[string]MemberResolver
	memberResolversOnce sync.Once
}

var _ Type = &DictionaryType{}
var _ ValueIndexableType = &DictionaryType{}
var _ EntitlementSupportingType = &DictionaryType{}

func NewDictionaryType(memoryGauge common.MemoryGauge, keyType, valueType Type) *DictionaryType {
	common.UseMemory(memoryGauge, common.DictionarySemaTypeMemoryUsage)
	return &DictionaryType{
		KeyType:   keyType,
		ValueType: valueType,
	}
}

func (*DictionaryType) IsType() {}

func (t *DictionaryType) Tag() TypeTag {
	return DictionaryTypeTag
}

func (t *DictionaryType) String() string {
	return fmt.Sprintf(
		"{%s: %s}",
		t.KeyType,
		t.ValueType,
	)
}

func (t *DictionaryType) QualifiedString() string {
	return fmt.Sprintf(
		"{%s: %s}",
		t.KeyType.QualifiedString(),
		t.ValueType.QualifiedString(),
	)
}

func FormatDictionaryTypeID[T ~string](keyTypeID T, valueTypeID T) T {
	return T(fmt.Sprintf(
		"{%s:%s}",
		keyTypeID,
		valueTypeID,
	))
}

func (t *DictionaryType) ID() TypeID {
	return FormatDictionaryTypeID(
		t.KeyType.ID(),
		t.ValueType.ID(),
	)
}

func (t *DictionaryType) Equal(other Type) bool {
	otherDictionary, ok := other.(*DictionaryType)
	if !ok {
		return false
	}

	return otherDictionary.KeyType.Equal(t.KeyType) &&
		otherDictionary.ValueType.Equal(t.ValueType)
}

func (t *DictionaryType) IsResourceType() bool {
	return t.KeyType.IsResourceType() ||
		t.ValueType.IsResourceType()
}

func (t *DictionaryType) IsPrimitiveType() bool {
	return false
}

func (t *DictionaryType) IsInvalidType() bool {
	return t.KeyType.IsInvalidType() ||
		t.ValueType.IsInvalidType()
}

func (t *DictionaryType) IsOrContainsReferenceType() bool {
	return t.KeyType.IsOrContainsReferenceType() ||
		t.ValueType.IsOrContainsReferenceType()
}

func (t *DictionaryType) IsStorable(results map[*Member]bool) bool {
	return t.KeyType.IsStorable(results) &&
		t.ValueType.IsStorable(results)
}

func (t *DictionaryType) IsExportable(results map[*Member]bool) bool {
	return t.KeyType.IsExportable(results) &&
		t.ValueType.IsExportable(results)
}

func (t *DictionaryType) IsImportable(results map[*Member]bool) bool {
	return t.KeyType.IsImportable(results) &&
		t.ValueType.IsImportable(results)
}

func (t *DictionaryType) IsEquatable() bool {
	return t.KeyType.IsEquatable() &&
		t.ValueType.IsEquatable()
}

func (*DictionaryType) IsComparable() bool {
	return false
}

func (*DictionaryType) ContainFieldsOrElements() bool {
	return true
}

func (t *DictionaryType) TypeAnnotationState() TypeAnnotationState {
	keyTypeAnnotationState := t.KeyType.TypeAnnotationState()
	if keyTypeAnnotationState != TypeAnnotationStateValid {
		return keyTypeAnnotationState
	}

	valueTypeAnnotationState := t.ValueType.TypeAnnotationState()
	if valueTypeAnnotationState != TypeAnnotationStateValid {
		return valueTypeAnnotationState
	}

	return TypeAnnotationStateValid
}

func (t *DictionaryType) RewriteWithIntersectionTypes() (Type, bool) {
	rewrittenKeyType, keyTypeRewritten := t.KeyType.RewriteWithIntersectionTypes()
	rewrittenValueType, valueTypeRewritten := t.ValueType.RewriteWithIntersectionTypes()
	rewritten := keyTypeRewritten || valueTypeRewritten
	if rewritten {
		return &DictionaryType{
			KeyType:   rewrittenKeyType,
			ValueType: rewrittenValueType,
		}, true
	} else {
		return t, false
	}
}

func (t *DictionaryType) CheckInstantiated(pos ast.HasPosition, memoryGauge common.MemoryGauge, report func(err error)) {
	t.KeyType.CheckInstantiated(pos, memoryGauge, report)
	t.ValueType.CheckInstantiated(pos, memoryGauge, report)
}

const dictionaryTypeContainsKeyFunctionDocString = `
Returns true if the given key is in the dictionary
`

const dictionaryTypeLengthFieldDocString = `
The number of entries in the dictionary
`

const dictionaryTypeKeysFieldDocString = `
An array containing all keys of the dictionary
`

const dictionaryTypeForEachKeyFunctionDocString = `
Iterate over each key in this dictionary, exiting early if the passed function returns false.
This method is more performant than calling .keys and then iterating over the resulting array,
since no intermediate storage is allocated.

The order of iteration is undefined
`

const dictionaryTypeValuesFieldDocString = `
An array containing all values of the dictionary
`

const dictionaryTypeInsertFunctionDocString = `
Inserts the given value into the dictionary under the given key.

Returns the previous value as an optional if the dictionary contained the key, or nil if the dictionary did not contain the key
`

const dictionaryTypeRemoveFunctionDocString = `
Removes the value for the given key from the dictionary.

Returns the value as an optional if the dictionary contained the key, or nil if the dictionary did not contain the key
`

func (t *DictionaryType) Map(gauge common.MemoryGauge, typeParamMap map[*TypeParameter]*TypeParameter, f func(Type) Type) Type {
	return f(NewDictionaryType(
		gauge,
		t.KeyType.Map(gauge, typeParamMap, f),
		t.ValueType.Map(gauge, typeParamMap, f),
	))
}

func (t *DictionaryType) GetMembers() map[string]MemberResolver {
	t.initializeMemberResolvers()
	return t.memberResolvers
}

func (t *DictionaryType) initializeMemberResolvers() {
	t.memberResolversOnce.Do(func() {

		t.memberResolvers = withBuiltinMembers(
			t,
			map[string]MemberResolver{
				"containsKey": {
					Kind: common.DeclarationKindFunction,
					Resolve: func(
						memoryGauge common.MemoryGauge,
						identifier string,
						targetRange ast.HasPosition,
						report func(error),
					) *Member {

						return NewPublicFunctionMember(
							memoryGauge,
							t,
							identifier,
							DictionaryContainsKeyFunctionType(t),
							dictionaryTypeContainsKeyFunctionDocString,
						)
					},
				},
				"length": {
					Kind: common.DeclarationKindField,
					Resolve: func(
						memoryGauge common.MemoryGauge,
						identifier string,
						_ ast.HasPosition,
						_ func(error),
					) *Member {
						return NewPublicConstantFieldMember(
							memoryGauge,
							t,
							identifier,
							IntType,
							dictionaryTypeLengthFieldDocString,
						)
					},
				},
				"keys": {
					Kind: common.DeclarationKindField,
					Resolve: func(
						memoryGauge common.MemoryGauge,
						identifier string,
						targetRange ast.HasPosition,
						report func(error),
					) *Member {
						// TODO: maybe allow for resource key type

						if t.KeyType.IsResourceType() {
							report(
								&InvalidResourceDictionaryMemberError{
									Name:            identifier,
									DeclarationKind: common.DeclarationKindField,
									Range:           ast.NewRangeFromPositioned(memoryGauge, targetRange),
								},
							)
						}

						return NewPublicConstantFieldMember(
							memoryGauge,
							t,
							identifier,
							&VariableSizedType{Type: t.KeyType},
							dictionaryTypeKeysFieldDocString,
						)
					},
				},
				"values": {
					Kind: common.DeclarationKindField,
					Resolve: func(
						memoryGauge common.MemoryGauge,
						identifier string,
						targetRange ast.HasPosition,
						report func(error),
					) *Member {
						// TODO: maybe allow for resource value type

						if t.ValueType.IsResourceType() {
							report(
								&InvalidResourceDictionaryMemberError{
									Name:            identifier,
									DeclarationKind: common.DeclarationKindField,
									Range:           ast.NewRangeFromPositioned(memoryGauge, targetRange),
								},
							)
						}

						return NewPublicConstantFieldMember(
							memoryGauge,
							t,
							identifier,
							&VariableSizedType{Type: t.ValueType},
							dictionaryTypeValuesFieldDocString,
						)
					},
				},
				"insert": {
					Kind: common.DeclarationKindFunction,
					Resolve: func(
						memoryGauge common.MemoryGauge,
						identifier string,
						_ ast.HasPosition,
						_ func(error),
					) *Member {
						return NewFunctionMember(
							memoryGauge,
							t,
							insertMutateEntitledAccess,
							identifier,
							DictionaryInsertFunctionType(t),
							dictionaryTypeInsertFunctionDocString,
						)
					},
				},
				"remove": {
					Kind: common.DeclarationKindFunction,
					Resolve: func(
						memoryGauge common.MemoryGauge,
						identifier string,
						_ ast.HasPosition,
						_ func(error),
					) *Member {
						return NewFunctionMember(
							memoryGauge,
							t,
							removeMutateEntitledAccess,
							identifier,
							DictionaryRemoveFunctionType(t),
							dictionaryTypeRemoveFunctionDocString,
						)
					},
				},
				"forEachKey": {
					Kind: common.DeclarationKindFunction,
					Resolve: func(
						memoryGauge common.MemoryGauge,
						identifier string,
						targetRange ast.HasPosition,
						report func(error),
					) *Member {
						if t.KeyType.IsResourceType() {
							report(
								&InvalidResourceDictionaryMemberError{
									Name:            identifier,
									DeclarationKind: common.DeclarationKindField,
									Range:           ast.NewRangeFromPositioned(memoryGauge, targetRange),
								},
							)
						}

						return NewPublicFunctionMember(
							memoryGauge,
							t,
							identifier,
							DictionaryForEachKeyFunctionType(t),
							dictionaryTypeForEachKeyFunctionDocString,
						)
					},
				},
			},
		)
	})
}

func DictionaryContainsKeyFunctionType(t *DictionaryType) *FunctionType {
	return NewSimpleFunctionType(
		FunctionPurityView,
		[]Parameter{
			{
				Label:          ArgumentLabelNotRequired,
				Identifier:     "key",
				TypeAnnotation: NewTypeAnnotation(t.KeyType),
			},
		},
		BoolTypeAnnotation,
	)
}

func DictionaryInsertFunctionType(t *DictionaryType) *FunctionType {
	return NewSimpleFunctionType(
		FunctionPurityImpure,
		[]Parameter{
			{
				Identifier:     "key",
				TypeAnnotation: NewTypeAnnotation(t.KeyType),
			},
			{
				Label:          ArgumentLabelNotRequired,
				Identifier:     "value",
				TypeAnnotation: NewTypeAnnotation(t.ValueType),
			},
		},
		NewTypeAnnotation(
			&OptionalType{
				Type: t.ValueType,
			},
		),
	)
}

func DictionaryRemoveFunctionType(t *DictionaryType) *FunctionType {
	return NewSimpleFunctionType(
		FunctionPurityImpure,
		[]Parameter{
			{
				Identifier:     "key",
				TypeAnnotation: NewTypeAnnotation(t.KeyType),
			},
		},
		NewTypeAnnotation(
			&OptionalType{
				Type: t.ValueType,
			},
		),
	)
}

func DictionaryForEachKeyFunctionType(t *DictionaryType) *FunctionType {
	const functionPurity = FunctionPurityImpure

	// fun(K): Bool
	funcType := NewSimpleFunctionType(
		functionPurity,
		[]Parameter{
			{
				Identifier:     "key",
				TypeAnnotation: NewTypeAnnotation(t.KeyType),
			},
		},
		BoolTypeAnnotation,
	)

	// fun forEachKey(_ function: fun(K): Bool): Void
	return NewSimpleFunctionType(
		functionPurity,
		[]Parameter{
			{
				Label:          ArgumentLabelNotRequired,
				Identifier:     "function",
				TypeAnnotation: NewTypeAnnotation(funcType),
			},
		},
		VoidTypeAnnotation,
	)
}

func (*DictionaryType) isValueIndexableType() bool {
	return true
}

func (t *DictionaryType) ElementType(_ bool) Type {
	return &OptionalType{Type: t.ValueType}
}

func (*DictionaryType) AllowsValueIndexingAssignment() bool {
	return true
}

func (t *DictionaryType) IndexingType() Type {
	return t.KeyType
}

type DictionaryEntryType struct {
	KeyType   Type
	ValueType Type
}

func (t *DictionaryType) Unify(
	other Type,
	typeParameters *TypeParameterTypeOrderedMap,
	report func(err error),
	memoryGauge common.MemoryGauge,
	outerRange ast.HasPosition,
) bool {

	otherDictionary, ok := other.(*DictionaryType)
	if !ok {
		return false
	}

	keyUnified := t.KeyType.Unify(
		otherDictionary.KeyType,
		typeParameters,
		report,
		memoryGauge,
		outerRange,
	)

	valueUnified := t.ValueType.Unify(
		otherDictionary.ValueType,
		typeParameters,
		report,
		memoryGauge,
		outerRange,
	)

	return keyUnified || valueUnified
}

func (t *DictionaryType) Resolve(typeArguments *TypeParameterTypeOrderedMap) Type {
	newKeyType := t.KeyType.Resolve(typeArguments)
	if newKeyType == nil {
		return nil
	}

	newValueType := t.ValueType.Resolve(typeArguments)
	if newValueType == nil {
		return nil
	}

	return &DictionaryType{
		KeyType:   newKeyType,
		ValueType: newValueType,
	}
}

func (t *DictionaryType) SupportedEntitlements() *EntitlementSet {
	return arrayDictionaryEntitlements
}

// InclusiveRangeType

type InclusiveRangeType struct {
	MemberType          Type
	memberResolvers     map[string]MemberResolver
	memberResolversOnce sync.Once
}

var _ Type = &InclusiveRangeType{}
var _ ParameterizedType = &InclusiveRangeType{}

func NewInclusiveRangeType(memoryGauge common.MemoryGauge, elementType Type) *InclusiveRangeType {
	common.UseMemory(memoryGauge, common.DictionarySemaTypeMemoryUsage)
	return &InclusiveRangeType{
		MemberType: elementType,
	}
}

func (*InclusiveRangeType) IsType() {}

func (*InclusiveRangeType) Tag() TypeTag {
	return InclusiveRangeTypeTag
}

func (t *InclusiveRangeType) String() string {
	memberString := ""
	if t.MemberType != nil {
		memberString = fmt.Sprintf("<%s>", t.MemberType.String())
	}
	return fmt.Sprintf(
		"InclusiveRange%s",
		memberString,
	)
}

func (t *InclusiveRangeType) QualifiedString() string {
	memberString := ""
	if t.MemberType != nil {
		memberString = fmt.Sprintf("<%s>", t.MemberType.QualifiedString())
	}
	return fmt.Sprintf(
		"InclusiveRange%s",
		memberString,
	)
}

func InclusiveRangeTypeID(memberTypeID string) TypeID {
	if memberTypeID != "" {
		memberTypeID = fmt.Sprintf("<%s>", memberTypeID)
	}
	return TypeID(fmt.Sprintf(
		"InclusiveRange%s",
		memberTypeID,
	))
}

func (t *InclusiveRangeType) ID() TypeID {
	var memberTypeID string
	if t.MemberType != nil {
		memberTypeID = string(t.MemberType.ID())
	}
	return InclusiveRangeTypeID(memberTypeID)
}

func (t *InclusiveRangeType) Equal(other Type) bool {
	otherRange, ok := other.(*InclusiveRangeType)
	if !ok {
		return false
	}
	if otherRange.MemberType == nil {
		return t.MemberType == nil
	}

	return otherRange.MemberType.Equal(t.MemberType)
}

func (*InclusiveRangeType) IsResourceType() bool {
	return false
}
func (t *InclusiveRangeType) IsInvalidType() bool {
	return t.MemberType != nil && t.MemberType.IsInvalidType()
}

func (t *InclusiveRangeType) IsOrContainsReferenceType() bool {
	return t.MemberType != nil && t.MemberType.IsOrContainsReferenceType()
}

func (*InclusiveRangeType) IsStorable(_ map[*Member]bool) bool {
	return false
}

func (t *InclusiveRangeType) IsExportable(results map[*Member]bool) bool {
	return t.MemberType.IsExportable(results)
}

func (t *InclusiveRangeType) IsImportable(results map[*Member]bool) bool {
	return t.MemberType.IsImportable(results)
}

func (t *InclusiveRangeType) IsEquatable() bool {
	return t.MemberType.IsEquatable()
}

func (*InclusiveRangeType) IsComparable() bool {
	return false
}

func (t *InclusiveRangeType) TypeAnnotationState() TypeAnnotationState {
	if t.MemberType == nil {
		return TypeAnnotationStateValid
	}

	return t.MemberType.TypeAnnotationState()
}

func (t *InclusiveRangeType) RewriteWithIntersectionTypes() (Type, bool) {
	if t.MemberType == nil {
		return t, false
	}
	rewrittenMemberType, rewritten := t.MemberType.RewriteWithIntersectionTypes()
	if rewritten {
		return &InclusiveRangeType{
			MemberType: rewrittenMemberType,
		}, true
	}
	return t, false
}

func (t *InclusiveRangeType) BaseType() Type {
	if t.MemberType == nil {
		return nil
	}
	return &InclusiveRangeType{}
}

func (t *InclusiveRangeType) Instantiate(
	memoryGauge common.MemoryGauge,
	typeArguments []Type,
	astTypeArguments []*ast.TypeAnnotation,
	report func(err error),
) Type {

	const typeParameterCount = 1

	getRange := func() ast.Range {
		if astTypeArguments == nil || len(astTypeArguments) != typeParameterCount {
			return ast.EmptyRange
		}
		return ast.NewRangeFromPositioned(memoryGauge, astTypeArguments[0])
	}

	typeArgumentCount := len(typeArguments)

	var memberType Type
	if typeArgumentCount == typeParameterCount {
		memberType = typeArguments[0]
	} else {
		report(&InvalidTypeArgumentCountError{
			TypeParameterCount: typeParameterCount,
			TypeArgumentCount:  typeArgumentCount,
			Range:              getRange(),
		})
	}

	// memberType must only be a leaf integer type.
	for _, ty := range AllNonLeafIntegerTypes {
		if memberType == ty {
			report(&InvalidTypeArgumentError{
				TypeArgumentName: inclusiveRangeTypeParameter.Name,
				Range:            getRange(),
				Details:          fmt.Sprintf("Creation of InclusiveRange<%s> is disallowed", memberType),
			})
			break
		}
	}

	return &InclusiveRangeType{
		MemberType: memberType,
	}
}

func (t *InclusiveRangeType) TypeArguments() []Type {
	memberType := t.MemberType
	return []Type{
		memberType,
	}
}

func (t *InclusiveRangeType) CheckInstantiated(pos ast.HasPosition, memoryGauge common.MemoryGauge, report func(err error)) {
	CheckParameterizedTypeInstantiated(t, pos, memoryGauge, report)
}

var inclusiveRangeTypeParameter = &TypeParameter{
	Name:      "T",
	TypeBound: IntegerType,
}

func (*InclusiveRangeType) TypeParameters() []*TypeParameter {
	return []*TypeParameter{
		inclusiveRangeTypeParameter,
	}
}

const InclusiveRangeTypeStartFieldName = "start"
const inclusiveRangeTypeStartFieldDocString = `
The start of the InclusiveRange sequence
`
const InclusiveRangeTypeEndFieldName = "end"
const inclusiveRangeTypeEndFieldDocString = `
The end of the InclusiveRange sequence
`

const InclusiveRangeTypeStepFieldName = "step"
const inclusiveRangeTypeStepFieldDocString = `
The step size of the InclusiveRange sequence
`

var InclusiveRangeTypeFieldNames = []string{
	InclusiveRangeTypeStartFieldName,
	InclusiveRangeTypeEndFieldName,
	InclusiveRangeTypeStepFieldName,
}

const InclusiveRangeTypeContainsFunctionName = "contains"

const inclusiveRangeTypeContainsFunctionDocString = `
Returns true if the given integer is in the InclusiveRange sequence
`

func (t *InclusiveRangeType) GetMembers() map[string]MemberResolver {
	t.initializeMemberResolvers()
	return t.memberResolvers
}

func InclusiveRangeContainsFunctionType(elementType Type) *FunctionType {
	return NewSimpleFunctionType(
		FunctionPurityView,
		[]Parameter{
			{
				Label:          ArgumentLabelNotRequired,
				Identifier:     "element",
				TypeAnnotation: NewTypeAnnotation(elementType),
			},
		},
		BoolTypeAnnotation,
	)
}

func (t *InclusiveRangeType) initializeMemberResolvers() {
	t.memberResolversOnce.Do(func() {
		t.memberResolvers = withBuiltinMembers(
			t,
			map[string]MemberResolver{
				InclusiveRangeTypeStartFieldName: {
					Kind: common.DeclarationKindField,
					Resolve: func(
						memoryGauge common.MemoryGauge,
						identifier string,
						_ ast.HasPosition,
						_ func(error),
					) *Member {
						return NewPublicConstantFieldMember(
							memoryGauge,
							t,
							identifier,
							t.MemberType,
							inclusiveRangeTypeStartFieldDocString,
						)
					},
				},
				InclusiveRangeTypeEndFieldName: {
					Kind: common.DeclarationKindField,
					Resolve: func(
						memoryGauge common.MemoryGauge,
						identifier string,
						_ ast.HasPosition,
						_ func(error),
					) *Member {
						return NewPublicConstantFieldMember(
							memoryGauge,
							t,
							identifier,
							t.MemberType,
							inclusiveRangeTypeEndFieldDocString,
						)
					},
				},
				InclusiveRangeTypeStepFieldName: {
					Kind: common.DeclarationKindField,
					Resolve: func(
						memoryGauge common.MemoryGauge,
						identifier string,
						_ ast.HasPosition,
						_ func(error),
					) *Member {
						return NewPublicConstantFieldMember(
							memoryGauge,
							t,
							identifier,
							t.MemberType,
							inclusiveRangeTypeStepFieldDocString,
						)
					},
				},
				InclusiveRangeTypeContainsFunctionName: {
					Kind: common.DeclarationKindFunction,
					Resolve: func(
						memoryGauge common.MemoryGauge,
						identifier string,
						targetRange ast.HasPosition,
						report func(error),
					) *Member {
						elementType := t.MemberType

						return NewPublicFunctionMember(
							memoryGauge,
							t,
							identifier,
							InclusiveRangeContainsFunctionType(elementType),
							inclusiveRangeTypeContainsFunctionDocString,
						)
					},
				},
			},
		)
	})
}

func (*InclusiveRangeType) AllowsValueIndexingAssignment() bool {
	return false
}

func (t *InclusiveRangeType) Unify(
	other Type,
	typeParameters *TypeParameterTypeOrderedMap,
	report func(err error),
	memoryGauge common.MemoryGauge,
	outerRange ast.HasPosition,
) bool {
	otherRange, ok := other.(*InclusiveRangeType)
	if !ok {
		return false
	}

	return t.MemberType.Unify(
		otherRange.MemberType,
		typeParameters,
		report,
		memoryGauge,
		outerRange,
	)
}

func (t *InclusiveRangeType) Resolve(typeArguments *TypeParameterTypeOrderedMap) Type {
	memberType := t.MemberType.Resolve(typeArguments)
	if memberType == nil {
		return nil
	}

	return &InclusiveRangeType{
		MemberType: memberType,
	}
}

func (t *InclusiveRangeType) IsPrimitiveType() bool {
	return false
}

func (t *InclusiveRangeType) ContainFieldsOrElements() bool {
	return false
}

func (t *InclusiveRangeType) Map(
	gauge common.MemoryGauge,
	typeParamMap map[*TypeParameter]*TypeParameter,
	f func(Type) Type,
) Type {
	mappedMemberType := t.MemberType.Map(gauge, typeParamMap, f)
	return f(NewInclusiveRangeType(gauge, mappedMemberType))
}

// ReferenceType represents the reference to a value
type ReferenceType struct {
	Type          Type
	Authorization Access
}

var _ Type = &ReferenceType{}

// Not all references are indexable, but some are, depending on the reference's type
var _ ValueIndexableType = &ReferenceType{}
var _ TypeIndexableType = &ReferenceType{}

var UnauthorizedAccess Access = PrimitiveAccess(ast.AccessAll)
var InaccessibleAccess Access = PrimitiveAccess(ast.AccessNone)

func NewReferenceType(
	memoryGauge common.MemoryGauge,
	authorization Access,
	typ Type,
) *ReferenceType {
	common.UseMemory(memoryGauge, common.ReferenceSemaTypeMemoryUsage)
	return &ReferenceType{
		Type:          typ,
		Authorization: authorization,
	}
}

func (*ReferenceType) IsType() {}

func (t *ReferenceType) Tag() TypeTag {
	return ReferenceTypeTag
}

func formatReferenceType[T ~string](
	separator string,
	authorization T,
	typeString T,
) string {
	var builder strings.Builder
	if authorization != "" {
		builder.WriteString("auth(")
		builder.WriteString(string(authorization))
		builder.WriteString(")")
		builder.WriteString(separator)
	}
	builder.WriteByte('&')
	builder.WriteString(string(typeString))
	return builder.String()
}

func FormatReferenceTypeID[T ~string](authorization T, borrowTypeID T) T {
	return T(formatReferenceType("", authorization, borrowTypeID))
}

func (t *ReferenceType) String() string {
	if t.Type == nil {
		return "reference"
	}
	var authorization string
	if t.Authorization != UnauthorizedAccess {
		authorization = t.Authorization.String()
	}
	if _, isMapping := t.Authorization.(*EntitlementMapAccess); isMapping {
		authorization = "mapping " + authorization
	}
	return formatReferenceType(" ", authorization, t.Type.String())
}

func (t *ReferenceType) QualifiedString() string {
	if t.Type == nil {
		return "reference"
	}
	var authorization string
	if t.Authorization != UnauthorizedAccess {
		authorization = t.Authorization.QualifiedString()
	}
	if _, isMapping := t.Authorization.(*EntitlementMapAccess); isMapping {
		authorization = "mapping " + authorization
	}
	return formatReferenceType(" ", authorization, t.Type.QualifiedString())
}

func (t *ReferenceType) ID() TypeID {
	if t.Type == nil {
		return "reference"
	}
	var authorization TypeID
	if t.Authorization != UnauthorizedAccess {
		authorization = t.Authorization.ID()
	}
	return FormatReferenceTypeID(
		authorization,
		t.Type.ID(),
	)
}

func (t *ReferenceType) Equal(other Type) bool {
	otherReference, ok := other.(*ReferenceType)
	if !ok {
		return false
	}

	if !t.Authorization.Equal(otherReference.Authorization) {
		return false
	}

	return t.Type.Equal(otherReference.Type)
}

func (t *ReferenceType) IsResourceType() bool {
	return false
}

func (t *ReferenceType) IsPrimitiveType() bool {
	return false
}

func (t *ReferenceType) IsInvalidType() bool {
	return t.Type.IsInvalidType()
}

func (*ReferenceType) IsOrContainsReferenceType() bool {
	return true
}

func (t *ReferenceType) IsStorable(_ map[*Member]bool) bool {
	return false
}

func (t *ReferenceType) IsExportable(_ map[*Member]bool) bool {
	return true
}

func (t *ReferenceType) IsImportable(_ map[*Member]bool) bool {
	return false
}

func (*ReferenceType) IsEquatable() bool {
	return true
}

func (*ReferenceType) IsComparable() bool {
	return false
}

func (*ReferenceType) ContainFieldsOrElements() bool {
	return false
}

func (t *ReferenceType) TypeAnnotationState() TypeAnnotationState {
	if t.Type.TypeAnnotationState() == TypeAnnotationStateDirectEntitlementTypeAnnotation {
		return TypeAnnotationStateDirectEntitlementTypeAnnotation
	}
	return TypeAnnotationStateValid
}

func (t *ReferenceType) RewriteWithIntersectionTypes() (Type, bool) {
	rewrittenType, rewritten := t.Type.RewriteWithIntersectionTypes()
	if rewritten {
		return &ReferenceType{
			Authorization: t.Authorization,
			Type:          rewrittenType,
		}, true
	} else {
		return t, false
	}
}

func (t *ReferenceType) Map(gauge common.MemoryGauge, typeParamMap map[*TypeParameter]*TypeParameter, f func(Type) Type) Type {
	mappedType := t.Type.Map(gauge, typeParamMap, f)
	return f(NewReferenceType(gauge, t.Authorization, mappedType))
}

func (t *ReferenceType) GetMembers() map[string]MemberResolver {
	return t.Type.GetMembers()
}

func (t *ReferenceType) isValueIndexableType() bool {
	referencedType, ok := t.Type.(ValueIndexableType)
	if !ok {
		return false
	}
	return referencedType.isValueIndexableType()
}

func (t *ReferenceType) isTypeIndexableType() bool {
	referencedType, ok := t.Type.(TypeIndexableType)
	return ok && referencedType.isTypeIndexableType()
}

func (t *ReferenceType) TypeIndexingElementType(indexingType Type, _ func() ast.Range) (Type, error) {
	_, ok := t.Type.(TypeIndexableType)
	if !ok {
		return nil, nil
	}

	var access Access = UnauthorizedAccess
	switch indexingType.(type) {
	case *CompositeType:
		// attachment access on a composite reference yields a reference to the attachment entitled to the same
		// entitlements as that reference
		access = t.Authorization
	}

	return &OptionalType{
		Type: &ReferenceType{
			Type:          indexingType,
			Authorization: access,
		},
	}, nil
}

func (t *ReferenceType) IsValidIndexingType(ty Type) bool {
	attachmentType, isComposite := ty.(*CompositeType)
	return isComposite &&
		// we can index into reference types only if their referenced type
		// is a valid base for the attachement;
		// i.e. (&v)[A] is valid only if `v` is a valid base for `A`
		IsSubType(t, &ReferenceType{
			Type:          attachmentType.baseType,
			Authorization: UnauthorizedAccess,
		}) &&
		attachmentType.IsResourceType() == t.Type.IsResourceType()
}

func (t *ReferenceType) AllowsValueIndexingAssignment() bool {
	referencedType, ok := t.Type.(ValueIndexableType)
	if !ok {
		return false
	}
	return referencedType.AllowsValueIndexingAssignment()
}

func (t *ReferenceType) ElementType(isAssignment bool) Type {
	referencedType, ok := t.Type.(ValueIndexableType)
	if !ok {
		return nil
	}
	return referencedType.ElementType(isAssignment)
}

func (t *ReferenceType) IndexingType() Type {
	referencedType, ok := t.Type.(ValueIndexableType)
	if !ok {
		return nil
	}
	return referencedType.IndexingType()
}

func (t *ReferenceType) Unify(
	other Type,
	typeParameters *TypeParameterTypeOrderedMap,
	report func(err error),
	memoryGauge common.MemoryGauge,
	outerRange ast.HasPosition,
) bool {
	otherReference, ok := other.(*ReferenceType)
	if !ok {
		return false
	}

	return t.Type.Unify(
		otherReference.Type,
		typeParameters,
		report,
		memoryGauge,
		outerRange,
	)
}

func (t *ReferenceType) Resolve(typeArguments *TypeParameterTypeOrderedMap) Type {
	newInnerType := t.Type.Resolve(typeArguments)
	if newInnerType == nil {
		return nil
	}

	return &ReferenceType{
		Authorization: t.Authorization,
		Type:          newInnerType,
	}
}

func (t *ReferenceType) CheckInstantiated(pos ast.HasPosition, memoryGauge common.MemoryGauge, report func(err error)) {
	t.Type.CheckInstantiated(pos, memoryGauge, report)
}

const AddressTypeName = "Address"

// AddressType represents the address type
type AddressType struct {
	memberResolvers                      map[string]MemberResolver
	memberResolversOnce                  sync.Once
	conformances                         []*InterfaceType
	effectiveInterfaceConformanceSet     *InterfaceSet
	effectiveInterfaceConformanceSetOnce sync.Once
}

var TheAddressType = &AddressType{
	conformances: []*InterfaceType{
		StructStringerType,
	},
}
var AddressTypeAnnotation = NewTypeAnnotation(TheAddressType)

var _ Type = &AddressType{}
var _ IntegerRangedType = &AddressType{}

func (*AddressType) IsType() {}

func (t *AddressType) Tag() TypeTag {
	return AddressTypeTag
}

func (*AddressType) String() string {
	return AddressTypeName
}

func (*AddressType) QualifiedString() string {
	return AddressTypeName
}

func (*AddressType) ID() TypeID {
	return AddressTypeName
}

func (*AddressType) Equal(other Type) bool {
	_, ok := other.(*AddressType)
	return ok
}

func (*AddressType) IsResourceType() bool {
	return false
}

func (*AddressType) IsPrimitiveType() bool {
	return true
}

func (*AddressType) IsInvalidType() bool {
	return false
}

func (*AddressType) IsOrContainsReferenceType() bool {
	return false
}

func (*AddressType) IsStorable(_ map[*Member]bool) bool {
	return true
}

func (*AddressType) IsExportable(_ map[*Member]bool) bool {
	return true
}

func (t *AddressType) IsImportable(_ map[*Member]bool) bool {
	return true
}

func (*AddressType) IsEquatable() bool {
	return true
}

func (*AddressType) IsComparable() bool {
	return false
}

func (*AddressType) ContainFieldsOrElements() bool {
	return false
}

func (*AddressType) TypeAnnotationState() TypeAnnotationState {
	return TypeAnnotationStateValid
}

func (t *AddressType) RewriteWithIntersectionTypes() (Type, bool) {
	return t, false
}

var AddressTypeMinIntBig = new(big.Int)
var AddressTypeMaxIntBig = new(big.Int).SetUint64(math.MaxUint64)

func (*AddressType) MinInt() *big.Int {
	return AddressTypeMinIntBig
}

func (*AddressType) MaxInt() *big.Int {
	return AddressTypeMaxIntBig
}

func (*AddressType) IsSuperType() bool {
	return false
}

func (*AddressType) Unify(
	_ Type,
	_ *TypeParameterTypeOrderedMap,
	_ func(err error),
	_ common.MemoryGauge,
	_ ast.HasPosition,
) bool {
	return false
}

func (t *AddressType) Resolve(_ *TypeParameterTypeOrderedMap) Type {
	return t
}

func (*AddressType) CheckInstantiated(_ ast.HasPosition, _ common.MemoryGauge, _ func(err error)) {
	// NO-OP
}

const AddressTypeToBytesFunctionName = `toBytes`

var AddressTypeToBytesFunctionType = NewSimpleFunctionType(
	FunctionPurityView,
	nil,
	ByteArrayTypeAnnotation,
)

const addressTypeToBytesFunctionDocString = `
Returns an array containing the byte representation of the address
`

func (t *AddressType) Map(_ common.MemoryGauge, _ map[*TypeParameter]*TypeParameter, f func(Type) Type) Type {
	return f(t)
}

func (t *AddressType) GetMembers() map[string]MemberResolver {
	t.initializeMemberResolvers()
	return t.memberResolvers
}

func (t *AddressType) initializeMemberResolvers() {
	t.memberResolversOnce.Do(func() {
		memberResolvers := MembersAsResolvers([]*Member{
			NewUnmeteredPublicFunctionMember(
				t,
				AddressTypeToBytesFunctionName,
				AddressTypeToBytesFunctionType,
				addressTypeToBytesFunctionDocString,
			),
		})
		t.memberResolvers = withBuiltinMembers(t, memberResolvers)
	})
}

func (t *AddressType) EffectiveInterfaceConformanceSet() *InterfaceSet {
	t.initializeEffectiveInterfaceConformanceSet()
	return t.effectiveInterfaceConformanceSet
}

func (t *AddressType) initializeEffectiveInterfaceConformanceSet() {
	t.effectiveInterfaceConformanceSetOnce.Do(func() {
		t.effectiveInterfaceConformanceSet = NewInterfaceSet()

		for _, conformance := range t.conformances {
			t.effectiveInterfaceConformanceSet.Add(conformance)
		}
	})
}

func IsPrimitiveOrContainerOfPrimitive(referencedType Type) bool {
	switch ty := referencedType.(type) {
	case *VariableSizedType:
		return IsPrimitiveOrContainerOfPrimitive(ty.Type)

	case *ConstantSizedType:
		return IsPrimitiveOrContainerOfPrimitive(ty.Type)

	case *DictionaryType:
		return IsPrimitiveOrContainerOfPrimitive(ty.KeyType) &&
			IsPrimitiveOrContainerOfPrimitive(ty.ValueType)

	default:
		return ty.IsPrimitiveType()
	}
}

// IsSubType determines if the given subtype is a subtype
// of the given supertype.
//
// Types are subtypes of themselves.
//
// NOTE: This method can be used to check the assignability of `subType` to `superType`.
// However, to check if a type *strictly* belongs to a certain category, then consider
// using `IsSameTypeKind` method. e.g: "Is type `T` an Integer type?". Using this method
// for the later use-case may produce incorrect results.
//
// The differences between these methods is as follows:
//
//   - IsSubType():
//
//     To check the assignability, e.g: is argument type T is a sub-type
//     of parameter type R? This is the more frequent use-case.
//
//   - IsSameTypeKind():
//
//     To check if a type strictly belongs to a certain category. e.g: Is the
//     expression type T is any of the integer types, but nothing else.
//     Another way to check is, asking the question of "if the subType is Never,
//     should the check still pass?". A common code-smell for potential incorrect
//     usage is, using IsSubType() method with a constant/pre-defined superType.
//     e.g: IsSubType(<<someType>>, FixedPointType)
func IsSubType(subType Type, superType Type) bool {

	if subType == nil {
		return false
	}

	if subType.Equal(superType) {
		return true
	}

	return checkSubTypeWithoutEquality(subType, superType)
}

// IsSameTypeKind determines if the given subtype belongs to the
// same kind as the supertype.
//
// e.g: 'Never' type is a subtype of 'Integer', but not of the
// same kind as 'Integer'. Whereas, 'Int8' is both a subtype
// and also of same kind as 'Integer'.
func IsSameTypeKind(subType Type, superType Type) bool {

	if subType == NeverType {
		return false
	}

	return IsSubType(subType, superType)
}

// IsProperSubType is similar to IsSubType,
// i.e. it determines if the given subtype is a subtype
// of the given supertype, but returns false
// if the subtype and supertype refer to the same type.
func IsProperSubType(subType Type, superType Type) bool {

	if subType.Equal(superType) {
		return false
	}

	return checkSubTypeWithoutEquality(subType, superType)
}

// checkSubTypeWithoutEquality determines if the given subtype
// is a subtype of the given supertype, BUT it does NOT check
// the equality of the two types, so does NOT return a specific
// value when the two types are equal or are not.
//
// Consider using IsSubType or IsProperSubType
func checkSubTypeWithoutEquality(subType Type, superType Type) bool {

	if subType == NeverType {
		return true
	}

	switch superType {
	case AnyType:
		return true

	case AnyStructType:
		if subType.IsResourceType() {
			return false
		}
		return subType != AnyType

	case AnyResourceType:
		return subType.IsResourceType()

	case AnyResourceAttachmentType:
		return subType.IsResourceType() && isAttachmentType(subType)

	case AnyStructAttachmentType:
		return !subType.IsResourceType() && isAttachmentType(subType)

	case HashableStructType:
		return IsHashableStructType(subType)

	case PathType:
		return IsSubType(subType, StoragePathType) ||
			IsSubType(subType, CapabilityPathType)

	case StorableType:
		storableResults := map[*Member]bool{}
		return subType.IsStorable(storableResults)

	case CapabilityPathType:
		return IsSubType(subType, PrivatePathType) ||
			IsSubType(subType, PublicPathType)

	case NumberType:
		switch subType {
		case NumberType, SignedNumberType:
			return true
		}

		return IsSubType(subType, IntegerType) ||
			IsSubType(subType, FixedPointType)

	case SignedNumberType:
		if subType == SignedNumberType {
			return true
		}

		return IsSubType(subType, SignedIntegerType) ||
			IsSubType(subType, SignedFixedPointType)

	case IntegerType:
		switch subType {
		case IntegerType, SignedIntegerType, FixedSizeUnsignedIntegerType,
			UIntType:

			return true

		default:
			return IsSubType(subType, SignedIntegerType) || IsSubType(subType, FixedSizeUnsignedIntegerType)
		}

	case SignedIntegerType:
		switch subType {
		case SignedIntegerType,
			IntType,
			Int8Type, Int16Type, Int32Type, Int64Type, Int128Type, Int256Type:

			return true

		default:
			return false
		}

	case FixedSizeUnsignedIntegerType:
		switch subType {
		case UInt8Type, UInt16Type, UInt32Type, UInt64Type, UInt128Type, UInt256Type,
			Word8Type, Word16Type, Word32Type, Word64Type, Word128Type, Word256Type:

			return true

		default:
			return false
		}

	case FixedPointType:
		switch subType {
		case FixedPointType, SignedFixedPointType,
			UFix64Type:

			return true

		default:
			return IsSubType(subType, SignedFixedPointType)
		}

	case SignedFixedPointType:
		switch subType {
		case SignedFixedPointType, Fix64Type:
			return true

		default:
			return false
		}
	}

	switch typedSuperType := superType.(type) {
	case *OptionalType:
		optionalSubType, ok := subType.(*OptionalType)
		if !ok {
			// T <: U? if T <: U
			return IsSubType(subType, typedSuperType.Type)
		}
		// Optionals are covariant: T? <: U? if T <: U
		return IsSubType(optionalSubType.Type, typedSuperType.Type)

	case *DictionaryType:
		typedSubType, ok := subType.(*DictionaryType)
		if !ok {
			return false
		}

		return IsSubType(typedSubType.KeyType, typedSuperType.KeyType) &&
			IsSubType(typedSubType.ValueType, typedSuperType.ValueType)

	case *VariableSizedType:
		typedSubType, ok := subType.(*VariableSizedType)
		if !ok {
			return false
		}

		return IsSubType(
			typedSubType.ElementType(false),
			typedSuperType.ElementType(false),
		)

	case *ConstantSizedType:
		typedSubType, ok := subType.(*ConstantSizedType)
		if !ok {
			return false
		}

		if typedSubType.Size != typedSuperType.Size {
			return false
		}

		return IsSubType(
			typedSubType.ElementType(false),
			typedSuperType.ElementType(false),
		)

	case *ReferenceType:
		typedSubType, ok := subType.(*ReferenceType)
		if !ok {
			return false
		}

		// the authorization of the subtype reference must be usable in all situations where the supertype reference is usable
		if !typedSuperType.Authorization.PermitsAccess(typedSubType.Authorization) {
			return false
		}

		// references are covariant in their referenced type
		return IsSubType(typedSubType.Type, typedSuperType.Type)

	case *FunctionType:
		typedSubType, ok := subType.(*FunctionType)
		if !ok {
			return false
		}

		// view functions are subtypes of impure functions
		if typedSubType.Purity != typedSuperType.Purity && typedSubType.Purity != FunctionPurityView {
			return false
		}

		if len(typedSubType.Parameters) != len(typedSuperType.Parameters) {
			return false
		}

		// Functions are contravariant in their parameter types

		for i, subParameter := range typedSubType.Parameters {
			superParameter := typedSuperType.Parameters[i]
			if !IsSubType(
				superParameter.TypeAnnotation.Type,
				subParameter.TypeAnnotation.Type,
			) {
				return false
			}
		}

		// Functions are covariant in their return type

		if typedSubType.ReturnTypeAnnotation.Type != nil {
			if typedSuperType.ReturnTypeAnnotation.Type == nil {
				return false
			}

			if !IsSubType(
				typedSubType.ReturnTypeAnnotation.Type,
				typedSuperType.ReturnTypeAnnotation.Type,
			) {
				return false
			}
		} else if typedSuperType.ReturnTypeAnnotation.Type != nil {
			return false
		}

		// Receiver type wouldn't matter for sub-typing.
		// i.e: In a bound function pointer `x.foo`, `x` is a closure,
		// and is not part of the function pointer's inputs/outputs.

		// Constructors?

		if typedSubType.IsConstructor != typedSuperType.IsConstructor {
			return false
		}

		return true

	case *IntersectionType:

		// TODO: replace with
		//
		//switch typedSubType := subType.(type) {
		//case *IntersectionType:
		//
		//	// An intersection type `{Us}` is a subtype of an intersection type `{Vs}` / `{Vs}` / `{Vs}`:
		//	// when `Vs` is a subset of `Us`.
		//
		//	return typedSuperType.EffectiveIntersectionSet().
		//		IsSubsetOf(typedSubType.EffectiveIntersectionSet())
		//
		//case *CompositeType:
		//	// A type `T` is a subtype of an intersection type `{Us}` / `{Us}` / `{Us}`:
		//	// when `T` conforms to `Us`.
		//
		//	return typedSuperType.EffectiveIntersectionSet().
		//		IsSubsetOf(typedSubType.EffectiveInterfaceConformanceSet())
		//}

		intersectionSuperType := typedSuperType.LegacyType //nolint:staticcheck

		switch intersectionSuperType {
		case nil, AnyResourceType, AnyStructType, AnyType:

			switch subType {
			case AnyResourceType:
				// `AnyResource` is a subtype of an intersection type
				// - `AnyResource{Us}`: not statically;
				// - `AnyStruct{Us}`: never.
				// - `Any{Us}`: not statically;

				return false

			case AnyStructType:
				// `AnyStruct` is a subtype of an intersection type
				// - `AnyStruct{Us}`: not statically.
				// - `AnyResource{Us}`: never;
				// - `Any{Us}`: not statically.

				return false

			case AnyType:
				// `Any` is a subtype of an intersection type
				// - `Any{Us}: not statically.`
				// - `AnyStruct{Us}`: never;
				// - `AnyResource{Us}`: never;

				return false
			}

			switch typedSubType := subType.(type) {
			case *IntersectionType:

				// An intersection type `T{Us}`
				// is a subtype of an intersection type `AnyResource{Vs}` / `AnyStruct{Vs}` / `Any{Vs}`:

				intersectionSubtype := typedSubType.LegacyType //nolint:staticcheck
				switch intersectionSubtype {
				case nil:
					// An intersection type `{Us}` is a subtype of an intersection type `{Vs}` / `{Vs}` / `{Vs}`:
					// when `Vs` is a subset of `Us`.

					return typedSuperType.EffectiveIntersectionSet().
						IsSubsetOf(typedSubType.EffectiveIntersectionSet())

				case AnyResourceType, AnyStructType, AnyType:
					// When `T == AnyResource || T == AnyStruct || T == Any`:
					// if the intersection type of the subtype
					// is a subtype of the intersection supertype,
					// and `Vs` is a subset of `Us`.

					if intersectionSuperType != nil &&
						!IsSubType(intersectionSubtype, intersectionSuperType) {

						return false
					}

					return typedSuperType.EffectiveIntersectionSet().
						IsSubsetOf(typedSubType.EffectiveIntersectionSet())
				}

				if intersectionSubtype, ok := intersectionSubtype.(*CompositeType); ok {
					// When `T != AnyResource && T != AnyStruct && T != Any`:
					// if the intersection type of the subtype
					// is a subtype of the intersection supertype,
					// and `T` conforms to `Vs`.
					// `Us` and `Vs` do *not* have to be subsets.

					if intersectionSuperType != nil &&
						!IsSubType(intersectionSubtype, intersectionSuperType) {

						return false
					}

					return typedSuperType.EffectiveIntersectionSet().
						IsSubsetOf(intersectionSubtype.EffectiveInterfaceConformanceSet())
				}

			case ConformingType:
				// A type `T`
				// is a subtype of an intersection type `AnyResource{Us}` / `AnyStruct{Us}` / `Any{Us}`:
				// if `T` is a subtype of the intersection supertype,
				// and `T` conforms to `Us`.

				if intersectionSuperType != nil &&
					!IsSubType(typedSubType, intersectionSuperType) {

					return false
				}

				return typedSuperType.EffectiveIntersectionSet().
					IsSubsetOf(typedSubType.EffectiveInterfaceConformanceSet())
			}

			// STRINGERTODO: other options? how to make existing simple types
			// conform to an intersection type?
			if typedSuperType.Types[0].Identifier == StringerTypeName {
				return IsStringerType(subType)
			}

		default:
			// Supertype (intersection) has a non-Any* legacy type

			switch typedSubType := subType.(type) {
			case *IntersectionType:

				// An intersection type `T{Us}`
				// is a subtype of an intersection type `V{Ws}`:

				intersectionSubType := typedSubType.LegacyType //nolint:staticcheck
				switch intersectionSubType {
				case nil, AnyResourceType, AnyStructType, AnyType:
					// When `T == AnyResource || T == AnyStruct || T == Any`:
					// not statically.
					return false
				}

				if intersectionSubType, ok := intersectionSubType.(*CompositeType); ok {
					// When `T != AnyResource && T != AnyStructType && T != Any`: if `T == V`.
					//
					// `Us` and `Ws` do *not* have to be subsets:
					// The owner may freely restrict and unrestrict.

					return intersectionSubType == intersectionSuperType
				}

			case *CompositeType:
				// A type `T`
				// is a subtype of an intersection type `U{Vs}`: if `T <: U`.
				//
				// The owner may freely restrict.

				return IsSubType(typedSubType, intersectionSuperType)
			}

			switch subType {
			case AnyResourceType, AnyStructType, AnyType:
				// A type `T`
				// is a subtype of an intersection type `AnyResource{Vs}` / `AnyStruct{Vs}` / `Any{Vs}`:
				// not statically.

				return false
			}
		}

	case *CompositeType:

		// NOTE: type equality case (composite type `T` is subtype of composite type `U`)
		// is already handled at beginning of function

		switch typedSubType := subType.(type) {
		case *IntersectionType:

			// TODO: bring back once legacy type is removed
			// An intersection type `{Us}` is never a subtype of a type `V`:
			//return false

			// TODO: remove support for legacy type
			// An intersection type `T{Us}`
			// is a subtype of a type `V`:

			legacyType := typedSubType.LegacyType
			switch legacyType {
			case nil, AnyResourceType, AnyStructType, AnyType:
				// When `T == AnyResource || T == AnyStruct || T == Any`: not statically.
				return false
			}

			if intersectionSubType, ok := legacyType.(*CompositeType); ok {
				// When `T != AnyResource && T != AnyStruct`: if `T == V`.
				//
				// The owner may freely unrestrict.

				return intersectionSubType == typedSuperType
			}

		case *CompositeType:
			// Non-equal composite types are never subtypes of each other
			return false
		}

	case *InterfaceType:

		switch typedSubType := subType.(type) {
		case *CompositeType:

			// A composite type `T` is a subtype of an interface type `V`:
			// if `T` conforms to `V`, and `V` and `T` are of the same kind

			if typedSubType.Kind != typedSuperType.CompositeKind {
				return false
			}

			return typedSubType.EffectiveInterfaceConformanceSet().
				Contains(typedSuperType)

		// An interface type is a supertype of an intersection type if at least one value
		// in the intersection set is a subtype of the interface supertype.
		//
		// This particular case comes up when checking attachment access;
		// enabling the following expression to type-checking:
		//
		//   resource interface I { /* ... */ }
		//   attachment A for I { /* ... */ }
		//
		//   let i : {I} = ... // some operation constructing `i`
		//   let a = i[A] // must here check that `i`'s type is a subtype of `A`'s base type, or that {I} <: I
		case *IntersectionType:
			return typedSubType.EffectiveIntersectionSet().Contains(typedSuperType)

		case *InterfaceType:
			return typedSubType.EffectiveInterfaceConformanceSet().
				Contains(typedSuperType)
		}

	case ParameterizedType:
		if superTypeBaseType := typedSuperType.BaseType(); superTypeBaseType != nil {

			// T<Us> <: V<Ws>
			// if T <: V  && |Us| == |Ws| && U_i <: W_i

			if typedSubType, ok := subType.(ParameterizedType); ok {
				if subTypeBaseType := typedSubType.BaseType(); subTypeBaseType != nil {

					if !IsSubType(subTypeBaseType, superTypeBaseType) {
						return false
					}

					subTypeTypeArguments := typedSubType.TypeArguments()
					superTypeTypeArguments := typedSuperType.TypeArguments()

					if len(subTypeTypeArguments) != len(superTypeTypeArguments) {
						return false
					}

					for i, superTypeTypeArgument := range superTypeTypeArguments {
						subTypeTypeArgument := subTypeTypeArguments[i]
						if !IsSubType(subTypeTypeArgument, superTypeTypeArgument) {
							return false
						}
					}

					return true
				}
			}
		}
	}

	// TODO: enforce type arguments, remove this rule

	// T<Us> <: V
	// if T <: V

	if typedSubType, ok := subType.(ParameterizedType); ok {
		if baseType := typedSubType.BaseType(); baseType != nil {
			return IsSubType(baseType, superType)
		}
	}

	return false
}

// UnwrapOptionalType returns the type if it is not an optional type,
// or the inner-most type if it is (optional types are repeatedly unwrapped)
func UnwrapOptionalType(ty Type) Type {
	for {
		optionalType, ok := ty.(*OptionalType)
		if !ok {
			return ty
		}
		ty = optionalType.Type
	}
}

func AreCompatibleEquatableTypes(leftType, rightType Type) bool {
	unwrappedLeftType := UnwrapOptionalType(leftType)
	unwrappedRightType := UnwrapOptionalType(rightType)

	leftIsEquatable := unwrappedLeftType.IsEquatable()
	rightIsEquatable := unwrappedRightType.IsEquatable()

	if unwrappedLeftType.Equal(unwrappedRightType) &&
		leftIsEquatable && rightIsEquatable {

		return true
	}

	// The types are equatable if this is a comparison with `nil`,
	// which has type `Never?`

	if IsNilType(leftType) || IsNilType(rightType) {
		return true
	}

	return false
}

// IsNilType returns true if the given type is the type of `nil`, i.e. `Never?`.
func IsNilType(ty Type) bool {
	optionalType, ok := ty.(*OptionalType)
	if !ok {
		return false
	}

	if optionalType.Type != NeverType {
		return false
	}

	return true
}

type TransactionType struct {
	Fields              []string
	PrepareParameters   []Parameter
	Parameters          []Parameter
	Members             *StringMemberOrderedMap
	memberResolvers     map[string]MemberResolver
	memberResolversOnce sync.Once
}

var _ Type = &TransactionType{}

func (t *TransactionType) EntryPointFunctionType() *FunctionType {
	return NewSimpleFunctionType(
		FunctionPurityImpure,
		append(t.Parameters, t.PrepareParameters...),
		VoidTypeAnnotation,
	)
}

func (t *TransactionType) PrepareFunctionType() *FunctionType {
	return &FunctionType{
		Purity:               FunctionPurityImpure,
		IsConstructor:        true,
		Parameters:           t.PrepareParameters,
		ReturnTypeAnnotation: VoidTypeAnnotation,
	}
}

var transactionTypeExecuteFunctionType = &FunctionType{
	Purity:               FunctionPurityImpure,
	IsConstructor:        true,
	ReturnTypeAnnotation: VoidTypeAnnotation,
}

func (*TransactionType) ExecuteFunctionType() *FunctionType {
	return transactionTypeExecuteFunctionType
}

func (*TransactionType) IsType() {}

func (t *TransactionType) Tag() TypeTag {
	return TransactionTypeTag
}

func (*TransactionType) String() string {
	return "Transaction"
}

func (*TransactionType) QualifiedString() string {
	return "Transaction"
}

func (*TransactionType) ID() TypeID {
	return "Transaction"
}

func (*TransactionType) Equal(other Type) bool {
	_, ok := other.(*TransactionType)
	return ok
}

func (*TransactionType) IsResourceType() bool {
	return false
}

func (*TransactionType) IsPrimitiveType() bool {
	return false
}

func (*TransactionType) IsInvalidType() bool {
	return false
}

func (*TransactionType) IsOrContainsReferenceType() bool {
	return false
}

func (*TransactionType) IsStorable(_ map[*Member]bool) bool {
	return false
}

func (*TransactionType) IsExportable(_ map[*Member]bool) bool {
	return false
}

func (t *TransactionType) IsImportable(_ map[*Member]bool) bool {
	return false
}

func (*TransactionType) IsEquatable() bool {
	return false
}

func (*TransactionType) IsComparable() bool {
	return false
}

func (*TransactionType) ContainFieldsOrElements() bool {
	return false
}

func (*TransactionType) TypeAnnotationState() TypeAnnotationState {
	return TypeAnnotationStateValid
}

func (t *TransactionType) RewriteWithIntersectionTypes() (Type, bool) {
	return t, false
}

func (t *TransactionType) Map(_ common.MemoryGauge, _ map[*TypeParameter]*TypeParameter, f func(Type) Type) Type {
	return f(t)
}

func (t *TransactionType) GetMembers() map[string]MemberResolver {
	t.initializeMemberResolvers()
	return t.memberResolvers
}

func (t *TransactionType) initializeMemberResolvers() {
	t.memberResolversOnce.Do(func() {
		var memberResolvers map[string]MemberResolver
		if t.Members != nil {
			memberResolvers = MembersMapAsResolvers(t.Members)
		}
		t.memberResolvers = withBuiltinMembers(t, memberResolvers)
	})
}

func (*TransactionType) Unify(
	_ Type,
	_ *TypeParameterTypeOrderedMap,
	_ func(err error),
	_ common.MemoryGauge,
	_ ast.HasPosition,
) bool {
	return false
}

func (t *TransactionType) Resolve(_ *TypeParameterTypeOrderedMap) Type {
	return t
}

func (t *TransactionType) CheckInstantiated(pos ast.HasPosition, memoryGauge common.MemoryGauge, report func(err error)) {
	for _, param := range t.PrepareParameters {
		param.TypeAnnotation.Type.CheckInstantiated(pos, memoryGauge, report)
	}

	for _, param := range t.Parameters {
		param.TypeAnnotation.Type.CheckInstantiated(pos, memoryGauge, report)
	}
}

// IntersectionType

type IntersectionType struct {
	// an internal set of field `Types`
	effectiveIntersectionSet     *InterfaceSet
	Types                        []*InterfaceType
	effectiveIntersectionSetOnce sync.Once
	memberResolvers              map[string]MemberResolver
	memberResolversOnce          sync.Once
	supportedEntitlementsOnce    sync.Once
	supportedEntitlements        *EntitlementSet
	// Deprecated
	LegacyType Type
}

var _ Type = &IntersectionType{}

// TODO: remove `legacyType` once all uses of it are removed
func NewIntersectionType(memoryGauge common.MemoryGauge, legacyType Type, types []*InterfaceType) *IntersectionType {
	if len(types) == 0 && legacyType == nil {
		panic(errors.NewUnreachableError())
	}

	common.UseMemory(memoryGauge, common.IntersectionSemaTypeMemoryUsage)

	// Also meter the cost for the `effectiveIntersectionSet` here, since ordered maps are not separately metered.
	wrapperUsage, entryListUsage, entriesUsage := common.NewOrderedMapMemoryUsages(uint64(len(types)))
	common.UseMemory(memoryGauge, wrapperUsage)
	common.UseMemory(memoryGauge, entryListUsage)
	common.UseMemory(memoryGauge, entriesUsage)

	return &IntersectionType{
		Types:      types,
		LegacyType: legacyType, //nolint:staticcheck
	}
}

func (t *IntersectionType) EffectiveIntersectionSet() *InterfaceSet {
	t.initializeEffectiveIntersectionSet()
	return t.effectiveIntersectionSet
}

func (t *IntersectionType) initializeEffectiveIntersectionSet() {
	t.effectiveIntersectionSetOnce.Do(func() {
		t.effectiveIntersectionSet = NewInterfaceSet()
		for _, typ := range t.Types {
			t.effectiveIntersectionSet.Add(typ)

			// Also add the interfaces to which this restricting interface conforms.
			for _, conformance := range typ.EffectiveInterfaceConformances() {
				t.effectiveIntersectionSet.Add(conformance.InterfaceType)
			}
		}
	})
}

func (*IntersectionType) IsType() {}

func (t *IntersectionType) Tag() TypeTag {
	return IntersectionTypeTag
}

func formatIntersectionType[T ~string](separator string, interfaceStrings []T) string {
	var result strings.Builder
	result.WriteByte('{')
	for i, interfaceString := range interfaceStrings {
		if i > 0 {
			result.WriteByte(',')
			result.WriteString(separator)
		}
		result.WriteString(string(interfaceString))
	}
	result.WriteByte('}')
	return result.String()
}

func FormatIntersectionTypeID[T ~string](interfaceTypeIDs []T) T {
	slices.Sort(interfaceTypeIDs)
	return T(formatIntersectionType("", interfaceTypeIDs))
}

func (t *IntersectionType) string(separator string, typeFormatter func(Type) string) string {
	var intersectionStrings []string
	typeCount := len(t.Types)
	if typeCount > 0 {
		intersectionStrings = make([]string, 0, typeCount)
		for _, typ := range t.Types {
			intersectionStrings = append(intersectionStrings, typeFormatter(typ))
		}
	}
	return formatIntersectionType(separator, intersectionStrings)
}

func (t *IntersectionType) String() string {
	return t.string(" ", func(ty Type) string {
		return ty.String()
	})
}

func (t *IntersectionType) QualifiedString() string {
	return t.string(" ", func(ty Type) string {
		return ty.QualifiedString()
	})
}

func (t *IntersectionType) ID() TypeID {
	var interfaceTypeIDs []TypeID
	typeCount := len(t.Types)
	if typeCount > 0 {
		interfaceTypeIDs = make([]TypeID, 0, typeCount)
		for _, typ := range t.Types {
			interfaceTypeIDs = append(interfaceTypeIDs, typ.ID())
		}
	}
	// FormatIntersectionTypeID sorts
	return FormatIntersectionTypeID(interfaceTypeIDs)
}

func (t *IntersectionType) Equal(other Type) bool {
	otherIntersectionType, ok := other.(*IntersectionType)
	if !ok {
		return false
	}

	// Check that the set of types are equal; order does not matter

	intersectionSet := t.EffectiveIntersectionSet()
	otherIntersectionSet := otherIntersectionType.EffectiveIntersectionSet()

	if intersectionSet.Len() != otherIntersectionSet.Len() {
		return false
	}

	return intersectionSet.IsSubsetOf(otherIntersectionSet)
}

func (t *IntersectionType) IsResourceType() bool {
	// intersections are guaranteed to have all their interfaces be the same kind
	return t.Types[0].IsResourceType()
}

func (*IntersectionType) IsPrimitiveType() bool {
	return false
}

func (t *IntersectionType) IsInvalidType() bool {
	for _, typ := range t.Types {
		if typ.IsInvalidType() {
			return true
		}
	}

	return false
}

func (t *IntersectionType) IsOrContainsReferenceType() bool {
	for _, typ := range t.Types {
		if typ.IsOrContainsReferenceType() {
			return true
		}
	}

	return false
}

func (t *IntersectionType) IsStorable(results map[*Member]bool) bool {
	for _, typ := range t.Types {
		if !typ.IsStorable(results) {
			return false
		}
	}

	return true
}

func (t *IntersectionType) IsExportable(results map[*Member]bool) bool {
	for _, typ := range t.Types {
		if !typ.IsExportable(results) {
			return false
		}
	}

	return true
}

func (t *IntersectionType) IsImportable(results map[*Member]bool) bool {
	for _, typ := range t.Types {
		if !typ.IsImportable(results) {
			return false
		}
	}

	return true
}

func (*IntersectionType) IsEquatable() bool {
	// TODO:
	return false
}

func (t *IntersectionType) IsComparable() bool {
	return false
}

func (*IntersectionType) ContainFieldsOrElements() bool {
	return true
}

func (*IntersectionType) TypeAnnotationState() TypeAnnotationState {
	return TypeAnnotationStateValid
}

func (t *IntersectionType) RewriteWithIntersectionTypes() (Type, bool) {
	// Even though the types should be resource interfaces,
	// they are not on the "first level", i.e. not the intersection type
	return t, false
}

func (t *IntersectionType) Map(gauge common.MemoryGauge, typeParamMap map[*TypeParameter]*TypeParameter, f func(Type) Type) Type {
	var intersectionTypes []*InterfaceType
	if len(t.Types) > 0 {
		intersectionTypes = make([]*InterfaceType, 0, len(t.Types))
		for _, typ := range t.Types {
			mapped := typ.Map(gauge, typeParamMap, f)
			if mappedType, isInterface := mapped.(*InterfaceType); isInterface {
				intersectionTypes = append(intersectionTypes, mappedType)
			} else {
				panic(errors.NewUnexpectedError(fmt.Sprintf("intersection mapped to non-interface type %T", mapped)))
			}
		}
	}

	return f(NewIntersectionType(
		gauge,
		t.LegacyType, //nolint:staticcheck
		intersectionTypes,
	))
}

func (t *IntersectionType) GetMembers() map[string]MemberResolver {
	t.initializeMemberResolvers()
	return t.memberResolvers
}

func (t *IntersectionType) initializeMemberResolvers() {
	t.memberResolversOnce.Do(func() {

		memberResolvers := map[string]MemberResolver{}

		// Return the members of all types.
		// The invariant that types may not have overlapping members is not checked here,
		// but implicitly when the resource declaration's conformances are checked.

		for _, typ := range t.Types {
			for name, resolver := range typ.GetMembers() { //nolint:maprange
				if _, ok := memberResolvers[name]; !ok {
					memberResolvers[name] = resolver
				}
			}
		}

		t.memberResolvers = memberResolvers
	})
}

func (t *IntersectionType) SupportedEntitlements() *EntitlementSet {
	t.supportedEntitlementsOnce.Do(func() {
		// an intersection type supports all the entitlements of its interfaces
		set := &EntitlementSet{}
		t.EffectiveIntersectionSet().
			ForEach(func(interfaceType *InterfaceType) {
				set.Merge(interfaceType.SupportedEntitlements())
			})
		t.supportedEntitlements = set
	})

	return t.supportedEntitlements
}

func (*IntersectionType) Unify(
	_ Type,
	_ *TypeParameterTypeOrderedMap,
	_ func(err error),
	_ common.MemoryGauge,
	_ ast.HasPosition,
) bool {
	// TODO: how do we unify the intersection sets?
	return false
}

func (t *IntersectionType) Resolve(_ *TypeParameterTypeOrderedMap) Type {
	// TODO:
	return t
}

// Intersection types must be type indexable, because this is how we handle access control for attachments.
// Specifically, because in `v[A]`, `v` must be a subtype of `A`'s declared base,
// if `v` is an intersection type `{I}`, only attachments declared for `I` or a supertype can be accessed on `v`.
//
// Attachments declared for concrete types implementing `I` cannot be accessed.
//
// A good elucidating example here is that an attachment declared for `Vault`
// cannot be accessed on a value of type `&{Provider}`
func (t *IntersectionType) isTypeIndexableType() bool {
	// resources and structs only can be indexed for attachments, but all intersection types
	// are necessarily structs and resources, we return true
	return true
}

func (t *IntersectionType) TypeIndexingElementType(indexingType Type, _ func() ast.Range) (Type, error) {
	var access Access = UnauthorizedAccess
	switch attachment := indexingType.(type) {
	case *CompositeType:
		// when accessed on an owned value, the produced attachment reference is entitled to all the
		// entitlements it supports
		access = attachment.SupportedEntitlements().Access()
	}

	return &OptionalType{
		Type: &ReferenceType{
			Type:          indexingType,
			Authorization: access,
		},
	}, nil
}

func (t *IntersectionType) IsValidIndexingType(ty Type) bool {
	attachmentType, isComposite := ty.(*CompositeType)
	return isComposite &&
		IsSubType(t, attachmentType.baseType) &&
		attachmentType.IsResourceType() == t.IsResourceType()
}

func (t *IntersectionType) CheckInstantiated(_ ast.HasPosition, _ common.MemoryGauge, _ func(err error)) {
	// No-OP
}

// CapabilityType

type CapabilityType struct {
	BorrowType          Type
	memberResolvers     map[string]MemberResolver
	memberResolversOnce sync.Once
}

var _ Type = &CapabilityType{}
var _ ParameterizedType = &CapabilityType{}

func NewCapabilityType(memoryGauge common.MemoryGauge, borrowType Type) *CapabilityType {
	common.UseMemory(memoryGauge, common.CapabilitySemaTypeMemoryUsage)
	return &CapabilityType{
		BorrowType: borrowType,
	}
}

func (*CapabilityType) IsType() {}

func (t *CapabilityType) Tag() TypeTag {
	return CapabilityTypeTag
}

func formatCapabilityType[T ~string](borrowTypeString T) string {
	var builder strings.Builder
	builder.WriteString("Capability")
	if borrowTypeString != "" {
		builder.WriteByte('<')
		builder.WriteString(string(borrowTypeString))
		builder.WriteByte('>')
	}
	return builder.String()
}

func FormatCapabilityTypeID[T ~string](borrowTypeID T) T {
	return T(formatCapabilityType(borrowTypeID))
}

func (t *CapabilityType) String() string {
	var borrowTypeString string
	borrowType := t.BorrowType
	if borrowType != nil {
		borrowTypeString = borrowType.String()
	}
	return formatCapabilityType(borrowTypeString)
}

func (t *CapabilityType) QualifiedString() string {
	var borrowTypeString string
	borrowType := t.BorrowType
	if borrowType != nil {
		borrowTypeString = borrowType.QualifiedString()
	}
	return formatCapabilityType(borrowTypeString)
}

func (t *CapabilityType) ID() TypeID {
	var borrowTypeID TypeID
	borrowType := t.BorrowType
	if borrowType != nil {
		borrowTypeID = borrowType.ID()
	}
	return FormatCapabilityTypeID(borrowTypeID)
}

func (t *CapabilityType) Equal(other Type) bool {
	otherCapability, ok := other.(*CapabilityType)
	if !ok {
		return false
	}
	if otherCapability.BorrowType == nil {
		return t.BorrowType == nil
	}
	return otherCapability.BorrowType.Equal(t.BorrowType)
}

func (*CapabilityType) IsResourceType() bool {
	return false
}

func (*CapabilityType) IsPrimitiveType() bool {
	return false
}

func (t *CapabilityType) IsInvalidType() bool {
	if t.BorrowType == nil {
		return false
	}
	return t.BorrowType.IsInvalidType()

}

func (t *CapabilityType) IsOrContainsReferenceType() bool {
	if t.BorrowType == nil {
		return false
	}
	return t.BorrowType.IsOrContainsReferenceType()
}

func (t *CapabilityType) TypeAnnotationState() TypeAnnotationState {
	if t.BorrowType == nil {
		return TypeAnnotationStateValid
	}
	return t.BorrowType.TypeAnnotationState()
}

func (*CapabilityType) IsStorable(_ map[*Member]bool) bool {
	return true
}

func (*CapabilityType) IsExportable(_ map[*Member]bool) bool {
	return true
}

func (t *CapabilityType) IsImportable(_ map[*Member]bool) bool {
	return true
}

func (*CapabilityType) IsEquatable() bool {
	// TODO:
	return false
}

func (*CapabilityType) IsComparable() bool {
	return false
}

func (*CapabilityType) ContainFieldsOrElements() bool {
	return false
}

func (t *CapabilityType) RewriteWithIntersectionTypes() (Type, bool) {
	if t.BorrowType == nil {
		return t, false
	}
	rewrittenType, rewritten := t.BorrowType.RewriteWithIntersectionTypes()
	if rewritten {
		return &CapabilityType{
			BorrowType: rewrittenType,
		}, true
	} else {
		return t, false
	}
}

func (t *CapabilityType) Unify(
	other Type,
	typeParameters *TypeParameterTypeOrderedMap,
	report func(err error),
	memoryGauge common.MemoryGauge,
	outerRange ast.HasPosition,
) bool {
	otherCap, ok := other.(*CapabilityType)
	if !ok {
		return false
	}

	if t.BorrowType == nil {
		return false
	}

	return t.BorrowType.Unify(
		otherCap.BorrowType,
		typeParameters,
		report,
		memoryGauge,
		outerRange,
	)
}

func (t *CapabilityType) Resolve(typeArguments *TypeParameterTypeOrderedMap) Type {
	var resolvedBorrowType Type
	if t.BorrowType != nil {
		resolvedBorrowType = t.BorrowType.Resolve(typeArguments)
	}

	return &CapabilityType{
		BorrowType: resolvedBorrowType,
	}
}

var capabilityTypeParameter = &TypeParameter{
	Name: "T",
	TypeBound: &ReferenceType{
		Type:          AnyType,
		Authorization: UnauthorizedAccess,
	},
}

func (t *CapabilityType) TypeParameters() []*TypeParameter {
	return []*TypeParameter{
		capabilityTypeParameter,
	}
}

func (t *CapabilityType) Instantiate(
	_ common.MemoryGauge,
	typeArguments []Type,
	_ []*ast.TypeAnnotation,
	_ func(err error),
) Type {
	borrowType := typeArguments[0]
	return &CapabilityType{
		BorrowType: borrowType,
	}
}

func (t *CapabilityType) BaseType() Type {
	if t.BorrowType == nil {
		return nil
	}
	return &CapabilityType{}
}

func (t *CapabilityType) TypeArguments() []Type {
	borrowType := t.BorrowType
	if borrowType == nil {
		borrowType = &ReferenceType{
			Type:          AnyType,
			Authorization: UnauthorizedAccess,
		}
	}
	return []Type{
		borrowType,
	}
}

func (t *CapabilityType) CheckInstantiated(pos ast.HasPosition, memoryGauge common.MemoryGauge, report func(err error)) {
	CheckParameterizedTypeInstantiated(t, pos, memoryGauge, report)
}

func CapabilityTypeBorrowFunctionType(borrowType Type) *FunctionType {

	var typeParameters []*TypeParameter

	if borrowType == nil {
		typeParameter := capabilityTypeParameter

		typeParameters = []*TypeParameter{
			typeParameter,
		}

		borrowType = &GenericType{
			TypeParameter: typeParameter,
		}
	}

	return &FunctionType{
		Purity:         FunctionPurityView,
		TypeParameters: typeParameters,
		ReturnTypeAnnotation: NewTypeAnnotation(
			&OptionalType{
				Type: borrowType,
			},
		),
	}
}

func CapabilityTypeCheckFunctionType(borrowType Type) *FunctionType {

	var typeParameters []*TypeParameter

	if borrowType == nil {
		typeParameters = []*TypeParameter{
			capabilityTypeParameter,
		}
	}

	return &FunctionType{
		Purity:               FunctionPurityView,
		TypeParameters:       typeParameters,
		ReturnTypeAnnotation: BoolTypeAnnotation,
	}
}

const CapabilityTypeBorrowFunctionName = "borrow"

const capabilityTypeBorrowFunctionDocString = `
Returns a reference to the targeted object.

If the capability is revoked, the function returns nil.

If the capability targets an object in account storage,
and and no object is stored at the target storage path,
the function returns nil.

If the targeted object cannot be borrowed using the given type,
the function panics.
`

const CapabilityTypeCheckFunctionName = "check"

const capabilityTypeCheckFunctionDocString = `
Returns true if the capability currently targets an object that satisfies the given type,
i.e. could be borrowed using the given type
`

var CapabilityTypeAddressFieldType = TheAddressType

const CapabilityTypeAddressFieldName = "address"

const capabilityTypeAddressFieldDocString = `
The address of the account which the capability targets.
`

func (t *CapabilityType) Map(gauge common.MemoryGauge, typeParamMap map[*TypeParameter]*TypeParameter, f func(Type) Type) Type {
	var borrowType Type
	if t.BorrowType != nil {
		borrowType = t.BorrowType.Map(gauge, typeParamMap, f)
	}

	return f(NewCapabilityType(gauge, borrowType))
}

var CapabilityTypeIDFieldType = UInt64Type

const CapabilityTypeIDFieldName = "id"

const capabilityTypeIDFieldDocString = `
The ID of the capability
`

func (t *CapabilityType) GetMembers() map[string]MemberResolver {
	t.initializeMemberResolvers()
	return t.memberResolvers
}

func (t *CapabilityType) initializeMemberResolvers() {
	t.memberResolversOnce.Do(func() {
		members := MembersAsResolvers([]*Member{
			NewUnmeteredPublicFunctionMember(
				t,
				CapabilityTypeBorrowFunctionName,
				CapabilityTypeBorrowFunctionType(t.BorrowType),
				capabilityTypeBorrowFunctionDocString,
			),
			NewUnmeteredPublicFunctionMember(
				t,
				CapabilityTypeCheckFunctionName,
				CapabilityTypeCheckFunctionType(t.BorrowType),
				capabilityTypeCheckFunctionDocString,
			),
			NewUnmeteredPublicConstantFieldMember(
				t,
				CapabilityTypeAddressFieldName,
				CapabilityTypeAddressFieldType,
				capabilityTypeAddressFieldDocString,
			),
			NewUnmeteredPublicConstantFieldMember(
				t,
				CapabilityTypeIDFieldName,
				CapabilityTypeIDFieldType,
				capabilityTypeIDFieldDocString,
			),
		})
		t.memberResolvers = withBuiltinMembers(t, members)
	})
}

const AccountKeyTypeName = "AccountKey"
const AccountKeyKeyIndexFieldName = "keyIndex"
const AccountKeyPublicKeyFieldName = "publicKey"
const AccountKeyHashAlgoFieldName = "hashAlgorithm"
const AccountKeyWeightFieldName = "weight"
const AccountKeyIsRevokedFieldName = "isRevoked"

// AccountKeyType represents the key associated with an account.
var AccountKeyType = func() *CompositeType {

	accountKeyType := &CompositeType{
		Identifier:        AccountKeyTypeName,
		Kind:              common.CompositeKindStructure,
		ImportableBuiltin: false,
	}

	const accountKeyKeyIndexFieldDocString = `The index of the account key`
	const accountKeyPublicKeyFieldDocString = `The public key of the account`
	const accountKeyHashAlgorithmFieldDocString = `The hash algorithm used by the public key`
	const accountKeyWeightFieldDocString = `The weight assigned to the public key`
	const accountKeyIsRevokedFieldDocString = `Flag indicating whether the key is revoked`

	var members = []*Member{
		NewUnmeteredPublicConstantFieldMember(
			accountKeyType,
			AccountKeyKeyIndexFieldName,
			IntType,
			accountKeyKeyIndexFieldDocString,
		),
		NewUnmeteredPublicConstantFieldMember(
			accountKeyType,
			AccountKeyPublicKeyFieldName,
			PublicKeyType,
			accountKeyPublicKeyFieldDocString,
		),
		NewUnmeteredPublicConstantFieldMember(
			accountKeyType,
			AccountKeyHashAlgoFieldName,
			HashAlgorithmType,
			accountKeyHashAlgorithmFieldDocString,
		),
		NewUnmeteredPublicConstantFieldMember(
			accountKeyType,
			AccountKeyWeightFieldName,
			UFix64Type,
			accountKeyWeightFieldDocString,
		),
		NewUnmeteredPublicConstantFieldMember(
			accountKeyType,
			AccountKeyIsRevokedFieldName,
			BoolType,
			accountKeyIsRevokedFieldDocString,
		),
	}

	accountKeyType.Members = MembersAsMap(members)
	accountKeyType.Fields = MembersFieldNames(members)
	return accountKeyType
}()

var AccountKeyTypeAnnotation = NewTypeAnnotation(AccountKeyType)

const PublicKeyTypeName = "PublicKey"
const PublicKeyTypePublicKeyFieldName = "publicKey"
const PublicKeyTypeSignAlgoFieldName = "signatureAlgorithm"
const PublicKeyTypeVerifyFunctionName = "verify"
const PublicKeyTypeVerifyPoPFunctionName = "verifyPoP"

const publicKeyKeyFieldDocString = `
The public key
`

const publicKeySignAlgoFieldDocString = `
The signature algorithm to be used with the key
`

const publicKeyVerifyFunctionDocString = `
Verifies a signature. Checks whether the signature was produced by signing
the given tag and data, using this public key and the given hash algorithm
`

const publicKeyVerifyPoPFunctionDocString = `
Verifies the proof of possession of the private key.
This function is only implemented if the signature algorithm
of the public key is BLS (BLS_BLS12_381).
If called with any other signature algorithm, the program aborts
`

// PublicKeyType represents the public key associated with an account key.
var PublicKeyType = func() *CompositeType {

	publicKeyType := &CompositeType{
		Identifier:         PublicKeyTypeName,
		Kind:               common.CompositeKindStructure,
		HasComputedMembers: true,
		ImportableBuiltin:  true,
	}

	var members = []*Member{
		NewUnmeteredPublicConstantFieldMember(
			publicKeyType,
			PublicKeyTypePublicKeyFieldName,
			ByteArrayType,
			publicKeyKeyFieldDocString,
		),
		NewUnmeteredPublicConstantFieldMember(
			publicKeyType,
			PublicKeyTypeSignAlgoFieldName,
			SignatureAlgorithmType,
			publicKeySignAlgoFieldDocString,
		),
		NewUnmeteredPublicFunctionMember(
			publicKeyType,
			PublicKeyTypeVerifyFunctionName,
			PublicKeyVerifyFunctionType,
			publicKeyVerifyFunctionDocString,
		),
		NewUnmeteredPublicFunctionMember(
			publicKeyType,
			PublicKeyTypeVerifyPoPFunctionName,
			PublicKeyVerifyPoPFunctionType,
			publicKeyVerifyPoPFunctionDocString,
		),
	}

	publicKeyType.Members = MembersAsMap(members)
	publicKeyType.Fields = MembersFieldNames(members)

	return publicKeyType
}()

var PublicKeyTypeAnnotation = NewTypeAnnotation(PublicKeyType)

var PublicKeyArrayType = &VariableSizedType{
	Type: PublicKeyType,
}

var PublicKeyArrayTypeAnnotation = NewTypeAnnotation(PublicKeyArrayType)

var PublicKeyVerifyFunctionType = NewSimpleFunctionType(
	FunctionPurityView,
	[]Parameter{
		{
			Identifier:     "signature",
			TypeAnnotation: ByteArrayTypeAnnotation,
		},
		{
			Identifier:     "signedData",
			TypeAnnotation: ByteArrayTypeAnnotation,
		},
		{
			Identifier:     "domainSeparationTag",
			TypeAnnotation: StringTypeAnnotation,
		},
		{
			Identifier:     "hashAlgorithm",
			TypeAnnotation: HashAlgorithmTypeAnnotation,
		},
	},
	BoolTypeAnnotation,
)

var PublicKeyVerifyPoPFunctionType = NewSimpleFunctionType(
	FunctionPurityView,
	[]Parameter{
		{
			Label:          ArgumentLabelNotRequired,
			Identifier:     "proof",
			TypeAnnotation: ByteArrayTypeAnnotation,
		},
	},
	BoolTypeAnnotation,
)

type CryptoAlgorithm interface {
	RawValue() uint8
	Name() string
	DocString() string
}

func MembersAsMap(members []*Member) *StringMemberOrderedMap {
	membersMap := &StringMemberOrderedMap{}
	for _, member := range members {
		name := member.Identifier.Identifier
		if membersMap.Contains(name) {
			panic(errors.NewUnexpectedError("invalid duplicate member: %s", name))
		}
		membersMap.Set(name, member)
	}

	return membersMap
}

func MembersFieldNames(members []*Member) []string {
	var fields []string
	for _, member := range members {
		if member.DeclarationKind == common.DeclarationKindField {
			fields = append(fields, member.Identifier.Identifier)
		}
	}

	return fields
}

func MembersMapAsResolvers(members *StringMemberOrderedMap) map[string]MemberResolver {
	resolvers := make(map[string]MemberResolver, members.Len())

	members.Foreach(func(name string, member *Member) {
		resolvers[name] = MemberResolver{
			Kind: member.DeclarationKind,
			Resolve: func(_ common.MemoryGauge, _ string, _ ast.HasPosition, _ func(error)) *Member {
				return member
			},
		}
	})
	return resolvers
}

func MembersAsResolvers(members []*Member) map[string]MemberResolver {
	resolvers := make(map[string]MemberResolver, len(members))

	for _, loopMember := range members {
		// NOTE: don't capture loop variable
		member := loopMember
		resolvers[member.Identifier.Identifier] = MemberResolver{
			Kind: member.DeclarationKind,
			Resolve: func(_ common.MemoryGauge, _ string, _ ast.HasPosition, _ func(error)) *Member {
				return member
			},
		}
	}
	return resolvers
}

func isNumericSuperType(typ Type) bool {
	if numberType, ok := typ.(IntegerRangedType); ok {
		return numberType.IsSuperType()
	}

	return false
}

// EntitlementType

type EntitlementType struct {
	Location      common.Location
	containerType Type
	Identifier    string
	isInvalid     bool
}

var _ Type = &EntitlementType{}
var _ ContainedType = &EntitlementType{}
var _ LocatedType = &EntitlementType{}

func NewEntitlementType(memoryGauge common.MemoryGauge, location common.Location, identifier string) *EntitlementType {
	common.UseMemory(memoryGauge, common.EntitlementSemaTypeMemoryUsage)
	return &EntitlementType{
		Location:   location,
		Identifier: identifier,
	}
}

func (*EntitlementType) IsType() {}

func (t *EntitlementType) Tag() TypeTag {
	return InvalidTypeTag // entitlement types may never appear as types, and thus cannot have a computed supertype
}

func (t *EntitlementType) String() string {
	return t.Identifier
}

func (t *EntitlementType) QualifiedString() string {
	return t.QualifiedIdentifier()
}

func (t *EntitlementType) GetContainerType() Type {
	return t.containerType
}

func (t *EntitlementType) SetContainerType(containerType Type) {
	t.containerType = containerType
}

func (t *EntitlementType) GetLocation() common.Location {
	return t.Location
}

func (t *EntitlementType) QualifiedIdentifier() string {
	return qualifiedIdentifier(t.Identifier, t.containerType)
}

func (t *EntitlementType) ID() TypeID {
	return common.NewTypeIDFromQualifiedName(nil, t.Location, t.QualifiedIdentifier())
}

func (t *EntitlementType) Equal(other Type) bool {
	otherEntitlement, ok := other.(*EntitlementType)
	if !ok {
		return false
	}

	return otherEntitlement.ID() == t.ID()
}

func (t *EntitlementType) Map(_ common.MemoryGauge, _ map[*TypeParameter]*TypeParameter, f func(Type) Type) Type {
	return f(t)
}

func (t *EntitlementType) GetMembers() map[string]MemberResolver {
	return withBuiltinMembers(t, nil)
}

func (*EntitlementType) IsPrimitiveType() bool {
	return false
}

func (t *EntitlementType) IsInvalidType() bool {
	return t.isInvalid
}

func (*EntitlementType) IsOrContainsReferenceType() bool {
	return false
}

func (*EntitlementType) IsStorable(_ map[*Member]bool) bool {
	return false
}

func (*EntitlementType) IsExportable(_ map[*Member]bool) bool {
	return false
}

func (*EntitlementType) IsImportable(_ map[*Member]bool) bool {
	return false
}

func (*EntitlementType) IsEquatable() bool {
	return false
}

func (*EntitlementType) IsComparable() bool {
	return false
}

func (*EntitlementType) IsResourceType() bool {
	return false
}

func (*EntitlementType) ContainFieldsOrElements() bool {
	return false
}

func (*EntitlementType) TypeAnnotationState() TypeAnnotationState {
	return TypeAnnotationStateDirectEntitlementTypeAnnotation
}

func (t *EntitlementType) RewriteWithIntersectionTypes() (Type, bool) {
	return t, false
}

func (*EntitlementType) Unify(
	_ Type,
	_ *TypeParameterTypeOrderedMap,
	_ func(err error),
	_ common.MemoryGauge,
	_ ast.HasPosition,
) bool {
	return false
}

func (t *EntitlementType) Resolve(_ *TypeParameterTypeOrderedMap) Type {
	return t
}

func (t *EntitlementType) CheckInstantiated(_ ast.HasPosition, _ common.MemoryGauge, _ func(err error)) {
	// No-OP
}

// EntitlementMapType

type EntitlementRelation struct {
	Input  *EntitlementType
	Output *EntitlementType
}

func NewEntitlementRelation(
	memoryGauge common.MemoryGauge,
	input *EntitlementType,
	output *EntitlementType,
) EntitlementRelation {
	common.UseMemory(memoryGauge, common.EntitlementRelationSemaTypeMemoryUsage)
	return EntitlementRelation{
		Input:  input,
		Output: output,
	}
}

type EntitlementMapType struct {
	Location      common.Location
	containerType Type
	Identifier    string
	Relations     []EntitlementRelation

	// Whether this map type includes the special identity relation,
	// which maps every input to itself. The `Identity` mapping itself
	// is defined as the empty map type that includes the identity relation
	IncludesIdentity  bool
	resolveInclusions sync.Once
}

var _ Type = &EntitlementMapType{}
var _ ContainedType = &EntitlementMapType{}
var _ LocatedType = &EntitlementMapType{}

func NewEntitlementMapType(
	memoryGauge common.MemoryGauge,
	location common.Location,
	identifier string,
) *EntitlementMapType {
	common.UseMemory(memoryGauge, common.EntitlementMapSemaTypeMemoryUsage)
	return &EntitlementMapType{
		Location:   location,
		Identifier: identifier,
	}
}

func (*EntitlementMapType) IsType() {}

func (t *EntitlementMapType) Tag() TypeTag {
	return InvalidTypeTag // entitlement map types may never appear as types, and thus cannot have a computed supertype
}

func (t *EntitlementMapType) String() string {
	return t.Identifier
}

func (t *EntitlementMapType) QualifiedString() string {
	return t.QualifiedIdentifier()
}

func (t *EntitlementMapType) GetContainerType() Type {
	return t.containerType
}

func (t *EntitlementMapType) SetContainerType(containerType Type) {
	t.containerType = containerType
}

func (t *EntitlementMapType) GetLocation() common.Location {
	return t.Location
}

func (t *EntitlementMapType) QualifiedIdentifier() string {
	return qualifiedIdentifier(t.Identifier, t.containerType)
}

func (t *EntitlementMapType) ID() TypeID {
	return common.NewTypeIDFromQualifiedName(nil, t.Location, t.QualifiedIdentifier())
}

func (t *EntitlementMapType) Equal(other Type) bool {
	otherEntitlement, ok := other.(*EntitlementMapType)
	if !ok {
		return false
	}

	return otherEntitlement.ID() == t.ID()
}

func (t *EntitlementMapType) Map(_ common.MemoryGauge, _ map[*TypeParameter]*TypeParameter, f func(Type) Type) Type {
	return f(t)
}

func (t *EntitlementMapType) GetMembers() map[string]MemberResolver {
	return withBuiltinMembers(t, nil)
}

func (*EntitlementMapType) IsPrimitiveType() bool {
	return false
}

func (*EntitlementMapType) IsInvalidType() bool {
	return false
}

func (*EntitlementMapType) IsOrContainsReferenceType() bool {
	return false
}

func (*EntitlementMapType) IsStorable(_ map[*Member]bool) bool {
	return false
}

func (*EntitlementMapType) IsExportable(_ map[*Member]bool) bool {
	return false
}

func (*EntitlementMapType) IsImportable(_ map[*Member]bool) bool {
	return false
}

func (*EntitlementMapType) IsEquatable() bool {
	return false
}

func (*EntitlementMapType) IsComparable() bool {
	return false
}

func (*EntitlementMapType) IsResourceType() bool {
	return false
}

func (*EntitlementMapType) ContainFieldsOrElements() bool {
	return false
}

func (*EntitlementMapType) TypeAnnotationState() TypeAnnotationState {
	return TypeAnnotationStateDirectEntitlementTypeAnnotation
}

func (t *EntitlementMapType) RewriteWithIntersectionTypes() (Type, bool) {
	return t, false
}

func (*EntitlementMapType) Unify(
	_ Type,
	_ *TypeParameterTypeOrderedMap,
	_ func(err error),
	_ common.MemoryGauge,
	_ ast.HasPosition,
) bool {
	return false
}

func (t *EntitlementMapType) Resolve(_ *TypeParameterTypeOrderedMap) Type {
	return t
}

// Recursively resolve the include statements of an entitlement mapping declaration, walking the "hierarchy" defined in this file
// Uses the sync primitive stored in `resolveInclusions` to ensure each map type's includes are computed only once.
// This assumes that any includes coming from imported files are necessarily already completely resolved, since that imported file
// must necessarily already have been fully checked. Additionally, because import cycles are not allowed in Cadence, we only
// need to check for map-include cycles within the currently-checked file
func (t *EntitlementMapType) resolveEntitlementMappingInclusions(
	checker *Checker,
	declaration *ast.EntitlementMappingDeclaration,
	visitedMaps map[*EntitlementMapType]struct{},
) {
	t.resolveInclusions.Do(func() {
		visitedMaps[t] = struct{}{}
		defer delete(visitedMaps, t)

		// track locally included maps to report duplicates, which are unrelated to cycles
		// we do not enforce that no maps are duplicated across the entire chain; only the specific map definition
		// currently being considered. This is to avoid reporting annoying errors when trying to include two
		// maps defined elsewhere that may have small overlap.
		includedMaps := map[*EntitlementMapType]struct{}{}

		for _, inclusion := range declaration.Inclusions() {

			includedType := checker.convertNominalType(inclusion)
			includedMapType, isEntitlementMapping := includedType.(*EntitlementMapType)
			if !isEntitlementMapping {
				checker.report(&InvalidEntitlementMappingInclusionError{
					Map:          t,
					IncludedType: includedType,
					Range:        ast.NewRangeFromPositioned(checker.memoryGauge, inclusion),
				})
				continue
			}
			if _, duplicate := includedMaps[includedMapType]; duplicate {
				checker.report(&DuplicateEntitlementMappingInclusionError{
					Map:          t,
					IncludedType: includedMapType,
					Range:        ast.NewRangeFromPositioned(checker.memoryGauge, inclusion),
				})
				continue
			}
			if _, isCyclical := visitedMaps[includedMapType]; isCyclical {
				checker.report(&CyclicEntitlementMappingError{
					Map:          t,
					IncludedType: includedMapType,
					Range:        ast.NewRangeFromPositioned(checker.memoryGauge, inclusion),
				})
				continue
			}

			// recursively resolve the included map type's includes, skipping any that have already been resolved
			includedMapType.resolveEntitlementMappingInclusions(
				checker,
				checker.Elaboration.EntitlementMapTypeDeclaration(includedMapType),
				visitedMaps,
			)

			for _, relation := range includedMapType.Relations {
				if !slices.Contains(t.Relations, relation) {
					common.UseMemory(checker.memoryGauge, common.EntitlementRelationSemaTypeMemoryUsage)
					t.Relations = append(t.Relations, relation)
				}
			}
			t.IncludesIdentity = t.IncludesIdentity || includedMapType.IncludesIdentity

			includedMaps[includedMapType] = struct{}{}
		}
	})
}

func (t *EntitlementMapType) CheckInstantiated(_ ast.HasPosition, _ common.MemoryGauge, _ func(err error)) {
	// NO-OP
}

func extractNativeTypes(
	types []Type,
) {
	for len(types) > 0 {
		lastIndex := len(types) - 1
		curType := types[lastIndex]
		types[lastIndex] = nil
		types = types[:lastIndex]

		switch actualType := curType.(type) {
		case *CompositeType:
			NativeCompositeTypes[actualType.QualifiedIdentifier()] = actualType

			nestedTypes := actualType.NestedTypes
			if nestedTypes == nil {
				continue
			}

			nestedTypes.Foreach(func(_ string, nestedType Type) {
				nestedCompositeType, ok := nestedType.(*CompositeType)
				if !ok {
					return
				}

				types = append(types, nestedCompositeType)
			})
		case *InterfaceType:
			NativeInterfaceTypes[actualType.QualifiedIdentifier()] = actualType

			nestedTypes := actualType.NestedTypes
			if nestedTypes == nil {
				continue
			}

			nestedTypes.Foreach(func(_ string, nestedType Type) {
				nestedInterfaceType, ok := nestedType.(*InterfaceType)
				if !ok {
					return
				}

				types = append(types, nestedInterfaceType)
			})
		}

	}
}

var NativeCompositeTypes = map[string]*CompositeType{}

func init() {
	compositeTypes := []Type{
		AccountKeyType,
		PublicKeyType,
		HashAlgorithmType,
		SignatureAlgorithmType,
		AccountType,
		DeploymentResultType,
	}

	extractNativeTypes(compositeTypes)
}

var NativeInterfaceTypes = map[string]*InterfaceType{}

func init() {
	interfaceTypes := []Type{
		StructStringerType,
	}
<<<<<<< HEAD
}

var NativeInterfaceTypes = map[string]*InterfaceType{}

func init() {
	interfaceTypes := []*InterfaceType{
		StringerType,
	}

	for len(interfaceTypes) > 0 {
		lastIndex := len(interfaceTypes) - 1
		interfaceType := interfaceTypes[lastIndex]
		interfaceTypes[lastIndex] = nil
		interfaceTypes = interfaceTypes[:lastIndex]

		NativeInterfaceTypes[interfaceType.QualifiedIdentifier()] = interfaceType

		nestedTypes := interfaceType.NestedTypes
		if nestedTypes == nil {
			continue
		}

		nestedTypes.Foreach(func(_ string, nestedType Type) {
			nestedInterfaceType, ok := nestedType.(*InterfaceType)
			if !ok {
				return
			}

			interfaceTypes = append(interfaceTypes, nestedInterfaceType)
		})
	}
=======

	extractNativeTypes(interfaceTypes)
>>>>>>> 26428cb0
}<|MERGE_RESOLUTION|>--- conflicted
+++ resolved
@@ -4229,11 +4229,7 @@
 			DeploymentResultType,
 			HashableStructType,
 			&InclusiveRangeType{},
-<<<<<<< HEAD
-			StringerType,
-=======
 			StructStringerType,
->>>>>>> 26428cb0
 		},
 	)
 
@@ -9642,40 +9638,6 @@
 	interfaceTypes := []Type{
 		StructStringerType,
 	}
-<<<<<<< HEAD
-}
-
-var NativeInterfaceTypes = map[string]*InterfaceType{}
-
-func init() {
-	interfaceTypes := []*InterfaceType{
-		StringerType,
-	}
-
-	for len(interfaceTypes) > 0 {
-		lastIndex := len(interfaceTypes) - 1
-		interfaceType := interfaceTypes[lastIndex]
-		interfaceTypes[lastIndex] = nil
-		interfaceTypes = interfaceTypes[:lastIndex]
-
-		NativeInterfaceTypes[interfaceType.QualifiedIdentifier()] = interfaceType
-
-		nestedTypes := interfaceType.NestedTypes
-		if nestedTypes == nil {
-			continue
-		}
-
-		nestedTypes.Foreach(func(_ string, nestedType Type) {
-			nestedInterfaceType, ok := nestedType.(*InterfaceType)
-			if !ok {
-				return
-			}
-
-			interfaceTypes = append(interfaceTypes, nestedInterfaceType)
-		})
-	}
-=======
 
 	extractNativeTypes(interfaceTypes)
->>>>>>> 26428cb0
 }