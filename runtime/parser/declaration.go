--- conflicted
+++ resolved
@@ -289,19 +289,7 @@
 	isLet := string(p.currentTokenSource()) == keywordLet
 
 	// Skip the `let` or `var` keyword
-<<<<<<< HEAD
-	p.next()
-
-	p.skipSpaceAndComments(true)
-=======
 	p.nextSemanticToken()
-	if !p.current.Is(lexer.TokenIdentifier) {
-		return nil, p.syntaxError(
-			"expected identifier after start of variable declaration, got %s",
-			p.current.Type,
-		)
-	}
->>>>>>> 6f978ec2
 
 	identifier, err := p.nonReservedIdentifier("after start of variable declaration")
 	if err != nil {
@@ -713,22 +701,10 @@
 	}
 
 	// Skip the `event` keyword
-<<<<<<< HEAD
-	p.next()
-
-	p.skipSpaceAndComments(true)
-
+	p.nextSemanticToken()
 	identifier, err := p.nonReservedIdentifier("after start of event declaration")
 	if err != nil {
 		return nil, err
-=======
-	p.nextSemanticToken()
-	if !p.current.Is(lexer.TokenIdentifier) {
-		return nil, p.syntaxError(
-			"expected identifier after start of event declaration, got %s",
-			p.current.Type,
-		)
->>>>>>> 6f978ec2
 	}
 
 	// Skip the identifier
