/*
 * Cadence - The resource-oriented smart contract programming language
 *
 * Copyright 2019-2022 Dapper Labs, Inc.
 *
 * Licensed under the Apache License, Version 2.0 (the "License");
 * you may not use this file except in compliance with the License.
 * You may obtain a copy of the License at
 *
 *   http://www.apache.org/licenses/LICENSE-2.0
 *
 * Unless required by applicable law or agreed to in writing, software
 * distributed under the License is distributed on an "AS IS" BASIS,
 * WITHOUT WARRANTIES OR CONDITIONS OF ANY KIND, either express or implied.
 * See the License for the specific language governing permissions and
 * limitations under the License.
 */

package parser

import (
	"encoding/hex"
	"strconv"
	"strings"

	"github.com/onflow/cadence/runtime/ast"
	"github.com/onflow/cadence/runtime/common"
	"github.com/onflow/cadence/runtime/errors"
	"github.com/onflow/cadence/runtime/parser/lexer"
)

func parseDeclarations(p *parser, endTokenType lexer.TokenType) (declarations []ast.Declaration, err error) {
	for {
		_, docString := p.parseTrivia(triviaOptions{
			skipNewlines:    true,
			parseDocStrings: true,
		})

		switch p.current.Type {
		case lexer.TokenSemicolon:
			// Skip the semicolon
			p.next()
			continue

		case endTokenType, lexer.TokenEOF:
			return

		default:
			var declaration ast.Declaration
			declaration, err = parseDeclaration(p, docString)
			if err != nil {
				return
			}

			if declaration == nil {
				return
			}

			declarations = append(declarations, declaration)
		}
	}
}

func parseDeclaration(p *parser, docString string) (ast.Declaration, error) {

	access := ast.AccessNotSpecified
	var accessPos *ast.Position

	var staticPos *ast.Position
	var nativePos *ast.Position

	staticModifierEnabled := p.config.StaticModifierEnabled
	nativeModifierEnabled := p.config.NativeModifierEnabled

	for {
		p.skipSpaceAndComments()

		switch p.current.Type {
		case lexer.TokenPragma:
			err := rejectAllModifiers(p, access, accessPos, staticPos, nativePos, common.DeclarationKindPragma)
			if err != nil {
				return nil, err
			}
			return parsePragmaDeclaration(p)

		case lexer.TokenIdentifier:
			switch string(p.currentTokenSource()) {
			case keywordLet, keywordVar:
				err := rejectStaticAndNativeModifiers(p, staticPos, nativePos, common.DeclarationKindVariable)
				if err != nil {
					return nil, err
				}
				return parseVariableDeclaration(p, access, accessPos, docString)

			case keywordFun:
				return parseFunctionDeclaration(
					p,
					false,
					access,
					accessPos,
					staticPos,
					nativePos,
					docString,
				)

			case keywordImport:
				err := rejectStaticAndNativeModifiers(p, staticPos, nativePos, common.DeclarationKindImport)
				if err != nil {
					return nil, err
				}
				return parseImportDeclaration(p)

			case keywordEvent:
				err := rejectStaticAndNativeModifiers(p, staticPos, nativePos, common.DeclarationKindEvent)
				if err != nil {
					return nil, err
				}
				return parseEventDeclaration(p, access, accessPos, docString)

			case keywordStruct:
				err := rejectStaticAndNativeModifiers(p, staticPos, nativePos, common.DeclarationKindStructure)
				if err != nil {
					return nil, err
				}
				return parseCompositeOrInterfaceDeclaration(p, access, accessPos, docString)

			case keywordResource:
				err := rejectStaticAndNativeModifiers(p, staticPos, nativePos, common.DeclarationKindResource)
				if err != nil {
					return nil, err
				}
				return parseCompositeOrInterfaceDeclaration(p, access, accessPos, docString)

<<<<<<< HEAD
			case keywordAttachment:
				return parseAttachmentDeclaration(p, access, accessPos, docString)

			case KeywordTransaction:
				if access != ast.AccessNotSpecified {
					return nil, NewSyntaxError(*accessPos, "invalid access modifier for transaction")
=======
			case keywordContract:
				err := rejectStaticAndNativeModifiers(p, staticPos, nativePos, common.DeclarationKindContract)
				if err != nil {
					return nil, err
>>>>>>> 29fd837a
				}
				return parseCompositeOrInterfaceDeclaration(p, access, accessPos, docString)

			case keywordEnum:
				err := rejectStaticAndNativeModifiers(p, staticPos, nativePos, common.DeclarationKindEnum)
				if err != nil {
					return nil, err
				}
				return parseCompositeOrInterfaceDeclaration(p, access, accessPos, docString)

			case KeywordTransaction:
				err := rejectAllModifiers(p, access, accessPos, staticPos, nativePos, common.DeclarationKindTransaction)
				if err != nil {
					return nil, err
				}
				return parseTransactionDeclaration(p, docString)

			case keywordPriv, keywordPub, keywordAccess:
				if access != ast.AccessNotSpecified {
					return nil, p.syntaxError("invalid second access modifier")
				}
				if staticModifierEnabled && staticPos != nil {
					return nil, p.syntaxError("invalid access modifier after static modifier")
				}
				if nativeModifierEnabled && nativePos != nil {
					return nil, p.syntaxError("invalid access modifier after native modifier")
				}
				pos := p.current.StartPos
				accessPos = &pos
				var err error
				access, err = parseAccess(p)
				if err != nil {
					return nil, err
				}

				continue

			case keywordStatic:
				if !staticModifierEnabled {
					break
				}

				if staticPos != nil {
					return nil, p.syntaxError("invalid second static modifier")
				}
				if nativeModifierEnabled && nativePos != nil {
					return nil, p.syntaxError("invalid static modifier after native modifier")
				}
				pos := p.current.StartPos
				staticPos = &pos
				p.next()
				continue

			case keywordNative:
				if !nativeModifierEnabled {
					break
				}

				if nativePos != nil {
					return nil, p.syntaxError("invalid second native modifier")
				}
				pos := p.current.StartPos
				nativePos = &pos
				p.next()
				continue
			}
		}

		return nil, nil
	}
}

var enumeratedAccessModifierKeywords = common.EnumerateWords(
	[]string{
		strconv.Quote(keywordAll),
		strconv.Quote(keywordAccount),
		strconv.Quote(keywordContract),
		strconv.Quote(keywordSelf),
	},
	"or",
)

// parseAccess parses an access modifier
//
//	access
//	    : 'priv'
//	    | 'pub' ( '(' 'set' ')' )?
//	    | 'access' '(' ( 'self' | 'contract' | 'account' | 'all' ) ')'
func parseAccess(p *parser) (ast.Access, error) {

	switch string(p.currentTokenSource()) {
	case keywordPriv:
		// Skip the `priv` keyword
		p.next()
		return ast.AccessPrivate, nil

	case keywordPub:
		// Skip the `pub` keyword
		p.nextSemanticToken()
		if !p.current.Is(lexer.TokenParenOpen) {
			return ast.AccessPublic, nil
		}

		// Skip the opening paren
		p.nextSemanticToken()

		if !p.current.Is(lexer.TokenIdentifier) {
			return ast.AccessNotSpecified, p.syntaxError(
				"expected keyword %q, got %s",
				keywordSet,
				p.current.Type,
			)
		}

		keyword := p.currentTokenSource()
		if string(keyword) != keywordSet {
			return ast.AccessNotSpecified, p.syntaxError(
				"expected keyword %q, got %q",
				keywordSet,
				keyword,
			)
		}

		// Skip the `set` keyword
		p.nextSemanticToken()

		_, err := p.mustOne(lexer.TokenParenClose)
		if err != nil {
			return ast.AccessNotSpecified, err
		}

		return ast.AccessPublicSettable, nil

	case keywordAccess:
		// Skip the `access` keyword
		p.nextSemanticToken()

		_, err := p.mustOne(lexer.TokenParenOpen)
		if err != nil {
			return ast.AccessNotSpecified, err
		}

		p.skipSpaceAndComments()

		if !p.current.Is(lexer.TokenIdentifier) {
			return ast.AccessNotSpecified, p.syntaxError(
				"expected keyword %s, got %s",
				enumeratedAccessModifierKeywords,
				p.current.Type,
			)
		}

		var access ast.Access

		keyword := p.currentTokenSource()
		switch string(keyword) {
		case keywordAll:
			access = ast.AccessPublic

		case keywordAccount:
			access = ast.AccessAccount

		case keywordContract:
			access = ast.AccessContract

		case keywordSelf:
			access = ast.AccessPrivate

		default:
			return ast.AccessNotSpecified, p.syntaxError(
				"expected keyword %s, got %q",
				enumeratedAccessModifierKeywords,
				keyword,
			)
		}

		// Skip the keyword
		p.nextSemanticToken()

		_, err = p.mustOne(lexer.TokenParenClose)
		if err != nil {
			return ast.AccessNotSpecified, err
		}

		return access, nil

	default:
		return ast.AccessNotSpecified, errors.NewUnreachableError()
	}
}

// parseVariableDeclaration parses a variable declaration.
//
//	variableKind : 'var' | 'let'
//
//	variableDeclaration :
//	    variableKind identifier ( ':' typeAnnotation )?
//	    transfer expression
//	    ( transfer expression )?
func parseVariableDeclaration(
	p *parser,
	access ast.Access,
	accessPos *ast.Position,
	docString string,
) (*ast.VariableDeclaration, error) {

	startPos := p.current.StartPos
	if accessPos != nil {
		startPos = *accessPos
	}

	isLet := string(p.currentTokenSource()) == keywordLet

	// Skip the `let` or `var` keyword
	p.nextSemanticToken()
	if !p.current.Is(lexer.TokenIdentifier) {
		return nil, p.syntaxError(
			"expected identifier after start of variable declaration, got %s",
			p.current.Type,
		)
	}

	identifier := p.tokenToIdentifier(p.current)

	// Skip the identifier
	p.nextSemanticToken()

	var typeAnnotation *ast.TypeAnnotation
	var err error

	if p.current.Is(lexer.TokenColon) {
		// Skip the colon
		p.nextSemanticToken()

		typeAnnotation, err = parseTypeAnnotation(p)
		if err != nil {
			return nil, err
		}
	}

	p.skipSpaceAndComments()
	transfer := parseTransfer(p)
	if transfer == nil {
		return nil, p.syntaxError("expected transfer")
	}

	value, err := parseExpression(p, lowestBindingPower)
	if err != nil {
		return nil, err
	}

	p.skipSpaceAndComments()

	secondTransfer := parseTransfer(p)
	var secondValue ast.Expression
	if secondTransfer != nil {
		secondValue, err = parseExpression(p, lowestBindingPower)
		if err != nil {
			return nil, err
		}
	}

	variableDeclaration := ast.NewVariableDeclaration(
		p.memoryGauge,
		access,
		isLet,
		identifier,
		typeAnnotation,
		value,
		transfer,
		startPos,
		secondTransfer,
		secondValue,
		docString,
	)

	castingExpression, leftIsCasting := value.(*ast.CastingExpression)
	if leftIsCasting {
		castingExpression.ParentVariableDeclaration = variableDeclaration
	}

	return variableDeclaration, nil
}

// parseTransfer parses a transfer.
//
//	transfer : '=' | '<-' | '<-!'
func parseTransfer(p *parser) *ast.Transfer {
	var operation ast.TransferOperation

	switch p.current.Type {
	case lexer.TokenEqual:
		operation = ast.TransferOperationCopy

	case lexer.TokenLeftArrow:
		operation = ast.TransferOperationMove

	case lexer.TokenLeftArrowExclamation:
		operation = ast.TransferOperationMoveForced
	}

	if operation == ast.TransferOperationUnknown {
		return nil
	}

	pos := p.current.StartPos

	p.next()

	return ast.NewTransfer(
		p.memoryGauge,
		operation,
		pos,
	)
}

func parsePragmaDeclaration(p *parser) (*ast.PragmaDeclaration, error) {
	startPos := p.current.StartPosition()
	p.next()

	expr, err := parseExpression(p, lowestBindingPower)
	if err != nil {
		return nil, err
	}

	return ast.NewPragmaDeclaration(
		p.memoryGauge,
		expr,
		ast.NewRange(
			p.memoryGauge,
			startPos,
			expr.EndPosition(p.memoryGauge),
		),
	), nil
}

// parseImportDeclaration parses an import declaration
//
//	importDeclaration :
//	    'import'
//	    ( identifier (',' identifier)* 'from' )?
//	    ( string | hexadecimalLiteral | identifier )
func parseImportDeclaration(p *parser) (*ast.ImportDeclaration, error) {

	startPosition := p.current.StartPos

	var identifiers []ast.Identifier

	var location common.Location
	var locationPos ast.Position
	var endPos ast.Position

	parseStringOrAddressLocation := func() {
		locationPos = p.current.StartPos
		endPos = p.current.EndPos

		switch p.current.Type {
		case lexer.TokenString:
			literal := p.currentTokenSource()
			parsedString := parseStringLiteral(p, literal)
			location = common.NewStringLocation(p.memoryGauge, parsedString)

		case lexer.TokenHexadecimalIntegerLiteral:
			location = parseHexadecimalLocation(p)

		default:
			panic(errors.NewUnreachableError())
		}

		// Skip the location
		p.next()
	}

	setIdentifierLocation := func(identifier ast.Identifier) {
		location = common.IdentifierLocation(identifier.Identifier)
		locationPos = identifier.Pos
		endPos = identifier.EndPosition(p.memoryGauge)
	}

	parseLocation := func() error {
		switch p.current.Type {
		case lexer.TokenString, lexer.TokenHexadecimalIntegerLiteral:
			parseStringOrAddressLocation()

		case lexer.TokenIdentifier:
			identifier := p.tokenToIdentifier(p.current)
			setIdentifierLocation(identifier)
			p.next()

		default:
			return p.syntaxError(
				"unexpected token in import declaration: got %s, expected string, address, or identifier",
				p.current.Type,
			)
		}

		return nil
	}

	parseMoreIdentifiers := func() error {
		expectCommaOrFrom := false

		atEnd := false
		for !atEnd {
			p.nextSemanticToken()

			switch p.current.Type {
			case lexer.TokenComma:
				if !expectCommaOrFrom {
					return p.syntaxError(
						"expected %s or keyword %q, got %s",
						lexer.TokenIdentifier,
						keywordFrom,
						p.current.Type,
					)
				}
				expectCommaOrFrom = false

			case lexer.TokenIdentifier:

				keyword := p.currentTokenSource()
				if string(keyword) == keywordFrom {
					if expectCommaOrFrom {
						atEnd = true

						// Skip the `from` keyword
						p.nextSemanticToken()

						err := parseLocation()
						if err != nil {
							return err
						}

						break
					}

					isCommaOrFrom, err := isNextTokenCommaOrFrom(p)
					if err != nil {
						return err
					}

					if !isCommaOrFrom {
						return p.syntaxError(
							"expected %s, got keyword %q",
							lexer.TokenIdentifier,
							keyword,
						)
					}

					// If the next token is either comma or 'from' token, then fall through
					// and process the current 'from' token as an identifier.
				}

				identifier := p.tokenToIdentifier(p.current)
				identifiers = append(identifiers, identifier)

				expectCommaOrFrom = true

			case lexer.TokenEOF:
				return p.syntaxError(
					"unexpected end in import declaration: expected %s or %s",
					lexer.TokenIdentifier,
					lexer.TokenComma,
				)

			default:
				return p.syntaxError(
					"unexpected token in import declaration: got %s, expected keyword %q or %s",
					p.current.Type,
					keywordFrom,
					lexer.TokenComma,
				)
			}
		}

		return nil
	}

	maybeParseFromIdentifier := func(identifier ast.Identifier) error {
		// The current identifier is maybe the `from` keyword,
		// in which case the given (previous) identifier was
		// an imported identifier and not the import location.
		//
		// If it is not the `from` keyword,
		// the given (previous) identifier is the import location.

		if string(p.currentTokenSource()) == keywordFrom {
			identifiers = append(identifiers, identifier)
			// Skip the `from` keyword
			p.nextSemanticToken()

			err := parseLocation()
			if err != nil {
				return err
			}
		} else {
			setIdentifierLocation(identifier)
		}

		return nil
	}

	// Skip the `import` keyword
	p.nextSemanticToken()

	switch p.current.Type {
	case lexer.TokenString, lexer.TokenHexadecimalIntegerLiteral:
		parseStringOrAddressLocation()

	case lexer.TokenIdentifier:
		identifier := p.tokenToIdentifier(p.current)
		// Skip the identifier
		p.nextSemanticToken()

		switch p.current.Type {
		case lexer.TokenComma:
			// The previous identifier is an imported identifier,
			// not the import location
			identifiers = append(identifiers, identifier)
			err := parseMoreIdentifiers()
			if err != nil {
				return nil, err
			}
		case lexer.TokenIdentifier:
			err := maybeParseFromIdentifier(identifier)
			if err != nil {
				return nil, err
			}
		case lexer.TokenEOF:
			// The previous identifier is the identifier location
			setIdentifierLocation(identifier)

		default:
			return nil, p.syntaxError(
				"unexpected token in import declaration: got %s, expected keyword %q or %s",
				p.current.Type,
				keywordFrom,
				lexer.TokenComma,
			)
		}

	case lexer.TokenEOF:
		return nil, p.syntaxError("unexpected end in import declaration: expected string, address, or identifier")

	default:
		return nil, p.syntaxError(
			"unexpected token in import declaration: got %s, expected string, address, or identifier",
			p.current.Type,
		)
	}

	return ast.NewImportDeclaration(
		p.memoryGauge,
		identifiers,
		location,
		ast.NewRange(
			p.memoryGauge,
			startPosition,
			endPos,
		),
		locationPos,
	), nil
}

// isNextTokenCommaOrFrom check whether the token to follow is a comma or a from token.
func isNextTokenCommaOrFrom(p *parser) (b bool, err error) {
	p.startBuffering()
	defer func() {
		err = p.replayBuffered()
	}()

	// skip the current token
	p.nextSemanticToken()

	// Lookahead the next token
	switch p.current.Type {
	case lexer.TokenIdentifier:
		isFrom := string(p.currentTokenSource()) == keywordFrom
		return isFrom, nil
	case lexer.TokenComma:
		return true, nil
	default:
		return false, nil
	}
}

func parseHexadecimalLocation(p *parser) common.AddressLocation {
	// TODO: improve
	literal := string(p.currentTokenSource())

	bytes := []byte(strings.ReplaceAll(literal[2:], "_", ""))

	length := len(bytes)
	if length%2 == 1 {
		bytes = append([]byte{'0'}, bytes...)
		length++
	}

	rawAddress := make([]byte, hex.DecodedLen(length))
	_, err := hex.Decode(rawAddress, bytes)
	if err != nil {
		// unreachable, hex literal should always be valid
		panic(errors.NewUnexpectedErrorFromCause(err))
	}

	address, err := common.BytesToAddress(rawAddress)
	if err != nil {
		// Any returned error is a syntax error. e.g: Address too large error.
		p.reportSyntaxError(err.Error())
	}

	return common.NewAddressLocation(p.memoryGauge, address, "")
}

// parseEventDeclaration parses an event declaration.
//
//	eventDeclaration : 'event' identifier parameterList
func parseEventDeclaration(
	p *parser,
	access ast.Access,
	accessPos *ast.Position,
	docString string,
) (*ast.CompositeDeclaration, error) {

	startPos := p.current.StartPos
	if accessPos != nil {
		startPos = *accessPos
	}

	// Skip the `event` keyword
	p.nextSemanticToken()
	if !p.current.Is(lexer.TokenIdentifier) {
		return nil, p.syntaxError(
			"expected identifier after start of event declaration, got %s",
			p.current.Type,
		)
	}

	identifier := p.tokenToIdentifier(p.current)
	// Skip the identifier
	p.next()

	parameterList, err := parseParameterList(p)
	if err != nil {
		return nil, err
	}

	initializer := ast.NewSpecialFunctionDeclaration(
		p.memoryGauge,
		common.DeclarationKindInitializer,
		ast.NewFunctionDeclaration(
			p.memoryGauge,
			ast.AccessNotSpecified,
			false,
			false,
			ast.NewEmptyIdentifier(p.memoryGauge, ast.EmptyPosition),
			parameterList,
			nil,
			nil,
			parameterList.StartPos,
			"",
		),
	)

	members := ast.NewMembers(
		p.memoryGauge,
		[]ast.Declaration{
			initializer,
		},
	)

	return ast.NewCompositeDeclaration(
		p.memoryGauge,
		access,
		common.CompositeKindEvent,
		identifier,
		nil,
		members,
		docString,
		ast.NewRange(
			p.memoryGauge,
			startPos,
			parameterList.EndPos,
		),
	), nil
}

// parseCompositeKind parses a composite kind.
//
//	compositeKind : 'struct' | 'resource' | 'contract' | 'enum'
func parseCompositeKind(p *parser) common.CompositeKind {

	if p.current.Is(lexer.TokenIdentifier) {
		switch string(p.currentTokenSource()) {
		case keywordStruct:
			return common.CompositeKindStructure

		case keywordResource:
			return common.CompositeKindResource

		case keywordContract:
			return common.CompositeKindContract

		case keywordEnum:
			return common.CompositeKindEnum
		}
	}

	return common.CompositeKindUnknown
}

// parseFieldWithVariableKind parses a field which has a variable kind.
//
//	variableKind : 'var' | 'let'
//
//	field : variableKind identifier ':' typeAnnotation
func parseFieldWithVariableKind(
	p *parser,
	access ast.Access,
	accessPos *ast.Position,
	staticPos *ast.Position,
	nativePos *ast.Position,
	docString string,
) (*ast.FieldDeclaration, error) {

	startPos := ast.EarliestPosition(p.current.StartPos, accessPos, staticPos, nativePos)

	var variableKind ast.VariableKind
	switch string(p.currentTokenSource()) {
	case keywordLet:
		variableKind = ast.VariableKindConstant

	case keywordVar:
		variableKind = ast.VariableKindVariable
	}

	// Skip the `let` or `var` keyword
	p.nextSemanticToken()
	if !p.current.Is(lexer.TokenIdentifier) {
		return nil, p.syntaxError(
			"expected identifier after start of field declaration, got %s",
			p.current.Type,
		)
	}

	identifier := p.tokenToIdentifier(p.current)
	// Skip the identifier
	p.nextSemanticToken()

	_, err := p.mustOne(lexer.TokenColon)
	if err != nil {
		return nil, err
	}

	p.skipSpaceAndComments()

	typeAnnotation, err := parseTypeAnnotation(p)
	if err != nil {
		return nil, err
	}

	return ast.NewFieldDeclaration(
		p.memoryGauge,
		access,
		staticPos != nil,
		nativePos != nil,
		variableKind,
		identifier,
		typeAnnotation,
		docString,
		ast.NewRange(
			p.memoryGauge,
			startPos,
			typeAnnotation.EndPosition(p.memoryGauge),
		),
	), nil
}

func parseConformances(p *parser) ([]*ast.NominalType, error) {
	var conformances []*ast.NominalType
	var err error

	if p.current.Is(lexer.TokenColon) {
		// Skip the colon
		p.next()

		conformances, _, err = parseNominalTypes(p, lexer.TokenBraceOpen)
		if err != nil {
			return nil, err
		}

		if len(conformances) < 1 {
			return nil, p.syntaxError(
				"expected at least one conformance after %s",
				lexer.TokenColon,
			)
		}
	}

	p.skipSpaceAndComments()
	return conformances, nil
}

// parseCompositeOrInterfaceDeclaration parses an event declaration.
//
//	conformances : ':' nominalType ( ',' nominalType )*
//
//	compositeDeclaration : compositeKind identifier conformances?
//	                       '{' membersAndNestedDeclarations '}'
//
//	interfaceDeclaration : compositeKind 'interface' identifier conformances?
//	                       '{' membersAndNestedDeclarations '}'
func parseCompositeOrInterfaceDeclaration(
	p *parser,
	access ast.Access,
	accessPos *ast.Position,
	docString string,
) (ast.Declaration, error) {

	startPos := p.current.StartPos
	if accessPos != nil {
		startPos = *accessPos
	}

	compositeKind := parseCompositeKind(p)

	// Skip the composite kind keyword
	p.next()

	var isInterface bool
	var identifier ast.Identifier

	for {
		p.skipSpaceAndComments()
		if !p.current.Is(lexer.TokenIdentifier) {
			return nil, p.syntaxError(
				"expected %s, got %s",
				lexer.TokenIdentifier,
				p.current.Type,
			)
		}

		wasInterface := isInterface

		if string(p.currentTokenSource()) == keywordInterface {
			isInterface = true
			if wasInterface {
				return nil, p.syntaxError(
					"expected interface name, got keyword %q",
					keywordInterface,
				)
			}
			// Skip the `interface` keyword
			p.next()
			continue
		} else {
			identifier = p.tokenToIdentifier(p.current)
			// Skip the identifier
			p.next()
			break
		}
	}

	p.skipSpaceAndComments()

	conformances, err := parseConformances(p)
	if err != nil {
		return nil, err
	}

	_, err = p.mustOne(lexer.TokenBraceOpen)
	if err != nil {
		return nil, err
	}

	members, err := parseMembersAndNestedDeclarations(p, lexer.TokenBraceClose)
	if err != nil {
		return nil, err
	}

	p.skipSpaceAndComments()

	endToken, err := p.mustOne(lexer.TokenBraceClose)
	if err != nil {
		return nil, err
	}

	declarationRange := ast.NewRange(
		p.memoryGauge,
		startPos,
		endToken.EndPos,
	)

	if isInterface {
		// TODO: remove once interface conformances are supported
		if len(conformances) > 0 {
			// TODO: improve
			return nil, p.syntaxError("unexpected conformances")
		}

		return ast.NewInterfaceDeclaration(
			p.memoryGauge,
			access,
			compositeKind,
			identifier,
			members,
			docString,
			declarationRange,
		), nil
	} else {
		return ast.NewCompositeDeclaration(
			p.memoryGauge,
			access,
			compositeKind,
			identifier,
			conformances,
			members,
			docString,
			declarationRange,
		), nil
	}
}

func parseAttachmentDeclaration(
	p *parser,
	access ast.Access,
	accessPos *ast.Position,
	docString string,
) (ast.Declaration, error) {
	startPos := p.current.StartPos
	if accessPos != nil {
		startPos = *accessPos
	}

	// Skip the `attachment` keyword
	p.nextSemanticToken()

	identifier, err := p.mustIdentifier()
	if err != nil {
		return nil, err
	}

	p.skipSpaceAndComments()

	if !p.isToken(p.current, lexer.TokenIdentifier, keywordFor) {
		return nil, p.syntaxError(
			"expected 'for', got %s",
			p.current.Type,
		)
	}

	// skip the `for` keyword
	p.nextSemanticToken()

	if !p.current.Is(lexer.TokenIdentifier) {
		return nil, p.syntaxError(
			"expected %s, got %s",
			lexer.TokenIdentifier,
			p.current.Type,
		)
	}

	baseType, err := parseType(p, lowestBindingPower)
	baseNominalType, ok := baseType.(*ast.NominalType)
	if !ok {
		p.reportSyntaxError(
			"expected nominal type, got %s",
			baseType,
		)
	}
	if err != nil {
		return nil, err
	}

	conformances, err := parseConformances(p)
	if err != nil {
		return nil, err
	}

	_, err = p.mustOne(lexer.TokenBraceOpen)
	if err != nil {
		return nil, err
	}

	members, err := parseMembersAndNestedDeclarations(p, lexer.TokenBraceClose)
	if err != nil {
		return nil, err
	}

	p.skipSpaceAndComments()

	endToken, err := p.mustOne(lexer.TokenBraceClose)
	if err != nil {
		return nil, err
	}

	declarationRange := ast.NewRange(
		p.memoryGauge,
		startPos,
		endToken.EndPos,
	)

	return ast.NewAttachmentDeclaration(
		p.memoryGauge,
		access,
		identifier,
		baseNominalType,
		conformances,
		members,
		docString,
		declarationRange,
	), nil
}

// parseMembersAndNestedDeclarations parses composite or interface members,
// and nested declarations.
//
//	membersAndNestedDeclarations : ( memberOrNestedDeclaration ';'* )*
func parseMembersAndNestedDeclarations(p *parser, endTokenType lexer.TokenType) (*ast.Members, error) {

	var declarations []ast.Declaration

	for {
		_, docString := p.parseTrivia(triviaOptions{
			skipNewlines:    true,
			parseDocStrings: true,
		})

		switch p.current.Type {
		case lexer.TokenSemicolon:
			// Skip the semicolon
			p.next()
			continue

		case endTokenType, lexer.TokenEOF:
			return ast.NewMembers(p.memoryGauge, declarations), nil

		default:
			memberOrNestedDeclaration, err := parseMemberOrNestedDeclaration(p, docString)
			if err != nil {
				return nil, err
			}

			if memberOrNestedDeclaration == nil {
				return ast.NewMembers(p.memoryGauge, declarations), nil
			}

			declarations = append(declarations, memberOrNestedDeclaration)
		}
	}
}

// parseMemberOrNestedDeclaration parses a composite or interface member,
// or a declaration nested in it.
//
//	memberOrNestedDeclaration : field
//	                          | specialFunctionDeclaration
//	                          | functionDeclaration
//	                          | interfaceDeclaration
//	                          | compositeDeclaration
//	                          | eventDeclaration
//	                          | enumCase
//	                          | pragmaDeclaration
func parseMemberOrNestedDeclaration(p *parser, docString string) (ast.Declaration, error) {

	const functionBlockIsOptional = true

	access := ast.AccessNotSpecified
	var accessPos *ast.Position

	var staticPos *ast.Position
	var nativePos *ast.Position

	var previousIdentifierToken *lexer.Token

	staticModifierEnabled := p.config.StaticModifierEnabled
	nativeModifierEnabled := p.config.NativeModifierEnabled

	for {
		p.skipSpaceAndComments()

		switch p.current.Type {
		case lexer.TokenIdentifier:

			if previousIdentifierToken != nil {
				return nil, NewSyntaxError(
					previousIdentifierToken.StartPos,
					"unexpected token: %s",
					previousIdentifierToken.Type,
				)
			}

			switch string(p.currentTokenSource()) {
			case keywordLet, keywordVar:
				return parseFieldWithVariableKind(
					p,
					access,
					accessPos,
					staticPos,
					nativePos,
					docString,
				)

			case keywordCase:
				err := rejectStaticAndNativeModifiers(p, staticPos, nativePos, common.DeclarationKindEnumCase)
				if err != nil {
					return nil, err
				}
				return parseEnumCase(p, access, accessPos, docString)

			case keywordFun:
				return parseFunctionDeclaration(
					p,
					functionBlockIsOptional,
					access,
					accessPos,
					staticPos,
					nativePos,
					docString,
				)

			case keywordEvent:
				err := rejectStaticAndNativeModifiers(p, staticPos, nativePos, common.DeclarationKindEvent)
				if err != nil {
					return nil, err
				}
				return parseEventDeclaration(p, access, accessPos, docString)

			case keywordStruct:
				err := rejectStaticAndNativeModifiers(p, staticPos, nativePos, common.DeclarationKindStructure)
				if err != nil {
					return nil, err
				}
				return parseCompositeOrInterfaceDeclaration(p, access, accessPos, docString)

			case keywordResource:
				err := rejectStaticAndNativeModifiers(p, staticPos, nativePos, common.DeclarationKindResource)
				if err != nil {
					return nil, err
				}
				return parseCompositeOrInterfaceDeclaration(p, access, accessPos, docString)

			case keywordContract:
				err := rejectStaticAndNativeModifiers(p, staticPos, nativePos, common.DeclarationKindContract)
				if err != nil {
					return nil, err
				}
				return parseCompositeOrInterfaceDeclaration(p, access, accessPos, docString)

			case keywordEnum:
				err := rejectStaticAndNativeModifiers(p, staticPos, nativePos, common.DeclarationKindEnum)
				if err != nil {
					return nil, err
				}
				return parseCompositeOrInterfaceDeclaration(p, access, accessPos, docString)

			case keywordAttachment:
				return parseAttachmentDeclaration(p, access, accessPos, docString)

			case keywordPriv, keywordPub, keywordAccess:
				if access != ast.AccessNotSpecified {
					return nil, p.syntaxError("invalid second access modifier")
				}
				if staticModifierEnabled && staticPos != nil {
					return nil, p.syntaxError("invalid access modifier after static modifier")
				}
				if nativeModifierEnabled && nativePos != nil {
					return nil, p.syntaxError("invalid access modifier after native modifier")
				}
				pos := p.current.StartPos
				accessPos = &pos
				var err error
				access, err = parseAccess(p)
				if err != nil {
					return nil, err
				}
				continue

			case keywordStatic:
				if !staticModifierEnabled {
					break
				}

				if staticPos != nil {
					return nil, p.syntaxError("invalid second static modifier")
				}
				if nativeModifierEnabled && nativePos != nil {
					return nil, p.syntaxError("invalid static modifier after native modifier")
				}
				pos := p.current.StartPos
				staticPos = &pos
				p.next()
				continue

			case keywordNative:
				if !nativeModifierEnabled {
					break
				}

				if nativePos != nil {
					return nil, p.syntaxError("invalid second native modifier")
				}
				pos := p.current.StartPos
				nativePos = &pos
				p.next()
				continue
			}

			t := p.current
			previousIdentifierToken = &t
			// Skip the identifier
			p.next()
			continue

		case lexer.TokenPragma:
			if previousIdentifierToken != nil {
				return nil, NewSyntaxError(
					previousIdentifierToken.StartPos,
					"unexpected token: %s",
					previousIdentifierToken.Type,
				)
			}
			err := rejectAllModifiers(p, access, accessPos, staticPos, nativePos, common.DeclarationKindPragma)
			if err != nil {
				return nil, err
			}
			return parsePragmaDeclaration(p)

		case lexer.TokenColon:
			if previousIdentifierToken == nil {
				return nil, p.syntaxError("unexpected %s", p.current.Type)
			}

			identifier := p.tokenToIdentifier(*previousIdentifierToken)
			return parseFieldDeclarationWithoutVariableKind(
				p,
				access,
				accessPos,
				staticPos,
				nativePos,
				identifier,
				docString,
			)

		case lexer.TokenParenOpen:
			if previousIdentifierToken == nil {
				return nil, p.syntaxError("unexpected %s", p.current.Type)
			}

			identifier := p.tokenToIdentifier(*previousIdentifierToken)
			return parseSpecialFunctionDeclaration(
				p,
				functionBlockIsOptional,
				access,
				accessPos,
				staticPos,
				nativePos,
				identifier,
			)
		}

		return nil, nil
	}
}

func rejectAllModifiers(
	p *parser,
	access ast.Access,
	accessPos *ast.Position,
	staticPos *ast.Position,
	nativePos *ast.Position,
	kind common.DeclarationKind,
) error {
	if access != ast.AccessNotSpecified {
		return NewSyntaxError(*accessPos, "invalid access modifier for %s", kind.Name())
	}
	return rejectStaticAndNativeModifiers(p, staticPos, nativePos, kind)
}

func rejectStaticAndNativeModifiers(
	p *parser,
	staticPos *ast.Position,
	nativePos *ast.Position,
	kind common.DeclarationKind,
) error {
	if p.config.StaticModifierEnabled && staticPos != nil {
		return NewSyntaxError(*staticPos, "invalid static modifier for %s", kind.Name())
	}
	if p.config.NativeModifierEnabled && nativePos != nil {
		return NewSyntaxError(*nativePos, "invalid native modifier for %s", kind.Name())
	}
	return nil
}

func parseFieldDeclarationWithoutVariableKind(
	p *parser,
	access ast.Access,
	accessPos *ast.Position,
	staticPos *ast.Position,
	nativePos *ast.Position,
	identifier ast.Identifier,
	docString string,
) (*ast.FieldDeclaration, error) {

	startPos := ast.EarliestPosition(identifier.Pos, accessPos, staticPos, nativePos)

	_, err := p.mustOne(lexer.TokenColon)
	if err != nil {
		return nil, err
	}

	p.skipSpaceAndComments()

	typeAnnotation, err := parseTypeAnnotation(p)
	if err != nil {
		return nil, err
	}

	return ast.NewFieldDeclaration(
		p.memoryGauge,
		access,
		staticPos != nil,
		nativePos != nil,
		ast.VariableKindNotSpecified,
		identifier,
		typeAnnotation,
		docString,
		ast.NewRange(
			p.memoryGauge,
			startPos,
			typeAnnotation.EndPosition(p.memoryGauge),
		),
	), nil
}

func parseSpecialFunctionDeclaration(
	p *parser,
	functionBlockIsOptional bool,
	access ast.Access,
	accessPos *ast.Position,
	staticPos *ast.Position,
	nativePos *ast.Position,
	identifier ast.Identifier,
) (*ast.SpecialFunctionDeclaration, error) {

	startPos := ast.EarliestPosition(identifier.Pos, accessPos, staticPos, nativePos)

	// TODO: switch to parseFunctionParameterListAndRest once old parser is deprecated:
	//   allow a return type annotation while parsing, but reject later.

	parameterList, err := parseParameterList(p)
	if err != nil {
		return nil, err
	}

	p.skipSpaceAndComments()

	var functionBlock *ast.FunctionBlock

	if !functionBlockIsOptional ||
		p.current.Is(lexer.TokenBraceOpen) {

		functionBlock, err = parseFunctionBlock(p)
		if err != nil {
			return nil, err
		}
	}

	declarationKind := common.DeclarationKindUnknown
	switch identifier.Identifier {
	case keywordInit:
		declarationKind = common.DeclarationKindInitializer

	case keywordDestroy:
		declarationKind = common.DeclarationKindDestructor

	case keywordPrepare:
		declarationKind = common.DeclarationKindPrepare
	}

	return ast.NewSpecialFunctionDeclaration(
		p.memoryGauge,
		declarationKind,
		ast.NewFunctionDeclaration(
			p.memoryGauge,
			access,
			staticPos != nil,
			nativePos != nil,
			identifier,
			parameterList,
			nil,
			functionBlock,
			startPos,
			"",
		),
	), nil
}

// parseEnumCase parses a field which has a variable kind.
//
//	enumCase : 'case' identifier
func parseEnumCase(
	p *parser,
	access ast.Access,
	accessPos *ast.Position,
	docString string,
) (*ast.EnumCaseDeclaration, error) {

	startPos := p.current.StartPos
	if accessPos != nil {
		startPos = *accessPos
	}

	// Skip the `enum` keyword
	p.nextSemanticToken()
	if !p.current.Is(lexer.TokenIdentifier) {
		return nil, p.syntaxError(
			"expected identifier after start of enum case declaration, got %s",
			p.current.Type,
		)
	}

	identifier := p.tokenToIdentifier(p.current)
	// Skip the identifier
	p.next()

	return ast.NewEnumCaseDeclaration(
		p.memoryGauge,
		access,
		identifier,
		docString,
		startPos,
	), nil
}<|MERGE_RESOLUTION|>--- conflicted
+++ resolved
@@ -131,19 +131,17 @@
 				}
 				return parseCompositeOrInterfaceDeclaration(p, access, accessPos, docString)
 
-<<<<<<< HEAD
 			case keywordAttachment:
+				err := rejectStaticAndNativeModifiers(p, staticPos, nativePos, common.DeclarationKindAttachment)
+				if err != nil {
+					return nil, err
+				}
 				return parseAttachmentDeclaration(p, access, accessPos, docString)
 
-			case KeywordTransaction:
-				if access != ast.AccessNotSpecified {
-					return nil, NewSyntaxError(*accessPos, "invalid access modifier for transaction")
-=======
 			case keywordContract:
 				err := rejectStaticAndNativeModifiers(p, staticPos, nativePos, common.DeclarationKindContract)
 				if err != nil {
 					return nil, err
->>>>>>> 29fd837a
 				}
 				return parseCompositeOrInterfaceDeclaration(p, access, accessPos, docString)
 
