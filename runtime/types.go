--- conflicted
+++ resolved
@@ -21,7 +21,6 @@
 import (
 	"github.com/onflow/cadence/runtime/ast"
 	"github.com/onflow/cadence/runtime/common"
-	"github.com/onflow/cadence/runtime/interpreter"
 	"github.com/onflow/cadence/runtime/sema"
 	"github.com/onflow/cadence/runtime/stdlib"
 )
@@ -59,18 +58,6 @@
 	HashAlgorithmKECCAK_256            = sema.HashAlgorithmKECCAK_256
 )
 
-<<<<<<< HEAD
-type AccountKey struct {
-	KeyIndex  int
-	PublicKey *PublicKey
-	HashAlgo  HashAlgorithm
-	Weight    int
-	IsRevoked bool
-}
-
-type PublicKey = interpreter.PublicKey
-=======
 type PublicKey = stdlib.PublicKey
 type AccountKey = stdlib.AccountKey
-type Block = stdlib.Block
->>>>>>> 919fc3bf
+type Block = stdlib.Block