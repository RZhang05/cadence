/*
 * Cadence - The resource-oriented smart contract programming language
 *
 * Copyright Dapper Labs, Inc.
 *
 * Licensed under the Apache License, Version 2.0 (the "License");
 * you may not use this file except in compliance with the License.
 * You may obtain a copy of the License at
 *
 *   http://www.apache.org/licenses/LICENSE-2.0
 *
 * Unless required by applicable law or agreed to in writing, software
 * distributed under the License is distributed on an "AS IS" BASIS,
 * WITHOUT WARRANTIES OR CONDITIONS OF ANY KIND, either express or implied.
 * See the License for the specific language governing permissions and
 * limitations under the License.
 */

package runtime

import (
	"fmt"

	"github.com/onflow/cadence"
	"github.com/onflow/cadence/runtime/common"
	"github.com/onflow/cadence/runtime/errors"
	"github.com/onflow/cadence/runtime/interpreter"
	"github.com/onflow/cadence/runtime/sema"
)

// ExportType converts a runtime type to its corresponding Go representation.
func ExportType(t sema.Type, results map[sema.TypeID]cadence.Type) cadence.Type {
	return ExportMeteredType(nil, t, results)
}

// ExportMeteredType converts a runtime type to its corresponding Go representation.
func ExportMeteredType(
	gauge common.MemoryGauge,
	t sema.Type,
	results map[sema.TypeID]cadence.Type,
) cadence.Type {
	if t == nil {
		return nil
	}

	typeID := t.ID()
	if result, ok := results[typeID]; ok {
		return result
	}

	result := func() cadence.Type {
		switch t := t.(type) {
		case *sema.OptionalType:
			return exportOptionalType(gauge, t, results)
		case *sema.VariableSizedType:
			return exportVariableSizedType(gauge, t, results)
		case *sema.ConstantSizedType:
			return exportConstantSizedType(gauge, t, results)
		case *sema.CompositeType:
			return exportCompositeType(gauge, t, results)
		case *sema.InterfaceType:
			return exportInterfaceType(gauge, t, results)
		case *sema.DictionaryType:
			return exportDictionaryType(gauge, t, results)
		case *sema.FunctionType:
			return exportFunctionType(gauge, t, results)
		case *sema.AddressType:
			return cadence.TheAddressType
		case *sema.ReferenceType:
			return exportReferenceType(gauge, t, results)
		case *sema.RestrictedType:
			return exportRestrictedType(gauge, t, results)
		case *sema.CapabilityType:
			return exportCapabilityType(gauge, t, results)
		}

		switch t {
		case sema.NumberType:
			return cadence.TheNumberType
		case sema.SignedNumberType:
			return cadence.TheSignedNumberType
		case sema.IntegerType:
			return cadence.TheIntegerType
		case sema.SignedIntegerType:
			return cadence.TheSignedIntegerType
		case sema.FixedPointType:
			return cadence.TheFixedPointType
		case sema.SignedFixedPointType:
			return cadence.TheSignedFixedPointType
		case sema.IntType:
			return cadence.TheIntType
		case sema.Int8Type:
			return cadence.TheInt8Type
		case sema.Int16Type:
			return cadence.TheInt16Type
		case sema.Int32Type:
			return cadence.TheInt32Type
		case sema.Int64Type:
			return cadence.TheInt64Type
		case sema.Int128Type:
			return cadence.TheInt128Type
		case sema.Int256Type:
			return cadence.TheInt256Type
		case sema.UIntType:
			return cadence.TheUIntType
		case sema.UInt8Type:
			return cadence.TheUInt8Type
		case sema.UInt16Type:
			return cadence.TheUInt16Type
		case sema.UInt32Type:
			return cadence.TheUInt32Type
		case sema.UInt64Type:
			return cadence.TheUInt64Type
		case sema.UInt128Type:
			return cadence.TheUInt128Type
		case sema.UInt256Type:
			return cadence.TheUInt256Type
		case sema.Word8Type:
			return cadence.TheWord8Type
		case sema.Word16Type:
			return cadence.TheWord16Type
		case sema.Word32Type:
			return cadence.TheWord32Type
		case sema.Word64Type:
			return cadence.TheWord64Type
		case sema.Fix64Type:
			return cadence.TheFix64Type
		case sema.UFix64Type:
			return cadence.TheUFix64Type
		case sema.PathType:
			return cadence.ThePathType
		case sema.StoragePathType:
			return cadence.TheStoragePathType
		case sema.PrivatePathType:
			return cadence.ThePrivatePathType
		case sema.PublicPathType:
			return cadence.ThePublicPathType
		case sema.CapabilityPathType:
			return cadence.TheCapabilityPathType
		case sema.NeverType:
			return cadence.TheNeverType
		case sema.VoidType:
			return cadence.TheVoidType
		case sema.InvalidType:
			return nil
		case sema.MetaType:
			return cadence.TheMetaType
		case sema.BoolType:
			return cadence.TheBoolType
		case sema.CharacterType:
			return cadence.TheCharacterType
		case sema.AnyType:
			return cadence.TheAnyType
		case sema.AnyStructType:
			return cadence.TheAnyStructType
		case sema.AnyResourceType:
			return cadence.TheAnyResourceType
		case sema.BlockType:
			return cadence.TheBlockType
		case sema.StringType:
			return cadence.TheStringType
		case sema.AccountKeyType:
			return cadence.TheAccountKeyType
		case sema.PublicAccountContractsType:
			return cadence.ThePublicAccountContractsType
		case sema.AuthAccountContractsType:
			return cadence.TheAuthAccountContractsType
		case sema.PublicAccountKeysType:
			return cadence.ThePublicAccountKeysType
		case sema.AuthAccountKeysType:
			return cadence.TheAuthAccountKeysType
		case sema.PublicAccountType:
			return cadence.ThePublicAccountType
		case sema.AuthAccountType:
			return cadence.TheAuthAccountType
		case sema.DeployedContractType:
			return cadence.TheDeployedContractType
		}

		panic(fmt.Sprintf("cannot export type of type %T", t))
	}()

	results[typeID] = result

	return result
}

func exportOptionalType(gauge common.MemoryGauge, t *sema.OptionalType, results map[sema.TypeID]cadence.Type) cadence.Type {
	convertedType := ExportMeteredType(gauge, t.Type, results)

	return cadence.NewMeteredOptionalType(
		gauge,
		convertedType,
	)
}

func exportVariableSizedType(gauge common.MemoryGauge, t *sema.VariableSizedType, results map[sema.TypeID]cadence.Type) cadence.Type {
	convertedElement := ExportMeteredType(gauge, t.Type, results)

	return cadence.NewMeteredVariableSizedArrayType(gauge, convertedElement)
}

func exportConstantSizedType(gauge common.MemoryGauge, t *sema.ConstantSizedType, results map[sema.TypeID]cadence.Type) cadence.Type {
	convertedElement := ExportMeteredType(gauge, t.Type, results)

	return cadence.NewMeteredConstantSizedArrayType(
		gauge,
		uint(t.Size),
		convertedElement,
	)
}

func exportCompositeType(
	gauge common.MemoryGauge,
	t *sema.CompositeType,
	results map[sema.TypeID]cadence.Type,
) (result cadence.CompositeType) {

	fieldMembers := make([]*sema.Member, 0, len(t.Fields))

	for _, identifier := range t.Fields {
		member, ok := t.Members.Get(identifier)

		if !ok {
			panic(errors.NewUnreachableError())
		}

		if member.IgnoreInSerialization {
			continue
		}

		fieldMembers = append(fieldMembers, member)
	}

	fields := make([]cadence.Field, len(fieldMembers))

	switch t.Kind {
	case common.CompositeKindStructure:
		result = cadence.NewMeteredStructType(
			gauge,
			t.Location,
			t.QualifiedIdentifier(),
			fields,
			nil,
		)

	case common.CompositeKindResource:
		result = cadence.NewMeteredResourceType(
			gauge,
			t.Location,
			t.QualifiedIdentifier(),
			fields,
			nil,
		)

	case common.CompositeKindAttachment:
		result = cadence.NewMeteredAttachmentType(
			gauge,
			t.Location,
			ExportMeteredType(gauge, t.GetBaseType(), results),
			t.QualifiedIdentifier(),
			fields,
			nil,
		)

	case common.CompositeKindEvent:
		result = cadence.NewMeteredEventType(
			gauge,
			t.Location,
			t.QualifiedIdentifier(),
			fields,
			nil,
		)

	case common.CompositeKindContract:
		result = cadence.NewMeteredContractType(
			gauge,
			t.Location,
			t.QualifiedIdentifier(),
			fields,
			nil,
		)

	case common.CompositeKindEnum:
		result = cadence.NewMeteredEnumType(
			gauge,
			t.Location,
			t.QualifiedIdentifier(),
			ExportMeteredType(gauge, t.EnumRawType, results),
			fields,
			nil,
		)

	default:
		panic(fmt.Sprintf("cannot export composite type %v of unknown kind %v", t, t.Kind))
	}

	// NOTE: ensure to set the result before recursively export field types

	results[t.ID()] = result

	for i, member := range fieldMembers {
		convertedFieldType := ExportMeteredType(gauge, member.TypeAnnotation.Type, results)

		fields[i] = cadence.Field{
			Identifier: member.Identifier.Identifier,
			Type:       convertedFieldType,
		}
	}

	return
}

func exportInterfaceType(
	gauge common.MemoryGauge,
	t *sema.InterfaceType,
	results map[sema.TypeID]cadence.Type,
) (result cadence.InterfaceType) {

	fieldMembers := make([]*sema.Member, 0, len(t.Fields))

	for _, identifier := range t.Fields {
		member, ok := t.Members.Get(identifier)

		if !ok {
			panic(errors.NewUnreachableError())
		}

		if member.IgnoreInSerialization {
			continue
		}

		fieldMembers = append(fieldMembers, member)
	}

	fields := make([]cadence.Field, len(fieldMembers))

	switch t.CompositeKind {
	case common.CompositeKindStructure:
		result = cadence.NewMeteredStructInterfaceType(
			gauge,
			t.Location,
			t.QualifiedIdentifier(),
			fields,
			nil,
		)

	case common.CompositeKindResource:
		result = cadence.NewMeteredResourceInterfaceType(
			gauge,
			t.Location,
			t.QualifiedIdentifier(),
			fields,
			nil,
		)

	case common.CompositeKindContract:
		result = cadence.NewMeteredContractInterfaceType(
			gauge,
			t.Location,
			t.QualifiedIdentifier(),
			fields,
			nil,
		)

	default:
		panic(fmt.Sprintf("cannot export interface type %v of unknown kind %v", t, t.CompositeKind))
	}

	// NOTE: ensure to set the result before recursively export field types

	results[t.ID()] = result

	for i, member := range fieldMembers {
		convertedFieldType := ExportMeteredType(gauge, member.TypeAnnotation.Type, results)

		fields[i] = cadence.Field{
			Identifier: member.Identifier.Identifier,
			Type:       convertedFieldType,
		}
	}

	return
}

func exportDictionaryType(
	gauge common.MemoryGauge,
	t *sema.DictionaryType,
	results map[sema.TypeID]cadence.Type,
) cadence.Type {
	convertedKeyType := ExportMeteredType(gauge, t.KeyType, results)
	convertedElementType := ExportMeteredType(gauge, t.ValueType, results)

	return cadence.NewMeteredDictionaryType(
		gauge,
		convertedKeyType,
		convertedElementType,
	)
}

func exportFunctionType(
	gauge common.MemoryGauge,
	t *sema.FunctionType,
	results map[sema.TypeID]cadence.Type,
) cadence.Type {
	// Type parameters
	typeParameterCount := len(t.TypeParameters)
	common.UseMemory(gauge, common.MemoryUsage{
		Kind:   common.MemoryKindCadenceTypeParameter,
		Amount: uint64(typeParameterCount),
	})
	var convertedTypeParameters []cadence.TypeParameter
	if typeParameterCount > 0 {
		convertedTypeParameters = make([]cadence.TypeParameter, typeParameterCount)

		for i, typeParameter := range t.TypeParameters {

			typeBound := typeParameter.TypeBound
			var convertedParameterTypeBound cadence.Type
			if typeBound != nil {
				convertedParameterTypeBound = ExportMeteredType(gauge, typeBound, results)
			}

			// Metered above
			convertedTypeParameters[i] = cadence.NewTypeParameter(
				typeParameter.Name,
				convertedParameterTypeBound,
			)
		}
	}

	// Parameters
	parameterCount := len(t.Parameters)
	common.UseMemory(gauge, common.MemoryUsage{
		Kind:   common.MemoryKindCadenceParameter,
		Amount: uint64(parameterCount),
	})
	var convertedParameters []cadence.Parameter
	if parameterCount > 0 {
		convertedParameters = make([]cadence.Parameter, parameterCount)

		for i, parameter := range t.Parameters {
			convertedParameterType := ExportMeteredType(gauge, parameter.TypeAnnotation.Type, results)

			// Metered above
			convertedParameters[i] = cadence.NewParameter(
				parameter.Label,
				parameter.Identifier,
				convertedParameterType,
			)
		}
	}

	convertedReturnType := ExportMeteredType(gauge, t.ReturnTypeAnnotation.Type, results)

	return cadence.NewMeteredFunctionType(
		gauge,
		cadence.FunctionPurity(t.Purity),
		convertedTypeParameters,
		convertedParameters,
		convertedReturnType,
	)
}

func exportAuthorization(
	gauge common.MemoryGauge,
	access sema.Access,
) cadence.Authorization {
	switch access := access.(type) {
	case sema.PrimitiveAccess:
		if access.Equal(sema.UnauthorizedAccess) {
			return cadence.UnauthorizedAccess
		}
	case sema.EntitlementMapAccess:
		common.UseMemory(gauge, common.NewConstantMemoryUsage(common.MemoryKindCadenceEntitlementMapAccess))
		return cadence.EntitlementMapAuthorization{
<<<<<<< HEAD
			TypeID: access.Type.Location.TypeID(gauge, access.Type.QualifiedIdentifier()),
=======
			TypeID: access.Type.ID(),
>>>>>>> b3b51802
		}
	case sema.EntitlementSetAccess:
		common.UseMemory(gauge, common.MemoryUsage{
			Kind:   common.MemoryKindCadenceEntitlementSetAccess,
			Amount: uint64(access.Entitlements.Len()),
		})
		var entitlements []common.TypeID
		access.Entitlements.Foreach(func(key *sema.EntitlementType, _ struct{}) {
<<<<<<< HEAD
			entitlements = append(entitlements, key.Location.TypeID(gauge, key.QualifiedIdentifier()))
=======
			entitlements = append(entitlements, key.ID())
>>>>>>> b3b51802
		})
		return cadence.EntitlementSetAuthorization{
			Entitlements: entitlements,
			Kind:         cadence.EntitlementSetKind(access.SetKind),
		}
	}
	panic(fmt.Sprintf("cannot export authorization with access %T", access))
}

func exportReferenceType(
	gauge common.MemoryGauge,
	t *sema.ReferenceType,
	results map[sema.TypeID]cadence.Type,
) *cadence.ReferenceType {
	convertedType := ExportMeteredType(gauge, t.Type, results)

	return cadence.NewMeteredReferenceType(
		gauge,
		exportAuthorization(gauge, t.Authorization),
		convertedType,
	)
}

func exportRestrictedType(
	gauge common.MemoryGauge,
	t *sema.RestrictedType,
	results map[sema.TypeID]cadence.Type,
) *cadence.RestrictedType {

	convertedType := ExportMeteredType(gauge, t.Type, results)

	restrictions := make([]cadence.Type, len(t.Restrictions))

	for i, restriction := range t.Restrictions {
		restrictions[i] = ExportMeteredType(gauge, restriction, results)
	}

	return cadence.NewMeteredRestrictedType(
		gauge,
		convertedType,
		restrictions,
	)
}

func exportCapabilityType(
	gauge common.MemoryGauge,
	t *sema.CapabilityType,
	results map[sema.TypeID]cadence.Type,
) *cadence.CapabilityType {

	var borrowType cadence.Type
	if t.BorrowType != nil {
		borrowType = ExportMeteredType(gauge, t.BorrowType, results)
	}

	return cadence.NewMeteredCapabilityType(
		gauge,
		borrowType,
	)
}

func importInterfaceType(memoryGauge common.MemoryGauge, t cadence.InterfaceType) interpreter.InterfaceStaticType {
	return interpreter.NewInterfaceStaticType(
		memoryGauge,
		t.InterfaceTypeLocation(),
		t.InterfaceTypeQualifiedIdentifier(),
	)
}

func importCompositeType(memoryGauge common.MemoryGauge, t cadence.CompositeType) interpreter.CompositeStaticType {
	return interpreter.NewCompositeStaticType(
		memoryGauge,
		t.CompositeTypeLocation(),
		t.CompositeTypeQualifiedIdentifier(),
		"", // intentionally empty
	)
}

func importAuthorization(memoryGauge common.MemoryGauge, auth cadence.Authorization) interpreter.Authorization {
	switch auth := auth.(type) {
	case cadence.Unauthorized:
		return interpreter.UnauthorizedAccess
	case cadence.EntitlementMapAuthorization:
		return interpreter.NewEntitlementMapAuthorization(memoryGauge, auth.TypeID)
	case cadence.EntitlementSetAuthorization:
		return interpreter.NewEntitlementSetAuthorization(memoryGauge, auth.Entitlements, sema.EntitlementSetKind(auth.Kind))
	}
<<<<<<< HEAD
	panic(fmt.Sprintf("cannot import type of type %T", auth))
=======
	panic(fmt.Sprintf("cannot import authorization of type %T", auth))
>>>>>>> b3b51802
}

func ImportType(memoryGauge common.MemoryGauge, t cadence.Type) interpreter.StaticType {
	switch t := t.(type) {
	case cadence.AnyType:
		return interpreter.NewPrimitiveStaticType(memoryGauge, interpreter.PrimitiveStaticTypeAny)
	case cadence.AnyStructType:
		return interpreter.NewPrimitiveStaticType(memoryGauge, interpreter.PrimitiveStaticTypeAnyStruct)
	case cadence.AnyResourceType:
		return interpreter.NewPrimitiveStaticType(memoryGauge, interpreter.PrimitiveStaticTypeAnyResource)
	case *cadence.OptionalType:
		return interpreter.NewOptionalStaticType(memoryGauge, ImportType(memoryGauge, t.Type))
	case cadence.MetaType:
		return interpreter.NewPrimitiveStaticType(memoryGauge, interpreter.PrimitiveStaticTypeMetaType)
	case cadence.VoidType:
		return interpreter.NewPrimitiveStaticType(memoryGauge, interpreter.PrimitiveStaticTypeVoid)
	case cadence.NeverType:
		return interpreter.NewPrimitiveStaticType(memoryGauge, interpreter.PrimitiveStaticTypeNever)
	case cadence.BoolType:
		return interpreter.NewPrimitiveStaticType(memoryGauge, interpreter.PrimitiveStaticTypeBool)
	case cadence.StringType:
		return interpreter.NewPrimitiveStaticType(memoryGauge, interpreter.PrimitiveStaticTypeString)
	case cadence.CharacterType:
		return interpreter.NewPrimitiveStaticType(memoryGauge, interpreter.PrimitiveStaticTypeCharacter)
	case cadence.AddressType:
		return interpreter.NewPrimitiveStaticType(memoryGauge, interpreter.PrimitiveStaticTypeAddress)
	case cadence.NumberType:
		return interpreter.NewPrimitiveStaticType(memoryGauge, interpreter.PrimitiveStaticTypeNumber)
	case cadence.SignedNumberType:
		return interpreter.NewPrimitiveStaticType(memoryGauge, interpreter.PrimitiveStaticTypeSignedNumber)
	case cadence.IntegerType:
		return interpreter.NewPrimitiveStaticType(memoryGauge, interpreter.PrimitiveStaticTypeInteger)
	case cadence.SignedIntegerType:
		return interpreter.NewPrimitiveStaticType(memoryGauge, interpreter.PrimitiveStaticTypeSignedInteger)
	case cadence.FixedPointType:
		return interpreter.NewPrimitiveStaticType(memoryGauge, interpreter.PrimitiveStaticTypeFixedPoint)
	case cadence.SignedFixedPointType:
		return interpreter.NewPrimitiveStaticType(memoryGauge, interpreter.PrimitiveStaticTypeSignedFixedPoint)
	case cadence.IntType:
		return interpreter.NewPrimitiveStaticType(memoryGauge, interpreter.PrimitiveStaticTypeInt)
	case cadence.Int8Type:
		return interpreter.NewPrimitiveStaticType(memoryGauge, interpreter.PrimitiveStaticTypeInt8)
	case cadence.Int16Type:
		return interpreter.NewPrimitiveStaticType(memoryGauge, interpreter.PrimitiveStaticTypeInt16)
	case cadence.Int32Type:
		return interpreter.NewPrimitiveStaticType(memoryGauge, interpreter.PrimitiveStaticTypeInt32)
	case cadence.Int64Type:
		return interpreter.NewPrimitiveStaticType(memoryGauge, interpreter.PrimitiveStaticTypeInt64)
	case cadence.Int128Type:
		return interpreter.NewPrimitiveStaticType(memoryGauge, interpreter.PrimitiveStaticTypeInt128)
	case cadence.Int256Type:
		return interpreter.NewPrimitiveStaticType(memoryGauge, interpreter.PrimitiveStaticTypeInt256)
	case cadence.UIntType:
		return interpreter.NewPrimitiveStaticType(memoryGauge, interpreter.PrimitiveStaticTypeUInt)
	case cadence.UInt8Type:
		return interpreter.NewPrimitiveStaticType(memoryGauge, interpreter.PrimitiveStaticTypeUInt8)
	case cadence.UInt16Type:
		return interpreter.NewPrimitiveStaticType(memoryGauge, interpreter.PrimitiveStaticTypeUInt16)
	case cadence.UInt32Type:
		return interpreter.NewPrimitiveStaticType(memoryGauge, interpreter.PrimitiveStaticTypeUInt32)
	case cadence.UInt64Type:
		return interpreter.NewPrimitiveStaticType(memoryGauge, interpreter.PrimitiveStaticTypeUInt64)
	case cadence.UInt128Type:
		return interpreter.NewPrimitiveStaticType(memoryGauge, interpreter.PrimitiveStaticTypeUInt128)
	case cadence.UInt256Type:
		return interpreter.NewPrimitiveStaticType(memoryGauge, interpreter.PrimitiveStaticTypeUInt256)
	case cadence.Word8Type:
		return interpreter.NewPrimitiveStaticType(memoryGauge, interpreter.PrimitiveStaticTypeWord8)
	case cadence.Word16Type:
		return interpreter.NewPrimitiveStaticType(memoryGauge, interpreter.PrimitiveStaticTypeWord16)
	case cadence.Word32Type:
		return interpreter.NewPrimitiveStaticType(memoryGauge, interpreter.PrimitiveStaticTypeWord32)
	case cadence.Word64Type:
		return interpreter.NewPrimitiveStaticType(memoryGauge, interpreter.PrimitiveStaticTypeWord64)
	case cadence.Fix64Type:
		return interpreter.NewPrimitiveStaticType(memoryGauge, interpreter.PrimitiveStaticTypeFix64)
	case cadence.UFix64Type:
		return interpreter.NewPrimitiveStaticType(memoryGauge, interpreter.PrimitiveStaticTypeUFix64)
	case *cadence.VariableSizedArrayType:
		return interpreter.NewVariableSizedStaticType(memoryGauge, ImportType(memoryGauge, t.ElementType))
	case *cadence.ConstantSizedArrayType:
		return interpreter.NewConstantSizedStaticType(
			memoryGauge,
			ImportType(memoryGauge, t.ElementType),
			int64(t.Size),
		)
	case *cadence.DictionaryType:
		return interpreter.NewDictionaryStaticType(
			memoryGauge,
			ImportType(memoryGauge, t.KeyType),
			ImportType(memoryGauge, t.ElementType),
		)
	case *cadence.StructType,
		*cadence.ResourceType,
		*cadence.EventType,
		*cadence.ContractType,
		*cadence.EnumType:
		return importCompositeType(memoryGauge, t.(cadence.CompositeType))
	case *cadence.StructInterfaceType,
		*cadence.ResourceInterfaceType,
		*cadence.ContractInterfaceType:
		return importInterfaceType(memoryGauge, t.(cadence.InterfaceType))
	case *cadence.ReferenceType:
		return interpreter.NewReferenceStaticType(
			memoryGauge,
			importAuthorization(memoryGauge, t.Authorization),
			ImportType(memoryGauge, t.Type),
		)
	case *cadence.RestrictedType:
		restrictions := make([]interpreter.InterfaceStaticType, 0, len(t.Restrictions))
		for _, restriction := range t.Restrictions {
			intf, ok := restriction.(cadence.InterfaceType)
			if !ok {
				panic(fmt.Sprintf("cannot export type of type %T", t))
			}
			restrictions = append(restrictions, importInterfaceType(memoryGauge, intf))
		}
		return interpreter.NewRestrictedStaticType(
			memoryGauge,
			ImportType(memoryGauge, t.Type),
			restrictions,
		)
	case cadence.BlockType:
		return interpreter.NewPrimitiveStaticType(memoryGauge, interpreter.PrimitiveStaticTypeBlock)
	case cadence.CapabilityPathType:
		return interpreter.NewPrimitiveStaticType(memoryGauge, interpreter.PrimitiveStaticTypeCapabilityPath)
	case cadence.StoragePathType:
		return interpreter.NewPrimitiveStaticType(memoryGauge, interpreter.PrimitiveStaticTypeStoragePath)
	case cadence.PublicPathType:
		return interpreter.NewPrimitiveStaticType(memoryGauge, interpreter.PrimitiveStaticTypePublicPath)
	case cadence.PrivatePathType:
		return interpreter.NewPrimitiveStaticType(memoryGauge, interpreter.PrimitiveStaticTypePrivatePath)
	case *cadence.CapabilityType:
		return interpreter.NewCapabilityStaticType(memoryGauge, ImportType(memoryGauge, t.BorrowType))
	case cadence.AccountKeyType:
		return interpreter.NewPrimitiveStaticType(memoryGauge, interpreter.PrimitiveStaticTypeAccountKey)
	case cadence.AuthAccountContractsType:
		return interpreter.NewPrimitiveStaticType(memoryGauge, interpreter.PrimitiveStaticTypeAuthAccountContracts)
	case cadence.AuthAccountKeysType:
		return interpreter.NewPrimitiveStaticType(memoryGauge, interpreter.PrimitiveStaticTypeAuthAccountKeys)
	case cadence.AuthAccountType:
		return interpreter.NewPrimitiveStaticType(memoryGauge, interpreter.PrimitiveStaticTypeAuthAccount)
	case cadence.PublicAccountContractsType:
		return interpreter.NewPrimitiveStaticType(memoryGauge, interpreter.PrimitiveStaticTypePublicAccountContracts)
	case cadence.PublicAccountKeysType:
		return interpreter.NewPrimitiveStaticType(memoryGauge, interpreter.PrimitiveStaticTypePublicAccountKeys)
	case cadence.PublicAccountType:
		return interpreter.NewPrimitiveStaticType(memoryGauge, interpreter.PrimitiveStaticTypePublicAccount)
	case cadence.DeployedContractType:
		return interpreter.NewPrimitiveStaticType(memoryGauge, interpreter.PrimitiveStaticTypeDeployedContract)
	default:
		panic(fmt.Sprintf("cannot export type of type %T", t))
	}
}<|MERGE_RESOLUTION|>--- conflicted
+++ resolved
@@ -474,11 +474,7 @@
 	case sema.EntitlementMapAccess:
 		common.UseMemory(gauge, common.NewConstantMemoryUsage(common.MemoryKindCadenceEntitlementMapAccess))
 		return cadence.EntitlementMapAuthorization{
-<<<<<<< HEAD
-			TypeID: access.Type.Location.TypeID(gauge, access.Type.QualifiedIdentifier()),
-=======
 			TypeID: access.Type.ID(),
->>>>>>> b3b51802
 		}
 	case sema.EntitlementSetAccess:
 		common.UseMemory(gauge, common.MemoryUsage{
@@ -487,11 +483,7 @@
 		})
 		var entitlements []common.TypeID
 		access.Entitlements.Foreach(func(key *sema.EntitlementType, _ struct{}) {
-<<<<<<< HEAD
-			entitlements = append(entitlements, key.Location.TypeID(gauge, key.QualifiedIdentifier()))
-=======
 			entitlements = append(entitlements, key.ID())
->>>>>>> b3b51802
 		})
 		return cadence.EntitlementSetAuthorization{
 			Entitlements: entitlements,
@@ -579,11 +571,7 @@
 	case cadence.EntitlementSetAuthorization:
 		return interpreter.NewEntitlementSetAuthorization(memoryGauge, auth.Entitlements, sema.EntitlementSetKind(auth.Kind))
 	}
-<<<<<<< HEAD
-	panic(fmt.Sprintf("cannot import type of type %T", auth))
-=======
 	panic(fmt.Sprintf("cannot import authorization of type %T", auth))
->>>>>>> b3b51802
 }
 
 func ImportType(memoryGauge common.MemoryGauge, t cadence.Type) interpreter.StaticType {
