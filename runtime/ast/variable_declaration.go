--- conflicted
+++ resolved
@@ -40,14 +40,13 @@
 	DocString         string
 }
 
-<<<<<<< HEAD
 var _ Declaration = &VariableDeclaration{}
 var _ Statement = &VariableDeclaration{}
 
 func (*VariableDeclaration) isDeclaration() {}
 
 func (*VariableDeclaration) isStatement() {}
-=======
+
 func NewVariableDeclaration(
 	gauge common.MemoryGauge,
 	access Access,
@@ -81,7 +80,6 @@
 	common.UseMemory(gauge, common.VariableDeclarationMemoryUsage)
 	return &VariableDeclaration{}
 }
->>>>>>> e002d924
 
 func (d *VariableDeclaration) StartPosition() Position {
 	return d.StartPos
