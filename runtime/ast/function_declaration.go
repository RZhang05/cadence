--- conflicted
+++ resolved
@@ -36,14 +36,13 @@
 	StartPos             Position `json:"-"`
 }
 
-<<<<<<< HEAD
 var _ Declaration = &FunctionDeclaration{}
 var _ Statement = &FunctionDeclaration{}
 
 func (*FunctionDeclaration) isDeclaration() {}
 
 func (*FunctionDeclaration) isStatement() {}
-=======
+
 func NewFunctionDeclaration(
 	gauge common.MemoryGauge,
 	access Access,
@@ -66,7 +65,6 @@
 		DocString:            docString,
 	}
 }
->>>>>>> e002d924
 
 func (d *FunctionDeclaration) StartPosition() Position {
 	return d.StartPos
@@ -159,7 +157,6 @@
 	FunctionDeclaration *FunctionDeclaration
 }
 
-<<<<<<< HEAD
 var _ Declaration = &SpecialFunctionDeclaration{}
 
 var _ Statement = &SpecialFunctionDeclaration{}
@@ -167,7 +164,7 @@
 func (*SpecialFunctionDeclaration) isDeclaration() {}
 
 func (*SpecialFunctionDeclaration) isStatement() {}
-=======
+
 func NewSpecialFunctionDeclaration(
 	gauge common.MemoryGauge,
 	kind common.DeclarationKind,
@@ -180,7 +177,6 @@
 		FunctionDeclaration: funcDecl,
 	}
 }
->>>>>>> e002d924
 
 func (d *SpecialFunctionDeclaration) StartPosition() Position {
 	return d.FunctionDeclaration.StartPosition()
