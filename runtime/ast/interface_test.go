/*
 * Cadence - The resource-oriented smart contract programming language
 *
 * Copyright Dapper Labs, Inc.
 *
 * Licensed under the Apache License, Version 2.0 (the "License");
 * you may not use this file except in compliance with the License.
 * You may obtain a copy of the License at
 *
 *   http://www.apache.org/licenses/LICENSE-2.0
 *
 * Unless required by applicable law or agreed to in writing, software
 * distributed under the License is distributed on an "AS IS" BASIS,
 * WITHOUT WARRANTIES OR CONDITIONS OF ANY KIND, either express or implied.
 * See the License for the specific language governing permissions and
 * limitations under the License.
 */

package ast

import (
	"encoding/json"
	"testing"

	"github.com/stretchr/testify/assert"
	"github.com/stretchr/testify/require"
	"github.com/turbolent/prettier"

	"github.com/onflow/cadence/runtime/common"
)

func TestInterfaceDeclaration_MarshalJSON(t *testing.T) {

	t.Parallel()

<<<<<<< HEAD
	t.Run("no conformances", func(t *testing.T) {

		decl := &InterfaceDeclaration{
			Access:        AccessPublic,
			CompositeKind: common.CompositeKindResource,
			Identifier: Identifier{
				Identifier: "AB",
				Pos:        Position{Offset: 1, Line: 2, Column: 3},
			},
			Members:   NewUnmeteredMembers([]Declaration{}),
			DocString: "test",
			Range: Range{
				StartPos: Position{Offset: 7, Line: 8, Column: 9},
				EndPos:   Position{Offset: 10, Line: 11, Column: 12},
			},
		}

		actual, err := json.Marshal(decl)
		require.NoError(t, err)

		assert.JSONEq(t,
			`
        {
            "Type": "InterfaceDeclaration",
            "Access": "AccessPublic",
            "CompositeKind": "CompositeKindResource",
            "Identifier": {
                "Identifier": "AB",
				"StartPos": {"Offset": 1, "Line": 2, "Column": 3},
				"EndPos": {"Offset": 2, "Line": 2, "Column": 4}
            },
            "Conformances": null,
            "Members": {
                "Declarations": []
            },
            "DocString": "test",
            "StartPos": {"Offset": 7, "Line": 8, "Column": 9},
            "EndPos": {"Offset": 10, "Line": 11, "Column": 12}
        }
        `,
			string(actual),
		)
	})

	t.Run("with conformances", func(t *testing.T) {

		decl := &InterfaceDeclaration{
			Access:        AccessPublic,
			CompositeKind: common.CompositeKindResource,
			Identifier: Identifier{
				Identifier: "AB",
				Pos:        Position{Offset: 1, Line: 2, Column: 3},
			},
			Conformances: []*NominalType{
				{
					Identifier: Identifier{
						Identifier: "CD",
						Pos:        Position{Offset: 4, Line: 5, Column: 6},
					},
				},
			},
			Members:   NewUnmeteredMembers([]Declaration{}),
			DocString: "test",
			Range: Range{
				StartPos: Position{Offset: 7, Line: 8, Column: 9},
				EndPos:   Position{Offset: 10, Line: 11, Column: 12},
			},
		}

		actual, err := json.Marshal(decl)
		require.NoError(t, err)

		assert.JSONEq(t,
			`
=======
	decl := &InterfaceDeclaration{
		Access:        AccessPublic,
		CompositeKind: common.CompositeKindResource,
		Identifier: Identifier{
			Identifier: "AB",
			Pos:        Position{Offset: 1, Line: 2, Column: 3},
		},
		Members:   NewUnmeteredMembers([]Declaration{}),
		DocString: "test",
		Range: Range{
			StartPos: Position{Offset: 7, Line: 8, Column: 9},
			EndPos:   Position{Offset: 10, Line: 11, Column: 12},
		},
	}

	actual, err := json.Marshal(decl)
	require.NoError(t, err)

	assert.JSONEq(t,
		// language=json
		`
>>>>>>> 5c53da52
        {
            "Type": "InterfaceDeclaration",
            "Access": "AccessPublic", 
            "CompositeKind": "CompositeKindResource",
            "Identifier": {
                "Identifier": "AB",
				"StartPos": {"Offset": 1, "Line": 2, "Column": 3},
				"EndPos": {"Offset": 2, "Line": 2, "Column": 4}
            },
            "Conformances": [
                {
                    "Type": "NominalType",
                    "Identifier": {
                        "Identifier": "CD",
                        "StartPos": {"Offset": 4, "Line": 5, "Column": 6},
                        "EndPos": {"Offset": 5, "Line": 5, "Column": 7}
                    },
                    "StartPos": {"Offset": 4, "Line": 5, "Column": 6},
                    "EndPos": {"Offset": 5, "Line": 5, "Column": 7}
                }
            ],
            "Members": {
                "Declarations": []
            },
            "DocString": "test",
            "StartPos": {"Offset": 7, "Line": 8, "Column": 9},
            "EndPos": {"Offset": 10, "Line": 11, "Column": 12}
        }
        `,
			string(actual),
		)
	})
}

func TestInterfaceDeclaration_Doc(t *testing.T) {

	t.Parallel()

	t.Run("no members", func(t *testing.T) {

		t.Parallel()

		decl := &InterfaceDeclaration{
			Access:        AccessPublic,
			CompositeKind: common.CompositeKindResource,
			Identifier: Identifier{
				Identifier: "AB",
			},
			Members: NewMembers(nil, []Declaration{}),
		}

		require.Equal(
			t,
			prettier.Concat{
				prettier.Text("pub"),
				prettier.Text(" "),
				prettier.Text("resource"),
				prettier.Text(" "),
				prettier.Text("interface "),
				prettier.Text("AB"),
				prettier.Text(" "),
				prettier.Text("{}"),
			},
			decl.Doc(),
		)

	})

	t.Run("members", func(t *testing.T) {

		t.Parallel()

		decl := &InterfaceDeclaration{
			Access:        AccessPublic,
			CompositeKind: common.CompositeKindResource,
			Identifier: Identifier{
				Identifier: "AB",
			},
			Members: NewMembers(nil, []Declaration{
				&FieldDeclaration{
					Identifier: Identifier{
						Identifier: "x",
					},
					TypeAnnotation: &TypeAnnotation{
						Type: &NominalType{
							Identifier: Identifier{
								Identifier: "X",
							},
						},
					},
				},
			}),
		}

		require.Equal(
			t,
			prettier.Concat{
				prettier.Text("pub"),
				prettier.Text(" "),
				prettier.Text("resource"),
				prettier.Text(" "),
				prettier.Text("interface "),
				prettier.Text("AB"),
				prettier.Text(" "),
				prettier.Concat{
					prettier.Text("{"),
					prettier.Indent{
						Doc: prettier.Concat{
							prettier.HardLine{},
							prettier.Group{
								Doc: prettier.Concat{
									prettier.Text("x"),
									prettier.Text(": "),
									prettier.Text("X"),
								},
							},
						},
					},
					prettier.HardLine{},
					prettier.Text("}"),
				},
			},
			decl.Doc(),
		)

	})
}

func TestInterfaceDeclaration_String(t *testing.T) {

	t.Parallel()

	t.Run("no members", func(t *testing.T) {

		t.Parallel()

		decl := &InterfaceDeclaration{
			Access:        AccessPublic,
			CompositeKind: common.CompositeKindResource,
			Identifier: Identifier{
				Identifier: "AB",
			},
			Members: NewMembers(nil, []Declaration{}),
		}

		require.Equal(
			t,
			"pub resource interface AB {}",
			decl.String(),
		)

	})

	t.Run("members", func(t *testing.T) {

		t.Parallel()

		decl := &InterfaceDeclaration{
			Access:        AccessPublic,
			CompositeKind: common.CompositeKindResource,
			Identifier: Identifier{
				Identifier: "AB",
			},
			Members: NewMembers(nil, []Declaration{
				&FieldDeclaration{
					Identifier: Identifier{
						Identifier: "x",
					},
					TypeAnnotation: &TypeAnnotation{
						Type: &NominalType{
							Identifier: Identifier{
								Identifier: "X",
							},
						},
					},
				},
			}),
		}

		require.Equal(
			t,
			"pub resource interface AB {\n"+
				"    x: X\n"+
				"}",
			decl.String(),
		)

	})
}<|MERGE_RESOLUTION|>--- conflicted
+++ resolved
@@ -33,7 +33,6 @@
 
 	t.Parallel()
 
-<<<<<<< HEAD
 	t.Run("no conformances", func(t *testing.T) {
 
 		decl := &InterfaceDeclaration{
@@ -54,8 +53,9 @@
 		actual, err := json.Marshal(decl)
 		require.NoError(t, err)
 
-		assert.JSONEq(t,
-			`
+	assert.JSONEq(t,
+		// language=json
+		`
         {
             "Type": "InterfaceDeclaration",
             "Access": "AccessPublic",
@@ -108,29 +108,6 @@
 
 		assert.JSONEq(t,
 			`
-=======
-	decl := &InterfaceDeclaration{
-		Access:        AccessPublic,
-		CompositeKind: common.CompositeKindResource,
-		Identifier: Identifier{
-			Identifier: "AB",
-			Pos:        Position{Offset: 1, Line: 2, Column: 3},
-		},
-		Members:   NewUnmeteredMembers([]Declaration{}),
-		DocString: "test",
-		Range: Range{
-			StartPos: Position{Offset: 7, Line: 8, Column: 9},
-			EndPos:   Position{Offset: 10, Line: 11, Column: 12},
-		},
-	}
-
-	actual, err := json.Marshal(decl)
-	require.NoError(t, err)
-
-	assert.JSONEq(t,
-		// language=json
-		`
->>>>>>> 5c53da52
         {
             "Type": "InterfaceDeclaration",
             "Access": "AccessPublic", 
