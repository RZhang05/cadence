--- conflicted
+++ resolved
@@ -1912,11 +1912,7 @@
 	            var v:[AnyStruct] = []
 	            acct.save(v, to: /storage/x)
 
-<<<<<<< HEAD
-                var ref = acct.borrow<auth(Insertable) &[AnyStruct]>(from: /storage/x)!
-=======
                 var ref = acct.borrow<auth(Insert) &[AnyStruct]>(from: /storage/x)!
->>>>>>> 4acc8dec
 	            ref.append(ref)
 	            return ref
             }
@@ -1951,11 +1947,7 @@
 	            var v:[AnyStruct] = []
 	            acct.save(v, to: /storage/x)
 
-<<<<<<< HEAD
-                var ref1 = acct.borrow<auth(Insertable) &[AnyStruct]>(from: /storage/x)!
-=======
                 var ref1 = acct.borrow<auth(Insert) &[AnyStruct]>(from: /storage/x)!
->>>>>>> 4acc8dec
                 var ref2 = acct.borrow<&[AnyStruct]>(from: /storage/x)!
 
 	            ref1.append(ref2)
