/*
 * Cadence - The resource-oriented smart contract programming language
 *
 * Copyright Dapper Labs, Inc.
 *
 * Licensed under the Apache License, Version 2.0 (the "License");
 * you may not use this file except in compliance with the License.
 * You may obtain a copy of the License at
 *
 *   http://www.apache.org/licenses/LICENSE-2.0
 *
 * Unless required by applicable law or agreed to in writing, software
 * distributed under the License is distributed on an "AS IS" BASIS,
 * WITHOUT WARRANTIES OR CONDITIONS OF ANY KIND, either express or implied.
 * See the License for the specific language governing permissions and
 * limitations under the License.
 */

package runtime_test

import (
	_ "embed"
	"fmt"
	"testing"
	"unicode/utf8"

	"github.com/stretchr/testify/assert"
	"github.com/stretchr/testify/require"

	"github.com/onflow/cadence"
	"github.com/onflow/cadence/encoding/json"
	. "github.com/onflow/cadence/runtime"
	"github.com/onflow/cadence/runtime/common"
	"github.com/onflow/cadence/runtime/errors"
	"github.com/onflow/cadence/runtime/interpreter"
	"github.com/onflow/cadence/runtime/parser"
	"github.com/onflow/cadence/runtime/sema"
	"github.com/onflow/cadence/runtime/stdlib"
	. "github.com/onflow/cadence/runtime/tests/runtime_utils"
	. "github.com/onflow/cadence/runtime/tests/utils"
)

func TestRuntimeExportValue(t *testing.T) {

	t.Parallel()

	type exportTest struct {
		value    interpreter.Value
		expected cadence.Value
		// Some values need an interpreter to be created (e.g. stored values like arrays, dictionaries, and composites),
		// so provide an optional helper function to construct the value
		valueFactory func(*interpreter.Interpreter) interpreter.Value
		label        string
		invalid      bool
	}

	test := func(tt exportTest) {

		t.Run(tt.label, func(t *testing.T) {

			t.Parallel()

			inter := NewTestInterpreter(t)

			value := tt.value
			if tt.valueFactory != nil {
				value = tt.valueFactory(inter)
			}
			actual, err := ExportValue(
				value,
				inter,
				interpreter.EmptyLocationRange,
			)

			if tt.invalid {
				RequireError(t, err)
				assertUserError(t, err)
			} else {
				require.NoError(t, err)
				assert.Equal(t, tt.expected, actual)
			}
		})
	}

	newSignatureAlgorithmType := func() *cadence.EnumType {
		return &cadence.EnumType{
			QualifiedIdentifier: "SignatureAlgorithm",
			RawType:             cadence.UInt8Type,
			Fields: []cadence.Field{
				{
					Identifier: "rawValue",
					Type:       cadence.UInt8Type,
				},
			},
		}
	}

	newPublicKeyType := func(signatureAlgorithmType cadence.Type) *cadence.StructType {
		return &cadence.StructType{
			QualifiedIdentifier: "PublicKey",
			Fields: []cadence.Field{
				{
					Identifier: "publicKey",
					Type: &cadence.VariableSizedArrayType{
						ElementType: cadence.UInt8Type,
					},
				},
				{
					Identifier: "signatureAlgorithm",
					Type:       signatureAlgorithmType,
				},
			},
		}
	}

	newHashAlgorithmType := func() *cadence.EnumType {
		return &cadence.EnumType{
			QualifiedIdentifier: "HashAlgorithm",
			RawType:             cadence.UInt8Type,
			Fields: []cadence.Field{
				{
					Identifier: "rawValue",
					Type:       cadence.UInt8Type,
				},
			},
		}
	}

	testCharacter, _ := cadence.NewCharacter("a")

	testFunction := &interpreter.InterpretedFunctionValue{
		Type: sema.NewSimpleFunctionType(
			sema.FunctionPurityImpure,
			nil,
			sema.VoidTypeAnnotation,
		),
	}

	testFunctionType := cadence.NewFunctionType(
		sema.FunctionPurityImpure,
		nil,
		nil,
		cadence.VoidType,
	)

	for _, tt := range []exportTest{
		{
			label:    "Void",
			value:    interpreter.Void,
			expected: cadence.NewVoid(),
		},
		{
			label:    "Nil",
			value:    interpreter.Nil,
			expected: cadence.NewOptional(nil),
		},
		{
			label: "SomeValue",
			value: interpreter.NewUnmeteredSomeValueNonCopying(
				interpreter.NewUnmeteredIntValueFromInt64(42),
			),
			expected: cadence.NewOptional(cadence.NewInt(42)),
		},
		{
			label:    "Bool true",
			value:    interpreter.TrueValue,
			expected: cadence.NewBool(true),
		},

		{
			label:    "Bool false",
			value:    interpreter.FalseValue,
			expected: cadence.NewBool(false),
		},

		{
			label:    "String empty",
			value:    interpreter.NewUnmeteredStringValue(""),
			expected: cadence.String(""),
		},
		{
			label:    "String non-empty",
			value:    interpreter.NewUnmeteredStringValue("foo"),
			expected: cadence.String("foo"),
		},
		{
			label: "Array empty",
			valueFactory: func(inter *interpreter.Interpreter) interpreter.Value {
				return interpreter.NewArrayValue(
					inter,
					interpreter.EmptyLocationRange,
					&interpreter.VariableSizedStaticType{
						Type: interpreter.PrimitiveStaticTypeAnyStruct,
					},
					common.ZeroAddress,
				)
			},
			expected: cadence.NewArray([]cadence.Value{}).
				WithType(&cadence.VariableSizedArrayType{
					ElementType: cadence.AnyStructType,
				}),
		},
		{
			label: "Array (non-empty)",
			valueFactory: func(inter *interpreter.Interpreter) interpreter.Value {
				return interpreter.NewArrayValue(
					inter,
					interpreter.EmptyLocationRange,
					&interpreter.VariableSizedStaticType{
						Type: interpreter.PrimitiveStaticTypeAnyStruct,
					},
					common.ZeroAddress,
					interpreter.NewUnmeteredIntValueFromInt64(42),
					interpreter.NewUnmeteredStringValue("foo"),
				)
			},
			expected: cadence.NewArray([]cadence.Value{
				cadence.NewInt(42),
				cadence.String("foo"),
			}).WithType(&cadence.VariableSizedArrayType{
				ElementType: cadence.AnyStructType,
			}),
		},
		{
			label: "Array (non-empty) with HashableStruct",
			valueFactory: func(inter *interpreter.Interpreter) interpreter.Value {
				return interpreter.NewArrayValue(
					inter,
					interpreter.EmptyLocationRange,
					interpreter.VariableSizedStaticType{
						Type: interpreter.PrimitiveStaticTypeHashableStruct,
					},
					common.ZeroAddress,
					interpreter.NewUnmeteredIntValueFromInt64(42),
					interpreter.NewUnmeteredStringValue("foo"),
				)
			},
			expected: cadence.NewArray([]cadence.Value{
				cadence.NewInt(42),
				cadence.String("foo"),
			}).WithType(&cadence.VariableSizedArrayType{
				ElementType: cadence.HashableStructType{},
			}),
		},
		{
			label: "Dictionary",
			valueFactory: func(inter *interpreter.Interpreter) interpreter.Value {
				return interpreter.NewDictionaryValue(
					inter,
					interpreter.EmptyLocationRange,
					&interpreter.DictionaryStaticType{
						KeyType:   interpreter.PrimitiveStaticTypeString,
						ValueType: interpreter.PrimitiveStaticTypeAnyStruct,
					},
				)
			},
			expected: cadence.NewDictionary([]cadence.KeyValuePair{}).
				WithType(&cadence.DictionaryType{
					KeyType:     cadence.StringType,
					ElementType: cadence.AnyStructType,
				}),
		},
		{
			label: "Dictionary (non-empty)",
			valueFactory: func(inter *interpreter.Interpreter) interpreter.Value {
				return interpreter.NewDictionaryValue(
					inter,
					interpreter.EmptyLocationRange,
					&interpreter.DictionaryStaticType{
						KeyType:   interpreter.PrimitiveStaticTypeString,
						ValueType: interpreter.PrimitiveStaticTypeAnyStruct,
					},
					interpreter.NewUnmeteredStringValue("a"),
					interpreter.NewUnmeteredIntValueFromInt64(1),
					interpreter.NewUnmeteredStringValue("b"),
					interpreter.NewUnmeteredIntValueFromInt64(2),
				)
			},
			expected: cadence.NewDictionary([]cadence.KeyValuePair{
				{
					Key:   cadence.String("b"),
					Value: cadence.NewInt(2),
				},
				{
					Key:   cadence.String("a"),
					Value: cadence.NewInt(1),
				},
			}).
				WithType(&cadence.DictionaryType{
					KeyType:     cadence.StringType,
					ElementType: cadence.AnyStructType,
				}),
		},
		{
			label:    "Address",
			value:    interpreter.NewUnmeteredAddressValueFromBytes([]byte{0x1}),
			expected: cadence.NewAddress([8]byte{0, 0, 0, 0, 0, 0, 0, 1}),
		},
		{
			label:    "Int",
			value:    interpreter.NewUnmeteredIntValueFromInt64(42),
			expected: cadence.NewInt(42),
		},
		{
			label:    "Character",
			value:    interpreter.NewUnmeteredCharacterValue("a"),
			expected: testCharacter,
		},
		{
			label:    "Int8",
			value:    interpreter.NewUnmeteredInt8Value(42),
			expected: cadence.NewInt8(42),
		},
		{
			label:    "Int16",
			value:    interpreter.NewUnmeteredInt16Value(42),
			expected: cadence.NewInt16(42),
		},
		{
			label:    "Int32",
			value:    interpreter.NewUnmeteredInt32Value(42),
			expected: cadence.NewInt32(42),
		},
		{
			label:    "Int64",
			value:    interpreter.NewUnmeteredInt64Value(42),
			expected: cadence.NewInt64(42),
		},
		{
			label:    "Int128",
			value:    interpreter.NewUnmeteredInt128ValueFromInt64(42),
			expected: cadence.NewInt128(42),
		},
		{
			label:    "Int256",
			value:    interpreter.NewUnmeteredInt256ValueFromInt64(42),
			expected: cadence.NewInt256(42),
		},
		{
			label:    "UInt",
			value:    interpreter.NewUnmeteredUIntValueFromUint64(42),
			expected: cadence.NewUInt(42),
		},
		{
			label:    "UInt8",
			value:    interpreter.NewUnmeteredUInt8Value(42),
			expected: cadence.NewUInt8(42),
		},
		{
			label:    "UInt16",
			value:    interpreter.NewUnmeteredUInt16Value(42),
			expected: cadence.NewUInt16(42),
		},
		{
			label:    "UInt32",
			value:    interpreter.NewUnmeteredUInt32Value(42),
			expected: cadence.NewUInt32(42),
		},
		{
			label:    "UInt64",
			value:    interpreter.NewUnmeteredUInt64Value(42),
			expected: cadence.NewUInt64(42),
		},
		{
			label:    "UInt128",
			value:    interpreter.NewUnmeteredUInt128ValueFromUint64(42),
			expected: cadence.NewUInt128(42),
		},
		{
			label:    "UInt256",
			value:    interpreter.NewUnmeteredUInt256ValueFromUint64(42),
			expected: cadence.NewUInt256(42),
		},
		{
			label:    "Word8",
			value:    interpreter.NewUnmeteredWord8Value(42),
			expected: cadence.NewWord8(42),
		},
		{
			label:    "Word16",
			value:    interpreter.NewUnmeteredWord16Value(42),
			expected: cadence.NewWord16(42),
		},
		{
			label:    "Word32",
			value:    interpreter.NewUnmeteredWord32Value(42),
			expected: cadence.NewWord32(42),
		},
		{
			label:    "Word64",
			value:    interpreter.NewUnmeteredWord64Value(42),
			expected: cadence.NewWord64(42),
		},
		{
			label:    "Word128",
			value:    interpreter.NewUnmeteredWord128ValueFromUint64(42),
			expected: cadence.NewWord128(42),
		},
		{
			label:    "Word256",
			value:    interpreter.NewUnmeteredWord256ValueFromUint64(42),
			expected: cadence.NewWord256(42),
		},
		{
			label:    "Fix64",
			value:    interpreter.NewUnmeteredFix64Value(-123000000),
			expected: cadence.Fix64(-123000000),
		},
		{
			label:    "UFix64",
			value:    interpreter.NewUnmeteredUFix64Value(123000000),
			expected: cadence.UFix64(123000000),
		},
		{
			label: "Path",
			value: interpreter.PathValue{
				Domain:     common.PathDomainStorage,
				Identifier: "foo",
			},
			expected: cadence.Path{
				Domain:     common.PathDomainStorage,
				Identifier: "foo",
			},
		},
		{
			label: "Interpreted Function",
			value: testFunction,
			expected: cadence.Function{
				FunctionType: testFunctionType,
			},
		},
		{
			label: "Host Function",
			value: &interpreter.HostFunctionValue{
				Type: testFunction.Type,
			},
			expected: cadence.Function{
				FunctionType: testFunctionType,
			},
		},
		{
			label: "Bound Function",
			value: interpreter.BoundFunctionValue{
				Function: testFunction,
			},
			expected: cadence.Function{
				FunctionType: testFunctionType,
			},
		},
		{
			label: "Account key",
			valueFactory: func(inter *interpreter.Interpreter) interpreter.Value {
				hashAlgorithm, _ := stdlib.NewHashAlgorithmCase(1, nil)

				return interpreter.NewAccountKeyValue(
					inter,
					interpreter.NewUnmeteredIntValueFromInt64(1),
					stdlib.NewPublicKeyValue(
						inter,
						interpreter.EmptyLocationRange,
						&stdlib.PublicKey{
							PublicKey: []byte{1, 2, 3},
							SignAlgo:  2,
						},
					),
					hashAlgorithm,
					interpreter.NewUnmeteredUFix64ValueWithInteger(10, interpreter.EmptyLocationRange),
					false,
				)
			},
			expected: func() cadence.Value {

				signatureAlgorithmType := newSignatureAlgorithmType()
				publicKeyType := newPublicKeyType(signatureAlgorithmType)
				hashAlgorithmType := newHashAlgorithmType()

				return cadence.Struct{
					StructType: &cadence.StructType{
						QualifiedIdentifier: "AccountKey",
						Fields: []cadence.Field{
							{
								Identifier: "keyIndex",
								Type:       cadence.IntType,
							},
							{
								Identifier: "publicKey",
								Type:       publicKeyType,
							},
							{
								Identifier: "hashAlgorithm",
								Type:       hashAlgorithmType,
							},
							{
								Identifier: "weight",
								Type:       cadence.UFix64Type,
							},
							{
								Identifier: "isRevoked",
								Type:       cadence.BoolType,
							},
						},
					},
					Fields: []cadence.Value{
						cadence.NewInt(1),
						cadence.Struct{
							StructType: publicKeyType,
							Fields: []cadence.Value{
								cadence.NewArray([]cadence.Value{
									cadence.NewUInt8(1),
									cadence.NewUInt8(2),
									cadence.NewUInt8(3),
								}).WithType(&cadence.VariableSizedArrayType{
									ElementType: cadence.UInt8Type,
								}),
								cadence.Enum{
									EnumType: signatureAlgorithmType,
									Fields: []cadence.Value{
										cadence.UInt8(2),
									},
								},
							},
						},
						cadence.Enum{
							EnumType: hashAlgorithmType,
							Fields: []cadence.Value{
								cadence.UInt8(1),
							},
						},
						cadence.UFix64(10_00000000),
						cadence.Bool(false),
					},
				}
			}(),
		},
		{
			label: "Deployed contract (invalid)",
			valueFactory: func(inter *interpreter.Interpreter) interpreter.Value {
				return interpreter.NewDeployedContractValue(
					inter,
					interpreter.AddressValue{},
					interpreter.NewUnmeteredStringValue("C"),
					interpreter.NewArrayValue(
						inter,
						interpreter.EmptyLocationRange,
						interpreter.ByteArrayStaticType,
						common.ZeroAddress,
					),
				)
			},
			invalid: true,
		},
		{
			label: "Block (invalid)",
			valueFactory: func(inter *interpreter.Interpreter) interpreter.Value {
				blockIDStaticType :=
					interpreter.ConvertSemaToStaticType(nil, sema.BlockTypeIdFieldType).(interpreter.ArrayStaticType)

				return interpreter.NewBlockValue(
					inter,
					interpreter.NewUnmeteredUInt64Value(1),
					interpreter.NewUnmeteredUInt64Value(2),
					interpreter.NewArrayValue(
						inter,
						interpreter.EmptyLocationRange,
						blockIDStaticType,
						common.ZeroAddress,
					),
					interpreter.NewUnmeteredUFix64ValueWithInteger(1, interpreter.EmptyLocationRange),
				)
			},
			invalid: true,
		},
	} {
		test(tt)
	}

}

func TestRuntimeImportValue(t *testing.T) {

	t.Parallel()

	type importTest struct {
		expected     interpreter.Value
		value        cadence.Value
		expectedType sema.Type
		label        string
	}

	test := func(tt importTest) {

		t.Run(tt.label, func(t *testing.T) {

			t.Parallel()

			inter := NewTestInterpreter(t)

			actual, err := ImportValue(
				inter,
				interpreter.EmptyLocationRange,
				nil,
				tt.value,
				tt.expectedType,
			)

			if tt.expected == nil {
				RequireError(t, err)
				assertUserError(t, err)
			} else {
				require.NoError(t, err)
				AssertValuesEqual(t, inter, tt.expected, actual)
			}
		})
	}

	a, _ := cadence.NewCharacter("a")

	for _, tt := range []importTest{
		{
			label:    "Void",
			expected: interpreter.Void,
			value:    cadence.NewVoid(),
		},
		{
			label:    "Nil",
			value:    cadence.NewOptional(nil),
			expected: interpreter.Nil,
		},
		{
			label: "SomeValue",
			value: cadence.NewOptional(cadence.NewInt(42)),
			expected: interpreter.NewUnmeteredSomeValueNonCopying(
				interpreter.NewUnmeteredIntValueFromInt64(42),
			),
		},
		{
			label:    "Bool true",
			value:    cadence.NewBool(true),
			expected: interpreter.TrueValue,
		},
		{
			label:    "Bool false",
			expected: interpreter.FalseValue,
			value:    cadence.NewBool(false),
		},
		{
			label:    "String empty",
			value:    cadence.String(""),
			expected: interpreter.NewUnmeteredStringValue(""),
		},
		{
			label:    "String non-empty",
			value:    cadence.String("foo"),
			expected: interpreter.NewUnmeteredStringValue("foo"),
		},
		{
			label: "Array empty",
			value: cadence.NewArray([]cadence.Value{}),
			expected: interpreter.NewArrayValue(
				NewTestInterpreter(t),
				interpreter.EmptyLocationRange,
				&interpreter.VariableSizedStaticType{
					Type: interpreter.PrimitiveStaticTypeAnyStruct,
				},
				common.ZeroAddress,
			),
			expectedType: &sema.VariableSizedType{
				Type: sema.AnyStructType,
			},
		},
		{
			label: "Array non-empty",
			value: cadence.NewArray([]cadence.Value{
				cadence.NewInt(42),
				cadence.String("foo"),
			}),
			expected: interpreter.NewArrayValue(
				NewTestInterpreter(t),
				interpreter.EmptyLocationRange,
				&interpreter.VariableSizedStaticType{
					Type: interpreter.PrimitiveStaticTypeAnyStruct,
				},
				common.ZeroAddress,
				interpreter.NewUnmeteredIntValueFromInt64(42),
				interpreter.NewUnmeteredStringValue("foo"),
			),
			expectedType: &sema.VariableSizedType{
				Type: sema.AnyStructType,
			},
		},
		{
			label: "Dictionary",
			expected: interpreter.NewDictionaryValue(
				NewTestInterpreter(t),
				interpreter.EmptyLocationRange,
				&interpreter.DictionaryStaticType{
					KeyType:   interpreter.PrimitiveStaticTypeString,
					ValueType: interpreter.PrimitiveStaticTypeAnyStruct,
				},
			),
			value: cadence.NewDictionary([]cadence.KeyValuePair{}),
			expectedType: &sema.DictionaryType{
				KeyType:   sema.StringType,
				ValueType: sema.AnyStructType,
			},
		},
		{
			label: "Dictionary (non-empty)",
			expected: interpreter.NewDictionaryValue(
				NewTestInterpreter(t),
				interpreter.EmptyLocationRange,
				&interpreter.DictionaryStaticType{
					KeyType:   interpreter.PrimitiveStaticTypeString,
					ValueType: interpreter.PrimitiveStaticTypeAnyStruct,
				},
				interpreter.NewUnmeteredStringValue("a"),
				interpreter.NewUnmeteredIntValueFromInt64(1),
				interpreter.NewUnmeteredStringValue("b"),
				interpreter.NewUnmeteredIntValueFromInt64(2),
			),
			value: cadence.NewDictionary([]cadence.KeyValuePair{
				{
					Key:   cadence.String("a"),
					Value: cadence.NewInt(1),
				},
				{
					Key:   cadence.String("b"),
					Value: cadence.NewInt(2),
				},
			}),
			expectedType: &sema.DictionaryType{
				KeyType:   sema.StringType,
				ValueType: sema.AnyStructType,
			},
		},
		{
			label:    "Address",
			expected: interpreter.NewUnmeteredAddressValueFromBytes([]byte{0x1}),
			value:    cadence.NewAddress([8]byte{0, 0, 0, 0, 0, 0, 0, 1}),
		},
		{
			label:    "Int",
			value:    cadence.NewInt(42),
			expected: interpreter.NewUnmeteredIntValueFromInt64(42),
		},
		{
			label:    "Character",
			value:    a,
			expected: interpreter.NewUnmeteredCharacterValue("a"),
		},
		{
			label:    "Int8",
			value:    cadence.NewInt8(42),
			expected: interpreter.NewUnmeteredInt8Value(42),
		},
		{
			label:    "Int16",
			value:    cadence.NewInt16(42),
			expected: interpreter.NewUnmeteredInt16Value(42),
		},
		{
			label:    "Int32",
			value:    cadence.NewInt32(42),
			expected: interpreter.NewUnmeteredInt32Value(42),
		},
		{
			label:    "Int64",
			value:    cadence.NewInt64(42),
			expected: interpreter.NewUnmeteredInt64Value(42),
		},
		{
			label:    "Int128",
			value:    cadence.NewInt128(42),
			expected: interpreter.NewUnmeteredInt128ValueFromInt64(42),
		},
		{
			label:    "Int256",
			value:    cadence.NewInt256(42),
			expected: interpreter.NewUnmeteredInt256ValueFromInt64(42),
		},
		{
			label:    "UInt",
			value:    cadence.NewUInt(42),
			expected: interpreter.NewUnmeteredUIntValueFromUint64(42),
		},
		{
			label:    "UInt8",
			value:    cadence.NewUInt8(42),
			expected: interpreter.NewUnmeteredUInt8Value(42),
		},
		{
			label:    "UInt16",
			value:    cadence.NewUInt16(42),
			expected: interpreter.NewUnmeteredUInt16Value(42),
		},
		{
			label:    "UInt32",
			value:    cadence.NewUInt32(42),
			expected: interpreter.NewUnmeteredUInt32Value(42),
		},
		{
			label:    "UInt64",
			value:    cadence.NewUInt64(42),
			expected: interpreter.NewUnmeteredUInt64Value(42),
		},
		{
			label:    "UInt128",
			value:    cadence.NewUInt128(42),
			expected: interpreter.NewUnmeteredUInt128ValueFromUint64(42),
		},
		{
			label:    "UInt256",
			value:    cadence.NewUInt256(42),
			expected: interpreter.NewUnmeteredUInt256ValueFromUint64(42),
		},
		{
			label:    "Word8",
			value:    cadence.NewWord8(42),
			expected: interpreter.NewUnmeteredWord8Value(42),
		},
		{
			label:    "Word16",
			value:    cadence.NewWord16(42),
			expected: interpreter.NewUnmeteredWord16Value(42),
		},
		{
			label:    "Word32",
			value:    cadence.NewWord32(42),
			expected: interpreter.NewUnmeteredWord32Value(42),
		},
		{
			label:    "Word64",
			value:    cadence.NewWord64(42),
			expected: interpreter.NewUnmeteredWord64Value(42),
		},
		{
			label:    "Word128",
			value:    cadence.NewWord128(42),
			expected: interpreter.NewUnmeteredWord128ValueFromUint64(42),
		},
		{
			label:    "Word256",
			value:    cadence.NewWord256(42),
			expected: interpreter.NewUnmeteredWord256ValueFromUint64(42),
		},
		{
			label:    "Fix64",
			value:    cadence.Fix64(-123000000),
			expected: interpreter.NewUnmeteredFix64Value(-123000000),
		},
		{
			label:    "UFix64",
			value:    cadence.UFix64(123000000),
			expected: interpreter.NewUnmeteredUFix64Value(123000000),
		},
		{
			label: "Path",
			value: cadence.Path{
				Domain:     common.PathDomainStorage,
				Identifier: "foo",
			},
			expected: interpreter.PathValue{
				Domain:     common.PathDomainStorage,
				Identifier: "foo",
			},
		},
		{
			label: "ID Capability (invalid)",
			value: cadence.NewCapability(
				4,
				cadence.Address{0x1},
				cadence.IntType,
			),
			expected: nil,
		},
		{
			label:    "Function (invalid)",
			value:    cadence.Function{},
			expected: nil,
		},
		{
			label:    "Type<Int>()",
			value:    cadence.NewTypeValue(cadence.IntType),
			expected: interpreter.TypeValue{Type: interpreter.PrimitiveStaticTypeInt},
		},
	} {
		test(tt)
	}
}

func assertUserError(t *testing.T, err error) {
	require.True(t,
		errors.IsUserError(err),
		"Expected `UserError`, found `%T`",
		err,
	)
}

func TestRuntimeImportRuntimeType(t *testing.T) {
	t.Parallel()

	type importTest struct {
		expected interpreter.StaticType
		actual   cadence.Type
		label    string
	}

	test := func(tt importTest) {
		t.Run(tt.label, func(t *testing.T) {
			t.Parallel()
			actual := ImportType(nil, tt.actual)
			assert.Equal(t, tt.expected, actual)

		})
	}

	for _, tt := range []importTest{
		{
			label:    "Any",
			actual:   cadence.AnyType,
			expected: interpreter.PrimitiveStaticTypeAny,
		},
		{
			label:    "AnyStruct",
			actual:   cadence.AnyStructType,
			expected: interpreter.PrimitiveStaticTypeAnyStruct,
		},
		{
			label:    "HashableStruct",
			actual:   cadence.HashableStructType{},
			expected: interpreter.PrimitiveStaticTypeHashableStruct,
		},
		{
			label:    "AnyResource",
			actual:   cadence.AnyResourceType,
			expected: interpreter.PrimitiveStaticTypeAnyResource,
		},
		{
			label:    "MetaType",
			actual:   cadence.MetaType,
			expected: interpreter.PrimitiveStaticTypeMetaType,
		},
		{
			label:    "Void",
			actual:   cadence.VoidType,
			expected: interpreter.PrimitiveStaticTypeVoid,
		},
		{
			label:    "Never",
			actual:   cadence.NeverType,
			expected: interpreter.PrimitiveStaticTypeNever,
		},
		{
			label:    "Bool",
			actual:   cadence.BoolType,
			expected: interpreter.PrimitiveStaticTypeBool,
		},
		{
			label:    "String",
			actual:   cadence.StringType,
			expected: interpreter.PrimitiveStaticTypeString,
		},
		{
			label:    "Character",
			actual:   cadence.CharacterType,
			expected: interpreter.PrimitiveStaticTypeCharacter,
		},
		{
			label:    "Address",
			actual:   cadence.AddressType,
			expected: interpreter.PrimitiveStaticTypeAddress,
		},
		{
			label:    "Number",
			actual:   cadence.NumberType,
			expected: interpreter.PrimitiveStaticTypeNumber,
		},
		{
			label:    "SignedNumber",
			actual:   cadence.SignedNumberType,
			expected: interpreter.PrimitiveStaticTypeSignedNumber,
		},
		{
			label:    "Integer",
			actual:   cadence.IntegerType,
			expected: interpreter.PrimitiveStaticTypeInteger,
		},
		{
			label:    "SignedInteger",
			actual:   cadence.SignedIntegerType,
			expected: interpreter.PrimitiveStaticTypeSignedInteger,
		},
		{
			label:    "FixedPoint",
			actual:   cadence.FixedPointType,
			expected: interpreter.PrimitiveStaticTypeFixedPoint,
		},
		{
			label:    "SignedFixedPoint",
			actual:   cadence.SignedFixedPointType,
			expected: interpreter.PrimitiveStaticTypeSignedFixedPoint,
		},
		{
			label:    "Int",
			actual:   cadence.IntType,
			expected: interpreter.PrimitiveStaticTypeInt,
		},
		{
			label:    "Int8",
			actual:   cadence.Int8Type,
			expected: interpreter.PrimitiveStaticTypeInt8,
		},
		{
			label:    "Int16",
			actual:   cadence.Int16Type,
			expected: interpreter.PrimitiveStaticTypeInt16,
		},
		{
			label:    "Int32",
			actual:   cadence.Int32Type,
			expected: interpreter.PrimitiveStaticTypeInt32,
		},
		{
			label:    "Int64",
			actual:   cadence.Int64Type,
			expected: interpreter.PrimitiveStaticTypeInt64,
		},
		{
			label:    "Int128",
			actual:   cadence.Int128Type,
			expected: interpreter.PrimitiveStaticTypeInt128,
		},
		{
			label:    "Int256",
			actual:   cadence.Int256Type,
			expected: interpreter.PrimitiveStaticTypeInt256,
		},
		{
			label:    "UInt",
			actual:   cadence.UIntType,
			expected: interpreter.PrimitiveStaticTypeUInt,
		},
		{
			label:    "UInt8",
			actual:   cadence.UInt8Type,
			expected: interpreter.PrimitiveStaticTypeUInt8,
		},
		{
			label:    "UInt16",
			actual:   cadence.UInt16Type,
			expected: interpreter.PrimitiveStaticTypeUInt16,
		},
		{
			label:    "UInt32",
			actual:   cadence.UInt32Type,
			expected: interpreter.PrimitiveStaticTypeUInt32,
		},
		{
			label:    "UInt64",
			actual:   cadence.UInt64Type,
			expected: interpreter.PrimitiveStaticTypeUInt64,
		},
		{
			label:    "UInt128",
			actual:   cadence.UInt128Type,
			expected: interpreter.PrimitiveStaticTypeUInt128,
		},
		{
			label:    "UInt256",
			actual:   cadence.UInt256Type,
			expected: interpreter.PrimitiveStaticTypeUInt256,
		},
		{
			label:    "Word8",
			actual:   cadence.Word8Type,
			expected: interpreter.PrimitiveStaticTypeWord8,
		},
		{
			label:    "Word16",
			actual:   cadence.Word16Type,
			expected: interpreter.PrimitiveStaticTypeWord16,
		},
		{
			label:    "Word32",
			actual:   cadence.Word32Type,
			expected: interpreter.PrimitiveStaticTypeWord32,
		},
		{
			label:    "Word64",
			actual:   cadence.Word64Type,
			expected: interpreter.PrimitiveStaticTypeWord64,
		},
		{
			label:    "Word128",
			actual:   cadence.Word128Type,
			expected: interpreter.PrimitiveStaticTypeWord128,
		},
		{
			label:    "Word256",
			actual:   cadence.Word256Type,
			expected: interpreter.PrimitiveStaticTypeWord256,
		},
		{
			label:    "Fix64",
			actual:   cadence.Fix64Type,
			expected: interpreter.PrimitiveStaticTypeFix64,
		},
		{
			label:    "UFix64",
			actual:   cadence.UFix64Type,
			expected: interpreter.PrimitiveStaticTypeUFix64,
		},
		{
			label:    "Block",
			actual:   cadence.BlockType,
			expected: interpreter.PrimitiveStaticTypeBlock,
		},
		{
			label:    "CapabilityPath",
			actual:   cadence.CapabilityPathType,
			expected: interpreter.PrimitiveStaticTypeCapabilityPath,
		},
		{
			label:    "StoragePath",
			actual:   cadence.StoragePathType,
			expected: interpreter.PrimitiveStaticTypeStoragePath,
		},
		{
			label:    "PublicPath",
			actual:   cadence.PublicPathType,
			expected: interpreter.PrimitiveStaticTypePublicPath,
		},
		{
			label:    "PrivatePath",
			actual:   cadence.PrivatePathType,
			expected: interpreter.PrimitiveStaticTypePrivatePath,
		},
		{
			label:    "Account",
			actual:   cadence.AccountType,
			expected: interpreter.PrimitiveStaticTypeAccount,
		},
		{
			label:    "DeployedContract",
			actual:   cadence.DeployedContractType,
			expected: interpreter.PrimitiveStaticTypeDeployedContract,
		},
		{
			label:    "Account.Storage",
			actual:   cadence.Account_StorageType,
			expected: interpreter.PrimitiveStaticTypeAccount_Storage,
		},
		{
			label:    "Account.Keys",
			actual:   cadence.Account_KeysType,
			expected: interpreter.PrimitiveStaticTypeAccount_Keys,
		},
		{
			label:    "Account.Contracts",
			actual:   cadence.Account_ContractsType,
			expected: interpreter.PrimitiveStaticTypeAccount_Contracts,
		},
		{
			label:    "Account.Inbox",
			actual:   cadence.Account_InboxType,
			expected: interpreter.PrimitiveStaticTypeAccount_Inbox,
		},
		{
			label:    "Account.Capabilities",
			actual:   cadence.Account_CapabilitiesType,
			expected: interpreter.PrimitiveStaticTypeAccount_Capabilities,
		},
		{
			label:    "Account.StorageCapabilities",
			actual:   cadence.Account_StorageCapabilitiesType,
			expected: interpreter.PrimitiveStaticTypeAccount_StorageCapabilities,
		},
		{
			label:    "Account.AccountCapabilities",
			actual:   cadence.Account_AccountCapabilitiesType,
			expected: interpreter.PrimitiveStaticTypeAccount_AccountCapabilities,
		},
		{
			label: "AccountKey",
			actual: &cadence.StructType{
				QualifiedIdentifier: "AccountKey",
			},
			expected: interpreter.NewCompositeStaticTypeComputeTypeID(nil, nil, "AccountKey"),
		},
		{
			label: "PublicKey",
			actual: &cadence.StructType{
				QualifiedIdentifier: "PublicKey",
			},
			expected: interpreter.NewCompositeStaticTypeComputeTypeID(nil, nil, "PublicKey"),
		},
		{
			label: "HashAlgorithm",
			actual: &cadence.StructType{
				QualifiedIdentifier: "HashAlgorithm",
			},
			expected: interpreter.NewCompositeStaticTypeComputeTypeID(nil, nil, "HashAlgorithm"),
		},
		{
			label: "SignatureAlgorithm",
			actual: &cadence.StructType{
				QualifiedIdentifier: "SignatureAlgorithm",
			},
			expected: interpreter.NewCompositeStaticTypeComputeTypeID(nil, nil, "SignatureAlgorithm"),
		},
		{
			label: "Optional",
			actual: &cadence.OptionalType{
				Type: cadence.IntType,
			},
			expected: &interpreter.OptionalStaticType{
				Type: interpreter.PrimitiveStaticTypeInt,
			},
		},
		{
			label: "VariableSizedArray",
			actual: &cadence.VariableSizedArrayType{
				ElementType: cadence.IntType,
			},
			expected: &interpreter.VariableSizedStaticType{
				Type: interpreter.PrimitiveStaticTypeInt,
			},
		},
		{
			label: "ConstantSizedArray",
			actual: &cadence.ConstantSizedArrayType{
				ElementType: cadence.IntType,
				Size:        3,
			},
			expected: &interpreter.ConstantSizedStaticType{
				Type: interpreter.PrimitiveStaticTypeInt,
				Size: 3,
			},
		},
		{
			label: "Dictionary",
			actual: &cadence.DictionaryType{
				ElementType: cadence.IntType,
				KeyType:     cadence.StringType,
			},
			expected: &interpreter.DictionaryStaticType{
				KeyType:   interpreter.PrimitiveStaticTypeString,
				ValueType: interpreter.PrimitiveStaticTypeInt,
			},
		},
		{
			label: "Unauthorized Reference",
			actual: &cadence.ReferenceType{
				Authorization: cadence.UnauthorizedAccess,
				Type:          cadence.IntType,
			},
			expected: &interpreter.ReferenceStaticType{
				Authorization:  interpreter.UnauthorizedAccess,
				ReferencedType: interpreter.PrimitiveStaticTypeInt,
			},
		},
		{
			label: "Entitlement Set Reference",
			actual: &cadence.ReferenceType{
				Authorization: cadence.EntitlementSetAuthorization{
					Kind:         cadence.Conjunction,
					Entitlements: []common.TypeID{"E", "F"},
				},
				Type: cadence.IntType,
			},
			expected: &interpreter.ReferenceStaticType{
				Authorization: interpreter.NewEntitlementSetAuthorization(
					nil,
					func() []common.TypeID { return []common.TypeID{"E", "F"} },
					2,
					sema.Conjunction,
				),
				ReferencedType: interpreter.PrimitiveStaticTypeInt,
			},
		},

		{
			label: "Entitlement Disjoint Set Reference",
			actual: &cadence.ReferenceType{
				Authorization: cadence.EntitlementSetAuthorization{
					Kind:         cadence.Disjunction,
					Entitlements: []common.TypeID{"E", "F"},
				},
				Type: cadence.IntType,
			},
			expected: &interpreter.ReferenceStaticType{
				Authorization: interpreter.NewEntitlementSetAuthorization(
					nil,
					func() []common.TypeID { return []common.TypeID{"E", "F"} },
					2,
					sema.Disjunction),
				ReferencedType: interpreter.PrimitiveStaticTypeInt,
			},
		},
		{
			label: "Entitlement Map Reference",
			actual: &cadence.ReferenceType{
				Authorization: cadence.EntitlementMapAuthorization{
					TypeID: "M",
				},
				Type: cadence.IntType,
			},
			expected: &interpreter.ReferenceStaticType{
				Authorization: interpreter.EntitlementMapAuthorization{
					TypeID: "M",
				},
				ReferencedType: interpreter.PrimitiveStaticTypeInt,
			},
		},
		{
			label: "Capability",
			actual: &cadence.CapabilityType{
				BorrowType: cadence.IntType,
			},
			expected: &interpreter.CapabilityStaticType{
				BorrowType: interpreter.PrimitiveStaticTypeInt,
			},
		},
		{
			label: "Struct",
			actual: &cadence.StructType{
				Location:            TestLocation,
				QualifiedIdentifier: "S",
			},
			expected: interpreter.NewCompositeStaticTypeComputeTypeID(nil, TestLocation, "S"),
		},
		{
			label: "Resource",
			actual: &cadence.ResourceType{
				Location:            TestLocation,
				QualifiedIdentifier: "S",
			},
			expected: interpreter.NewCompositeStaticTypeComputeTypeID(nil, TestLocation, "S"),
		},
		{
			label: "Contract",
			actual: &cadence.ContractType{
				Location:            TestLocation,
				QualifiedIdentifier: "S",
			},
			expected: interpreter.NewCompositeStaticTypeComputeTypeID(nil, TestLocation, "S"),
		},
		{
			label: "Event",
			actual: &cadence.EventType{
				Location:            TestLocation,
				QualifiedIdentifier: "S",
			},
			expected: interpreter.NewCompositeStaticTypeComputeTypeID(nil, TestLocation, "S"),
		},
		{
			label: "Enum",
			actual: &cadence.EnumType{
				Location:            TestLocation,
				QualifiedIdentifier: "S",
			},
			expected: interpreter.NewCompositeStaticTypeComputeTypeID(nil, TestLocation, "S"),
		},
		{
			label: "StructInterface",
			actual: &cadence.StructInterfaceType{
				Location:            TestLocation,
				QualifiedIdentifier: "S",
			},
			expected: interpreter.NewInterfaceStaticTypeComputeTypeID(nil, TestLocation, "S"),
		},
		{
			label: "ResourceInterface",
			actual: &cadence.ResourceInterfaceType{
				Location:            TestLocation,
				QualifiedIdentifier: "S",
			},
			expected: interpreter.NewInterfaceStaticTypeComputeTypeID(nil, TestLocation, "S"),
		},
		{
			label: "ContractInterface",
			actual: &cadence.ContractInterfaceType{
				Location:            TestLocation,
				QualifiedIdentifier: "S",
			},
			expected: interpreter.NewInterfaceStaticTypeComputeTypeID(nil, TestLocation, "S"),
		},
		{
			label: "IntersectionType",
			actual: &cadence.IntersectionType{
				Types: []cadence.Type{
					&cadence.StructInterfaceType{
						Location:            TestLocation,
						QualifiedIdentifier: "T",
					},
				},
			},
			expected: &interpreter.IntersectionStaticType{
				Types: []*interpreter.InterfaceStaticType{
					interpreter.NewInterfaceStaticTypeComputeTypeID(nil, TestLocation, "T"),
				},
			},
		},
	} {
		test(tt)
	}
}

func TestRuntimeExportIntegerValuesFromScript(t *testing.T) {

	t.Parallel()

	test := func(integerType sema.Type) {

		t.Run(integerType.String(), func(t *testing.T) {

			t.Parallel()

			script := fmt.Sprintf(
				`
                  access(all) fun main(): %s {
                      return 42
                  }
                `,
				integerType,
			)

			assert.NotPanics(t, func() {
				exportValueFromScript(t, script)
			})
		})
	}

	for _, integerType := range sema.AllIntegerTypes {
		test(integerType)
	}
}

func TestRuntimeExportFixedPointValuesFromScript(t *testing.T) {

	t.Parallel()

	test := func(fixedPointType sema.Type, literal string) {

		t.Run(fixedPointType.String(), func(t *testing.T) {

			t.Parallel()

			script := fmt.Sprintf(
				`
                  access(all) fun main(): %s {
                      return %s
                  }
                `,
				fixedPointType,
				literal,
			)

			assert.NotPanics(t, func() {
				exportValueFromScript(t, script)
			})
		})
	}

	for _, fixedPointType := range sema.AllFixedPointTypes {

		var literal string
		if sema.IsSubType(fixedPointType, sema.SignedFixedPointType) {
			literal = "-1.23"
		} else {
			literal = "1.23"
		}

		test(fixedPointType, literal)
	}
}

func TestRuntimeExportAddressValue(t *testing.T) {

	t.Parallel()

	script := `
        access(all) fun main(): Address {
            return 0x42
        }
    `

	actual := exportValueFromScript(t, script)
	expected := cadence.BytesToAddress(
		[]byte{0x0, 0x0, 0x0, 0x0, 0x0, 0x0, 0x0, 0x42},
	)

	assert.Equal(t, expected, actual)
}

func TestRuntimeExportStructValue(t *testing.T) {

	t.Parallel()

	script := `
        access(all) struct Foo {
            access(all) let bar: Int

            init(bar: Int) {
                self.bar = bar
            }
        }

        access(all) fun main(): Foo {
            return Foo(bar: 42)
        }
    `

	fooStructType := &cadence.StructType{
		Location:            common.ScriptLocation{},
		QualifiedIdentifier: "Foo",
		Fields:              fooFields,
	}

	actual := exportValueFromScript(t, script)
	expected := cadence.NewStruct([]cadence.Value{
		cadence.NewInt(42),
	}).WithType(fooStructType)

	assert.Equal(t, expected, actual)
}

func TestRuntimeExportResourceValue(t *testing.T) {

	t.Parallel()

	script := `
        access(all) resource Foo {
            access(all) let bar: Int

            init(bar: Int) {
                self.bar = bar
            }
        }

        access(all) fun main(): @Foo {
            return <- create Foo(bar: 42)
        }
    `

	actual := exportValueFromScript(t, script)
	expected := cadence.NewResource([]cadence.Value{
		cadence.NewUInt64(1),
		cadence.NewInt(42),
	}).WithType(newFooResourceType())

	assert.Equal(t, expected, actual)
}

func TestRuntimeExportResourceArrayValue(t *testing.T) {

	t.Parallel()

	script := `
        access(all) resource Foo {
            access(all) let bar: Int

            init(bar: Int) {
                self.bar = bar
            }
        }

        access(all) fun main(): @[Foo] {
            return <- [<- create Foo(bar: 3), <- create Foo(bar: 4)]
        }
    `

	fooResourceType := newFooResourceType()

	actual := exportValueFromScript(t, script)

	expected := cadence.NewArray([]cadence.Value{
		cadence.NewResource([]cadence.Value{
			cadence.NewUInt64(1),
			cadence.NewInt(3),
		}).WithType(fooResourceType),
		cadence.NewResource([]cadence.Value{
			cadence.NewUInt64(2),
			cadence.NewInt(4),
		}).WithType(fooResourceType),
	}).WithType(&cadence.VariableSizedArrayType{
		ElementType: &cadence.ResourceType{
			Location:            common.ScriptLocation{},
			QualifiedIdentifier: "Foo",
			Fields: []cadence.Field{
				{
					Identifier: "uuid",
					Type:       cadence.UInt64Type,
				},
				{
					Identifier: "bar",
					Type:       cadence.IntType,
				},
			},
		},
	})

	assert.Equal(t, expected, actual)
}

func TestRuntimeExportResourceDictionaryValue(t *testing.T) {

	t.Parallel()

	script := `
        access(all) resource Foo {
            access(all) let bar: Int

            init(bar: Int) {
                self.bar = bar
            }
        }

        access(all) fun main(): @{String: Foo} {
            return <- {
                "a": <- create Foo(bar: 3),
                "b": <- create Foo(bar: 4)
            }
        }
    `

	fooResourceType := newFooResourceType()

	actual := exportValueFromScript(t, script)

	expected := cadence.NewDictionary([]cadence.KeyValuePair{
		{
			Key: cadence.String("b"),
			Value: cadence.NewResource([]cadence.Value{
				cadence.NewUInt64(2),
				cadence.NewInt(4),
			}).WithType(fooResourceType),
		},
		{
			Key: cadence.String("a"),
			Value: cadence.NewResource([]cadence.Value{
				cadence.NewUInt64(1),
				cadence.NewInt(3),
			}).WithType(fooResourceType),
		},
	}).WithType(&cadence.DictionaryType{
		KeyType: cadence.StringType,
		ElementType: &cadence.ResourceType{
			Location:            common.ScriptLocation{},
			QualifiedIdentifier: "Foo",
			Fields: []cadence.Field{
				{
					Identifier: "uuid",
					Type:       cadence.UInt64Type,
				},
				{
					Identifier: "bar",
					Type:       cadence.IntType,
				},
			},
		},
	})

	assert.Equal(t, expected, actual)
}

func TestRuntimeExportNestedResourceValueFromScript(t *testing.T) {

	t.Parallel()

	barResourceType := &cadence.ResourceType{
		Location:            common.ScriptLocation{},
		QualifiedIdentifier: "Bar",
		Fields: []cadence.Field{
			{
				Identifier: "uuid",
				Type:       cadence.UInt64Type,
			},
			{
				Identifier: "x",
				Type:       cadence.IntType,
			},
		},
	}

	fooResourceType := &cadence.ResourceType{
		Location:            common.ScriptLocation{},
		QualifiedIdentifier: "Foo",
		Fields: []cadence.Field{
			{
				Identifier: "uuid",
				Type:       cadence.UInt64Type,
			},
			{
				Identifier: "bar",
				Type:       barResourceType,
			},
		},
	}

	script := `
        access(all) resource Bar {
            access(all) let x: Int

            init(x: Int) {
                self.x = x
            }
        }

        access(all) resource Foo {
            access(all) let bar: @Bar

            init(bar: @Bar) {
                self.bar <- bar
            }
        }

        access(all) fun main(): @Foo {
            return <- create Foo(bar: <- create Bar(x: 42))
        }
    `

	actual := exportValueFromScript(t, script)
	expected := cadence.NewResource([]cadence.Value{
		cadence.NewUInt64(2),
		cadence.NewResource([]cadence.Value{
			cadence.NewUInt64(1),
			cadence.NewInt(42),
		}).WithType(barResourceType),
	}).WithType(fooResourceType)

	assert.Equal(t, expected, actual)
}

func TestRuntimeExportEventValue(t *testing.T) {

	t.Parallel()

	t.Run("primitive", func(t *testing.T) {
		t.Parallel()

		script := `
          access(all)
          event Foo(bar: Int)

          access(all)
          fun main() {
              emit Foo(bar: 42)
          }
        `

		fooEventType := &cadence.EventType{
			Location:            common.ScriptLocation{},
			QualifiedIdentifier: "Foo",
			Fields:              fooFields,
		}

		actual := exportEventFromScript(t, script)
		expected := cadence.NewEvent([]cadence.Value{
			cadence.NewInt(42),
		}).WithType(fooEventType)

		assert.Equal(t, expected, actual)
	})

	t.Run("reference", func(t *testing.T) {
		t.Parallel()

		script := `
          access(all)
          event Foo(bar: &Int)

          access(all)
          fun main() {
              emit Foo(bar: &42)
          }
        `

		fooEventType := &cadence.EventType{
			Location:            common.ScriptLocation{},
			QualifiedIdentifier: "Foo",
			Fields: []cadence.Field{
				{
					Identifier: "bar",
					Type: cadence.NewReferenceType(
						cadence.UnauthorizedAccess,
						cadence.IntType,
					),
				},
			},
		}

		actual := exportEventFromScript(t, script)
		expected := cadence.NewEvent([]cadence.Value{
			cadence.NewInt(42),
		}).WithType(fooEventType)

		assert.Equal(t, expected, actual)
	})
}

func exportEventFromScript(t *testing.T, script string) cadence.Event {
	rt := NewTestInterpreterRuntime()

	var events []cadence.Event

	inter := &TestRuntimeInterface{
		OnEmitEvent: func(event cadence.Event) error {
			events = append(events, event)
			return nil
		},
	}

	_, err := rt.ExecuteScript(
		Script{
			Source: []byte(script),
		},
		Context{
			Interface: inter,
			Location:  common.ScriptLocation{},
		},
	)

	require.NoError(t, err)
	require.Len(t, events, 1)

	event := events[0]

	return event
}

func exportValueFromScript(t *testing.T, script string) cadence.Value {
	rt := NewTestInterpreterRuntime()

	value, err := rt.ExecuteScript(
		Script{
			Source: []byte(script),
		},
		Context{
			Interface: &TestRuntimeInterface{},
			Location:  common.ScriptLocation{},
		},
	)

	require.NoError(t, err)

	return value
}

func TestRuntimeExportReferenceValue(t *testing.T) {

	t.Parallel()

	t.Run("ephemeral, Int", func(t *testing.T) {

		t.Parallel()

		script := `
            access(all) fun main(): &Int {
                return &1 as &Int
            }
        `

		actual := exportValueFromScript(t, script)
		expected := cadence.NewInt(1)

		assert.Equal(t, expected, actual)
	})

	t.Run("ephemeral, recursive", func(t *testing.T) {

		t.Parallel()

		script := `
            access(all) fun main(): [&AnyStruct] {
                let refs: [&AnyStruct] = []
                refs.append(&refs as &AnyStruct)
                return refs
            }
        `

		actual := exportValueFromScript(t, script)
		expected := cadence.NewArray([]cadence.Value{
			cadence.NewArray([]cadence.Value{
				nil,
			}).WithType(&cadence.VariableSizedArrayType{
				ElementType: &cadence.ReferenceType{
					Type:          cadence.AnyStructType,
					Authorization: cadence.UnauthorizedAccess,
				},
			}),
		}).WithType(&cadence.VariableSizedArrayType{
			ElementType: &cadence.ReferenceType{
				Type:          cadence.AnyStructType,
				Authorization: cadence.UnauthorizedAccess,
			},
		})

		assert.Equal(t, expected, actual)
	})

	t.Run("storage", func(t *testing.T) {

		t.Parallel()

		// Arrange

		rt := NewTestInterpreterRuntime()

		transaction := `
            transaction {
                prepare(signer: auth(Storage, Capabilities) &Account) {
                    signer.storage.save(1, to: /storage/test)
                    let cap = signer.capabilities.storage.issue<&Int>(/storage/test)
                    signer.capabilities.publish(cap, at: /public/test)

                }
            }
        `

		address, err := common.HexToAddress("0x1")
		require.NoError(t, err)

		runtimeInterface := &TestRuntimeInterface{
			Storage: NewTestLedger(nil, nil),
			OnGetSigningAccounts: func() ([]Address, error) {
				return []Address{
					address,
				}, nil
			},
		}

		// Act

		err = rt.ExecuteTransaction(
			Script{
				Source: []byte(transaction),
			},
			Context{
				Interface: runtimeInterface,
				Location:  common.TransactionLocation{},
			},
		)
		require.NoError(t, err)

		script := `
            access(all) fun main(): &AnyStruct {
                return getAccount(0x1).capabilities.borrow<&AnyStruct>(/public/test)!
            }
        `

		actual, err := rt.ExecuteScript(
			Script{
				Source: []byte(script),
			},
			Context{
				Interface: runtimeInterface,
				Location:  common.ScriptLocation{},
			},
		)
		require.NoError(t, err)

		expected := cadence.NewInt(1)

		assert.Equal(t, expected, actual)
	})

	t.Run("storage, recursive, same reference", func(t *testing.T) {

		t.Parallel()

		script := `
            access(all) fun main(): &AnyStruct {
                var acct = getAuthAccount<auth(Storage) &Account>(0x01)
	            var v:[AnyStruct] = []
	            acct.storage.save(v, to: /storage/x)

                var ref = acct.storage.borrow<auth(Insert) &[AnyStruct]>(from: /storage/x)!
	            ref.append(ref)
	            return ref
            }
        `

		rt := NewTestInterpreterRuntime()

		runtimeInterface := &TestRuntimeInterface{
			Storage: NewTestLedger(nil, nil),
		}

		_, err := rt.ExecuteScript(
			Script{
				Source: []byte(script),
			},
			Context{
				Interface: runtimeInterface,
				Location:  common.ScriptLocation{},
			},
		)
		require.Error(t, err)
		require.Contains(t, err.Error(), "cannot store non-storable value")
	})

	t.Run("storage, recursive, two references", func(t *testing.T) {

		t.Parallel()

		script := `
            access(all) fun main(): &AnyStruct {
                let acct = getAuthAccount<auth(Storage) &Account>(0x01)
	            let v: [AnyStruct] = []
	            acct.storage.save(v, to: /storage/x)

                let ref1 = acct.storage.borrow<auth(Insert) &[AnyStruct]>(from: /storage/x)!
                let ref2 = acct.storage.borrow<&[AnyStruct]>(from: /storage/x)!

	            ref1.append(ref2)
	            return ref1
            }
        `

		rt := NewTestInterpreterRuntime()

		runtimeInterface := &TestRuntimeInterface{
			Storage: NewTestLedger(nil, nil),
		}

		_, err := rt.ExecuteScript(
			Script{
				Source: []byte(script),
			},
			Context{
				Interface: runtimeInterface,
				Location:  common.ScriptLocation{},
			},
		)
		require.Error(t, err)
		require.Contains(t, err.Error(), "cannot store non-storable value")
	})
}

func TestRuntimeExportTypeValue(t *testing.T) {

	t.Parallel()

	t.Run("Int", func(t *testing.T) {

		t.Parallel()

		script := `
            access(all) fun main(): Type {
                return Type<Int>()
            }
        `

		actual := exportValueFromScript(t, script)
		expected := cadence.TypeValue{
			StaticType: cadence.IntType,
		}

		assert.Equal(t, expected, actual)
	})

	t.Run("struct", func(t *testing.T) {

		t.Parallel()

		script := `
            access(all) struct S {}

            access(all) fun main(): Type {
                return Type<S>()
            }
        `

		actual := exportValueFromScript(t, script)
		expected := cadence.TypeValue{
			StaticType: &cadence.StructType{
				QualifiedIdentifier: "S",
				Location:            common.ScriptLocation{},
				Fields:              []cadence.Field{},
			},
		}

		assert.Equal(t, expected, actual)
	})

	t.Run("builtin struct", func(t *testing.T) {

		t.Parallel()

		script := `
            access(all) fun main(): Type {
                return CompositeType("PublicKey")!
            }
        `

		actual := exportValueFromScript(t, script)

		_, err := json.Encode(actual)
		require.NoError(t, err)
	})

	t.Run("without static type", func(t *testing.T) {

		t.Parallel()

		value := interpreter.TypeValue{
			Type: nil,
		}
		actual, err := ExportValue(
			value,
			NewTestInterpreter(t),
			interpreter.EmptyLocationRange,
		)
		require.NoError(t, err)

		expected := cadence.TypeValue{
			StaticType: nil,
		}

		assert.Equal(t, expected, actual)
	})

	t.Run("with intersection static type", func(t *testing.T) {

		t.Parallel()

		const code = `
          access(all) struct interface SI {}

          access(all) struct S: SI {}

        `
		program, err := parser.ParseProgram(nil, []byte(code), parser.Config{})
		require.NoError(t, err)

		checker, err := sema.NewChecker(
			program,
			TestLocation,
			nil,
			&sema.Config{
				AccessCheckMode: sema.AccessCheckModeStrict,
			},
		)
		require.NoError(t, err)

		err = checker.Check()
		require.NoError(t, err)

		inter := NewTestInterpreter(t)
		inter.Program = interpreter.ProgramFromChecker(checker)

		ty := interpreter.TypeValue{
			Type: &interpreter.IntersectionStaticType{
				Types: []*interpreter.InterfaceStaticType{
					interpreter.NewInterfaceStaticTypeComputeTypeID(nil, TestLocation, "SI"),
				},
			},
		}

		actual, err := ExportValue(ty, inter, interpreter.EmptyLocationRange)
		require.NoError(t, err)

		assert.Equal(t,
			cadence.TypeValue{
				StaticType: &cadence.IntersectionType{
					Types: []cadence.Type{
						&cadence.StructInterfaceType{
							QualifiedIdentifier: "SI",
							Location:            TestLocation,
							Fields:              []cadence.Field{},
						},
					},
				},
			},
			actual,
		)
	})

}

func TestRuntimeExportCapabilityValue(t *testing.T) {

	t.Parallel()

	t.Run("Int", func(t *testing.T) {

		capability := interpreter.NewUnmeteredCapabilityValue(
			3,
			interpreter.AddressValue{0x1},
			interpreter.PrimitiveStaticTypeInt,
		)

		actual, err := ExportValue(
			capability,
			NewTestInterpreter(t),
			interpreter.EmptyLocationRange,
		)
		require.NoError(t, err)

		expected := cadence.NewCapability(
			3,
			cadence.Address{0x1},
			cadence.IntType,
		)

		assert.Equal(t, expected, actual)

	})

	t.Run("Struct", func(t *testing.T) {

		const code = `
          struct S {}
        `
		program, err := parser.ParseProgram(nil, []byte(code), parser.Config{})
		require.NoError(t, err)

		checker, err := sema.NewChecker(
			program,
			TestLocation,
			nil,
			&sema.Config{
				AccessCheckMode: sema.AccessCheckModeNotSpecifiedUnrestricted,
			},
		)
		require.NoError(t, err)

		err = checker.Check()
		require.NoError(t, err)

		inter := NewTestInterpreter(t)
		inter.Program = interpreter.ProgramFromChecker(checker)

		capability := interpreter.NewUnmeteredCapabilityValue(
			3,
			interpreter.AddressValue{0x1},
			interpreter.NewCompositeStaticTypeComputeTypeID(inter, TestLocation, "S"),
		)

		actual, err := ExportValue(
			capability,
			inter,
			interpreter.EmptyLocationRange,
		)
		require.NoError(t, err)

		expected := cadence.NewCapability(
			3,
			cadence.Address{0x1},
			&cadence.StructType{
				QualifiedIdentifier: "S",
				Location:            TestLocation,
				Fields:              []cadence.Field{},
			},
		)

		assert.Equal(t, expected, actual)
	})
}

func TestRuntimeExportCompositeValueWithFunctionValueField(t *testing.T) {

	t.Parallel()

	script := `
        access(all) struct Foo {
            access(all) let answer: Int
            access(all) let f: fun(): Void

            init() {
                self.answer = 42
                self.f = fun () {}
            }
        }

        access(all) fun main(): Foo {
            return Foo()
        }
    `

	fooStructType := &cadence.StructType{
		Location:            common.ScriptLocation{},
		QualifiedIdentifier: "Foo",
		Fields: []cadence.Field{
			{
				Identifier: "answer",
				Type:       cadence.IntType,
			},
			{
				Identifier: "f",
				Type: &cadence.FunctionType{
					ReturnType: cadence.VoidType,
				},
			},
		},
	}

	actual := exportValueFromScript(t, script)

	expected := cadence.NewStruct([]cadence.Value{
		cadence.NewInt(42),
		cadence.Function{
			FunctionType: &cadence.FunctionType{
				ReturnType: cadence.VoidType,
			},
		},
	}).WithType(fooStructType)

	assert.Equal(t, expected, actual)
}

//go:embed test-export-json-deterministic.txt
var exportJsonDeterministicExpected string

func TestRuntimeExportJsonDeterministic(t *testing.T) {
	t.Parallel()

	// exported order of field in a dictionary depends on the execution ,
	// however the deterministic code should generate deterministic type

	script := `
        access(all) event Foo(bar: Int, aaa: {Int: {Int: String}})

        access(all) fun main() {

			let dict0 = {
				3: "c",
				2: "c",
				1: "a",
				0: "a"
			}

			let dict2 = {
				7: "d"
			}

			dict2[1] = "c"
			dict2[3] = "b"

            emit Foo(
				bar: 2,
				aaa: {
					2: dict2,
					1: {
						3: "a",
						7: "b",
						2: "a",
						1: ""
					},
					0: dict0
				}
			)
        }
    `

	event := exportEventFromScript(t, script)

	bytes, err := json.Encode(event)

	assert.NoError(t, err)
	// NOTE: NOT using JSONEq, as we want to check order (by string equality), instead of structural equality
	assert.Equal(t, exportJsonDeterministicExpected, string(bytes))
}

var fooFields = []cadence.Field{
	{
		Identifier: "bar",
		Type:       cadence.IntType,
	},
}
var fooResourceFields = []cadence.Field{
	{
		Identifier: "uuid",
		Type:       cadence.UInt64Type,
	},
	{
		Identifier: "bar",
		Type:       cadence.IntType,
	},
}

func newFooResourceType() *cadence.ResourceType {
	return &cadence.ResourceType{
		Location:            common.ScriptLocation{},
		QualifiedIdentifier: "Foo",
		Fields:              fooResourceFields,
	}
}

func TestRuntimeEnumValue(t *testing.T) {

	t.Parallel()

	newEnumValue := func() cadence.Enum {
		return cadence.Enum{
			EnumType: &cadence.EnumType{
				Location:            common.ScriptLocation{},
				QualifiedIdentifier: "Direction",
				Fields: []cadence.Field{
					{
						Identifier: sema.EnumRawValueFieldName,
						Type:       cadence.IntType,
					},
				},
				RawType: cadence.IntType,
			},
			Fields: []cadence.Value{
				cadence.NewInt(3),
			},
		}
	}

	t.Run("test export", func(t *testing.T) {
		t.Parallel()

		script := `
            access(all) fun main(): Direction {
                return Direction.RIGHT
            }

            access(all) enum Direction: Int {
                access(all) case UP
                access(all) case DOWN
                access(all) case LEFT
                access(all) case RIGHT
            }
        `

		expected := newEnumValue()
		actual := exportValueFromScript(t, script)

		assert.Equal(t, expected, actual)
	})

	t.Run("test import", func(t *testing.T) {
		t.Parallel()

		script := `
            access(all) fun main(dir: Direction): Direction {
                if !dir.isInstance(Type<Direction>()) {
                    panic("Not a Direction value")
                }

                return dir
            }

            access(all) enum Direction: Int {
                access(all) case UP
                access(all) case DOWN
                access(all) case LEFT
                access(all) case RIGHT
            }
        `

		expected := newEnumValue()
		actual, err := executeTestScript(t, script, expected)
		require.NoError(t, err)

		assert.Equal(t, expected, actual)
	})
}

func executeTestScript(t *testing.T, script string, arg cadence.Value) (cadence.Value, error) {
	rt := NewTestInterpreterRuntime()

	runtimeInterface := &TestRuntimeInterface{
		Storage: NewTestLedger(nil, nil),
		OnDecodeArgument: func(b []byte, t cadence.Type) (value cadence.Value, err error) {
			return json.Decode(nil, b)
		},
	}

	scriptParam := Script{
		Source: []byte(script),
	}

	if arg != nil {
		encodedArg, err := json.Encode(arg)
		require.NoError(t, err)
		scriptParam.Arguments = [][]byte{encodedArg}
	}

	value, err := rt.ExecuteScript(
		scriptParam,
		Context{
			Interface: runtimeInterface,
			Location:  common.ScriptLocation{},
		},
	)

	return value, err
}

func TestRuntimeArgumentPassing(t *testing.T) {

	t.Parallel()

	type argumentPassingTest struct {
		exportedValue cadence.Value
		label         string
		typeSignature string
		skipExport    bool
	}

	var argumentPassingTests = []argumentPassingTest{
		{
			label:         "Nil",
			typeSignature: "String?",
			exportedValue: cadence.NewOptional(nil),
		},
		{
			label:         "Bool true",
			typeSignature: "Bool",
			exportedValue: cadence.NewBool(true),
		},
		{
			label:         "Bool false",
			typeSignature: "Bool",
			exportedValue: cadence.NewBool(false),
		},
		{
			label:         "String empty",
			typeSignature: "String",
			exportedValue: cadence.String(""),
		},
		{
			label:         "String non-empty",
			typeSignature: "String",
			exportedValue: cadence.String("foo"),
		},
		{
			label:         "Array empty",
			typeSignature: "[String]",
			exportedValue: cadence.NewArray([]cadence.Value{}).
				WithType(&cadence.VariableSizedArrayType{
					ElementType: cadence.StringType,
				}),
		},
		{
			label:         "Array non-empty",
			typeSignature: "[String]",
			exportedValue: cadence.NewArray([]cadence.Value{
				cadence.String("foo"),
				cadence.String("bar"),
			}).WithType(&cadence.VariableSizedArrayType{
				ElementType: cadence.StringType,
			}),
		},
		{
			label:         "Dictionary non-empty",
			typeSignature: "{String: String}",
			exportedValue: cadence.NewDictionary([]cadence.KeyValuePair{
				{
					Key:   cadence.String("foo"),
					Value: cadence.String("bar"),
				},
			}).WithType(&cadence.DictionaryType{
				KeyType:     cadence.StringType,
				ElementType: cadence.StringType,
			}),
		},
		{
			label:         "Int",
			typeSignature: "Int",
			exportedValue: cadence.NewInt(42),
		},
		{
			label:         "Int8",
			typeSignature: "Int8",
			exportedValue: cadence.NewInt8(42),
		},
		{
			label:         "Int16",
			typeSignature: "Int16",
			exportedValue: cadence.NewInt16(42),
		},
		{
			label:         "Int32",
			typeSignature: "Int32",
			exportedValue: cadence.NewInt32(42),
		},
		{
			label:         "Int64",
			typeSignature: "Int64",
			exportedValue: cadence.NewInt64(42),
		},
		{
			label:         "Int128",
			typeSignature: "Int128",
			exportedValue: cadence.NewInt128(42),
		},
		{
			label:         "Int256",
			typeSignature: "Int256",
			exportedValue: cadence.NewInt256(42),
		},
		{
			label:         "UInt",
			typeSignature: "UInt",
			exportedValue: cadence.NewUInt(42),
		},
		{
			label:         "UInt8",
			typeSignature: "UInt8",
			exportedValue: cadence.NewUInt8(42),
		},
		{
			label:         "UInt16",
			typeSignature: "UInt16",
			exportedValue: cadence.NewUInt16(42),
		},
		{
			label:         "UInt32",
			typeSignature: "UInt32",
			exportedValue: cadence.NewUInt32(42),
		},
		{
			label:         "UInt64",
			typeSignature: "UInt64",
			exportedValue: cadence.NewUInt64(42),
		},
		{
			label:         "UInt128",
			typeSignature: "UInt128",
			exportedValue: cadence.NewUInt128(42),
		},
		{
			label:         "UInt256",
			typeSignature: "UInt256",
			exportedValue: cadence.NewUInt256(42),
		},
		{
			label:         "Word8",
			typeSignature: "Word8",
			exportedValue: cadence.NewWord8(42),
		},
		{
			label:         "Word16",
			typeSignature: "Word16",
			exportedValue: cadence.NewWord16(42),
		},
		{
			label:         "Word32",
			typeSignature: "Word32",
			exportedValue: cadence.NewWord32(42),
		},
		{
			label:         "Word64",
			typeSignature: "Word64",
			exportedValue: cadence.NewWord64(42),
		},
		{
			label:         "Word128",
			typeSignature: "Word128",
			exportedValue: cadence.NewWord128(42),
		},
		{
			label:         "Word256",
			typeSignature: "Word256",
			exportedValue: cadence.NewWord256(42),
		},
		{
			label:         "Fix64",
			typeSignature: "Fix64",
			exportedValue: cadence.Fix64(-123000000),
		},
		{
			label:         "UFix64",
			typeSignature: "UFix64",
			exportedValue: cadence.UFix64(123000000),
		},
		{
			label:         "StoragePath",
			typeSignature: "StoragePath",
			exportedValue: cadence.Path{
				Domain:     common.PathDomainStorage,
				Identifier: "foo",
			},
			skipExport: true,
		},
		{
			label:         "PrivatePath",
			typeSignature: "PrivatePath",
			exportedValue: cadence.Path{
				Domain:     common.PathDomainPrivate,
				Identifier: "foo",
			},
			skipExport: true,
		},
		{
			label:         "PublicPath",
			typeSignature: "PublicPath",
			exportedValue: cadence.Path{
				Domain:     common.PathDomainPublic,
				Identifier: "foo",
			},
			skipExport: true,
		},
		{
			label:         "Address",
			typeSignature: "Address",
			exportedValue: cadence.NewAddress([8]byte{0, 0, 0, 0, 0, 1, 0, 2}),
		},
	}

	testArgumentPassing := func(test argumentPassingTest) {

		t.Run(test.label, func(t *testing.T) {

			t.Parallel()

			returnSignature := ""
			returnStmt := ""

			if !test.skipExport {
				returnSignature = fmt.Sprintf(": %[1]s", test.typeSignature)
				returnStmt = "return arg"
			}

			script := fmt.Sprintf(
				`access(all) fun main(arg: %[1]s)%[2]s {

                    if !arg.isInstance(Type<%[1]s>()) {
                        panic("Not a %[1]s value")
                    }

                    %[3]s
                }`,
				test.typeSignature,
				returnSignature,
				returnStmt,
			)

			actual, err := executeTestScript(t, script, test.exportedValue)
			require.NoError(t, err)

			if !test.skipExport {
				expected := test.exportedValue
				assert.Equal(t, expected, actual)
			}
		})
	}

	for _, testCase := range argumentPassingTests {
		testArgumentPassing(testCase)
	}
}

func TestRuntimeComplexStructArgumentPassing(t *testing.T) {

	t.Parallel()

	// Complex struct value
	complexStructValue := cadence.Struct{
		StructType: &cadence.StructType{
			Location:            common.ScriptLocation{},
			QualifiedIdentifier: "Foo",
			Fields: []cadence.Field{
				{
					Identifier: "a",
					Type: &cadence.OptionalType{
						Type: cadence.StringType,
					},
				},
				{
					Identifier: "b",
					Type: &cadence.DictionaryType{
						KeyType:     cadence.StringType,
						ElementType: cadence.StringType,
					},
				},
				{
					Identifier: "c",
					Type: &cadence.VariableSizedArrayType{
						ElementType: cadence.StringType,
					},
				},
				{
					Identifier: "d",
					Type: &cadence.ConstantSizedArrayType{
						ElementType: cadence.StringType,
						Size:        2,
					},
				},
				{
					Identifier: "e",
					Type:       cadence.AddressType,
				},
				{
					Identifier: "f",
					Type:       cadence.BoolType,
				},
				{
					Identifier: "g",
					Type:       cadence.StoragePathType,
				},
				{
					Identifier: "h",
					Type:       cadence.PublicPathType,
				},
				{
					Identifier: "i",
					Type:       cadence.PrivatePathType,
				},
				{
					Identifier: "j",
					Type:       cadence.AnyStructType,
				},
				{
					Identifier: "k",
					Type:       cadence.HashableStructType{},
				},
			},
		},

		Fields: []cadence.Value{
			cadence.NewOptional(
				cadence.String("John"),
			),
			cadence.NewDictionary([]cadence.KeyValuePair{
				{
					Key:   cadence.String("name"),
					Value: cadence.String("Doe"),
				},
			}).WithType(&cadence.DictionaryType{
				KeyType:     cadence.StringType,
				ElementType: cadence.StringType,
			}),
			cadence.NewArray([]cadence.Value{
				cadence.String("foo"),
				cadence.String("bar"),
			}).WithType(&cadence.VariableSizedArrayType{
				ElementType: cadence.StringType,
			}),
			cadence.NewArray([]cadence.Value{
				cadence.String("foo"),
				cadence.String("bar"),
			}).WithType(&cadence.ConstantSizedArrayType{
				ElementType: cadence.StringType,
				Size:        2,
			}),
			cadence.NewAddress([8]byte{0, 0, 0, 0, 0, 1, 0, 2}),
			cadence.NewBool(true),
			cadence.Path{
				Domain:     common.PathDomainStorage,
				Identifier: "foo",
			},
			cadence.Path{
				Domain:     common.PathDomainPublic,
				Identifier: "foo",
			},
			cadence.Path{
				Domain:     common.PathDomainPrivate,
				Identifier: "foo",
			},
			cadence.String("foo"),
			cadence.String("foo"),
		},
	}

	script := fmt.Sprintf(
		`
          access(all) fun main(arg: %[1]s): %[1]s {

              if !arg.isInstance(Type<%[1]s>()) {
                  panic("Not a %[1]s value")
              }

              return arg
          }

<<<<<<< HEAD
          access(all) struct Foo {
              access(all) var a: String?
              access(all) var b: {String: String}
              access(all) var c: [String]
              access(all) var d: [String; 2]
              access(all) var e: Address
              access(all) var f: Bool
              access(all) var g: StoragePath
              access(all) var h: PublicPath
              access(all) var i: PrivatePath
              access(all) var j: AnyStruct
=======
          pub struct Foo {
              pub var a: String?
              pub var b: {String: String}
              pub var c: [String]
              pub var d: [String; 2]
              pub var e: Address
              pub var f: Bool
              pub var g: StoragePath
              pub var h: PublicPath
              pub var i: PrivatePath
              pub var j: AnyStruct
              pub var k: HashableStruct
>>>>>>> b48fd6b8

              init() {
                  self.a = "Hello"
                  self.b = {}
                  self.c = []
                  self.d = ["foo", "bar"]
                  self.e = 0x42
                  self.f = true
                  self.g = /storage/foo
                  self.h = /public/foo
                  self.i = /private/foo
                  self.j = nil
                  self.k = "hashable_struct_value"
              }
          }
        `,
		"Foo",
	)

	actual, err := executeTestScript(t, script, complexStructValue)
	require.NoError(t, err)

	expected := complexStructValue
	assert.Equal(t, expected, actual)

}

func TestRuntimeComplexStructWithAnyStructFields(t *testing.T) {

	t.Parallel()

	// Complex struct value
	complexStructValue := cadence.Struct{
		StructType: &cadence.StructType{
			Location:            common.ScriptLocation{},
			QualifiedIdentifier: "Foo",
			Fields: []cadence.Field{
				{
					Identifier: "a",
					Type: &cadence.OptionalType{
						Type: cadence.AnyStructType,
					},
				},
				{
					Identifier: "b",
					Type: &cadence.DictionaryType{
						KeyType:     cadence.StringType,
						ElementType: cadence.AnyStructType,
					},
				},
				{
					Identifier: "c",
					Type: &cadence.VariableSizedArrayType{
						ElementType: cadence.AnyStructType,
					},
				},
				{
					Identifier: "d",
					Type: &cadence.ConstantSizedArrayType{
						ElementType: cadence.AnyStructType,
						Size:        2,
					},
				},
				{
					Identifier: "e",
					Type:       cadence.AnyStructType,
				},
			},
		},

		Fields: []cadence.Value{
			cadence.NewOptional(cadence.String("John")),
			cadence.NewDictionary([]cadence.KeyValuePair{
				{
					Key:   cadence.String("name"),
					Value: cadence.String("Doe"),
				},
			}).WithType(&cadence.DictionaryType{
				KeyType:     cadence.StringType,
				ElementType: cadence.AnyStructType,
			}),
			cadence.NewArray([]cadence.Value{
				cadence.String("foo"),
				cadence.String("bar"),
			}).WithType(&cadence.VariableSizedArrayType{
				ElementType: cadence.AnyStructType,
			}),
			cadence.NewArray([]cadence.Value{
				cadence.String("foo"),
				cadence.String("bar"),
			}).WithType(&cadence.ConstantSizedArrayType{
				ElementType: cadence.AnyStructType,
				Size:        2,
			}),
			cadence.Path{
				Domain:     common.PathDomainStorage,
				Identifier: "foo",
			},
		},
	}

	script := fmt.Sprintf(
		`
          access(all) fun main(arg: %[1]s): %[1]s {

              if !arg.isInstance(Type<%[1]s>()) {
                  panic("Not a %[1]s value")
              }

              return arg
          }

          access(all) struct Foo {
              access(all) var a: AnyStruct?
              access(all) var b: {String: AnyStruct}
              access(all) var c: [AnyStruct]
              access(all) var d: [AnyStruct; 2]
              access(all) var e: AnyStruct

              init() {
                  self.a = "Hello"
                  self.b = {}
                  self.c = []
                  self.d = ["foo", "bar"]
                  self.e = /storage/foo
              }
        }
        `,
		"Foo",
	)

	actual, err := executeTestScript(t, script, complexStructValue)
	require.NoError(t, err)

	expected := complexStructValue
	assert.Equal(t, expected, actual)
}

func TestRuntimeComplexStructWithHashableStructFields(t *testing.T) {

	t.Parallel()

	// Complex struct value
	complexStructValue := cadence.Struct{
		StructType: &cadence.StructType{
			Location:            common.ScriptLocation{},
			QualifiedIdentifier: "Foo",
			Fields: []cadence.Field{
				{
					Identifier: "a",
					Type: &cadence.OptionalType{
						Type: cadence.HashableStructType{},
					},
				},
				{
					Identifier: "b",
					Type: &cadence.DictionaryType{
						KeyType:     cadence.StringType{},
						ElementType: cadence.HashableStructType{},
					},
				},
				{
					Identifier: "c",
					Type: &cadence.VariableSizedArrayType{
						ElementType: cadence.HashableStructType{},
					},
				},
				{
					Identifier: "d",
					Type: &cadence.ConstantSizedArrayType{
						ElementType: cadence.HashableStructType{},
						Size:        2,
					},
				},
				{
					Identifier: "e",
					Type:       cadence.HashableStructType{},
				},
			},
		},

		Fields: []cadence.Value{
			cadence.NewOptional(cadence.String("John")),
			cadence.NewDictionary([]cadence.KeyValuePair{
				{
					Key:   cadence.String("name"),
					Value: cadence.String("Doe"),
				},
			}).WithType(&cadence.DictionaryType{
				KeyType:     cadence.StringType{},
				ElementType: cadence.HashableStructType{},
			}),
			cadence.NewArray([]cadence.Value{
				cadence.String("foo"),
				cadence.String("bar"),
			}).WithType(&cadence.VariableSizedArrayType{
				ElementType: cadence.HashableStructType{},
			}),
			cadence.NewArray([]cadence.Value{
				cadence.String("foo"),
				cadence.String("bar"),
			}).WithType(&cadence.ConstantSizedArrayType{
				ElementType: cadence.HashableStructType{},
				Size:        2,
			}),
			cadence.Path{
				Domain:     common.PathDomainStorage,
				Identifier: "foo",
			},
		},
	}

	script := fmt.Sprintf(
		`
          access(all) fun main(arg: %[1]s): %[1]s {
              if !arg.isInstance(Type<%[1]s>()) {
                  panic("Not a %[1]s value")
              }
              return arg
          }

          access(all) struct Foo {
            access(all) var a: HashableStruct?
            access(all) var b: {String: HashableStruct}
            access(all) var c: [HashableStruct]
            access(all) var d: [HashableStruct; 2]
            access(all) var e: HashableStruct

            init() {
              self.a = "Hello"
              self.b = {}
              self.c = []
              self.d = ["foo", "bar"]
              self.e = /storage/foo
            }
          }
        `,
		"Foo",
	)

	actual, err := executeTestScript(t, script, complexStructValue)
	require.NoError(t, err)

	expected := cadence.ValueWithCachedTypeID(complexStructValue)
	assert.Equal(t, expected, actual)
}

func TestRuntimeMalformedArgumentPassing(t *testing.T) {

	t.Parallel()

	// Struct with wrong field type

	newMalformedStructType1 := func() *cadence.StructType {
		return &cadence.StructType{
			Location:            common.ScriptLocation{},
			QualifiedIdentifier: "Foo",
			Fields: []cadence.Field{
				{
					Identifier: "a",
					Type:       cadence.IntType,
				},
			},
		}
	}

	newMalformedStruct1 := func() cadence.Struct {
		return cadence.Struct{
			StructType: newMalformedStructType1(),
			Fields: []cadence.Value{
				cadence.NewInt(3),
			},
		}
	}

	// Struct with wrong field name

	newMalformedStruct2 := func() cadence.Struct {
		return cadence.Struct{
			StructType: &cadence.StructType{
				Location:            common.ScriptLocation{},
				QualifiedIdentifier: "Foo",
				Fields: []cadence.Field{
					{
						Identifier: "nonExisting",
						Type:       cadence.StringType,
					},
				},
			},
			Fields: []cadence.Value{
				cadence.String("John"),
			},
		}
	}

	// Struct with nested malformed array value
	newMalformedStruct3 := func() cadence.Struct {
		return cadence.Struct{
			StructType: &cadence.StructType{
				Location:            common.ScriptLocation{},
				QualifiedIdentifier: "Bar",
				Fields: []cadence.Field{
					{
						Identifier: "a",
						Type: &cadence.VariableSizedArrayType{
							ElementType: newMalformedStructType1(),
						},
					},
				},
			},
			Fields: []cadence.Value{
				cadence.NewArray([]cadence.Value{
					newMalformedStruct1(),
				}),
			},
		}
	}

	// Struct with nested malformed dictionary value
	newMalformedStruct4 := func() cadence.Struct {
		return cadence.Struct{
			StructType: &cadence.StructType{
				Location:            common.ScriptLocation{},
				QualifiedIdentifier: "Baz",
				Fields: []cadence.Field{
					{
						Identifier: "a",
						Type: &cadence.DictionaryType{
							KeyType:     cadence.StringType,
							ElementType: newMalformedStructType1(),
						},
					},
				},
			},
			Fields: []cadence.Value{
				cadence.NewDictionary([]cadence.KeyValuePair{
					{
						Key:   cadence.String("foo"),
						Value: newMalformedStruct1(),
					},
				}),
			},
		}
	}

	// Struct with nested array with mismatching element type
	newMalformedStruct5 := func() cadence.Struct {
		return cadence.Struct{
			StructType: &cadence.StructType{
				Location:            common.ScriptLocation{},
				QualifiedIdentifier: "Bar",
				Fields: []cadence.Field{
					{
						Identifier: "a",
						Type: &cadence.VariableSizedArrayType{
							ElementType: newMalformedStructType1(),
						},
					},
				},
			},
			Fields: []cadence.Value{
				cadence.NewArray([]cadence.Value{
					cadence.String("mismatching value"),
				}),
			},
		}
	}

	type argumentPassingTest struct {
		exportedValue                            cadence.Value
		expectedInvalidEntryPointArgumentErrType error
		label                                    string
		typeSignature                            string
		expectedContainerMutationError           bool
	}

	var argumentPassingTests = []argumentPassingTest{
		{
			label:                                    "Malformed Struct field type",
			typeSignature:                            "Foo",
			exportedValue:                            newMalformedStruct1(),
			expectedInvalidEntryPointArgumentErrType: &MalformedValueError{},
		},
		{
			label:                                    "Malformed Struct field name",
			typeSignature:                            "Foo",
			exportedValue:                            newMalformedStruct2(),
			expectedInvalidEntryPointArgumentErrType: &MalformedValueError{},
		},
		{
			label:                                    "Malformed AnyStruct",
			typeSignature:                            "AnyStruct",
			exportedValue:                            newMalformedStruct1(),
			expectedInvalidEntryPointArgumentErrType: &MalformedValueError{},
		},
		{
			label:                                    "Malformed nested struct array",
			typeSignature:                            "Bar",
			exportedValue:                            newMalformedStruct3(),
			expectedInvalidEntryPointArgumentErrType: &MalformedValueError{},
		},
		{
			label:                                    "Malformed nested struct dictionary",
			typeSignature:                            "Baz",
			exportedValue:                            newMalformedStruct4(),
			expectedInvalidEntryPointArgumentErrType: &MalformedValueError{},
		},
		{
			label:         "Variable-size array with malformed element",
			typeSignature: "[Foo]",
			exportedValue: cadence.NewArray([]cadence.Value{
				newMalformedStruct1(),
			}),
			expectedInvalidEntryPointArgumentErrType: &MalformedValueError{},
		},
		{
			label:         "Constant-size array with malformed element",
			typeSignature: "[Foo; 1]",
			exportedValue: cadence.NewArray([]cadence.Value{
				newMalformedStruct1(),
			}),
			expectedInvalidEntryPointArgumentErrType: &MalformedValueError{},
		},
		{
			label:         "Constant-size array with too few elements",
			typeSignature: "[Int; 2]",
			exportedValue: cadence.NewArray([]cadence.Value{
				cadence.NewInt(1),
			}),
			expectedInvalidEntryPointArgumentErrType: &MalformedValueError{},
		},
		{
			label:         "Constant-size array with too many elements",
			typeSignature: "[Int; 2]",
			exportedValue: cadence.NewArray([]cadence.Value{
				cadence.NewInt(1),
				cadence.NewInt(2),
				cadence.NewInt(3),
			}),
			expectedInvalidEntryPointArgumentErrType: &MalformedValueError{},
		},
		{
			label:         "Nested array with mismatching element",
			typeSignature: "[[String]]",
			exportedValue: cadence.NewArray([]cadence.Value{
				cadence.NewArray([]cadence.Value{
					cadence.NewInt(5),
				}),
			}),
			expectedInvalidEntryPointArgumentErrType: &MalformedValueError{},
		},
		{
			label:                                    "Inner array with mismatching element",
			typeSignature:                            "Bar",
			exportedValue:                            newMalformedStruct5(),
			expectedInvalidEntryPointArgumentErrType: &MalformedValueError{},
		},
		{
			label:                                    "Malformed Optional",
			typeSignature:                            "Foo?",
			exportedValue:                            cadence.NewOptional(newMalformedStruct1()),
			expectedInvalidEntryPointArgumentErrType: &MalformedValueError{},
		},
		{
			label:         "Malformed dictionary",
			typeSignature: "{String: Foo}",
			exportedValue: cadence.NewDictionary([]cadence.KeyValuePair{
				{
					Key:   cadence.String("foo"),
					Value: newMalformedStruct1(),
				},
			}),
			expectedInvalidEntryPointArgumentErrType: &MalformedValueError{},
		},
	}

	testArgumentPassing := func(test argumentPassingTest) {

		t.Run(test.label, func(t *testing.T) {

			t.Parallel()

			script := fmt.Sprintf(
				`access(all) fun main(arg: %[1]s): %[1]s {

                    if !arg.isInstance(Type<%[1]s>()) {
                        panic("Not a %[1]s value")
                    }

                    return arg
                }

                access(all) struct Foo {
                    access(all) var a: String

                    init() {
                        self.a = "Hello"
                    }
                }

                access(all) struct Bar {
                    access(all) var a: [Foo]

                    init() {
                        self.a = []
                    }
                }

                access(all) struct Baz {
                    access(all) var a: {String: Foo}

                    init() {
                        self.a = {}
                    }
                }`,
				test.typeSignature,
			)

			_, err := executeTestScript(t, script, test.exportedValue)

			if test.expectedInvalidEntryPointArgumentErrType != nil {
				RequireError(t, err)
				assertUserError(t, err)

				var invalidEntryPointArgumentError *InvalidEntryPointArgumentError
				require.ErrorAs(t, err, &invalidEntryPointArgumentError)

				require.IsType(t,
					test.expectedInvalidEntryPointArgumentErrType,
					invalidEntryPointArgumentError.Err,
				)
			} else if test.expectedContainerMutationError {
				RequireError(t, err)
				assertUserError(t, err)

				var containerMutationError interpreter.ContainerMutationError
				require.ErrorAs(t, err, &containerMutationError)
			} else {
				require.NoError(t, err)
			}
		})
	}

	for _, testCase := range argumentPassingTests {
		testArgumentPassing(testCase)
	}
}

func TestRuntimeImportExportArrayValue(t *testing.T) {

	t.Parallel()

	t.Run("export empty", func(t *testing.T) {

		t.Parallel()

		inter := NewTestInterpreter(t)

		value := interpreter.NewArrayValue(
			inter,
			interpreter.EmptyLocationRange,
			&interpreter.VariableSizedStaticType{
				Type: interpreter.PrimitiveStaticTypeAnyStruct,
			},
			common.ZeroAddress,
		)

		actual, err := ExportValue(
			value,
			inter,
			interpreter.EmptyLocationRange,
		)
		require.NoError(t, err)

		assert.Equal(t,
			cadence.NewArray([]cadence.Value{}).
				WithType(&cadence.VariableSizedArrayType{
					ElementType: cadence.AnyStructType,
				}),
			actual,
		)
	})

	t.Run("import empty", func(t *testing.T) {

		t.Parallel()

		value := cadence.NewArray([]cadence.Value{})

		inter := NewTestInterpreter(t)

		actual, err := ImportValue(
			inter,
			interpreter.EmptyLocationRange,
			nil,
			value,
			sema.ByteArrayType,
		)
		require.NoError(t, err)

		AssertValuesEqual(
			t,
			inter,
			interpreter.NewArrayValue(
				inter,
				interpreter.EmptyLocationRange,
				&interpreter.VariableSizedStaticType{
					Type: interpreter.PrimitiveStaticTypeUInt8,
				},
				common.ZeroAddress,
			),
			actual,
		)
	})

	t.Run("export non-empty", func(t *testing.T) {

		t.Parallel()

		inter := NewTestInterpreter(t)

		value := interpreter.NewArrayValue(
			inter,
			interpreter.EmptyLocationRange,
			&interpreter.VariableSizedStaticType{
				Type: interpreter.PrimitiveStaticTypeAnyStruct,
			},
			common.ZeroAddress,
			interpreter.NewUnmeteredIntValueFromInt64(42),
			interpreter.NewUnmeteredStringValue("foo"),
		)

		actual, err := ExportValue(
			value,
			inter,
			interpreter.EmptyLocationRange,
		)
		require.NoError(t, err)

		assert.Equal(t,
			cadence.NewArray([]cadence.Value{
				cadence.NewInt(42),
				cadence.String("foo"),
			}).WithType(&cadence.VariableSizedArrayType{
				ElementType: cadence.AnyStructType,
			}),
			actual,
		)
	})

	t.Run("import non-empty", func(t *testing.T) {

		t.Parallel()

		value := cadence.NewArray([]cadence.Value{
			cadence.NewInt(42),
			cadence.String("foo"),
		})

		inter := NewTestInterpreter(t)

		actual, err := ImportValue(
			inter,
			interpreter.EmptyLocationRange,
			nil,
			value,
			&sema.VariableSizedType{
				Type: sema.AnyStructType,
			},
		)
		require.NoError(t, err)

		AssertValuesEqual(
			t,
			inter,
			interpreter.NewArrayValue(
				inter,
				interpreter.EmptyLocationRange,
				&interpreter.VariableSizedStaticType{
					Type: interpreter.PrimitiveStaticTypeAnyStruct,
				},
				common.ZeroAddress,
				interpreter.NewUnmeteredIntValueFromInt64(42),
				interpreter.NewUnmeteredStringValue("foo"),
			),
			actual,
		)
	})

	t.Run("import nested array with broader expected type", func(t *testing.T) {

		t.Parallel()

		value := cadence.NewArray([]cadence.Value{
			cadence.NewArray([]cadence.Value{
				cadence.NewInt8(4),
				cadence.NewInt8(3),
			}),
			cadence.NewArray([]cadence.Value{
				cadence.NewInt8(42),
				cadence.NewInt8(54),
			}),
		})

		inter := NewTestInterpreter(t)

		actual, err := ImportValue(
			inter,
			interpreter.EmptyLocationRange,
			nil,
			value,
			sema.AnyStructType,
		)
		require.NoError(t, err)

		AssertValuesEqual(
			t,
			inter,
			interpreter.NewArrayValue(
				inter,
				interpreter.EmptyLocationRange,
				&interpreter.VariableSizedStaticType{
					Type: &interpreter.VariableSizedStaticType{
						Type: interpreter.PrimitiveStaticTypeInt8,
					},
				},
				common.ZeroAddress,
				interpreter.NewArrayValue(
					inter,
					interpreter.EmptyLocationRange,
					&interpreter.VariableSizedStaticType{
						Type: interpreter.PrimitiveStaticTypeInt8,
					},
					common.ZeroAddress,
					interpreter.NewUnmeteredInt8Value(4),
					interpreter.NewUnmeteredInt8Value(3),
				),
				interpreter.NewArrayValue(
					inter,
					interpreter.EmptyLocationRange,
					&interpreter.VariableSizedStaticType{
						Type: interpreter.PrimitiveStaticTypeInt8,
					},
					common.ZeroAddress,
					interpreter.NewUnmeteredInt8Value(42),
					interpreter.NewUnmeteredInt8Value(54),
				),
			),
			actual,
		)
	})
}

func TestRuntimeImportExportDictionaryValue(t *testing.T) {

	t.Parallel()

	t.Run("export empty", func(t *testing.T) {

		t.Parallel()

		value := interpreter.NewDictionaryValue(
			NewTestInterpreter(t),
			interpreter.EmptyLocationRange,
			&interpreter.DictionaryStaticType{
				KeyType:   interpreter.PrimitiveStaticTypeString,
				ValueType: interpreter.PrimitiveStaticTypeInt,
			},
		)

		actual, err := ExportValue(
			value,
			NewTestInterpreter(t),
			interpreter.EmptyLocationRange,
		)
		require.NoError(t, err)

		assert.Equal(t,
			cadence.NewDictionary([]cadence.KeyValuePair{}).
				WithType(&cadence.DictionaryType{
					KeyType:     cadence.StringType,
					ElementType: cadence.IntType,
				}),
			actual,
		)
	})

	t.Run("import empty", func(t *testing.T) {

		t.Parallel()

		value := cadence.NewDictionary([]cadence.KeyValuePair{})

		inter := NewTestInterpreter(t)

		actual, err := ImportValue(
			inter,
			interpreter.EmptyLocationRange,
			nil,
			value,
			&sema.DictionaryType{
				KeyType:   sema.StringType,
				ValueType: sema.UInt8Type,
			},
		)
		require.NoError(t, err)

		AssertValuesEqual(
			t,
			inter,
			interpreter.NewDictionaryValue(
				inter,
				interpreter.EmptyLocationRange,
				&interpreter.DictionaryStaticType{
					KeyType:   interpreter.PrimitiveStaticTypeString,
					ValueType: interpreter.PrimitiveStaticTypeUInt8,
				},
			),
			actual,
		)
	})

	t.Run("export non-empty", func(t *testing.T) {

		t.Parallel()

		inter := NewTestInterpreter(t)

		value := interpreter.NewDictionaryValue(
			inter,
			interpreter.EmptyLocationRange,
			&interpreter.DictionaryStaticType{
				KeyType:   interpreter.PrimitiveStaticTypeString,
				ValueType: interpreter.PrimitiveStaticTypeInt,
			},
			interpreter.NewUnmeteredStringValue("a"), interpreter.NewUnmeteredIntValueFromInt64(1),
			interpreter.NewUnmeteredStringValue("b"), interpreter.NewUnmeteredIntValueFromInt64(2),
		)

		actual, err := ExportValue(
			value,
			inter,
			interpreter.EmptyLocationRange,
		)
		require.NoError(t, err)

		assert.Equal(t,
			cadence.NewDictionary([]cadence.KeyValuePair{
				{
					Key:   cadence.String("b"),
					Value: cadence.NewInt(2),
				},
				{
					Key:   cadence.String("a"),
					Value: cadence.NewInt(1),
				},
			}).WithType(&cadence.DictionaryType{
				KeyType:     cadence.StringType,
				ElementType: cadence.IntType,
			}),
			actual,
		)
	})

	t.Run("import non-empty", func(t *testing.T) {

		t.Parallel()

		value := cadence.NewDictionary([]cadence.KeyValuePair{
			{
				Key:   cadence.String("a"),
				Value: cadence.NewInt(1),
			},
			{
				Key:   cadence.String("b"),
				Value: cadence.NewInt(2),
			},
		})

		inter := NewTestInterpreter(t)

		actual, err := ImportValue(
			inter,
			interpreter.EmptyLocationRange,
			nil,
			value,
			&sema.DictionaryType{
				KeyType:   sema.StringType,
				ValueType: sema.IntType,
			},
		)
		require.NoError(t, err)

		AssertValuesEqual(
			t,
			inter,
			interpreter.NewDictionaryValue(
				inter,
				interpreter.EmptyLocationRange,
				&interpreter.DictionaryStaticType{
					KeyType:   interpreter.PrimitiveStaticTypeString,
					ValueType: interpreter.PrimitiveStaticTypeInt,
				},
				interpreter.NewUnmeteredStringValue("a"), interpreter.NewUnmeteredIntValueFromInt64(1),
				interpreter.NewUnmeteredStringValue("b"), interpreter.NewUnmeteredIntValueFromInt64(2),
			),
			actual,
		)
	})

	t.Run("import nested dictionary with broader expected type", func(t *testing.T) {

		t.Parallel()

		value := cadence.NewDictionary([]cadence.KeyValuePair{
			{
				Key: cadence.String("a"),
				Value: cadence.NewDictionary([]cadence.KeyValuePair{
					{
						Key:   cadence.NewInt8(1),
						Value: cadence.NewInt(100),
					},
					{
						Key:   cadence.NewInt8(2),
						Value: cadence.String("hello"),
					},
				}),
			},
			{
				Key: cadence.String("b"),
				Value: cadence.NewDictionary([]cadence.KeyValuePair{
					{
						Key:   cadence.NewInt8(1),
						Value: cadence.String("foo"),
					},
					{
						Key:   cadence.NewInt(2),
						Value: cadence.NewInt(50),
					},
				}),
			},
		})

		inter := NewTestInterpreter(t)

		actual, err := ImportValue(
			inter,
			interpreter.EmptyLocationRange,
			nil,
			value,
			sema.AnyStructType,
		)
		require.NoError(t, err)

		AssertValuesEqual(
			t,
			inter,
			interpreter.NewDictionaryValue(
				inter,
				interpreter.EmptyLocationRange,
				&interpreter.DictionaryStaticType{
					KeyType: interpreter.PrimitiveStaticTypeString,
					ValueType: &interpreter.DictionaryStaticType{
						KeyType:   interpreter.PrimitiveStaticTypeSignedInteger,
						ValueType: interpreter.PrimitiveStaticTypeHashableStruct,
					},
				},

				interpreter.NewUnmeteredStringValue("a"),
				interpreter.NewDictionaryValue(
					inter,
					interpreter.EmptyLocationRange,
					&interpreter.DictionaryStaticType{
						KeyType:   interpreter.PrimitiveStaticTypeInt8,
						ValueType: interpreter.PrimitiveStaticTypeHashableStruct,
					},
					interpreter.NewUnmeteredInt8Value(1), interpreter.NewUnmeteredIntValueFromInt64(100),
					interpreter.NewUnmeteredInt8Value(2), interpreter.NewUnmeteredStringValue("hello"),
				),

				interpreter.NewUnmeteredStringValue("b"),
				interpreter.NewDictionaryValue(
					inter,
					interpreter.EmptyLocationRange,
					&interpreter.DictionaryStaticType{
						KeyType:   interpreter.PrimitiveStaticTypeSignedInteger,
						ValueType: interpreter.PrimitiveStaticTypeHashableStruct,
					},
					interpreter.NewUnmeteredInt8Value(1), interpreter.NewUnmeteredStringValue("foo"),
					interpreter.NewUnmeteredIntValueFromInt64(2), interpreter.NewUnmeteredIntValueFromInt64(50),
				),
			),
			actual,
		)
	})

	t.Run("import dictionary with heterogeneous keys", func(t *testing.T) {
		t.Parallel()

<<<<<<< HEAD
		script :=
			`access(all) fun main(arg: Foo) {
            }

            access(all) struct Foo {
                access(all) var a: AnyStruct
=======
		dictionaryWithHeterogenousKeys := cadence.NewDictionary([]cadence.KeyValuePair{
			{
				Key:   cadence.String("foo"),
				Value: cadence.String("value1"),
			},
			{
				Key:   cadence.NewInt(5),
				Value: cadence.String("value2"),
			},
		})

		inter := newTestInterpreter(t)
>>>>>>> b48fd6b8

		actual, err := ImportValue(
			inter,
			interpreter.EmptyLocationRange,
			nil,
			dictionaryWithHeterogenousKeys,
			sema.AnyStructType,
		)
		require.NoError(t, err)

<<<<<<< HEAD
		// Struct with nested malformed dictionary value
		malformedStruct := cadence.Struct{
			StructType: &cadence.StructType{
				Location:            common.ScriptLocation{},
				QualifiedIdentifier: "Foo",
				Fields: []cadence.Field{
					{
						Identifier: "a",
						Type:       cadence.AnyStructType,
					},
=======
		AssertValuesEqual(
			t,
			inter,
			interpreter.NewDictionaryValue(
				inter,
				interpreter.EmptyLocationRange,
				interpreter.DictionaryStaticType{
					KeyType:   interpreter.PrimitiveStaticTypeHashableStruct,
					ValueType: interpreter.PrimitiveStaticTypeString,
>>>>>>> b48fd6b8
				},

				interpreter.NewUnmeteredStringValue("foo"),
				interpreter.NewUnmeteredStringValue("value1"),

				interpreter.NewIntValueFromInt64(nil, 5),
				interpreter.NewUnmeteredStringValue("value2"),
			),
			actual,
		)
	})

	t.Run("nested dictionary with mismatching element", func(t *testing.T) {
		t.Parallel()

		script :=
			`access(all) fun main(arg: {String: {String: String}}) {
            }
            `

		dictionary := cadence.NewDictionary(
			[]cadence.KeyValuePair{
				{
					Key: cadence.String("hello"),
					Value: cadence.NewDictionary(
						[]cadence.KeyValuePair{
							{
								Key:   cadence.String("hello"),
								Value: cadence.NewInt(6),
							},
						},
					),
				},
			},
		)

		_, err := executeTestScript(t, script, dictionary)
		RequireError(t, err)
		assertUserError(t, err)

		var argErr interpreter.ContainerMutationError
		require.ErrorAs(t, err, &argErr)
	})
}

func TestRuntimeStringValueImport(t *testing.T) {

	t.Parallel()

	t.Run("non-utf8", func(t *testing.T) {

		t.Parallel()

		nonUTF8String := "\xbd\xb2\x3d\xbc\x20\xe2"
		require.False(t, utf8.ValidString(nonUTF8String))

		// Avoid using the `NewMeteredString()` constructor to skip the validation
		stringValue := cadence.String(nonUTF8String)

		script := `
            access(all) fun main(s: String) {
                log(s)
            }
        `

		encodedArg, err := json.Encode(stringValue)
		require.NoError(t, err)

		rt := NewTestInterpreterRuntime()

		var validated bool

		runtimeInterface := &TestRuntimeInterface{
			OnProgramLog: func(s string) {
				assert.True(t, utf8.ValidString(s))
				validated = true
			},
			OnDecodeArgument: func(b []byte, t cadence.Type) (value cadence.Value, err error) {
				return json.Decode(nil, b)
			},
		}

		_, err = rt.ExecuteScript(
			Script{
				Source:    []byte(script),
				Arguments: [][]byte{encodedArg},
			},
			Context{
				Interface: runtimeInterface,
				Location:  common.ScriptLocation{},
			},
		)

		require.NoError(t, err)

		assert.True(t, validated)
	})
}

func TestRuntimeTypeValueImport(t *testing.T) {

	t.Parallel()

	t.Run("Type<Int>", func(t *testing.T) {

		t.Parallel()

		typeValue := cadence.NewTypeValue(cadence.IntType)

		script := `
            access(all) fun main(s: Type) {
                log(s.identifier)
            }
        `

		encodedArg, err := json.Encode(typeValue)
		require.NoError(t, err)

		rt := NewTestInterpreterRuntime()

		var ok bool

		runtimeInterface := &TestRuntimeInterface{
			OnProgramLog: func(s string) {
				assert.Equal(t, "\"Int\"", s)
				ok = true
			},
			OnDecodeArgument: func(b []byte, t cadence.Type) (value cadence.Value, err error) {
				return json.Decode(nil, b)
			},
		}

		_, err = rt.ExecuteScript(
			Script{
				Source:    []byte(script),
				Arguments: [][]byte{encodedArg},
			},
			Context{
				Interface: runtimeInterface,
				Location:  common.ScriptLocation{},
			},
		)

		require.NoError(t, err)
		require.True(t, ok)
	})

	t.Run("missing struct", func(t *testing.T) {

		t.Parallel()

		typeValue := cadence.NewTypeValue(&cadence.StructType{
			QualifiedIdentifier: "S",
			Location:            TestLocation,
			Fields:              []cadence.Field{},
			Initializers:        [][]cadence.Parameter{},
		})

		script := `
            access(all) fun main(s: Type) {
            }
        `

		encodedArg, err := json.Encode(typeValue)
		require.NoError(t, err)

		rt := NewTestInterpreterRuntime()

		runtimeInterface := &TestRuntimeInterface{
			OnDecodeArgument: func(b []byte, t cadence.Type) (value cadence.Value, err error) {
				return json.Decode(nil, b)
			},
		}

		_, err = rt.ExecuteScript(
			Script{
				Source:    []byte(script),
				Arguments: [][]byte{encodedArg},
			},
			Context{
				Interface: runtimeInterface,
				Location:  common.ScriptLocation{},
			},
		)

		RequireError(t, err)
		assertUserError(t, err)
		require.IsType(t, interpreter.TypeLoadingError{}, err.(Error).Err.(*InvalidEntryPointArgumentError).Err)
	})
}

func TestRuntimeCapabilityValueImport(t *testing.T) {

	t.Parallel()

	t.Run("Capability<&Int>", func(t *testing.T) {

		t.Parallel()

		capabilityValue := cadence.NewCapability(
			42,
			cadence.Address{0x1},
			&cadence.ReferenceType{Type: cadence.IntType},
		)

		script := `
            access(all) fun main(s: Capability<&Int>) {
            }
        `

		encodedArg, err := json.Encode(capabilityValue)
		require.NoError(t, err)

		rt := NewTestInterpreterRuntime()

		runtimeInterface := &TestRuntimeInterface{
			OnDecodeArgument: func(b []byte, t cadence.Type) (value cadence.Value, err error) {
				return json.Decode(nil, b)
			},
		}

		_, err = rt.ExecuteScript(
			Script{
				Source:    []byte(script),
				Arguments: [][]byte{encodedArg},
			},
			Context{
				Interface: runtimeInterface,
				Location:  common.ScriptLocation{},
			},
		)

		RequireError(t, err)
		assertUserError(t, err)
	})

	t.Run("Capability<Int>", func(t *testing.T) {

		t.Parallel()

		capabilityValue := cadence.NewCapability(
			3,
			cadence.Address{0x1},
			cadence.IntType,
		)

		script := `
            access(all) fun main(s: Capability<Int>) {
            }
        `

		encodedArg, err := json.Encode(capabilityValue)
		require.NoError(t, err)

		rt := NewTestInterpreterRuntime()

		runtimeInterface := &TestRuntimeInterface{
			OnDecodeArgument: func(b []byte, t cadence.Type) (value cadence.Value, err error) {
				return json.Decode(nil, b)
			},
		}

		_, err = rt.ExecuteScript(
			Script{
				Source:    []byte(script),
				Arguments: [][]byte{encodedArg},
			},
			Context{
				Interface: runtimeInterface,
				Location:  common.ScriptLocation{},
			},
		)

		RequireError(t, err)
		assertUserError(t, err)
	})

	t.Run("missing struct", func(t *testing.T) {

		t.Parallel()

		borrowType := &cadence.StructType{
			QualifiedIdentifier: "S",
			Location:            TestLocation,
			Fields:              []cadence.Field{},
			Initializers:        [][]cadence.Parameter{},
		}

		capabilityValue := cadence.NewCapability(
			42,
			cadence.Address{0x1},
			borrowType,
		)

		script := `
            access(all) fun main(s: Capability<S>) {
            }
        `

		encodedArg, err := json.Encode(capabilityValue)
		require.NoError(t, err)

		rt := NewTestInterpreterRuntime()

		runtimeInterface := &TestRuntimeInterface{
			OnDecodeArgument: func(b []byte, t cadence.Type) (value cadence.Value, err error) {
				return json.Decode(nil, b)
			},
		}

		_, err = rt.ExecuteScript(
			Script{
				Source:    []byte(script),
				Arguments: [][]byte{encodedArg},
			},
			Context{
				Interface: runtimeInterface,
				Location:  common.ScriptLocation{},
			},
		)

		RequireError(t, err)
		assertUserError(t, err)
	})
}

func TestRuntimePublicKeyImport(t *testing.T) {

	t.Parallel()

	executeScript := func(
		t *testing.T,
		script string,
		arg cadence.Value,
		runtimeInterface Interface,
	) (cadence.Value, error) {

		encodedArg, err := json.Encode(arg)
		require.NoError(t, err)

		rt := NewTestInterpreterRuntime()

		return rt.ExecuteScript(
			Script{
				Source:    []byte(script),
				Arguments: [][]byte{encodedArg},
			},
			Context{
				Interface: runtimeInterface,
				Location:  common.ScriptLocation{},
			},
		)
	}

	publicKeyBytes := cadence.NewArray([]cadence.Value{
		cadence.NewUInt8(1),
		cadence.NewUInt8(2),
	})

	t.Run("Test importing validates PublicKey", func(t *testing.T) {
		t.Parallel()

		testPublicKeyImport := func(publicKeyActualError error) {
			t.Run(
				fmt.Sprintf("Actual(%v)", publicKeyActualError),
				func(t *testing.T) {

					t.Parallel()

					script := `
                        access(all) fun main(key: PublicKey) {
                        }
                    `

					publicKey := cadence.NewStruct(
						[]cadence.Value{
							// PublicKey bytes
							publicKeyBytes,

							// Sign algorithm
							cadence.NewEnum(
								[]cadence.Value{
									cadence.NewUInt8(1),
								},
							).WithType(SignAlgoType),
						},
					).WithType(PublicKeyType)

					var publicKeyValidated bool

					storage := NewTestLedger(nil, nil)

					runtimeInterface := &TestRuntimeInterface{
						Storage: storage,
						OnValidatePublicKey: func(publicKey *stdlib.PublicKey) error {
							publicKeyValidated = true
							return publicKeyActualError
						},
						OnDecodeArgument: func(b []byte, t cadence.Type) (value cadence.Value, err error) {
							return json.Decode(nil, b)
						},
					}

					_, err := executeScript(t, script, publicKey, runtimeInterface)

					// runtimeInterface.validatePublicKey() should be called
					assert.True(t, publicKeyValidated)

					// Invalid PublicKey errors but valid PublicKey does not.
					if publicKeyActualError == nil {
						require.NoError(t, err)
					} else {
						RequireError(t, err)
						assertUserError(t, err)

						var invalidEntryPointArgumentError *InvalidEntryPointArgumentError
						assert.ErrorAs(t, err, &invalidEntryPointArgumentError)
						assert.ErrorAs(t, err, &interpreter.InvalidPublicKeyError{})
						assert.ErrorAs(t, err, &publicKeyActualError)
					}
				},
			)
		}

		testPublicKeyImport(nil)
		testPublicKeyImport(&fakeError{})
	})

	t.Run("Test Verify", func(t *testing.T) {
		t.Parallel()

		script := `
            access(all) fun main(key: PublicKey): Bool {
                return key.verify(
                    signature: [],
                    signedData: [],
                    domainSeparationTag: "",
                    hashAlgorithm: HashAlgorithm.SHA2_256
                )
            }
        `

		publicKey := cadence.NewStruct(
			[]cadence.Value{
				// PublicKey bytes
				publicKeyBytes,

				// Sign algorithm
				cadence.NewEnum(
					[]cadence.Value{
						cadence.NewUInt8(1),
					},
				).WithType(SignAlgoType),
			},
		).WithType(PublicKeyType)

		var verifyInvoked bool

		storage := NewTestLedger(nil, nil)

		runtimeInterface := &TestRuntimeInterface{
			Storage: storage,
			OnVerifySignature: func(
				signature []byte,
				tag string,
				signedData []byte,
				publicKey []byte,
				signatureAlgorithm SignatureAlgorithm,
				hashAlgorithm HashAlgorithm,
			) (bool, error) {
				verifyInvoked = true
				return true, nil
			},
			OnDecodeArgument: func(b []byte, t cadence.Type) (value cadence.Value, err error) {
				return json.Decode(nil, b)
			},
		}
		addPublicKeyValidation(runtimeInterface, nil)

		actual, err := executeScript(t, script, publicKey, runtimeInterface)
		require.NoError(t, err)

		assert.True(t, verifyInvoked)
		assert.Equal(t, cadence.NewBool(true), actual)
	})

	t.Run("Invalid raw public key", func(t *testing.T) {
		script := `
            access(all) fun main(key: PublicKey) {
            }
        `

		publicKey := cadence.NewStruct(
			[]cadence.Value{
				// Invalid value for 'publicKey' field
				cadence.NewBool(true),

				cadence.NewEnum(
					[]cadence.Value{
						cadence.NewUInt8(0),
					},
				).WithType(SignAlgoType),
			},
		).WithType(PublicKeyType)

		storage := NewTestLedger(nil, nil)

		runtimeInterface := &TestRuntimeInterface{
			Storage: storage,
			OnDecodeArgument: func(b []byte, t cadence.Type) (value cadence.Value, err error) {
				return json.Decode(nil, b)
			},
		}

		_, err := executeScript(t, script, publicKey, runtimeInterface)
		RequireError(t, err)
		assertUserError(t, err)

		var argErr *InvalidEntryPointArgumentError
		require.ErrorAs(t, err, &argErr)
	})

	t.Run("Invalid content in public key", func(t *testing.T) {
		script := `
            access(all) fun main(key: PublicKey) {
            }
        `

		publicKey := cadence.NewStruct(
			[]cadence.Value{
				// Invalid content for 'publicKey' field
				cadence.NewArray([]cadence.Value{
					cadence.String("1"),
					cadence.String("2"),
				}),

				cadence.NewEnum(
					[]cadence.Value{
						cadence.NewUInt8(0),
					},
				).WithType(SignAlgoType),
			},
		).WithType(PublicKeyType)

		storage := NewTestLedger(nil, nil)

		runtimeInterface := &TestRuntimeInterface{
			Storage: storage,
			OnDecodeArgument: func(b []byte, t cadence.Type) (value cadence.Value, err error) {
				return json.Decode(nil, b)
			},
		}

		_, err := executeScript(t, script, publicKey, runtimeInterface)
		RequireError(t, err)
		assertUserError(t, err)

		var argErr *InvalidEntryPointArgumentError
		require.ErrorAs(t, err, &argErr)
	})

	t.Run("Invalid sign algo", func(t *testing.T) {
		script := `
            access(all) fun main(key: PublicKey) {
            }
        `

		publicKey := cadence.NewStruct(
			[]cadence.Value{
				publicKeyBytes,

				// Invalid value for 'signatureAlgorithm' field
				cadence.NewBool(true),
			},
		).WithType(PublicKeyType)

		storage := NewTestLedger(nil, nil)

		runtimeInterface := &TestRuntimeInterface{
			Storage: storage,
			OnDecodeArgument: func(b []byte, t cadence.Type) (value cadence.Value, err error) {
				return json.Decode(nil, b)
			},
		}

		_, err := executeScript(t, script, publicKey, runtimeInterface)
		RequireError(t, err)
		assertUserError(t, err)

		var argErr *InvalidEntryPointArgumentError
		require.ErrorAs(t, err, &argErr)
	})

	t.Run("Invalid sign algo fields", func(t *testing.T) {
		script := `
            access(all) fun main(key: PublicKey) {
            }
        `

		publicKey := cadence.NewStruct(
			[]cadence.Value{
				publicKeyBytes,

				// Invalid value for fields of 'signatureAlgorithm'
				cadence.NewEnum(
					[]cadence.Value{
						cadence.String("hello"),
					},
				).WithType(SignAlgoType),
			},
		).WithType(PublicKeyType)

		storage := NewTestLedger(nil, nil)

		runtimeInterface := &TestRuntimeInterface{
			Storage: storage,
			OnDecodeArgument: func(b []byte, t cadence.Type) (value cadence.Value, err error) {
				return json.Decode(nil, b)
			},
		}

		_, err := executeScript(t, script, publicKey, runtimeInterface)
		RequireError(t, err)
		assertUserError(t, err)

		var argErr *InvalidEntryPointArgumentError
		require.ErrorAs(t, err, &argErr)
	})

	t.Run("Extra field", func(t *testing.T) {
		script := `
            access(all) fun main(key: PublicKey) {
            }
        `

		jsonCdc := `
            {
                "type":"Struct",
                "value":{
                    "id":"PublicKey",
                    "fields":[
                        {
                            "name":"publicKey",
                            "value":{
                                "type":"Array",
                                "value":[
                                    {
                                        "type":"UInt8",
                                        "value":"1"
                                    },
                                    {
                                        "type":"UInt8",
                                        "value":"2"
                                    }
                                ]
                            }
                        },
                        {
                            "name":"signatureAlgorithm",
                            "value":{
                                "type":"Enum",
                                "value":{
                                    "id":"SignatureAlgorithm",
                                    "fields":[
                                        {
                                            "name":"rawValue",
                                            "value":{
                                                "type":"UInt8",
                                                "value":"0"
                                            }
                                        }
                                    ]
                                }
                            }
                        },
                        {
                            "name":"extraField",
                            "value":{
                            "type":"Bool",
                            "value":true
                            }
                        }
                    ]
                }
            }
        `

		rt := NewTestInterpreterRuntime()

		storage := NewTestLedger(nil, nil)

		runtimeInterface := &TestRuntimeInterface{
			Storage: storage,
			OnDecodeArgument: func(b []byte, t cadence.Type) (value cadence.Value, err error) {
				return json.Decode(nil, b)
			},
		}

		_, err := rt.ExecuteScript(
			Script{
				Source: []byte(script),
				Arguments: [][]byte{
					[]byte(jsonCdc),
				},
			},
			Context{
				Interface: runtimeInterface,
				Location:  common.ScriptLocation{},
			},
		)
		RequireError(t, err)
		assertUserError(t, err)

		var argErr *InvalidEntryPointArgumentError
		require.ErrorAs(t, err, &argErr)
	})

	t.Run("Missing raw public key", func(t *testing.T) {
		script := `
            access(all) fun main(key: PublicKey): PublicKey {
                return key
            }
        `

		jsonCdc := `
            {
                "type":"Struct",
                "value":{
                    "id":"PublicKey",
                    "fields":[
                        {
                            "name":"signatureAlgorithm",
                            "value":{
                                "type":"Enum",
                                "value":{
                                    "id":"SignatureAlgorithm",
                                    "fields":[
                                        {
                                            "name":"rawValue",
                                            "value":{
                                                "type":"UInt8",
                                                "value":"0"
                                            }
                                        }
                                    ]
                                }
                            }
                        }
                    ]
                }
            }
        `

		rt := NewTestInterpreterRuntime()

		storage := NewTestLedger(nil, nil)

		runtimeInterface := &TestRuntimeInterface{
			Storage: storage,
			OnDecodeArgument: func(b []byte, t cadence.Type) (value cadence.Value, err error) {
				return json.Decode(nil, b)
			},
		}

		_, err := rt.ExecuteScript(
			Script{
				Source: []byte(script),
				Arguments: [][]byte{
					[]byte(jsonCdc),
				},
			},
			Context{
				Interface: runtimeInterface,
				Location:  common.ScriptLocation{},
			},
		)

		var argErr *InvalidEntryPointArgumentError
		require.ErrorAs(t, err, &argErr)
	})

	t.Run("Missing publicKey", func(t *testing.T) {
		script := `
            access(all) fun main(key: PublicKey): [UInt8] {
                return key.publicKey
            }
        `

		jsonCdc := `
            {
                "type":"Struct",
                "value":{
                    "id":"PublicKey",
                    "fields":[
                        {
                            "name":"signatureAlgorithm",
                            "value":{
                                "type":"Enum",
                                "value":{
                                    "id":"SignatureAlgorithm",
                                    "fields":[
                                        {
                                            "name":"rawValue",
                                            "value":{
                                                "type":"UInt8",
                                                "value":"1"
                                            }
                                        }
                                    ]
                                }
                            }
                        }
                    ]
                }
            }
        `

		rt := NewTestInterpreterRuntime()

		var publicKeyValidated bool

		storage := NewTestLedger(nil, nil)

		runtimeInterface := &TestRuntimeInterface{
			Storage: storage,
			OnValidatePublicKey: func(publicKey *stdlib.PublicKey) error {
				publicKeyValidated = true
				return nil
			},
			OnDecodeArgument: func(b []byte, t cadence.Type) (value cadence.Value, err error) {
				return json.Decode(nil, b)
			},
		}

		value, err := rt.ExecuteScript(
			Script{
				Source: []byte(script),
				Arguments: [][]byte{
					[]byte(jsonCdc),
				},
			},
			Context{
				Interface: runtimeInterface,
				Location:  common.ScriptLocation{},
			},
		)

		RequireError(t, err)
		assert.Contains(t, err.Error(),
			"invalid argument at index 0: cannot import value of type 'PublicKey'. missing field 'publicKey'")
		assert.False(t, publicKeyValidated)
		assert.Nil(t, value)
	})

	t.Run("Missing signatureAlgorithm", func(t *testing.T) {
		script := `
            access(all) fun main(key: PublicKey): SignatureAlgorithm {
                return key.signatureAlgorithm
            }
        `

		jsonCdc := `
            {
                "type":"Struct",
                "value":{
                    "id":"PublicKey",
                    "fields":[
                        {
                            "name":"publicKey",
                            "value":{
                                "type":"Array",
                                "value":[
                                    {
                                        "type":"UInt8",
                                        "value":"1"
                                    },
                                    {
                                        "type":"UInt8",
                                        "value":"2"
                                    }
                                ]
                            }
                        }
                    ]
                }
            }
        `

		rt := NewTestInterpreterRuntime()

		var publicKeyValidated bool

		storage := NewTestLedger(nil, nil)

		runtimeInterface := &TestRuntimeInterface{
			Storage: storage,
			OnValidatePublicKey: func(publicKey *stdlib.PublicKey) error {
				publicKeyValidated = true
				return nil
			},
			OnDecodeArgument: func(b []byte, t cadence.Type) (value cadence.Value, err error) {
				return json.Decode(nil, b)
			},
		}

		value, err := rt.ExecuteScript(
			Script{
				Source: []byte(script),
				Arguments: [][]byte{
					[]byte(jsonCdc),
				},
			},
			Context{
				Interface: runtimeInterface,
				Location:  common.ScriptLocation{},
			},
		)

		RequireError(t, err)
		assert.Contains(t, err.Error(),
			"invalid argument at index 0: cannot import value of type 'PublicKey'. missing field 'signatureAlgorithm'")
		assert.False(t, publicKeyValidated)
		assert.Nil(t, value)
	})

}

func TestRuntimeImportExportComplex(t *testing.T) {

	t.Parallel()

	program := interpreter.Program{
		Elaboration: sema.NewElaboration(nil),
	}

	inter := NewTestInterpreter(t)
	inter.Program = &program

	// Array

	semaArrayType := &sema.VariableSizedType{
		Type: sema.AnyStructType,
	}

	staticArrayType := &interpreter.VariableSizedStaticType{
		Type: interpreter.PrimitiveStaticTypeAnyStruct,
	}

	externalArrayType := &cadence.VariableSizedArrayType{
		ElementType: cadence.AnyStructType,
	}

	internalArrayValue := interpreter.NewArrayValue(
		inter,
		interpreter.EmptyLocationRange,
		staticArrayType,
		common.ZeroAddress,
		interpreter.NewUnmeteredIntValueFromInt64(42),
		interpreter.NewUnmeteredStringValue("foo"),
	)

	externalArrayValue := cadence.NewArray([]cadence.Value{
		cadence.NewInt(42),
		cadence.String("foo"),
	}).WithType(&cadence.VariableSizedArrayType{
		ElementType: cadence.AnyStructType,
	})

	// Dictionary

	semaDictionaryType := &sema.DictionaryType{
		KeyType:   sema.StringType,
		ValueType: semaArrayType,
	}

	staticDictionaryType := &interpreter.DictionaryStaticType{
		KeyType:   interpreter.PrimitiveStaticTypeString,
		ValueType: staticArrayType,
	}

	externalDictionaryType := &cadence.DictionaryType{
		KeyType:     cadence.StringType,
		ElementType: externalArrayType,
	}

	internalDictionaryValue := interpreter.NewDictionaryValue(
		inter,
		interpreter.EmptyLocationRange,
		staticDictionaryType,
		interpreter.NewUnmeteredStringValue("a"), internalArrayValue,
	)

	externalDictionaryValue := cadence.NewDictionary([]cadence.KeyValuePair{
		{
			Key:   cadence.String("a"),
			Value: externalArrayValue,
		},
	}).WithType(&cadence.DictionaryType{
		KeyType: cadence.StringType,
		ElementType: &cadence.VariableSizedArrayType{
			ElementType: cadence.AnyStructType,
		},
	})

	// Composite

	semaCompositeType := &sema.CompositeType{
		Location:   TestLocation,
		Identifier: "Foo",
		Kind:       common.CompositeKindStructure,
		Members:    &sema.StringMemberOrderedMap{},
		Fields:     []string{"dictionary"},
	}

	program.Elaboration.SetCompositeType(
		semaCompositeType.ID(),
		semaCompositeType,
	)

	semaCompositeType.Members.Set(
		"dictionary",
		sema.NewUnmeteredPublicConstantFieldMember(
			semaCompositeType,
			"dictionary",
			semaDictionaryType,
			"",
		),
	)

	externalCompositeType := &cadence.StructType{
		Location:            TestLocation,
		QualifiedIdentifier: "Foo",
		Fields: []cadence.Field{
			{
				Identifier: "dictionary",
				Type:       externalDictionaryType,
			},
		},
	}

	internalCompositeValueFields := []interpreter.CompositeField{
		{
			Name:  "dictionary",
			Value: internalDictionaryValue,
		},
	}

	internalCompositeValue := interpreter.NewCompositeValue(
		inter,
		interpreter.EmptyLocationRange,
		TestLocation,
		"Foo",
		common.CompositeKindStructure,
		internalCompositeValueFields,
		common.ZeroAddress,
	)

	externalCompositeValue := cadence.Struct{
		StructType: externalCompositeType,
		Fields: []cadence.Value{
			externalDictionaryValue,
		},
	}

	t.Run("export", func(t *testing.T) {

		// NOTE: cannot be parallel, due to type's ID being cached (potential data race)

		actual, err := ExportValue(
			internalCompositeValue,
			inter,
			interpreter.EmptyLocationRange,
		)
		require.NoError(t, err)

		assert.Equal(t,
			externalCompositeValue,
			actual,
		)
	})

	t.Run("import", func(t *testing.T) {

		// NOTE: cannot be parallel, due to type's ID being cached (potential data race)

		program := interpreter.Program{
			Elaboration: sema.NewElaboration(nil),
		}

		inter := NewTestInterpreter(t)
		inter.Program = &program

		program.Elaboration.SetCompositeType(
			semaCompositeType.ID(),
			semaCompositeType,
		)

		actual, err := ImportValue(
			inter,
			interpreter.EmptyLocationRange,
			nil,
			externalCompositeValue,
			semaCompositeType,
		)
		require.NoError(t, err)

		AssertValuesEqual(
			t,
			inter,
			internalCompositeValue,
			actual,
		)
	})
}

func TestRuntimeStaticTypeAvailability(t *testing.T) {

	t.Parallel()

	t.Run("inner array", func(t *testing.T) {
		script := `
            access(all) fun main(arg: Foo) {
            }

            access(all) struct Foo {
                access(all) var a: AnyStruct

                init() {
                    self.a = nil
                }
            }
        `

		structValue := cadence.Struct{
			StructType: &cadence.StructType{
				Location:            common.ScriptLocation{},
				QualifiedIdentifier: "Foo",
				Fields: []cadence.Field{
					{
						Identifier: "a",
						Type:       cadence.AnyStructType,
					},
				},
			},

			Fields: []cadence.Value{
				cadence.NewArray([]cadence.Value{
					cadence.String("foo"),
					cadence.String("bar"),
				}),
			},
		}

		_, err := executeTestScript(t, script, structValue)
		require.NoError(t, err)
	})

	t.Run("inner dictionary", func(t *testing.T) {
		script := `
            access(all) fun main(arg: Foo) {
            }

            access(all) struct Foo {
                access(all) var a: AnyStruct

                init() {
                    self.a = nil
                }
            }
        `

		structValue := cadence.Struct{
			StructType: &cadence.StructType{
				Location:            common.ScriptLocation{},
				QualifiedIdentifier: "Foo",
				Fields: []cadence.Field{
					{
						Identifier: "a",
						Type:       cadence.AnyStructType,
					},
				},
			},

			Fields: []cadence.Value{
				cadence.NewDictionary([]cadence.KeyValuePair{
					{
						Key:   cadence.String("foo"),
						Value: cadence.String("bar"),
					},
				}),
			},
		}

		_, err := executeTestScript(t, script, structValue)
		require.NoError(t, err)
	})
}

func TestRuntimeNestedStructArgPassing(t *testing.T) {
	t.Parallel()

	t.Run("valid", func(t *testing.T) {

		t.Parallel()

		script := `
            access(all) fun main(v: AnyStruct): UInt8 {
                return (v as! Foo).bytes[0]
            }

            access(all) struct Foo {
                access(all) let bytes: [UInt8]

                init(_ bytes: [UInt8]) {
                    self.bytes = bytes
               }
            }
        `

		jsonCdc := `
          {
            "value": {
              "id": "s.0000000000000000000000000000000000000000000000000000000000000000.Foo",
              "fields": [
                {
                  "name": "bytes",
                  "value": {
                    "value": [
                      {
                        "value": "32",
                        "type": "UInt8"
                      }
                    ],
                    "type": "Array"
                  }
                }
              ]
            },
            "type": "Struct"
          }
        `

		rt := NewTestInterpreterRuntime()

		storage := NewTestLedger(nil, nil)

		runtimeInterface := &TestRuntimeInterface{
			Storage: storage,
			OnDecodeArgument: func(b []byte, t cadence.Type) (value cadence.Value, err error) {
				return json.Decode(nil, b)
			},
		}

		value, err := rt.ExecuteScript(
			Script{
				Source: []byte(script),
				Arguments: [][]byte{
					[]byte(jsonCdc),
				},
			},
			Context{
				Interface: runtimeInterface,
				Location:  common.ScriptLocation{},
			},
		)

		require.NoError(t, err)
		assert.Equal(t, cadence.NewUInt8(32), value)
	})

	t.Run("invalid interface", func(t *testing.T) {

		t.Parallel()

		script := `
            access(all) fun main(v: AnyStruct) {
            }

            access(all) struct interface Foo {
            }
        `

		jsonCdc := `
          {
            "value": {
              "id": "s.0000000000000000000000000000000000000000000000000000000000000000.Foo",
              "fields": [
                {
                  "name": "bytes",
                  "value": {
                    "value": [
                      {
                        "value": "32",
                        "type": "UInt8"
                      }
                    ],
                    "type": "Array"
                  }
                }
              ]
            },
            "type": "Struct"
          }
        `

		rt := NewTestInterpreterRuntime()

		storage := NewTestLedger(nil, nil)

		runtimeInterface := &TestRuntimeInterface{
			Storage: storage,
			OnDecodeArgument: func(b []byte, t cadence.Type) (value cadence.Value, err error) {
				return json.Decode(nil, b)
			},
		}

		_, err := rt.ExecuteScript(
			Script{
				Source: []byte(script),
				Arguments: [][]byte{
					[]byte(jsonCdc),
				},
			},
			Context{
				Interface: runtimeInterface,
				Location:  common.ScriptLocation{},
			},
		)

		RequireError(t, err)
		assertUserError(t, err)

		var argErr *InvalidEntryPointArgumentError
		require.ErrorAs(t, err, &argErr)
	})
}

func TestRuntimeDestroyedResourceReferenceExport(t *testing.T) {
	t.Parallel()

	rt := NewTestInterpreterRuntimeWithAttachments()

	script := []byte(`
        access(all) resource S {}

        access(all) fun main(): &S  {
            var s <- create S()
            var ref = &s as &S

            // Just to trick the checker,
            // and get pass the static referenced resource invalidation analysis.
            var ref2 = getRef(ref)

            destroy s
            return ref2!
        }

        access(all) fun getRef(_ ref: &S): &S  {
            return ref
        }
	 `)

	runtimeInterface := &TestRuntimeInterface{}

	nextScriptLocation := NewScriptLocationGenerator()
	_, err := rt.ExecuteScript(
		Script{
			Source: script,
		},
		Context{
			Interface: runtimeInterface,
			Location:  nextScriptLocation(),
		},
	)
	require.Error(t, err)
	require.ErrorAs(t, err, &interpreter.DestroyedResourceError{})
}

func TestRuntimeDeploymentResultValueImportExport(t *testing.T) {

	t.Parallel()

	t.Run("import", func(t *testing.T) {

		t.Parallel()

		script := `
            access(all) fun main(v: DeploymentResult) {}
        `

		rt := NewTestInterpreterRuntime()
		runtimeInterface := &TestRuntimeInterface{}

		_, err := rt.ExecuteScript(
			Script{
				Source: []byte(script),
			},
			Context{
				Interface: runtimeInterface,
				Location:  common.ScriptLocation{},
			},
		)

		RequireError(t, err)

		var notImportableError *ScriptParameterTypeNotImportableError
		require.ErrorAs(t, err, &notImportableError)
	})

	t.Run("export", func(t *testing.T) {

		t.Parallel()

		script := `
            access(all) fun main(): DeploymentResult? {
                return nil
            }
        `

		rt := NewTestInterpreterRuntime()
		runtimeInterface := &TestRuntimeInterface{}

		_, err := rt.ExecuteScript(
			Script{
				Source: []byte(script),
			},
			Context{
				Interface: runtimeInterface,
				Location:  common.ScriptLocation{},
			},
		)

		RequireError(t, err)

		var invalidReturnTypeError *InvalidScriptReturnTypeError
		require.ErrorAs(t, err, &invalidReturnTypeError)
	})
}

func TestRuntimeDeploymentResultTypeImportExport(t *testing.T) {

	t.Parallel()

	t.Run("import", func(t *testing.T) {

		t.Parallel()

		script := `
            access(all) fun main(v: Type) {
                assert(v == Type<DeploymentResult>())
            }
        `

		rt := NewTestInterpreterRuntime()

		typeValue := cadence.NewTypeValue(&cadence.StructType{
			QualifiedIdentifier: "DeploymentResult",
			Fields: []cadence.Field{
				{
					Type:       cadence.NewOptionalType(cadence.DeployedContractType),
					Identifier: "deployedContract",
				},
			},
		})

		encodedArg, err := json.Encode(typeValue)
		require.NoError(t, err)

		runtimeInterface := &TestRuntimeInterface{
			OnDecodeArgument: func(b []byte, t cadence.Type) (value cadence.Value, err error) {
				return json.Decode(nil, b)
			},
		}

		_, err = rt.ExecuteScript(
			Script{
				Source:    []byte(script),
				Arguments: [][]byte{encodedArg},
			},
			Context{
				Interface: runtimeInterface,
				Location:  common.ScriptLocation{},
			},
		)

		require.NoError(t, err)
	})

	t.Run("export", func(t *testing.T) {

		t.Parallel()

		script := `
            access(all) fun main(): Type {
                return Type<DeploymentResult>()
            }
        `

		rt := NewTestInterpreterRuntime()
		runtimeInterface := &TestRuntimeInterface{}

		result, err := rt.ExecuteScript(
			Script{
				Source: []byte(script),
			},
			Context{
				Interface: runtimeInterface,
				Location:  common.ScriptLocation{},
			},
		)

		require.NoError(t, err)

		assert.Equal(t,
			cadence.NewTypeValue(&cadence.StructType{
				QualifiedIdentifier: "DeploymentResult",
				Fields: []cadence.Field{
					{
						Type:       cadence.NewOptionalType(cadence.DeployedContractType),
						Identifier: "deployedContract",
					},
				},
			}),
			result,
		)
	})
}<|MERGE_RESOLUTION|>--- conflicted
+++ resolved
@@ -227,7 +227,7 @@
 				return interpreter.NewArrayValue(
 					inter,
 					interpreter.EmptyLocationRange,
-					interpreter.VariableSizedStaticType{
+					&interpreter.VariableSizedStaticType{
 						Type: interpreter.PrimitiveStaticTypeHashableStruct,
 					},
 					common.ZeroAddress,
@@ -239,7 +239,7 @@
 				cadence.NewInt(42),
 				cadence.String("foo"),
 			}).WithType(&cadence.VariableSizedArrayType{
-				ElementType: cadence.HashableStructType{},
+				ElementType: cadence.HashableStructType,
 			}),
 		},
 		{
@@ -927,7 +927,7 @@
 		},
 		{
 			label:    "HashableStruct",
-			actual:   cadence.HashableStructType{},
+			actual:   cadence.HashableStructType,
 			expected: interpreter.PrimitiveStaticTypeHashableStruct,
 		},
 		{
@@ -2809,7 +2809,7 @@
 				},
 				{
 					Identifier: "k",
-					Type:       cadence.HashableStructType{},
+					Type:       cadence.HashableStructType,
 				},
 			},
 		},
@@ -2870,7 +2870,6 @@
               return arg
           }
 
-<<<<<<< HEAD
           access(all) struct Foo {
               access(all) var a: String?
               access(all) var b: {String: String}
@@ -2882,20 +2881,7 @@
               access(all) var h: PublicPath
               access(all) var i: PrivatePath
               access(all) var j: AnyStruct
-=======
-          pub struct Foo {
-              pub var a: String?
-              pub var b: {String: String}
-              pub var c: [String]
-              pub var d: [String; 2]
-              pub var e: Address
-              pub var f: Bool
-              pub var g: StoragePath
-              pub var h: PublicPath
-              pub var i: PrivatePath
-              pub var j: AnyStruct
-              pub var k: HashableStruct
->>>>>>> b48fd6b8
+              access(all) var k: HashableStruct
 
               init() {
                   self.a = "Hello"
@@ -3030,8 +3016,7 @@
 	actual, err := executeTestScript(t, script, complexStructValue)
 	require.NoError(t, err)
 
-	expected := complexStructValue
-	assert.Equal(t, expected, actual)
+	assert.Equal(t, complexStructValue, actual)
 }
 
 func TestRuntimeComplexStructWithHashableStructFields(t *testing.T) {
@@ -3047,32 +3032,32 @@
 				{
 					Identifier: "a",
 					Type: &cadence.OptionalType{
-						Type: cadence.HashableStructType{},
+						Type: cadence.HashableStructType,
 					},
 				},
 				{
 					Identifier: "b",
 					Type: &cadence.DictionaryType{
-						KeyType:     cadence.StringType{},
-						ElementType: cadence.HashableStructType{},
+						KeyType:     cadence.StringType,
+						ElementType: cadence.HashableStructType,
 					},
 				},
 				{
 					Identifier: "c",
 					Type: &cadence.VariableSizedArrayType{
-						ElementType: cadence.HashableStructType{},
+						ElementType: cadence.HashableStructType,
 					},
 				},
 				{
 					Identifier: "d",
 					Type: &cadence.ConstantSizedArrayType{
-						ElementType: cadence.HashableStructType{},
+						ElementType: cadence.HashableStructType,
 						Size:        2,
 					},
 				},
 				{
 					Identifier: "e",
-					Type:       cadence.HashableStructType{},
+					Type:       cadence.HashableStructType,
 				},
 			},
 		},
@@ -3085,20 +3070,20 @@
 					Value: cadence.String("Doe"),
 				},
 			}).WithType(&cadence.DictionaryType{
-				KeyType:     cadence.StringType{},
-				ElementType: cadence.HashableStructType{},
+				KeyType:     cadence.StringType,
+				ElementType: cadence.HashableStructType,
 			}),
 			cadence.NewArray([]cadence.Value{
 				cadence.String("foo"),
 				cadence.String("bar"),
 			}).WithType(&cadence.VariableSizedArrayType{
-				ElementType: cadence.HashableStructType{},
+				ElementType: cadence.HashableStructType,
 			}),
 			cadence.NewArray([]cadence.Value{
 				cadence.String("foo"),
 				cadence.String("bar"),
 			}).WithType(&cadence.ConstantSizedArrayType{
-				ElementType: cadence.HashableStructType{},
+				ElementType: cadence.HashableStructType,
 				Size:        2,
 			}),
 			cadence.Path{
@@ -3139,7 +3124,7 @@
 	actual, err := executeTestScript(t, script, complexStructValue)
 	require.NoError(t, err)
 
-	expected := cadence.ValueWithCachedTypeID(complexStructValue)
+	expected := complexStructValue
 	assert.Equal(t, expected, actual)
 }
 
@@ -3895,14 +3880,6 @@
 	t.Run("import dictionary with heterogeneous keys", func(t *testing.T) {
 		t.Parallel()
 
-<<<<<<< HEAD
-		script :=
-			`access(all) fun main(arg: Foo) {
-            }
-
-            access(all) struct Foo {
-                access(all) var a: AnyStruct
-=======
 		dictionaryWithHeterogenousKeys := cadence.NewDictionary([]cadence.KeyValuePair{
 			{
 				Key:   cadence.String("foo"),
@@ -3914,8 +3891,7 @@
 			},
 		})
 
-		inter := newTestInterpreter(t)
->>>>>>> b48fd6b8
+		inter := NewTestInterpreter(t)
 
 		actual, err := ImportValue(
 			inter,
@@ -3926,28 +3902,15 @@
 		)
 		require.NoError(t, err)
 
-<<<<<<< HEAD
-		// Struct with nested malformed dictionary value
-		malformedStruct := cadence.Struct{
-			StructType: &cadence.StructType{
-				Location:            common.ScriptLocation{},
-				QualifiedIdentifier: "Foo",
-				Fields: []cadence.Field{
-					{
-						Identifier: "a",
-						Type:       cadence.AnyStructType,
-					},
-=======
 		AssertValuesEqual(
 			t,
 			inter,
 			interpreter.NewDictionaryValue(
 				inter,
 				interpreter.EmptyLocationRange,
-				interpreter.DictionaryStaticType{
+				&interpreter.DictionaryStaticType{
 					KeyType:   interpreter.PrimitiveStaticTypeHashableStruct,
 					ValueType: interpreter.PrimitiveStaticTypeString,
->>>>>>> b48fd6b8
 				},
 
 				interpreter.NewUnmeteredStringValue("foo"),
