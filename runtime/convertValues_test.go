/*
 * Cadence - The resource-oriented smart contract programming language
 *
 * Copyright Dapper Labs, Inc.
 *
 * Licensed under the Apache License, Version 2.0 (the "License");
 * you may not use this file except in compliance with the License.
 * You may obtain a copy of the License at
 *
 *   http://www.apache.org/licenses/LICENSE-2.0
 *
 * Unless required by applicable law or agreed to in writing, software
 * distributed under the License is distributed on an "AS IS" BASIS,
 * WITHOUT WARRANTIES OR CONDITIONS OF ANY KIND, either express or implied.
 * See the License for the specific language governing permissions and
 * limitations under the License.
 */

package runtime

import (
	_ "embed"
	"fmt"
	"testing"
	"unicode/utf8"

	"github.com/stretchr/testify/assert"
	"github.com/stretchr/testify/require"

	"github.com/onflow/cadence"
	"github.com/onflow/cadence/encoding/json"
	"github.com/onflow/cadence/runtime/common"
	"github.com/onflow/cadence/runtime/errors"
	"github.com/onflow/cadence/runtime/interpreter"
	"github.com/onflow/cadence/runtime/parser"
	"github.com/onflow/cadence/runtime/sema"
	"github.com/onflow/cadence/runtime/stdlib"
	. "github.com/onflow/cadence/runtime/tests/utils"
)

func TestExportValue(t *testing.T) {

	t.Parallel()

	type exportTest struct {
		value    interpreter.Value
		expected cadence.Value
		// Some values need an interpreter to be created (e.g. stored values like arrays, dictionaries, and composites),
		// so provide an optional helper function to construct the value
		valueFactory func(*interpreter.Interpreter) interpreter.Value
		label        string
		invalid      bool
	}

	test := func(tt exportTest) {

		t.Run(tt.label, func(t *testing.T) {

			t.Parallel()

			inter := newTestInterpreter(t)

			value := tt.value
			if tt.valueFactory != nil {
				value = tt.valueFactory(inter)
			}
			actual, err := exportValueWithInterpreter(
				value,
				inter,
				interpreter.EmptyLocationRange,
				seenReferences{},
			)

			if tt.invalid {
				RequireError(t, err)
				assertUserError(t, err)
			} else {
				require.NoError(t, err)
				assert.Equal(t, tt.expected, actual)
			}
		})
	}

	newSignatureAlgorithmType := func() *cadence.EnumType {
		return &cadence.EnumType{
			QualifiedIdentifier: "SignatureAlgorithm",
			RawType:             cadence.UInt8Type{},
			Fields: []cadence.Field{
				{
					Identifier: "rawValue",
					Type:       cadence.UInt8Type{},
				},
			},
		}
	}

	newPublicKeyType := func(signatureAlgorithmType cadence.Type) *cadence.StructType {
		return &cadence.StructType{
			QualifiedIdentifier: "PublicKey",
			Fields: []cadence.Field{
				{
					Identifier: "publicKey",
					Type: &cadence.VariableSizedArrayType{
						ElementType: cadence.UInt8Type{},
					},
				},
				{
					Identifier: "signatureAlgorithm",
					Type:       signatureAlgorithmType,
				},
			},
		}
	}

	newHashAlgorithmType := func() *cadence.EnumType {
		return &cadence.EnumType{
			QualifiedIdentifier: "HashAlgorithm",
			RawType:             cadence.UInt8Type{},
			Fields: []cadence.Field{
				{
					Identifier: "rawValue",
					Type:       cadence.UInt8Type{},
				},
			},
		}
	}

	testCharacter, _ := cadence.NewCharacter("a")

	testFunction := &interpreter.InterpretedFunctionValue{
		Type: sema.NewSimpleFunctionType(
			sema.FunctionPurityImpure,
			nil,
			sema.VoidTypeAnnotation,
		),
	}

	testFunctionType := cadence.NewFunctionType(
		sema.FunctionPurityImpure,
		nil,
		nil,
		cadence.VoidType{},
	)

	for _, tt := range []exportTest{
		{
			label:    "Void",
			value:    interpreter.Void,
			expected: cadence.NewVoid(),
		},
		{
			label:    "Nil",
			value:    interpreter.Nil,
			expected: cadence.NewOptional(nil),
		},
		{
			label: "SomeValue",
			value: interpreter.NewUnmeteredSomeValueNonCopying(
				interpreter.NewUnmeteredIntValueFromInt64(42),
			),
			expected: cadence.NewOptional(cadence.NewInt(42)),
		},
		{
			label:    "Bool true",
			value:    interpreter.TrueValue,
			expected: cadence.NewBool(true),
		},

		{
			label:    "Bool false",
			value:    interpreter.FalseValue,
			expected: cadence.NewBool(false),
		},

		{
			label:    "String empty",
			value:    interpreter.NewUnmeteredStringValue(""),
			expected: cadence.String(""),
		},
		{
			label:    "String non-empty",
			value:    interpreter.NewUnmeteredStringValue("foo"),
			expected: cadence.String("foo"),
		},
		{
			label: "Array empty",
			valueFactory: func(inter *interpreter.Interpreter) interpreter.Value {
				return interpreter.NewArrayValue(
					inter,
					interpreter.EmptyLocationRange,
					interpreter.VariableSizedStaticType{
						Type: interpreter.PrimitiveStaticTypeAnyStruct,
					},
					common.ZeroAddress,
				)
			},
			expected: cadence.NewArray([]cadence.Value{}).
				WithType(&cadence.VariableSizedArrayType{
					ElementType: cadence.AnyStructType{},
				}),
		},
		{
			label: "Array (non-empty)",
			valueFactory: func(inter *interpreter.Interpreter) interpreter.Value {
				return interpreter.NewArrayValue(
					inter,
					interpreter.EmptyLocationRange,
					interpreter.VariableSizedStaticType{
						Type: interpreter.PrimitiveStaticTypeAnyStruct,
					},
					common.ZeroAddress,
					interpreter.NewUnmeteredIntValueFromInt64(42),
					interpreter.NewUnmeteredStringValue("foo"),
				)
			},
			expected: cadence.NewArray([]cadence.Value{
				cadence.NewInt(42),
				cadence.String("foo"),
			}).WithType(&cadence.VariableSizedArrayType{
				ElementType: cadence.AnyStructType{},
			}),
		},
		{
			label: "Dictionary",
			valueFactory: func(inter *interpreter.Interpreter) interpreter.Value {
				return interpreter.NewDictionaryValue(
					inter,
					interpreter.EmptyLocationRange,
					interpreter.DictionaryStaticType{
						KeyType:   interpreter.PrimitiveStaticTypeString,
						ValueType: interpreter.PrimitiveStaticTypeAnyStruct,
					},
				)
			},
			expected: cadence.NewDictionary([]cadence.KeyValuePair{}).
				WithType(&cadence.DictionaryType{
					KeyType:     cadence.StringType{},
					ElementType: cadence.AnyStructType{},
				}),
		},
		{
			label: "Dictionary (non-empty)",
			valueFactory: func(inter *interpreter.Interpreter) interpreter.Value {
				return interpreter.NewDictionaryValue(
					inter,
					interpreter.EmptyLocationRange,
					interpreter.DictionaryStaticType{
						KeyType:   interpreter.PrimitiveStaticTypeString,
						ValueType: interpreter.PrimitiveStaticTypeAnyStruct,
					},
					interpreter.NewUnmeteredStringValue("a"),
					interpreter.NewUnmeteredIntValueFromInt64(1),
					interpreter.NewUnmeteredStringValue("b"),
					interpreter.NewUnmeteredIntValueFromInt64(2),
				)
			},
			expected: cadence.NewDictionary([]cadence.KeyValuePair{
				{
					Key:   cadence.String("b"),
					Value: cadence.NewInt(2),
				},
				{
					Key:   cadence.String("a"),
					Value: cadence.NewInt(1),
				},
			}).
				WithType(&cadence.DictionaryType{
					KeyType:     cadence.StringType{},
					ElementType: cadence.AnyStructType{},
				}),
		},
		{
			label:    "Address",
			value:    interpreter.NewUnmeteredAddressValueFromBytes([]byte{0x1}),
			expected: cadence.NewAddress([8]byte{0, 0, 0, 0, 0, 0, 0, 1}),
		},
		{
			label:    "Int",
			value:    interpreter.NewUnmeteredIntValueFromInt64(42),
			expected: cadence.NewInt(42),
		},
		{
			label:    "Character",
			value:    interpreter.NewUnmeteredCharacterValue("a"),
			expected: testCharacter,
		},
		{
			label:    "Int8",
			value:    interpreter.NewUnmeteredInt8Value(42),
			expected: cadence.NewInt8(42),
		},
		{
			label:    "Int16",
			value:    interpreter.NewUnmeteredInt16Value(42),
			expected: cadence.NewInt16(42),
		},
		{
			label:    "Int32",
			value:    interpreter.NewUnmeteredInt32Value(42),
			expected: cadence.NewInt32(42),
		},
		{
			label:    "Int64",
			value:    interpreter.NewUnmeteredInt64Value(42),
			expected: cadence.NewInt64(42),
		},
		{
			label:    "Int128",
			value:    interpreter.NewUnmeteredInt128ValueFromInt64(42),
			expected: cadence.NewInt128(42),
		},
		{
			label:    "Int256",
			value:    interpreter.NewUnmeteredInt256ValueFromInt64(42),
			expected: cadence.NewInt256(42),
		},
		{
			label:    "UInt",
			value:    interpreter.NewUnmeteredUIntValueFromUint64(42),
			expected: cadence.NewUInt(42),
		},
		{
			label:    "UInt8",
			value:    interpreter.NewUnmeteredUInt8Value(42),
			expected: cadence.NewUInt8(42),
		},
		{
			label:    "UInt16",
			value:    interpreter.NewUnmeteredUInt16Value(42),
			expected: cadence.NewUInt16(42),
		},
		{
			label:    "UInt32",
			value:    interpreter.NewUnmeteredUInt32Value(42),
			expected: cadence.NewUInt32(42),
		},
		{
			label:    "UInt64",
			value:    interpreter.NewUnmeteredUInt64Value(42),
			expected: cadence.NewUInt64(42),
		},
		{
			label:    "UInt128",
			value:    interpreter.NewUnmeteredUInt128ValueFromUint64(42),
			expected: cadence.NewUInt128(42),
		},
		{
			label:    "UInt256",
			value:    interpreter.NewUnmeteredUInt256ValueFromUint64(42),
			expected: cadence.NewUInt256(42),
		},
		{
			label:    "Word8",
			value:    interpreter.NewUnmeteredWord8Value(42),
			expected: cadence.NewWord8(42),
		},
		{
			label:    "Word16",
			value:    interpreter.NewUnmeteredWord16Value(42),
			expected: cadence.NewWord16(42),
		},
		{
			label:    "Word32",
			value:    interpreter.NewUnmeteredWord32Value(42),
			expected: cadence.NewWord32(42),
		},
		{
			label:    "Word64",
			value:    interpreter.NewUnmeteredWord64Value(42),
			expected: cadence.NewWord64(42),
		},
		{
			label:    "Word128",
			value:    interpreter.NewUnmeteredWord128ValueFromUint64(42),
			expected: cadence.NewWord128(42),
		},
		{
			label:    "Word256",
			value:    interpreter.NewUnmeteredWord256ValueFromUint64(42),
			expected: cadence.NewWord256(42),
		},
		{
			label:    "Fix64",
			value:    interpreter.NewUnmeteredFix64Value(-123000000),
			expected: cadence.Fix64(-123000000),
		},
		{
			label:    "UFix64",
			value:    interpreter.NewUnmeteredUFix64Value(123000000),
			expected: cadence.UFix64(123000000),
		},
		{
			label: "Path",
			value: interpreter.PathValue{
				Domain:     common.PathDomainStorage,
				Identifier: "foo",
			},
			expected: cadence.Path{
				Domain:     common.PathDomainStorage,
				Identifier: "foo",
			},
		},
		{
			label: "Interpreted Function",
			value: testFunction,
			expected: cadence.Function{
				FunctionType: testFunctionType,
			},
		},
		{
			label: "Host Function",
			value: &interpreter.HostFunctionValue{
				Type: testFunction.Type,
			},
			expected: cadence.Function{
				FunctionType: testFunctionType,
			},
		},
		{
			label: "Bound Function",
			value: interpreter.BoundFunctionValue{
				Function: testFunction,
			},
			expected: cadence.Function{
				FunctionType: testFunctionType,
			},
		},
		{
			label: "Account key",
			valueFactory: func(inter *interpreter.Interpreter) interpreter.Value {
				hashAlgorithm, _ := stdlib.NewHashAlgorithmCase(1, nil)

				return interpreter.NewAccountKeyValue(
					inter,
					interpreter.NewUnmeteredIntValueFromInt64(1),
					stdlib.NewPublicKeyValue(
						inter,
						interpreter.EmptyLocationRange,
						&stdlib.PublicKey{
							PublicKey: []byte{1, 2, 3},
							SignAlgo:  2,
						},
						nil,
						nil,
					),
					hashAlgorithm,
					interpreter.NewUnmeteredUFix64ValueWithInteger(10, interpreter.EmptyLocationRange),
					false,
				)
			},
			expected: func() cadence.Value {

				signatureAlgorithmType := newSignatureAlgorithmType()
				publicKeyType := newPublicKeyType(signatureAlgorithmType)
				hashAlgorithmType := newHashAlgorithmType()

				return cadence.Struct{
					StructType: &cadence.StructType{
						QualifiedIdentifier: "AccountKey",
						Fields: []cadence.Field{
							{
								Identifier: "keyIndex",
								Type:       cadence.IntType{},
							},
							{
								Identifier: "publicKey",
								Type:       publicKeyType,
							},
							{
								Identifier: "hashAlgorithm",
								Type:       hashAlgorithmType,
							},
							{
								Identifier: "weight",
								Type:       cadence.UFix64Type{},
							},
							{
								Identifier: "isRevoked",
								Type:       cadence.BoolType{},
							},
						},
					},
					Fields: []cadence.Value{
						cadence.NewInt(1),
						cadence.Struct{
							StructType: publicKeyType,
							Fields: []cadence.Value{
								cadence.NewArray([]cadence.Value{
									cadence.NewUInt8(1),
									cadence.NewUInt8(2),
									cadence.NewUInt8(3),
								}).WithType(&cadence.VariableSizedArrayType{
									ElementType: cadence.UInt8Type{},
								}),
								cadence.Enum{
									EnumType: signatureAlgorithmType,
									Fields: []cadence.Value{
										cadence.UInt8(2),
									},
								},
							},
						},
						cadence.Enum{
							EnumType: hashAlgorithmType,
							Fields: []cadence.Value{
								cadence.UInt8(1),
							},
						},
						cadence.UFix64(10_00000000),
						cadence.Bool(false),
					},
				}
			}(),
		},
		{
			label: "Deployed contract (invalid)",
			valueFactory: func(inter *interpreter.Interpreter) interpreter.Value {
				return interpreter.NewDeployedContractValue(
					inter,
					interpreter.AddressValue{},
					interpreter.NewUnmeteredStringValue("C"),
					interpreter.NewArrayValue(
						inter,
						interpreter.EmptyLocationRange,
						interpreter.ByteArrayStaticType,
						common.ZeroAddress,
					),
				)
			},
			invalid: true,
		},
		{
			label: "Block (invalid)",
			valueFactory: func(inter *interpreter.Interpreter) interpreter.Value {
				blockIDStaticType :=
					interpreter.ConvertSemaToStaticType(nil, sema.BlockTypeIdFieldType).(interpreter.ArrayStaticType)

				return interpreter.NewBlockValue(
					inter,
					interpreter.NewUnmeteredUInt64Value(1),
					interpreter.NewUnmeteredUInt64Value(2),
					interpreter.NewArrayValue(
						inter,
						interpreter.EmptyLocationRange,
						blockIDStaticType,
						common.ZeroAddress,
					),
					interpreter.NewUnmeteredUFix64ValueWithInteger(1, interpreter.EmptyLocationRange),
				)
			},
			invalid: true,
		},
	} {
		test(tt)
	}

}

func TestImportValue(t *testing.T) {

	t.Parallel()

	type importTest struct {
		expected     interpreter.Value
		value        cadence.Value
		expectedType sema.Type
		label        string
	}

	test := func(tt importTest) {

		t.Run(tt.label, func(t *testing.T) {

			t.Parallel()

			inter := newTestInterpreter(t)

			actual, err := ImportValue(
				inter,
				interpreter.EmptyLocationRange,
				nil,
				tt.value,
				tt.expectedType,
			)

			if tt.expected == nil {
				RequireError(t, err)
				assertUserError(t, err)
			} else {
				require.NoError(t, err)
				AssertValuesEqual(t, inter, tt.expected, actual)
			}
		})
	}

	a, _ := cadence.NewCharacter("a")

	for _, tt := range []importTest{
		{
			label:    "Void",
			expected: interpreter.Void,
			value:    cadence.NewVoid(),
		},
		{
			label:    "Nil",
			value:    cadence.NewOptional(nil),
			expected: interpreter.Nil,
		},
		{
			label: "SomeValue",
			value: cadence.NewOptional(cadence.NewInt(42)),
			expected: interpreter.NewUnmeteredSomeValueNonCopying(
				interpreter.NewUnmeteredIntValueFromInt64(42),
			),
		},
		{
			label:    "Bool true",
			value:    cadence.NewBool(true),
			expected: interpreter.TrueValue,
		},
		{
			label:    "Bool false",
			expected: interpreter.FalseValue,
			value:    cadence.NewBool(false),
		},
		{
			label:    "String empty",
			value:    cadence.String(""),
			expected: interpreter.NewUnmeteredStringValue(""),
		},
		{
			label:    "String non-empty",
			value:    cadence.String("foo"),
			expected: interpreter.NewUnmeteredStringValue("foo"),
		},
		{
			label: "Array empty",
			value: cadence.NewArray([]cadence.Value{}),
			expected: interpreter.NewArrayValue(
				newTestInterpreter(t),
				interpreter.EmptyLocationRange,
				interpreter.VariableSizedStaticType{
					Type: interpreter.PrimitiveStaticTypeAnyStruct,
				},
				common.ZeroAddress,
			),
			expectedType: &sema.VariableSizedType{
				Type: sema.AnyStructType,
			},
		},
		{
			label: "Array non-empty",
			value: cadence.NewArray([]cadence.Value{
				cadence.NewInt(42),
				cadence.String("foo"),
			}),
			expected: interpreter.NewArrayValue(
				newTestInterpreter(t),
				interpreter.EmptyLocationRange,
				interpreter.VariableSizedStaticType{
					Type: interpreter.PrimitiveStaticTypeAnyStruct,
				},
				common.ZeroAddress,
				interpreter.NewUnmeteredIntValueFromInt64(42),
				interpreter.NewUnmeteredStringValue("foo"),
			),
			expectedType: &sema.VariableSizedType{
				Type: sema.AnyStructType,
			},
		},
		{
			label: "Dictionary",
			expected: interpreter.NewDictionaryValue(
				newTestInterpreter(t),
				interpreter.EmptyLocationRange,
				interpreter.DictionaryStaticType{
					KeyType:   interpreter.PrimitiveStaticTypeString,
					ValueType: interpreter.PrimitiveStaticTypeAnyStruct,
				},
			),
			value: cadence.NewDictionary([]cadence.KeyValuePair{}),
			expectedType: &sema.DictionaryType{
				KeyType:   sema.StringType,
				ValueType: sema.AnyStructType,
			},
		},
		{
			label: "Dictionary (non-empty)",
			expected: interpreter.NewDictionaryValue(
				newTestInterpreter(t),
				interpreter.EmptyLocationRange,
				interpreter.DictionaryStaticType{
					KeyType:   interpreter.PrimitiveStaticTypeString,
					ValueType: interpreter.PrimitiveStaticTypeAnyStruct,
				},
				interpreter.NewUnmeteredStringValue("a"),
				interpreter.NewUnmeteredIntValueFromInt64(1),
				interpreter.NewUnmeteredStringValue("b"),
				interpreter.NewUnmeteredIntValueFromInt64(2),
			),
			value: cadence.NewDictionary([]cadence.KeyValuePair{
				{
					Key:   cadence.String("a"),
					Value: cadence.NewInt(1),
				},
				{
					Key:   cadence.String("b"),
					Value: cadence.NewInt(2),
				},
			}),
			expectedType: &sema.DictionaryType{
				KeyType:   sema.StringType,
				ValueType: sema.AnyStructType,
			},
		},
		{
			label:    "Address",
			expected: interpreter.NewUnmeteredAddressValueFromBytes([]byte{0x1}),
			value:    cadence.NewAddress([8]byte{0, 0, 0, 0, 0, 0, 0, 1}),
		},
		{
			label:    "Int",
			value:    cadence.NewInt(42),
			expected: interpreter.NewUnmeteredIntValueFromInt64(42),
		},
		{
			label:    "Character",
			value:    a,
			expected: interpreter.NewUnmeteredCharacterValue("a"),
		},
		{
			label:    "Int8",
			value:    cadence.NewInt8(42),
			expected: interpreter.NewUnmeteredInt8Value(42),
		},
		{
			label:    "Int16",
			value:    cadence.NewInt16(42),
			expected: interpreter.NewUnmeteredInt16Value(42),
		},
		{
			label:    "Int32",
			value:    cadence.NewInt32(42),
			expected: interpreter.NewUnmeteredInt32Value(42),
		},
		{
			label:    "Int64",
			value:    cadence.NewInt64(42),
			expected: interpreter.NewUnmeteredInt64Value(42),
		},
		{
			label:    "Int128",
			value:    cadence.NewInt128(42),
			expected: interpreter.NewUnmeteredInt128ValueFromInt64(42),
		},
		{
			label:    "Int256",
			value:    cadence.NewInt256(42),
			expected: interpreter.NewUnmeteredInt256ValueFromInt64(42),
		},
		{
			label:    "UInt",
			value:    cadence.NewUInt(42),
			expected: interpreter.NewUnmeteredUIntValueFromUint64(42),
		},
		{
			label:    "UInt8",
			value:    cadence.NewUInt8(42),
			expected: interpreter.NewUnmeteredUInt8Value(42),
		},
		{
			label:    "UInt16",
			value:    cadence.NewUInt16(42),
			expected: interpreter.NewUnmeteredUInt16Value(42),
		},
		{
			label:    "UInt32",
			value:    cadence.NewUInt32(42),
			expected: interpreter.NewUnmeteredUInt32Value(42),
		},
		{
			label:    "UInt64",
			value:    cadence.NewUInt64(42),
			expected: interpreter.NewUnmeteredUInt64Value(42),
		},
		{
			label:    "UInt128",
			value:    cadence.NewUInt128(42),
			expected: interpreter.NewUnmeteredUInt128ValueFromUint64(42),
		},
		{
			label:    "UInt256",
			value:    cadence.NewUInt256(42),
			expected: interpreter.NewUnmeteredUInt256ValueFromUint64(42),
		},
		{
			label:    "Word8",
			value:    cadence.NewWord8(42),
			expected: interpreter.NewUnmeteredWord8Value(42),
		},
		{
			label:    "Word16",
			value:    cadence.NewWord16(42),
			expected: interpreter.NewUnmeteredWord16Value(42),
		},
		{
			label:    "Word32",
			value:    cadence.NewWord32(42),
			expected: interpreter.NewUnmeteredWord32Value(42),
		},
		{
			label:    "Word64",
			value:    cadence.NewWord64(42),
			expected: interpreter.NewUnmeteredWord64Value(42),
		},
		{
			label:    "Word128",
			value:    cadence.NewWord128(42),
			expected: interpreter.NewUnmeteredWord128ValueFromUint64(42),
		},
		{
			label:    "Word256",
			value:    cadence.NewWord256(42),
			expected: interpreter.NewUnmeteredWord256ValueFromUint64(42),
		},
		{
			label:    "Fix64",
			value:    cadence.Fix64(-123000000),
			expected: interpreter.NewUnmeteredFix64Value(-123000000),
		},
		{
			label:    "UFix64",
			value:    cadence.UFix64(123000000),
			expected: interpreter.NewUnmeteredUFix64Value(123000000),
		},
		{
			label: "Path",
			value: cadence.Path{
				Domain:     common.PathDomainStorage,
				Identifier: "foo",
			},
			expected: interpreter.PathValue{
				Domain:     common.PathDomainStorage,
				Identifier: "foo",
			},
		},
		{
			label: "ID Capability (invalid)",
			value: cadence.NewCapability(
				4,
				cadence.Address{0x1},
				cadence.IntType{},
			),
			expected: nil,
		},
		{
			label:    "Function (invalid)",
			value:    cadence.Function{},
			expected: nil,
		},
		{
			label:    "Type<Int>()",
			value:    cadence.NewTypeValue(cadence.IntType{}),
			expected: interpreter.TypeValue{Type: interpreter.PrimitiveStaticTypeInt},
		},
	} {
		test(tt)
	}
}

func assertUserError(t *testing.T, err error) {
	require.True(t,
		errors.IsUserError(err),
		"Expected `UserError`, found `%T`",
		err,
	)
}

func TestImportRuntimeType(t *testing.T) {
	t.Parallel()

	type importTest struct {
		expected interpreter.StaticType
		actual   cadence.Type
		label    string
	}

	test := func(tt importTest) {
		t.Run(tt.label, func(t *testing.T) {
			t.Parallel()
			actual := ImportType(nil, tt.actual)
			assert.Equal(t, tt.expected, actual)

		})
	}

	for _, tt := range []importTest{
		{
			label:    "Any",
			actual:   cadence.AnyType{},
			expected: interpreter.PrimitiveStaticTypeAny,
		},
		{
			label:    "AnyStruct",
			actual:   cadence.AnyStructType{},
			expected: interpreter.PrimitiveStaticTypeAnyStruct,
		},
		{
			label:    "AnyResource",
			actual:   cadence.AnyResourceType{},
			expected: interpreter.PrimitiveStaticTypeAnyResource,
		},
		{
			label:    "MetaType",
			actual:   cadence.MetaType{},
			expected: interpreter.PrimitiveStaticTypeMetaType,
		},
		{
			label:    "Void",
			actual:   cadence.VoidType{},
			expected: interpreter.PrimitiveStaticTypeVoid,
		},
		{
			label:    "Never",
			actual:   cadence.NeverType{},
			expected: interpreter.PrimitiveStaticTypeNever,
		},
		{
			label:    "Bool",
			actual:   cadence.BoolType{},
			expected: interpreter.PrimitiveStaticTypeBool,
		},
		{
			label:    "String",
			actual:   cadence.StringType{},
			expected: interpreter.PrimitiveStaticTypeString,
		},
		{
			label:    "Character",
			actual:   cadence.CharacterType{},
			expected: interpreter.PrimitiveStaticTypeCharacter,
		},
		{
			label:    "Address",
			actual:   cadence.AddressType{},
			expected: interpreter.PrimitiveStaticTypeAddress,
		},
		{
			label:    "Number",
			actual:   cadence.NumberType{},
			expected: interpreter.PrimitiveStaticTypeNumber,
		},
		{
			label:    "SignedNumber",
			actual:   cadence.SignedNumberType{},
			expected: interpreter.PrimitiveStaticTypeSignedNumber,
		},
		{
			label:    "Integer",
			actual:   cadence.IntegerType{},
			expected: interpreter.PrimitiveStaticTypeInteger,
		},
		{
			label:    "SignedInteger",
			actual:   cadence.SignedIntegerType{},
			expected: interpreter.PrimitiveStaticTypeSignedInteger,
		},
		{
			label:    "FixedPoint",
			actual:   cadence.FixedPointType{},
			expected: interpreter.PrimitiveStaticTypeFixedPoint,
		},
		{
			label:    "SignedFixedPoint",
			actual:   cadence.SignedFixedPointType{},
			expected: interpreter.PrimitiveStaticTypeSignedFixedPoint,
		},
		{
			label:    "Int",
			actual:   cadence.IntType{},
			expected: interpreter.PrimitiveStaticTypeInt,
		},
		{
			label:    "Int8",
			actual:   cadence.Int8Type{},
			expected: interpreter.PrimitiveStaticTypeInt8,
		},
		{
			label:    "Int16",
			actual:   cadence.Int16Type{},
			expected: interpreter.PrimitiveStaticTypeInt16,
		},
		{
			label:    "Int32",
			actual:   cadence.Int32Type{},
			expected: interpreter.PrimitiveStaticTypeInt32,
		},
		{
			label:    "Int64",
			actual:   cadence.Int64Type{},
			expected: interpreter.PrimitiveStaticTypeInt64,
		},
		{
			label:    "Int128",
			actual:   cadence.Int128Type{},
			expected: interpreter.PrimitiveStaticTypeInt128,
		},
		{
			label:    "Int256",
			actual:   cadence.Int256Type{},
			expected: interpreter.PrimitiveStaticTypeInt256,
		},
		{
			label:    "UInt",
			actual:   cadence.UIntType{},
			expected: interpreter.PrimitiveStaticTypeUInt,
		},
		{
			label:    "UInt8",
			actual:   cadence.UInt8Type{},
			expected: interpreter.PrimitiveStaticTypeUInt8,
		},
		{
			label:    "UInt16",
			actual:   cadence.UInt16Type{},
			expected: interpreter.PrimitiveStaticTypeUInt16,
		},
		{
			label:    "UInt32",
			actual:   cadence.UInt32Type{},
			expected: interpreter.PrimitiveStaticTypeUInt32,
		},
		{
			label:    "UInt64",
			actual:   cadence.UInt64Type{},
			expected: interpreter.PrimitiveStaticTypeUInt64,
		},
		{
			label:    "UInt128",
			actual:   cadence.UInt128Type{},
			expected: interpreter.PrimitiveStaticTypeUInt128,
		},
		{
			label:    "UInt256",
			actual:   cadence.UInt256Type{},
			expected: interpreter.PrimitiveStaticTypeUInt256,
		},
		{
			label:    "Word8",
			actual:   cadence.Word8Type{},
			expected: interpreter.PrimitiveStaticTypeWord8,
		},
		{
			label:    "Word16",
			actual:   cadence.Word16Type{},
			expected: interpreter.PrimitiveStaticTypeWord16,
		},
		{
			label:    "Word32",
			actual:   cadence.Word32Type{},
			expected: interpreter.PrimitiveStaticTypeWord32,
		},
		{
			label:    "Word64",
			actual:   cadence.Word64Type{},
			expected: interpreter.PrimitiveStaticTypeWord64,
		},
		{
			label:    "Word128",
			actual:   cadence.Word128Type{},
			expected: interpreter.PrimitiveStaticTypeWord128,
		},
		{
			label:    "Word256",
			actual:   cadence.Word256Type{},
			expected: interpreter.PrimitiveStaticTypeWord256,
		},
		{
			label:    "Fix64",
			actual:   cadence.Fix64Type{},
			expected: interpreter.PrimitiveStaticTypeFix64,
		},
		{
			label:    "UFix64",
			actual:   cadence.UFix64Type{},
			expected: interpreter.PrimitiveStaticTypeUFix64,
		},
		{
			label:    "Block",
			actual:   cadence.BlockType{},
			expected: interpreter.PrimitiveStaticTypeBlock,
		},
		{
			label:    "CapabilityPath",
			actual:   cadence.CapabilityPathType{},
			expected: interpreter.PrimitiveStaticTypeCapabilityPath,
		},
		{
			label:    "StoragePath",
			actual:   cadence.StoragePathType{},
			expected: interpreter.PrimitiveStaticTypeStoragePath,
		},
		{
			label:    "PublicPath",
			actual:   cadence.PublicPathType{},
			expected: interpreter.PrimitiveStaticTypePublicPath,
		},
		{
			label:    "PrivatePath",
			actual:   cadence.PrivatePathType{},
			expected: interpreter.PrimitiveStaticTypePrivatePath,
		},
		{
			label:    "AuthAccount",
			actual:   cadence.AuthAccountType{},
			expected: interpreter.PrimitiveStaticTypeAuthAccount,
		},
		{
			label:    "PublicAccount",
			actual:   cadence.PublicAccountType{},
			expected: interpreter.PrimitiveStaticTypePublicAccount,
		},
		{
			label:    "DeployedContract",
			actual:   cadence.DeployedContractType{},
			expected: interpreter.PrimitiveStaticTypeDeployedContract,
		},
		{
			label:    "AuthAccount.Keys",
			actual:   cadence.AuthAccountKeysType{},
			expected: interpreter.PrimitiveStaticTypeAuthAccountKeys,
		},
		{
			label:    "PublicAccount.Keys",
			actual:   cadence.PublicAccountKeysType{},
			expected: interpreter.PrimitiveStaticTypePublicAccountKeys,
		},
		{
			label:    "AuthAccount.Contracts",
			actual:   cadence.AuthAccountContractsType{},
			expected: interpreter.PrimitiveStaticTypeAuthAccountContracts,
		},
		{
			label:    "PublicAccount.Contracts",
			actual:   cadence.PublicAccountContractsType{},
			expected: interpreter.PrimitiveStaticTypePublicAccountContracts,
		},
		{
			label:    "AccountKey",
			actual:   cadence.AccountKeyType{},
			expected: interpreter.PrimitiveStaticTypeAccountKey,
		},
		{
			label: "Optional",
			actual: &cadence.OptionalType{
				Type: cadence.IntType{},
			},
			expected: interpreter.OptionalStaticType{
				Type: interpreter.PrimitiveStaticTypeInt,
			},
		},
		{
			label: "VariableSizedArray",
			actual: &cadence.VariableSizedArrayType{
				ElementType: cadence.IntType{},
			},
			expected: interpreter.VariableSizedStaticType{
				Type: interpreter.PrimitiveStaticTypeInt,
			},
		},
		{
			label: "ConstantSizedArray",
			actual: &cadence.ConstantSizedArrayType{
				ElementType: cadence.IntType{},
				Size:        3,
			},
			expected: interpreter.ConstantSizedStaticType{
				Type: interpreter.PrimitiveStaticTypeInt,
				Size: 3,
			},
		},
		{
			label: "Dictionary",
			actual: &cadence.DictionaryType{
				ElementType: cadence.IntType{},
				KeyType:     cadence.StringType{},
			},
			expected: interpreter.DictionaryStaticType{
				KeyType:   interpreter.PrimitiveStaticTypeString,
				ValueType: interpreter.PrimitiveStaticTypeInt,
			},
		},
		{
			label: "Unauthorized Reference",
			actual: &cadence.ReferenceType{
				Authorization: cadence.UnauthorizedAccess,
				Type:          cadence.IntType{},
			},
			expected: interpreter.ReferenceStaticType{
				Authorization:  interpreter.UnauthorizedAccess,
				ReferencedType: interpreter.PrimitiveStaticTypeInt,
			},
		},
		{
			label: "Entitlement Set Reference",
			actual: &cadence.ReferenceType{
				Authorization: cadence.EntitlementSetAuthorization{
					Kind:         cadence.Conjunction,
					Entitlements: []common.TypeID{"E", "F"},
				},
				Type: cadence.IntType{},
			},
			expected: interpreter.ReferenceStaticType{
				Authorization: interpreter.NewEntitlementSetAuthorization(
					nil,
					func() []common.TypeID { return []common.TypeID{"E", "F"} },
					2,
					sema.Conjunction,
				),
				ReferencedType: interpreter.PrimitiveStaticTypeInt,
			},
		},

		{
			label: "Entitlement Disjoint Set Reference",
			actual: &cadence.ReferenceType{
				Authorization: cadence.EntitlementSetAuthorization{
					Kind:         cadence.Disjunction,
					Entitlements: []common.TypeID{"E", "F"},
				},
				Type: cadence.IntType{},
			},
			expected: interpreter.ReferenceStaticType{
				Authorization: interpreter.NewEntitlementSetAuthorization(
					nil,
					func() []common.TypeID { return []common.TypeID{"E", "F"} },
					2,
					sema.Disjunction),
				ReferencedType: interpreter.PrimitiveStaticTypeInt,
			},
		},
		{
			label: "Entitlement Map Reference",
			actual: &cadence.ReferenceType{
				Authorization: cadence.EntitlementMapAuthorization{
					TypeID: "M",
				},
				Type: cadence.IntType{},
			},
			expected: interpreter.ReferenceStaticType{
				Authorization: interpreter.EntitlementMapAuthorization{
					TypeID: "M",
				},
				ReferencedType: interpreter.PrimitiveStaticTypeInt,
			},
		},
		{
			label: "Capability",
			actual: &cadence.CapabilityType{
				BorrowType: cadence.IntType{},
			},
			expected: interpreter.CapabilityStaticType{
				BorrowType: interpreter.PrimitiveStaticTypeInt,
			},
		},
		{
			label: "Struct",
			actual: &cadence.StructType{
				Location:            TestLocation,
				QualifiedIdentifier: "S",
			},
			expected: interpreter.NewCompositeStaticTypeComputeTypeID(nil, TestLocation, "S"),
		},
		{
			label: "Resource",
			actual: &cadence.ResourceType{
				Location:            TestLocation,
				QualifiedIdentifier: "S",
			},
			expected: interpreter.NewCompositeStaticTypeComputeTypeID(nil, TestLocation, "S"),
		},
		{
			label: "Contract",
			actual: &cadence.ContractType{
				Location:            TestLocation,
				QualifiedIdentifier: "S",
			},
			expected: interpreter.NewCompositeStaticTypeComputeTypeID(nil, TestLocation, "S"),
		},
		{
			label: "Event",
			actual: &cadence.EventType{
				Location:            TestLocation,
				QualifiedIdentifier: "S",
			},
			expected: interpreter.NewCompositeStaticTypeComputeTypeID(nil, TestLocation, "S"),
		},
		{
			label: "Enum",
			actual: &cadence.EnumType{
				Location:            TestLocation,
				QualifiedIdentifier: "S",
			},
			expected: interpreter.NewCompositeStaticTypeComputeTypeID(nil, TestLocation, "S"),
		},
		{
			label: "StructInterface",
			actual: &cadence.StructInterfaceType{
				Location:            TestLocation,
				QualifiedIdentifier: "S",
			},
			expected: interpreter.NewInterfaceStaticTypeComputeTypeID(nil, TestLocation, "S"),
		},
		{
			label: "ResourceInterface",
			actual: &cadence.ResourceInterfaceType{
				Location:            TestLocation,
				QualifiedIdentifier: "S",
			},
			expected: interpreter.NewInterfaceStaticTypeComputeTypeID(nil, TestLocation, "S"),
		},
		{
			label: "ContractInterface",
			actual: &cadence.ContractInterfaceType{
				Location:            TestLocation,
				QualifiedIdentifier: "S",
			},
			expected: interpreter.NewInterfaceStaticTypeComputeTypeID(nil, TestLocation, "S"),
		},
		{
			label: "IntersectionType",
			actual: &cadence.IntersectionType{
				Types: []cadence.Type{
					&cadence.StructInterfaceType{
						Location:            TestLocation,
						QualifiedIdentifier: "T",
					}},
			},
<<<<<<< HEAD
			expected: &interpreter.IntersectionStaticType{
				Types: []interpreter.InterfaceStaticType{
					{
						Location:            TestLocation,
						QualifiedIdentifier: "T",
					},
=======
			expected: &interpreter.RestrictedStaticType{
				Type: interpreter.NewCompositeStaticTypeComputeTypeID(nil, TestLocation, "S"),
				Restrictions: []interpreter.InterfaceStaticType{
					interpreter.NewInterfaceStaticTypeComputeTypeID(nil, TestLocation, "T"),
>>>>>>> c5ea8475
				},
			},
		},
	} {
		test(tt)
	}
}

func TestExportIntegerValuesFromScript(t *testing.T) {

	t.Parallel()

	test := func(integerType sema.Type) {

		t.Run(integerType.String(), func(t *testing.T) {

			t.Parallel()

			script := fmt.Sprintf(
				`
                  access(all) fun main(): %s {
                      return 42
                  }
                `,
				integerType,
			)

			assert.NotPanics(t, func() {
				exportValueFromScript(t, script)
			})
		})
	}

	for _, integerType := range sema.AllIntegerTypes {
		test(integerType)
	}
}

func TestExportFixedPointValuesFromScript(t *testing.T) {

	t.Parallel()

	test := func(fixedPointType sema.Type, literal string) {

		t.Run(fixedPointType.String(), func(t *testing.T) {

			t.Parallel()

			script := fmt.Sprintf(
				`
                  access(all) fun main(): %s {
                      return %s
                  }
                `,
				fixedPointType,
				literal,
			)

			assert.NotPanics(t, func() {
				exportValueFromScript(t, script)
			})
		})
	}

	for _, fixedPointType := range sema.AllFixedPointTypes {

		var literal string
		if sema.IsSubType(fixedPointType, sema.SignedFixedPointType) {
			literal = "-1.23"
		} else {
			literal = "1.23"
		}

		test(fixedPointType, literal)
	}
}

func TestExportAddressValue(t *testing.T) {

	t.Parallel()

	script := `
        access(all) fun main(): Address {
            return 0x42
        }
    `

	actual := exportValueFromScript(t, script)
	expected := cadence.BytesToAddress(
		[]byte{0x0, 0x0, 0x0, 0x0, 0x0, 0x0, 0x0, 0x42},
	)

	assert.Equal(t, expected, actual)
}

func TestExportStructValue(t *testing.T) {

	t.Parallel()

	script := `
        access(all) struct Foo {
            access(all) let bar: Int

            init(bar: Int) {
                self.bar = bar
            }
        }

        access(all) fun main(): Foo {
            return Foo(bar: 42)
        }
    `

	fooStructType := &cadence.StructType{
		Location:            common.ScriptLocation{},
		QualifiedIdentifier: "Foo",
		Fields:              fooFields,
	}

	actual := exportValueFromScript(t, script)
	expected := cadence.ValueWithCachedTypeID(
		cadence.NewStruct([]cadence.Value{
			cadence.NewInt(42),
		}).WithType(fooStructType),
	)

	assert.Equal(t, expected, actual)
}

func TestExportResourceValue(t *testing.T) {

	t.Parallel()

	script := `
        access(all) resource Foo {
            access(all) let bar: Int

            init(bar: Int) {
                self.bar = bar
            }
        }

        access(all) fun main(): @Foo {
            return <- create Foo(bar: 42)
        }
    `

	actual := exportValueFromScript(t, script)
	expected := cadence.ValueWithCachedTypeID(
		cadence.NewResource([]cadence.Value{
			cadence.NewUInt64(1),
			cadence.NewInt(42),
		}).WithType(newFooResourceType()),
	)

	assert.Equal(t, expected, actual)
}

func TestExportResourceArrayValue(t *testing.T) {

	t.Parallel()

	script := `
        access(all) resource Foo {
            access(all) let bar: Int

            init(bar: Int) {
                self.bar = bar
            }
        }

        access(all) fun main(): @[Foo] {
            return <- [<- create Foo(bar: 3), <- create Foo(bar: 4)]
        }
    `

	fooResourceType := newFooResourceType()

	actual := cadence.ValueWithCachedTypeID(
		exportValueFromScript(t, script),
	)

	expected := cadence.ValueWithCachedTypeID(
		cadence.NewArray([]cadence.Value{
			cadence.NewResource([]cadence.Value{
				cadence.NewUInt64(1),
				cadence.NewInt(3),
			}).WithType(fooResourceType),
			cadence.NewResource([]cadence.Value{
				cadence.NewUInt64(2),
				cadence.NewInt(4),
			}).WithType(fooResourceType),
		}).WithType(&cadence.VariableSizedArrayType{
			ElementType: &cadence.ResourceType{
				Location:            common.ScriptLocation{},
				QualifiedIdentifier: "Foo",
				Fields: []cadence.Field{
					{
						Identifier: "uuid",
						Type:       cadence.UInt64Type{},
					},
					{
						Identifier: "bar",
						Type:       cadence.IntType{},
					},
				},
			},
		}),
	)

	assert.Equal(t, expected, actual)
}

func TestExportResourceDictionaryValue(t *testing.T) {

	t.Parallel()

	script := `
        access(all) resource Foo {
            access(all) let bar: Int

            init(bar: Int) {
                self.bar = bar
            }
        }

        access(all) fun main(): @{String: Foo} {
            return <- {
                "a": <- create Foo(bar: 3),
                "b": <- create Foo(bar: 4)
            }
        }
    `

	fooResourceType := newFooResourceType()

	actual := cadence.ValueWithCachedTypeID(
		exportValueFromScript(t, script),
	)

	expected := cadence.ValueWithCachedTypeID(
		cadence.NewDictionary([]cadence.KeyValuePair{
			{
				Key: cadence.String("b"),
				Value: cadence.NewResource([]cadence.Value{
					cadence.NewUInt64(2),
					cadence.NewInt(4),
				}).WithType(fooResourceType),
			},
			{
				Key: cadence.String("a"),
				Value: cadence.NewResource([]cadence.Value{
					cadence.NewUInt64(1),
					cadence.NewInt(3),
				}).WithType(fooResourceType),
			},
		}).WithType(&cadence.DictionaryType{
			KeyType: cadence.StringType{},
			ElementType: &cadence.ResourceType{
				Location:            common.ScriptLocation{},
				QualifiedIdentifier: "Foo",
				Fields: []cadence.Field{
					{
						Identifier: "uuid",
						Type:       cadence.UInt64Type{},
					},
					{
						Identifier: "bar",
						Type:       cadence.IntType{},
					},
				},
			},
		}),
	)

	assert.Equal(t, expected, actual)
}

func TestExportNestedResourceValueFromScript(t *testing.T) {

	t.Parallel()

	barResourceType := &cadence.ResourceType{
		Location:            common.ScriptLocation{},
		QualifiedIdentifier: "Bar",
		Fields: []cadence.Field{
			{
				Identifier: "uuid",
				Type:       cadence.UInt64Type{},
			},
			{
				Identifier: "x",
				Type:       cadence.IntType{},
			},
		},
	}

	fooResourceType := &cadence.ResourceType{
		Location:            common.ScriptLocation{},
		QualifiedIdentifier: "Foo",
		Fields: []cadence.Field{
			{
				Identifier: "uuid",
				Type:       cadence.UInt64Type{},
			},
			{
				Identifier: "bar",
				Type:       barResourceType,
			},
		},
	}

	script := `
        access(all) resource Bar {
            access(all) let x: Int

            init(x: Int) {
                self.x = x
            }
        }

        access(all) resource Foo {
            access(all) let bar: @Bar

            init(bar: @Bar) {
                self.bar <- bar
            }

            destroy() {
                destroy self.bar
            }
        }

        access(all) fun main(): @Foo {
            return <- create Foo(bar: <- create Bar(x: 42))
        }
    `

	actual := cadence.ValueWithCachedTypeID(
		exportValueFromScript(t, script),
	)
	expected := cadence.ValueWithCachedTypeID(
		cadence.NewResource([]cadence.Value{
			cadence.NewUInt64(2),
			cadence.NewResource([]cadence.Value{
				cadence.NewUInt64(1),
				cadence.NewInt(42),
			}).WithType(barResourceType),
		}).WithType(fooResourceType),
	)

	assert.Equal(t, expected, actual)
}

func TestExportEventValue(t *testing.T) {

	t.Parallel()

	script := `
        access(all) event Foo(bar: Int)

        access(all) fun main() {
            emit Foo(bar: 42)
        }
    `

	fooEventType := &cadence.EventType{
		Location:            common.ScriptLocation{},
		QualifiedIdentifier: "Foo",
		Fields:              fooFields,
	}

	actual := exportEventFromScript(t, script)
	expected := cadence.NewEvent([]cadence.Value{cadence.NewInt(42)}).
		WithType(fooEventType)

	assert.Equal(t, expected, actual)
}

func exportEventFromScript(t *testing.T, script string) cadence.Event {
	rt := newTestInterpreterRuntime()

	var events []cadence.Event

	inter := &testRuntimeInterface{
		emitEvent: func(event cadence.Event) error {
			events = append(events, event)
			return nil
		},
	}

	_, err := rt.ExecuteScript(
		Script{
			Source: []byte(script),
		},
		Context{
			Interface: inter,
			Location:  common.ScriptLocation{},
		},
	)

	require.NoError(t, err)
	require.Len(t, events, 1)

	event := events[0]

	return event
}

func exportValueFromScript(t *testing.T, script string) cadence.Value {
	rt := newTestInterpreterRuntime()

	value, err := rt.ExecuteScript(
		Script{
			Source: []byte(script),
		},
		Context{
			Interface: &testRuntimeInterface{},
			Location:  common.ScriptLocation{},
		},
	)

	require.NoError(t, err)

	return value
}

func TestExportReferenceValue(t *testing.T) {

	t.Parallel()

	t.Run("ephemeral, Int", func(t *testing.T) {

		t.Parallel()

		script := `
            access(all) fun main(): &Int {
                return &1 as &Int
            }
        `

		actual := exportValueFromScript(t, script)
		expected := cadence.NewInt(1)

		assert.Equal(t, expected, actual)
	})

	t.Run("ephemeral, recursive", func(t *testing.T) {

		t.Parallel()

		script := `
            access(all) fun main(): [&AnyStruct] {
                let refs: [&AnyStruct] = []
                refs.append(&refs as &AnyStruct)
                return refs
            }
        `

		actual := exportValueFromScript(t, script)
		expected := cadence.NewArray([]cadence.Value{
			cadence.NewArray([]cadence.Value{
				nil,
			}).WithType(&cadence.VariableSizedArrayType{
				ElementType: &cadence.ReferenceType{
					Type:          cadence.AnyStructType{},
					Authorization: cadence.UnauthorizedAccess,
				},
			}),
		}).WithType(&cadence.VariableSizedArrayType{
			ElementType: &cadence.ReferenceType{
				Type:          cadence.AnyStructType{},
				Authorization: cadence.UnauthorizedAccess,
			},
		})

		assert.Equal(t, expected, actual)
	})

	t.Run("storage", func(t *testing.T) {

		t.Parallel()

		// Arrange

		rt := newTestInterpreterRuntime()

		transaction := `
            transaction {
                prepare(signer: AuthAccount) {
                    signer.save(1, to: /storage/test)
                    let cap = signer.capabilities.storage.issue<&Int>(/storage/test)
                    signer.capabilities.publish(cap, at: /public/test)

                }
            }
        `

		address, err := common.HexToAddress("0x1")
		require.NoError(t, err)

		runtimeInterface := &testRuntimeInterface{
			storage: newTestLedger(nil, nil),
			getSigningAccounts: func() ([]Address, error) {
				return []Address{
					address,
				}, nil
			},
		}

		// Act

		err = rt.ExecuteTransaction(
			Script{
				Source: []byte(transaction),
			},
			Context{
				Interface: runtimeInterface,
				Location:  common.TransactionLocation{},
			},
		)
		require.NoError(t, err)

		script := `
            access(all) fun main(): &AnyStruct {
                return getAccount(0x1).capabilities.borrow<&AnyStruct>(/public/test)!
            }
        `

		actual, err := rt.ExecuteScript(
			Script{
				Source: []byte(script),
			},
			Context{
				Interface: runtimeInterface,
				Location:  common.ScriptLocation{},
			},
		)
		require.NoError(t, err)

		expected := cadence.NewInt(1)

		assert.Equal(t, expected, actual)
	})

	t.Run("storage, recursive, same reference", func(t *testing.T) {

		t.Parallel()

		script := `
            access(all) fun main(): &AnyStruct {
                var acct = getAuthAccount(0x01)
	            var v:[AnyStruct] = []
	            acct.save(v, to: /storage/x)

                var ref = acct.borrow<auth(Insert) &[AnyStruct]>(from: /storage/x)!
	            ref.append(ref)
	            return ref
            }
        `

		rt := newTestInterpreterRuntime()

		runtimeInterface := &testRuntimeInterface{
			storage: newTestLedger(nil, nil),
		}

		_, err := rt.ExecuteScript(
			Script{
				Source: []byte(script),
			},
			Context{
				Interface: runtimeInterface,
				Location:  common.ScriptLocation{},
			},
		)
		require.Error(t, err)
		require.Contains(t, err.Error(), "cannot store non-storable value")
	})

	t.Run("storage, recursive, two references", func(t *testing.T) {

		t.Parallel()

		script := `
            access(all) fun main(): &AnyStruct {
                var acct = getAuthAccount(0x01)
	            var v:[AnyStruct] = []
	            acct.save(v, to: /storage/x)

                var ref1 = acct.borrow<auth(Insert) &[AnyStruct]>(from: /storage/x)!
                var ref2 = acct.borrow<&[AnyStruct]>(from: /storage/x)!

	            ref1.append(ref2)
	            return ref1
            }
        `

		rt := newTestInterpreterRuntime()

		runtimeInterface := &testRuntimeInterface{
			storage: newTestLedger(nil, nil),
		}

		_, err := rt.ExecuteScript(
			Script{
				Source: []byte(script),
			},
			Context{
				Interface: runtimeInterface,
				Location:  common.ScriptLocation{},
			},
		)
		require.Error(t, err)
		require.Contains(t, err.Error(), "cannot store non-storable value")
	})
}

func TestExportTypeValue(t *testing.T) {

	t.Parallel()

	t.Run("Int", func(t *testing.T) {

		t.Parallel()

		script := `
            access(all) fun main(): Type {
                return Type<Int>()
            }
        `

		actual := exportValueFromScript(t, script)
		expected := cadence.TypeValue{
			StaticType: cadence.IntType{},
		}

		assert.Equal(t, expected, actual)
	})

	t.Run("struct", func(t *testing.T) {

		t.Parallel()

		script := `
            access(all) struct S {}

            access(all) fun main(): Type {
                return Type<S>()
            }
        `

		actual := exportValueFromScript(t, script)
		expected := cadence.TypeValue{
			StaticType: &cadence.StructType{
				QualifiedIdentifier: "S",
				Location:            common.ScriptLocation{},
				Fields:              []cadence.Field{},
			},
		}

		assert.Equal(t, expected, actual)
	})

	t.Run("builtin struct", func(t *testing.T) {

		t.Parallel()

		script := `
            access(all) fun main(): Type {
                return CompositeType("PublicKey")!
            }
        `

		actual := exportValueFromScript(t, script)

		_, err := json.Encode(actual)
		require.NoError(t, err)
	})

	t.Run("without static type", func(t *testing.T) {

		t.Parallel()

		value := interpreter.TypeValue{
			Type: nil,
		}
		actual, err := exportValueWithInterpreter(
			value,
			newTestInterpreter(t),
			interpreter.EmptyLocationRange,
			seenReferences{},
		)
		require.NoError(t, err)

		expected := cadence.TypeValue{
			StaticType: nil,
		}

		assert.Equal(t, expected, actual)
	})

	t.Run("with intersection static type", func(t *testing.T) {

		t.Parallel()

		const code = `
          access(all) struct interface SI {}

          access(all) struct S: SI {}

        `
		program, err := parser.ParseProgram(nil, []byte(code), parser.Config{})
		require.NoError(t, err)

		checker, err := sema.NewChecker(
			program,
			TestLocation,
			nil,
			&sema.Config{
				AccessCheckMode: sema.AccessCheckModeStrict,
			},
		)
		require.NoError(t, err)

		err = checker.Check()
		require.NoError(t, err)

		inter := newTestInterpreter(t)
		inter.Program = interpreter.ProgramFromChecker(checker)

		ty := interpreter.TypeValue{
<<<<<<< HEAD
			Type: &interpreter.IntersectionStaticType{
				Types: []interpreter.InterfaceStaticType{
					{
						Location:            TestLocation,
						QualifiedIdentifier: "SI",
					},
=======
			Type: &interpreter.RestrictedStaticType{
				Type: interpreter.NewCompositeStaticTypeComputeTypeID(inter, TestLocation, "S"),
				Restrictions: []interpreter.InterfaceStaticType{
					interpreter.NewInterfaceStaticTypeComputeTypeID(nil, TestLocation, "SI"),
>>>>>>> c5ea8475
				},
			},
		}

		actual, err := ExportValue(ty, inter, interpreter.EmptyLocationRange)
		require.NoError(t, err)

		assert.Equal(t,
			cadence.TypeValue{
				StaticType: &cadence.IntersectionType{
					Types: []cadence.Type{
						&cadence.StructInterfaceType{
							QualifiedIdentifier: "SI",
							Location:            TestLocation,
							Fields:              []cadence.Field{},
						},
					},
				},
			},
			actual,
		)
	})

}

func TestExportCapabilityValue(t *testing.T) {

	t.Parallel()

	t.Run("Int", func(t *testing.T) {

		capability := interpreter.NewUnmeteredCapabilityValue(
			3,
			interpreter.AddressValue{0x1},
			interpreter.PrimitiveStaticTypeInt,
		)

		actual, err := exportValueWithInterpreter(
			capability,
			newTestInterpreter(t),
			interpreter.EmptyLocationRange,
			seenReferences{},
		)
		require.NoError(t, err)

		expected := cadence.NewCapability(
			3,
			cadence.Address{0x1},
			cadence.IntType{},
		)

		assert.Equal(t, expected, actual)

	})

	t.Run("Struct", func(t *testing.T) {

		const code = `
          struct S {}
        `
		program, err := parser.ParseProgram(nil, []byte(code), parser.Config{})
		require.NoError(t, err)

		checker, err := sema.NewChecker(
			program,
			TestLocation,
			nil,
			&sema.Config{
				AccessCheckMode: sema.AccessCheckModeNotSpecifiedUnrestricted,
			},
		)
		require.NoError(t, err)

		err = checker.Check()
		require.NoError(t, err)

		inter := newTestInterpreter(t)
		inter.Program = interpreter.ProgramFromChecker(checker)

		capability := interpreter.NewUnmeteredCapabilityValue(
			3,
			interpreter.AddressValue{0x1},
			interpreter.NewCompositeStaticTypeComputeTypeID(inter, TestLocation, "S"),
		)

		actual, err := exportValueWithInterpreter(
			capability,
			inter,
			interpreter.EmptyLocationRange,
			seenReferences{},
		)
		require.NoError(t, err)

		expected := cadence.NewCapability(
			3,
			cadence.Address{0x1},
			&cadence.StructType{
				QualifiedIdentifier: "S",
				Location:            TestLocation,
				Fields:              []cadence.Field{},
			},
		)

		assert.Equal(t, expected, actual)
	})
}

func TestExportCompositeValueWithFunctionValueField(t *testing.T) {

	t.Parallel()

	script := `
        access(all) struct Foo {
            access(all) let answer: Int
            access(all) let f: fun(): Void

            init() {
                self.answer = 42
                self.f = fun () {}
            }
        }

        access(all) fun main(): Foo {
            return Foo()
        }
    `

	fooStructType := &cadence.StructType{
		Location:            common.ScriptLocation{},
		QualifiedIdentifier: "Foo",
		Fields: []cadence.Field{
			{
				Identifier: "answer",
				Type:       cadence.IntType{},
			},
			{
				Identifier: "f",
				Type: &cadence.FunctionType{
					ReturnType: cadence.VoidType{},
				},
			},
		},
	}

	actual := cadence.ValueWithCachedTypeID(
		exportValueFromScript(t, script),
	)

	expected := cadence.ValueWithCachedTypeID(
		cadence.NewStruct([]cadence.Value{
			cadence.NewInt(42),
			cadence.Function{
				FunctionType: &cadence.FunctionType{
					ReturnType: cadence.VoidType{},
				},
			},
		}).WithType(fooStructType),
	)

	assert.Equal(t, expected, actual)
}

//go:embed test-export-json-deterministic.txt
var exportJsonDeterministicExpected string

func TestExportJsonDeterministic(t *testing.T) {
	t.Parallel()

	// exported order of field in a dictionary depends on the execution ,
	// however the deterministic code should generate deterministic type

	script := `
        access(all) event Foo(bar: Int, aaa: {Int: {Int: String}})

        access(all) fun main() {

			let dict0 = {
				3: "c",
				2: "c",
				1: "a",
				0: "a"
			}

			let dict2 = {
				7: "d"
			}

			dict2[1] = "c"
			dict2[3] = "b"

            emit Foo(
				bar: 2,
				aaa: {
					2: dict2,
					1: {
						3: "a",
						7: "b",
						2: "a",
						1: ""
					},
					0: dict0
				}
			)
        }
    `

	event := exportEventFromScript(t, script)

	bytes, err := json.Encode(event)

	assert.NoError(t, err)
	// NOTE: NOT using JSONEq, as we want to check order (by string equality), instead of structural equality
	assert.Equal(t, exportJsonDeterministicExpected, string(bytes))
}

var fooFields = []cadence.Field{
	{
		Identifier: "bar",
		Type:       cadence.IntType{},
	},
}
var fooResourceFields = []cadence.Field{
	{
		Identifier: "uuid",
		Type:       cadence.UInt64Type{},
	},
	{
		Identifier: "bar",
		Type:       cadence.IntType{},
	},
}

func newFooResourceType() *cadence.ResourceType {
	return &cadence.ResourceType{
		Location:            common.ScriptLocation{},
		QualifiedIdentifier: "Foo",
		Fields:              fooResourceFields,
	}
}

func TestRuntimeEnumValue(t *testing.T) {

	t.Parallel()

	newEnumValue := func() cadence.Enum {
		return cadence.Enum{
			EnumType: &cadence.EnumType{
				Location:            common.ScriptLocation{},
				QualifiedIdentifier: "Direction",
				Fields: []cadence.Field{
					{
						Identifier: sema.EnumRawValueFieldName,
						Type:       cadence.IntType{},
					},
				},
				RawType: cadence.IntType{},
			},
			Fields: []cadence.Value{
				cadence.NewInt(3),
			},
		}
	}

	t.Run("test export", func(t *testing.T) {
		t.Parallel()

		script := `
            access(all) fun main(): Direction {
                return Direction.RIGHT
            }

            access(all) enum Direction: Int {
                access(all) case UP
                access(all) case DOWN
                access(all) case LEFT
                access(all) case RIGHT
            }
        `

		expected := newEnumValue()
		actual := exportValueFromScript(t, script)

		assert.Equal(t,
			cadence.ValueWithCachedTypeID(expected),
			cadence.ValueWithCachedTypeID(actual),
		)
	})

	t.Run("test import", func(t *testing.T) {
		t.Parallel()

		script := `
            access(all) fun main(dir: Direction): Direction {
                if !dir.isInstance(Type<Direction>()) {
                    panic("Not a Direction value")
                }

                return dir
            }

            access(all) enum Direction: Int {
                access(all) case UP
                access(all) case DOWN
                access(all) case LEFT
                access(all) case RIGHT
            }
        `

		expected := newEnumValue()
		actual, err := executeTestScript(t, script, expected)
		require.NoError(t, err)

		assert.Equal(t, expected, actual)
	})
}

func executeTestScript(t *testing.T, script string, arg cadence.Value) (cadence.Value, error) {
	rt := newTestInterpreterRuntime()

	runtimeInterface := &testRuntimeInterface{
		storage: newTestLedger(nil, nil),
		meterMemory: func(_ common.MemoryUsage) error {
			return nil
		},
	}
	runtimeInterface.decodeArgument = func(b []byte, t cadence.Type) (value cadence.Value, err error) {
		return json.Decode(runtimeInterface, b)
	}

	scriptParam := Script{
		Source: []byte(script),
	}

	if arg != nil {
		encodedArg, err := json.Encode(arg)
		require.NoError(t, err)
		scriptParam.Arguments = [][]byte{encodedArg}
	}

	value, err := rt.ExecuteScript(
		scriptParam,
		Context{
			Interface: runtimeInterface,
			Location:  common.ScriptLocation{},
		},
	)

	if err == nil {
		value = cadence.ValueWithCachedTypeID(value)
	}

	return value, err
}

func TestRuntimeArgumentPassing(t *testing.T) {

	t.Parallel()

	type argumentPassingTest struct {
		exportedValue cadence.Value
		label         string
		typeSignature string
		skipExport    bool
	}

	var argumentPassingTests = []argumentPassingTest{
		{
			label:         "Nil",
			typeSignature: "String?",
			exportedValue: cadence.NewOptional(nil),
		},
		{
			label:         "Bool true",
			typeSignature: "Bool",
			exportedValue: cadence.NewBool(true),
		},
		{
			label:         "Bool false",
			typeSignature: "Bool",
			exportedValue: cadence.NewBool(false),
		},
		{
			label:         "String empty",
			typeSignature: "String",
			exportedValue: cadence.String(""),
		},
		{
			label:         "String non-empty",
			typeSignature: "String",
			exportedValue: cadence.String("foo"),
		},
		{
			label:         "Array empty",
			typeSignature: "[String]",
			exportedValue: cadence.NewArray([]cadence.Value{}).
				WithType(&cadence.VariableSizedArrayType{
					ElementType: cadence.StringType{},
				}),
		},
		{
			label:         "Array non-empty",
			typeSignature: "[String]",
			exportedValue: cadence.NewArray([]cadence.Value{
				cadence.String("foo"),
				cadence.String("bar"),
			}).WithType(&cadence.VariableSizedArrayType{
				ElementType: cadence.StringType{},
			}),
		},
		{
			label:         "Dictionary non-empty",
			typeSignature: "{String: String}",
			exportedValue: cadence.NewDictionary([]cadence.KeyValuePair{
				{
					Key:   cadence.String("foo"),
					Value: cadence.String("bar"),
				},
			}).WithType(&cadence.DictionaryType{
				KeyType:     cadence.StringType{},
				ElementType: cadence.StringType{},
			}),
		},
		{
			label:         "Int",
			typeSignature: "Int",
			exportedValue: cadence.NewInt(42),
		},
		{
			label:         "Int8",
			typeSignature: "Int8",
			exportedValue: cadence.NewInt8(42),
		},
		{
			label:         "Int16",
			typeSignature: "Int16",
			exportedValue: cadence.NewInt16(42),
		},
		{
			label:         "Int32",
			typeSignature: "Int32",
			exportedValue: cadence.NewInt32(42),
		},
		{
			label:         "Int64",
			typeSignature: "Int64",
			exportedValue: cadence.NewInt64(42),
		},
		{
			label:         "Int128",
			typeSignature: "Int128",
			exportedValue: cadence.NewInt128(42),
		},
		{
			label:         "Int256",
			typeSignature: "Int256",
			exportedValue: cadence.NewInt256(42),
		},
		{
			label:         "UInt",
			typeSignature: "UInt",
			exportedValue: cadence.NewUInt(42),
		},
		{
			label:         "UInt8",
			typeSignature: "UInt8",
			exportedValue: cadence.NewUInt8(42),
		},
		{
			label:         "UInt16",
			typeSignature: "UInt16",
			exportedValue: cadence.NewUInt16(42),
		},
		{
			label:         "UInt32",
			typeSignature: "UInt32",
			exportedValue: cadence.NewUInt32(42),
		},
		{
			label:         "UInt64",
			typeSignature: "UInt64",
			exportedValue: cadence.NewUInt64(42),
		},
		{
			label:         "UInt128",
			typeSignature: "UInt128",
			exportedValue: cadence.NewUInt128(42),
		},
		{
			label:         "UInt256",
			typeSignature: "UInt256",
			exportedValue: cadence.NewUInt256(42),
		},
		{
			label:         "Word8",
			typeSignature: "Word8",
			exportedValue: cadence.NewWord8(42),
		},
		{
			label:         "Word16",
			typeSignature: "Word16",
			exportedValue: cadence.NewWord16(42),
		},
		{
			label:         "Word32",
			typeSignature: "Word32",
			exportedValue: cadence.NewWord32(42),
		},
		{
			label:         "Word64",
			typeSignature: "Word64",
			exportedValue: cadence.NewWord64(42),
		},
		{
			label:         "Word128",
			typeSignature: "Word128",
			exportedValue: cadence.NewWord128(42),
		},
		{
			label:         "Word256",
			typeSignature: "Word256",
			exportedValue: cadence.NewWord256(42),
		},
		{
			label:         "Fix64",
			typeSignature: "Fix64",
			exportedValue: cadence.Fix64(-123000000),
		},
		{
			label:         "UFix64",
			typeSignature: "UFix64",
			exportedValue: cadence.UFix64(123000000),
		},
		{
			label:         "StoragePath",
			typeSignature: "StoragePath",
			exportedValue: cadence.Path{
				Domain:     common.PathDomainStorage,
				Identifier: "foo",
			},
			skipExport: true,
		},
		{
			label:         "PrivatePath",
			typeSignature: "PrivatePath",
			exportedValue: cadence.Path{
				Domain:     common.PathDomainPrivate,
				Identifier: "foo",
			},
			skipExport: true,
		},
		{
			label:         "PublicPath",
			typeSignature: "PublicPath",
			exportedValue: cadence.Path{
				Domain:     common.PathDomainPublic,
				Identifier: "foo",
			},
			skipExport: true,
		},
		{
			label:         "Address",
			typeSignature: "Address",
			exportedValue: cadence.NewAddress([8]byte{0, 0, 0, 0, 0, 1, 0, 2}),
		},
	}

	testArgumentPassing := func(test argumentPassingTest) {

		t.Run(test.label, func(t *testing.T) {

			t.Parallel()

			returnSignature := ""
			returnStmt := ""

			if !test.skipExport {
				returnSignature = fmt.Sprintf(": %[1]s", test.typeSignature)
				returnStmt = "return arg"
			}

			script := fmt.Sprintf(
				`access(all) fun main(arg: %[1]s)%[2]s {

                    if !arg.isInstance(Type<%[1]s>()) {
                        panic("Not a %[1]s value")
                    }

                    %[3]s
                }`,
				test.typeSignature,
				returnSignature,
				returnStmt,
			)

			actual, err := executeTestScript(t, script, test.exportedValue)
			require.NoError(t, err)

			if !test.skipExport {
				expected := cadence.ValueWithCachedTypeID(test.exportedValue)
				assert.Equal(t, expected, actual)
			}
		})
	}

	for _, testCase := range argumentPassingTests {
		testArgumentPassing(testCase)
	}
}

func TestRuntimeComplexStructArgumentPassing(t *testing.T) {

	t.Parallel()

	// Complex struct value
	complexStructValue := cadence.Struct{
		StructType: &cadence.StructType{
			Location:            common.ScriptLocation{},
			QualifiedIdentifier: "Foo",
			Fields: []cadence.Field{
				{
					Identifier: "a",
					Type: &cadence.OptionalType{
						Type: cadence.StringType{},
					},
				},
				{
					Identifier: "b",
					Type: &cadence.DictionaryType{
						KeyType:     cadence.StringType{},
						ElementType: cadence.StringType{},
					},
				},
				{
					Identifier: "c",
					Type: &cadence.VariableSizedArrayType{
						ElementType: cadence.StringType{},
					},
				},
				{
					Identifier: "d",
					Type: &cadence.ConstantSizedArrayType{
						ElementType: cadence.StringType{},
						Size:        2,
					},
				},
				{
					Identifier: "e",
					Type:       cadence.AddressType{},
				},
				{
					Identifier: "f",
					Type:       cadence.BoolType{},
				},
				{
					Identifier: "g",
					Type:       cadence.StoragePathType{},
				},
				{
					Identifier: "h",
					Type:       cadence.PublicPathType{},
				},
				{
					Identifier: "i",
					Type:       cadence.PrivatePathType{},
				},
				{
					Identifier: "j",
					Type:       cadence.AnyStructType{},
				},
			},
		},

		Fields: []cadence.Value{
			cadence.NewOptional(
				cadence.String("John"),
			),
			cadence.NewDictionary([]cadence.KeyValuePair{
				{
					Key:   cadence.String("name"),
					Value: cadence.String("Doe"),
				},
			}).WithType(&cadence.DictionaryType{
				KeyType:     cadence.StringType{},
				ElementType: cadence.StringType{},
			}),
			cadence.NewArray([]cadence.Value{
				cadence.String("foo"),
				cadence.String("bar"),
			}).WithType(&cadence.VariableSizedArrayType{
				ElementType: cadence.StringType{},
			}),
			cadence.NewArray([]cadence.Value{
				cadence.String("foo"),
				cadence.String("bar"),
			}).WithType(&cadence.ConstantSizedArrayType{
				ElementType: cadence.StringType{},
				Size:        2,
			}),
			cadence.NewAddress([8]byte{0, 0, 0, 0, 0, 1, 0, 2}),
			cadence.NewBool(true),
			cadence.Path{
				Domain:     common.PathDomainStorage,
				Identifier: "foo",
			},
			cadence.Path{
				Domain:     common.PathDomainPublic,
				Identifier: "foo",
			},
			cadence.Path{
				Domain:     common.PathDomainPrivate,
				Identifier: "foo",
			},
			cadence.String("foo"),
		},
	}

	script := fmt.Sprintf(
		`
          access(all) fun main(arg: %[1]s): %[1]s {

              if !arg.isInstance(Type<%[1]s>()) {
                  panic("Not a %[1]s value")
              }

              return arg
          }

          access(all) struct Foo {
              access(all) var a: String?
              access(all) var b: {String: String}
              access(all) var c: [String]
              access(all) var d: [String; 2]
              access(all) var e: Address
              access(all) var f: Bool
              access(all) var g: StoragePath
              access(all) var h: PublicPath
              access(all) var i: PrivatePath
              access(all) var j: AnyStruct

              init() {
                  self.a = "Hello"
                  self.b = {}
                  self.c = []
                  self.d = ["foo", "bar"]
                  self.e = 0x42
                  self.f = true
                  self.g = /storage/foo
                  self.h = /public/foo
                  self.i = /private/foo
                  self.j = nil
              }
          }
        `,
		"Foo",
	)

	actual, err := executeTestScript(t, script, complexStructValue)
	require.NoError(t, err)

	expected := cadence.ValueWithCachedTypeID(complexStructValue)
	assert.Equal(t, expected, actual)

}

func TestRuntimeComplexStructWithAnyStructFields(t *testing.T) {

	t.Parallel()

	// Complex struct value
	complexStructValue := cadence.Struct{
		StructType: &cadence.StructType{
			Location:            common.ScriptLocation{},
			QualifiedIdentifier: "Foo",
			Fields: []cadence.Field{
				{
					Identifier: "a",
					Type: &cadence.OptionalType{
						Type: cadence.AnyStructType{},
					},
				},
				{
					Identifier: "b",
					Type: &cadence.DictionaryType{
						KeyType:     cadence.StringType{},
						ElementType: cadence.AnyStructType{},
					},
				},
				{
					Identifier: "c",
					Type: &cadence.VariableSizedArrayType{
						ElementType: cadence.AnyStructType{},
					},
				},
				{
					Identifier: "d",
					Type: &cadence.ConstantSizedArrayType{
						ElementType: cadence.AnyStructType{},
						Size:        2,
					},
				},
				{
					Identifier: "e",
					Type:       cadence.AnyStructType{},
				},
			},
		},

		Fields: []cadence.Value{
			cadence.NewOptional(cadence.String("John")),
			cadence.NewDictionary([]cadence.KeyValuePair{
				{
					Key:   cadence.String("name"),
					Value: cadence.String("Doe"),
				},
			}).WithType(&cadence.DictionaryType{
				KeyType:     cadence.StringType{},
				ElementType: cadence.AnyStructType{},
			}),
			cadence.NewArray([]cadence.Value{
				cadence.String("foo"),
				cadence.String("bar"),
			}).WithType(&cadence.VariableSizedArrayType{
				ElementType: cadence.AnyStructType{},
			}),
			cadence.NewArray([]cadence.Value{
				cadence.String("foo"),
				cadence.String("bar"),
			}).WithType(&cadence.ConstantSizedArrayType{
				ElementType: cadence.AnyStructType{},
				Size:        2,
			}),
			cadence.Path{
				Domain:     common.PathDomainStorage,
				Identifier: "foo",
			},
		},
	}

	script := fmt.Sprintf(
		`
          access(all) fun main(arg: %[1]s): %[1]s {

              if !arg.isInstance(Type<%[1]s>()) {
                  panic("Not a %[1]s value")
              }

              return arg
          }

          access(all) struct Foo {
              access(all) var a: AnyStruct?
              access(all) var b: {String: AnyStruct}
              access(all) var c: [AnyStruct]
              access(all) var d: [AnyStruct; 2]
              access(all) var e: AnyStruct

              init() {
                  self.a = "Hello"
                  self.b = {}
                  self.c = []
                  self.d = ["foo", "bar"]
                  self.e = /storage/foo
              }
        }
        `,
		"Foo",
	)

	actual, err := executeTestScript(t, script, complexStructValue)
	require.NoError(t, err)

	expected := cadence.ValueWithCachedTypeID(complexStructValue)
	assert.Equal(t, expected, actual)
}

func TestRuntimeMalformedArgumentPassing(t *testing.T) {

	t.Parallel()

	// Struct with wrong field type

	newMalformedStructType1 := func() *cadence.StructType {
		return &cadence.StructType{
			Location:            common.ScriptLocation{},
			QualifiedIdentifier: "Foo",
			Fields: []cadence.Field{
				{
					Identifier: "a",
					Type:       cadence.IntType{},
				},
			},
		}
	}

	newMalformedStruct1 := func() cadence.Struct {
		return cadence.Struct{
			StructType: newMalformedStructType1(),
			Fields: []cadence.Value{
				cadence.NewInt(3),
			},
		}
	}

	// Struct with wrong field name

	newMalformedStruct2 := func() cadence.Struct {
		return cadence.Struct{
			StructType: &cadence.StructType{
				Location:            common.ScriptLocation{},
				QualifiedIdentifier: "Foo",
				Fields: []cadence.Field{
					{
						Identifier: "nonExisting",
						Type:       cadence.StringType{},
					},
				},
			},
			Fields: []cadence.Value{
				cadence.String("John"),
			},
		}
	}

	// Struct with nested malformed array value
	newMalformedStruct3 := func() cadence.Struct {
		return cadence.Struct{
			StructType: &cadence.StructType{
				Location:            common.ScriptLocation{},
				QualifiedIdentifier: "Bar",
				Fields: []cadence.Field{
					{
						Identifier: "a",
						Type: &cadence.VariableSizedArrayType{
							ElementType: newMalformedStructType1(),
						},
					},
				},
			},
			Fields: []cadence.Value{
				cadence.NewArray([]cadence.Value{
					newMalformedStruct1(),
				}),
			},
		}
	}

	// Struct with nested malformed dictionary value
	newMalformedStruct4 := func() cadence.Struct {
		return cadence.Struct{
			StructType: &cadence.StructType{
				Location:            common.ScriptLocation{},
				QualifiedIdentifier: "Baz",
				Fields: []cadence.Field{
					{
						Identifier: "a",
						Type: &cadence.DictionaryType{
							KeyType:     cadence.StringType{},
							ElementType: newMalformedStructType1(),
						},
					},
				},
			},
			Fields: []cadence.Value{
				cadence.NewDictionary([]cadence.KeyValuePair{
					{
						Key:   cadence.String("foo"),
						Value: newMalformedStruct1(),
					},
				}),
			},
		}
	}

	// Struct with nested array with mismatching element type
	newMalformedStruct5 := func() cadence.Struct {
		return cadence.Struct{
			StructType: &cadence.StructType{
				Location:            common.ScriptLocation{},
				QualifiedIdentifier: "Bar",
				Fields: []cadence.Field{
					{
						Identifier: "a",
						Type: &cadence.VariableSizedArrayType{
							ElementType: newMalformedStructType1(),
						},
					},
				},
			},
			Fields: []cadence.Value{
				cadence.NewArray([]cadence.Value{
					cadence.String("mismatching value"),
				}),
			},
		}
	}

	type argumentPassingTest struct {
		exportedValue                            cadence.Value
		expectedInvalidEntryPointArgumentErrType error
		label                                    string
		typeSignature                            string
		expectedContainerMutationError           bool
	}

	var argumentPassingTests = []argumentPassingTest{
		{
			label:                                    "Malformed Struct field type",
			typeSignature:                            "Foo",
			exportedValue:                            newMalformedStruct1(),
			expectedInvalidEntryPointArgumentErrType: &MalformedValueError{},
		},
		{
			label:                                    "Malformed Struct field name",
			typeSignature:                            "Foo",
			exportedValue:                            newMalformedStruct2(),
			expectedInvalidEntryPointArgumentErrType: &MalformedValueError{},
		},
		{
			label:                                    "Malformed AnyStruct",
			typeSignature:                            "AnyStruct",
			exportedValue:                            newMalformedStruct1(),
			expectedInvalidEntryPointArgumentErrType: &MalformedValueError{},
		},
		{
			label:                                    "Malformed nested struct array",
			typeSignature:                            "Bar",
			exportedValue:                            newMalformedStruct3(),
			expectedInvalidEntryPointArgumentErrType: &MalformedValueError{},
		},
		{
			label:                                    "Malformed nested struct dictionary",
			typeSignature:                            "Baz",
			exportedValue:                            newMalformedStruct4(),
			expectedInvalidEntryPointArgumentErrType: &MalformedValueError{},
		},
		{
			label:         "Variable-size array with malformed element",
			typeSignature: "[Foo]",
			exportedValue: cadence.NewArray([]cadence.Value{
				newMalformedStruct1(),
			}),
			expectedInvalidEntryPointArgumentErrType: &MalformedValueError{},
		},
		{
			label:         "Constant-size array with malformed element",
			typeSignature: "[Foo; 1]",
			exportedValue: cadence.NewArray([]cadence.Value{
				newMalformedStruct1(),
			}),
			expectedInvalidEntryPointArgumentErrType: &MalformedValueError{},
		},
		{
			label:         "Constant-size array with too few elements",
			typeSignature: "[Int; 2]",
			exportedValue: cadence.NewArray([]cadence.Value{
				cadence.NewInt(1),
			}),
			expectedInvalidEntryPointArgumentErrType: &MalformedValueError{},
		},
		{
			label:         "Constant-size array with too many elements",
			typeSignature: "[Int; 2]",
			exportedValue: cadence.NewArray([]cadence.Value{
				cadence.NewInt(1),
				cadence.NewInt(2),
				cadence.NewInt(3),
			}),
			expectedInvalidEntryPointArgumentErrType: &MalformedValueError{},
		},
		{
			label:         "Nested array with mismatching element",
			typeSignature: "[[String]]",
			exportedValue: cadence.NewArray([]cadence.Value{
				cadence.NewArray([]cadence.Value{
					cadence.NewInt(5),
				}),
			}),
			expectedInvalidEntryPointArgumentErrType: &MalformedValueError{},
		},
		{
			label:                                    "Inner array with mismatching element",
			typeSignature:                            "Bar",
			exportedValue:                            newMalformedStruct5(),
			expectedInvalidEntryPointArgumentErrType: &MalformedValueError{},
		},
		{
			label:                                    "Malformed Optional",
			typeSignature:                            "Foo?",
			exportedValue:                            cadence.NewOptional(newMalformedStruct1()),
			expectedInvalidEntryPointArgumentErrType: &MalformedValueError{},
		},
		{
			label:         "Malformed dictionary",
			typeSignature: "{String: Foo}",
			exportedValue: cadence.NewDictionary([]cadence.KeyValuePair{
				{
					Key:   cadence.String("foo"),
					Value: newMalformedStruct1(),
				},
			}),
			expectedInvalidEntryPointArgumentErrType: &MalformedValueError{},
		},
	}

	testArgumentPassing := func(test argumentPassingTest) {

		t.Run(test.label, func(t *testing.T) {

			t.Parallel()

			script := fmt.Sprintf(
				`access(all) fun main(arg: %[1]s): %[1]s {

                    if !arg.isInstance(Type<%[1]s>()) {
                        panic("Not a %[1]s value")
                    }

                    return arg
                }

                access(all) struct Foo {
                    access(all) var a: String

                    init() {
                        self.a = "Hello"
                    }
                }

                access(all) struct Bar {
                    access(all) var a: [Foo]

                    init() {
                        self.a = []
                    }
                }

                access(all) struct Baz {
                    access(all) var a: {String: Foo}

                    init() {
                        self.a = {}
                    }
                }`,
				test.typeSignature,
			)

			_, err := executeTestScript(t, script, test.exportedValue)

			if test.expectedInvalidEntryPointArgumentErrType != nil {
				RequireError(t, err)
				assertUserError(t, err)

				var invalidEntryPointArgumentError *InvalidEntryPointArgumentError
				require.ErrorAs(t, err, &invalidEntryPointArgumentError)

				require.IsType(t,
					test.expectedInvalidEntryPointArgumentErrType,
					invalidEntryPointArgumentError.Err,
				)
			} else if test.expectedContainerMutationError {
				RequireError(t, err)
				assertUserError(t, err)

				var containerMutationError interpreter.ContainerMutationError
				require.ErrorAs(t, err, &containerMutationError)
			} else {
				require.NoError(t, err)
			}
		})
	}

	for _, testCase := range argumentPassingTests {
		testArgumentPassing(testCase)
	}
}

func TestRuntimeImportExportArrayValue(t *testing.T) {

	t.Parallel()

	t.Run("export empty", func(t *testing.T) {

		t.Parallel()

		inter := newTestInterpreter(t)

		value := interpreter.NewArrayValue(
			inter,
			interpreter.EmptyLocationRange,
			interpreter.VariableSizedStaticType{
				Type: interpreter.PrimitiveStaticTypeAnyStruct,
			},
			common.ZeroAddress,
		)

		actual, err := exportValueWithInterpreter(
			value,
			inter,
			interpreter.EmptyLocationRange,
			seenReferences{},
		)
		require.NoError(t, err)

		assert.Equal(t,
			cadence.NewArray([]cadence.Value{}).
				WithType(&cadence.VariableSizedArrayType{
					ElementType: cadence.AnyStructType{},
				}),
			actual,
		)
	})

	t.Run("import empty", func(t *testing.T) {

		t.Parallel()

		value := cadence.NewArray([]cadence.Value{})

		inter := newTestInterpreter(t)

		actual, err := ImportValue(
			inter,
			interpreter.EmptyLocationRange,
			nil,
			value,
			sema.ByteArrayType,
		)
		require.NoError(t, err)

		AssertValuesEqual(
			t,
			inter,
			interpreter.NewArrayValue(
				inter,
				interpreter.EmptyLocationRange,
				interpreter.VariableSizedStaticType{
					Type: interpreter.PrimitiveStaticTypeUInt8,
				},
				common.ZeroAddress,
			),
			actual,
		)
	})

	t.Run("export non-empty", func(t *testing.T) {

		t.Parallel()

		inter := newTestInterpreter(t)

		value := interpreter.NewArrayValue(
			inter,
			interpreter.EmptyLocationRange,
			interpreter.VariableSizedStaticType{
				Type: interpreter.PrimitiveStaticTypeAnyStruct,
			},
			common.ZeroAddress,
			interpreter.NewUnmeteredIntValueFromInt64(42),
			interpreter.NewUnmeteredStringValue("foo"),
		)

		actual, err := exportValueWithInterpreter(
			value,
			inter,
			interpreter.EmptyLocationRange,
			seenReferences{},
		)
		require.NoError(t, err)

		assert.Equal(t,
			cadence.NewArray([]cadence.Value{
				cadence.NewInt(42),
				cadence.String("foo"),
			}).WithType(&cadence.VariableSizedArrayType{
				ElementType: cadence.AnyStructType{},
			}),
			actual,
		)
	})

	t.Run("import non-empty", func(t *testing.T) {

		t.Parallel()

		value := cadence.NewArray([]cadence.Value{
			cadence.NewInt(42),
			cadence.String("foo"),
		})

		inter := newTestInterpreter(t)

		actual, err := ImportValue(
			inter,
			interpreter.EmptyLocationRange,
			nil,
			value,
			&sema.VariableSizedType{
				Type: sema.AnyStructType,
			},
		)
		require.NoError(t, err)

		AssertValuesEqual(
			t,
			inter,
			interpreter.NewArrayValue(
				inter,
				interpreter.EmptyLocationRange,
				interpreter.VariableSizedStaticType{
					Type: interpreter.PrimitiveStaticTypeAnyStruct,
				},
				common.ZeroAddress,
				interpreter.NewUnmeteredIntValueFromInt64(42),
				interpreter.NewUnmeteredStringValue("foo"),
			),
			actual,
		)
	})

	t.Run("import nested array with broader expected type", func(t *testing.T) {

		t.Parallel()

		value := cadence.NewArray([]cadence.Value{
			cadence.NewArray([]cadence.Value{
				cadence.NewInt8(4),
				cadence.NewInt8(3),
			}),
			cadence.NewArray([]cadence.Value{
				cadence.NewInt8(42),
				cadence.NewInt8(54),
			}),
		})

		inter := newTestInterpreter(t)

		actual, err := ImportValue(
			inter,
			interpreter.EmptyLocationRange,
			nil,
			value,
			sema.AnyStructType,
		)
		require.NoError(t, err)

		AssertValuesEqual(
			t,
			inter,
			interpreter.NewArrayValue(
				inter,
				interpreter.EmptyLocationRange,
				interpreter.VariableSizedStaticType{
					Type: interpreter.VariableSizedStaticType{
						Type: interpreter.PrimitiveStaticTypeInt8,
					},
				},
				common.ZeroAddress,
				interpreter.NewArrayValue(
					inter,
					interpreter.EmptyLocationRange,
					interpreter.VariableSizedStaticType{
						Type: interpreter.PrimitiveStaticTypeInt8,
					},
					common.ZeroAddress,
					interpreter.NewUnmeteredInt8Value(4),
					interpreter.NewUnmeteredInt8Value(3),
				),
				interpreter.NewArrayValue(
					inter,
					interpreter.EmptyLocationRange,
					interpreter.VariableSizedStaticType{
						Type: interpreter.PrimitiveStaticTypeInt8,
					},
					common.ZeroAddress,
					interpreter.NewUnmeteredInt8Value(42),
					interpreter.NewUnmeteredInt8Value(54),
				),
			),
			actual,
		)
	})
}

func TestRuntimeImportExportDictionaryValue(t *testing.T) {

	t.Parallel()

	t.Run("export empty", func(t *testing.T) {

		t.Parallel()

		value := interpreter.NewDictionaryValue(
			newTestInterpreter(t),
			interpreter.EmptyLocationRange,
			interpreter.DictionaryStaticType{
				KeyType:   interpreter.PrimitiveStaticTypeString,
				ValueType: interpreter.PrimitiveStaticTypeInt,
			},
		)

		actual, err := exportValueWithInterpreter(
			value,
			newTestInterpreter(t),
			interpreter.EmptyLocationRange,
			seenReferences{},
		)
		require.NoError(t, err)

		assert.Equal(t,
			cadence.NewDictionary([]cadence.KeyValuePair{}).
				WithType(&cadence.DictionaryType{
					KeyType:     cadence.StringType{},
					ElementType: cadence.IntType{},
				}),
			actual,
		)
	})

	t.Run("import empty", func(t *testing.T) {

		t.Parallel()

		value := cadence.NewDictionary([]cadence.KeyValuePair{})

		inter := newTestInterpreter(t)

		actual, err := ImportValue(
			inter,
			interpreter.EmptyLocationRange,
			nil,
			value,
			&sema.DictionaryType{
				KeyType:   sema.StringType,
				ValueType: sema.UInt8Type,
			},
		)
		require.NoError(t, err)

		AssertValuesEqual(
			t,
			inter,
			interpreter.NewDictionaryValue(
				inter,
				interpreter.EmptyLocationRange,
				interpreter.DictionaryStaticType{
					KeyType:   interpreter.PrimitiveStaticTypeString,
					ValueType: interpreter.PrimitiveStaticTypeUInt8,
				},
			),
			actual,
		)
	})

	t.Run("export non-empty", func(t *testing.T) {

		t.Parallel()

		inter := newTestInterpreter(t)

		value := interpreter.NewDictionaryValue(
			inter,
			interpreter.EmptyLocationRange,
			interpreter.DictionaryStaticType{
				KeyType:   interpreter.PrimitiveStaticTypeString,
				ValueType: interpreter.PrimitiveStaticTypeInt,
			},
			interpreter.NewUnmeteredStringValue("a"), interpreter.NewUnmeteredIntValueFromInt64(1),
			interpreter.NewUnmeteredStringValue("b"), interpreter.NewUnmeteredIntValueFromInt64(2),
		)

		actual, err := exportValueWithInterpreter(
			value,
			inter,
			interpreter.EmptyLocationRange,
			seenReferences{},
		)
		require.NoError(t, err)

		assert.Equal(t,
			cadence.NewDictionary([]cadence.KeyValuePair{
				{
					Key:   cadence.String("b"),
					Value: cadence.NewInt(2),
				},
				{
					Key:   cadence.String("a"),
					Value: cadence.NewInt(1),
				},
			}).WithType(&cadence.DictionaryType{
				KeyType:     cadence.StringType{},
				ElementType: cadence.IntType{},
			}),
			actual,
		)
	})

	t.Run("import non-empty", func(t *testing.T) {

		t.Parallel()

		value := cadence.NewDictionary([]cadence.KeyValuePair{
			{
				Key:   cadence.String("a"),
				Value: cadence.NewInt(1),
			},
			{
				Key:   cadence.String("b"),
				Value: cadence.NewInt(2),
			},
		})

		inter := newTestInterpreter(t)

		actual, err := ImportValue(
			inter,
			interpreter.EmptyLocationRange,
			nil,
			value,
			&sema.DictionaryType{
				KeyType:   sema.StringType,
				ValueType: sema.IntType,
			},
		)
		require.NoError(t, err)

		AssertValuesEqual(
			t,
			inter,
			interpreter.NewDictionaryValue(
				inter,
				interpreter.EmptyLocationRange,
				interpreter.DictionaryStaticType{
					KeyType:   interpreter.PrimitiveStaticTypeString,
					ValueType: interpreter.PrimitiveStaticTypeInt,
				},
				interpreter.NewUnmeteredStringValue("a"), interpreter.NewUnmeteredIntValueFromInt64(1),
				interpreter.NewUnmeteredStringValue("b"), interpreter.NewUnmeteredIntValueFromInt64(2),
			),
			actual,
		)
	})

	t.Run("import nested dictionary with broader expected type", func(t *testing.T) {

		t.Parallel()

		value := cadence.NewDictionary([]cadence.KeyValuePair{
			{
				Key: cadence.String("a"),
				Value: cadence.NewDictionary([]cadence.KeyValuePair{
					{
						Key:   cadence.NewInt8(1),
						Value: cadence.NewInt(100),
					},
					{
						Key:   cadence.NewInt8(2),
						Value: cadence.String("hello"),
					},
				}),
			},
			{
				Key: cadence.String("b"),
				Value: cadence.NewDictionary([]cadence.KeyValuePair{
					{
						Key:   cadence.NewInt8(1),
						Value: cadence.String("foo"),
					},
					{
						Key:   cadence.NewInt(2),
						Value: cadence.NewInt(50),
					},
				}),
			},
		})

		inter := newTestInterpreter(t)

		actual, err := ImportValue(
			inter,
			interpreter.EmptyLocationRange,
			nil,
			value,
			sema.AnyStructType,
		)
		require.NoError(t, err)

		AssertValuesEqual(
			t,
			inter,
			interpreter.NewDictionaryValue(
				inter,
				interpreter.EmptyLocationRange,
				interpreter.DictionaryStaticType{
					KeyType: interpreter.PrimitiveStaticTypeString,
					ValueType: interpreter.DictionaryStaticType{
						KeyType:   interpreter.PrimitiveStaticTypeSignedInteger,
						ValueType: interpreter.PrimitiveStaticTypeAnyStruct,
					},
				},

				interpreter.NewUnmeteredStringValue("a"),
				interpreter.NewDictionaryValue(
					inter,
					interpreter.EmptyLocationRange,
					interpreter.DictionaryStaticType{
						KeyType:   interpreter.PrimitiveStaticTypeInt8,
						ValueType: interpreter.PrimitiveStaticTypeAnyStruct,
					},
					interpreter.NewUnmeteredInt8Value(1), interpreter.NewUnmeteredIntValueFromInt64(100),
					interpreter.NewUnmeteredInt8Value(2), interpreter.NewUnmeteredStringValue("hello"),
				),

				interpreter.NewUnmeteredStringValue("b"),
				interpreter.NewDictionaryValue(
					inter,
					interpreter.EmptyLocationRange,
					interpreter.DictionaryStaticType{
						KeyType:   interpreter.PrimitiveStaticTypeSignedInteger,
						ValueType: interpreter.PrimitiveStaticTypeAnyStruct,
					},
					interpreter.NewUnmeteredInt8Value(1), interpreter.NewUnmeteredStringValue("foo"),
					interpreter.NewUnmeteredIntValueFromInt64(2), interpreter.NewUnmeteredIntValueFromInt64(50),
				),
			),
			actual,
		)
	})

	t.Run("import dictionary with heterogeneous keys", func(t *testing.T) {
		t.Parallel()

		script :=
			`access(all) fun main(arg: Foo) {
            }

            access(all) struct Foo {
                access(all) var a: AnyStruct

                init() {
                    self.a = nil
                }
            }`

		// Struct with nested malformed dictionary value
		malformedStruct := cadence.Struct{
			StructType: &cadence.StructType{
				Location:            common.ScriptLocation{},
				QualifiedIdentifier: "Foo",
				Fields: []cadence.Field{
					{
						Identifier: "a",
						Type:       cadence.AnyStructType{},
					},
				},
			},
			Fields: []cadence.Value{
				cadence.NewDictionary([]cadence.KeyValuePair{
					{
						Key:   cadence.String("foo"),
						Value: cadence.String("value1"),
					},
					{
						Key:   cadence.NewInt(5),
						Value: cadence.String("value2"),
					},
				}),
			},
		}

		_, err := executeTestScript(t, script, malformedStruct)
		RequireError(t, err)
		assertUserError(t, err)

		var argErr *InvalidEntryPointArgumentError
		require.ErrorAs(t, err, &argErr)

		assert.Contains(t, argErr.Error(), "cannot import dictionary: keys does not belong to the same type")
	})

	t.Run("nested dictionary with mismatching element", func(t *testing.T) {
		t.Parallel()

		script :=
			`access(all) fun main(arg: {String: {String: String}}) {
            }
            `

		dictionary := cadence.NewDictionary(
			[]cadence.KeyValuePair{
				{
					Key: cadence.String("hello"),
					Value: cadence.NewDictionary(
						[]cadence.KeyValuePair{
							{
								Key:   cadence.String("hello"),
								Value: cadence.NewInt(6),
							},
						},
					),
				},
			},
		)

		_, err := executeTestScript(t, script, dictionary)
		RequireError(t, err)
		assertUserError(t, err)

		var argErr interpreter.ContainerMutationError
		require.ErrorAs(t, err, &argErr)
	})
}

func TestRuntimeStringValueImport(t *testing.T) {

	t.Parallel()

	t.Run("non-utf8", func(t *testing.T) {

		t.Parallel()

		nonUTF8String := "\xbd\xb2\x3d\xbc\x20\xe2"
		require.False(t, utf8.ValidString(nonUTF8String))

		// Avoid using the `NewMeteredString()` constructor to skip the validation
		stringValue := cadence.String(nonUTF8String)

		script := `
            access(all) fun main(s: String) {
                log(s)
            }
        `

		encodedArg, err := json.Encode(stringValue)
		require.NoError(t, err)

		rt := newTestInterpreterRuntime()

		var validated bool

		runtimeInterface := &testRuntimeInterface{
			log: func(s string) {
				assert.True(t, utf8.ValidString(s))
				validated = true
			},
			meterMemory: func(_ common.MemoryUsage) error {
				return nil
			},
		}
		runtimeInterface.decodeArgument = func(b []byte, t cadence.Type) (value cadence.Value, err error) {
			return json.Decode(runtimeInterface, b)
		}

		_, err = rt.ExecuteScript(
			Script{
				Source:    []byte(script),
				Arguments: [][]byte{encodedArg},
			},
			Context{
				Interface: runtimeInterface,
				Location:  common.ScriptLocation{},
			},
		)

		require.NoError(t, err)

		assert.True(t, validated)
	})
}

func TestTypeValueImport(t *testing.T) {

	t.Parallel()

	t.Run("Type<Int>", func(t *testing.T) {

		t.Parallel()

		typeValue := cadence.NewTypeValue(cadence.IntType{})

		script := `
            access(all) fun main(s: Type) {
                log(s.identifier)
            }
        `

		encodedArg, err := json.Encode(typeValue)
		require.NoError(t, err)

		rt := newTestInterpreterRuntime()

		var ok bool

		runtimeInterface := &testRuntimeInterface{
			log: func(s string) {
				assert.Equal(t, "\"Int\"", s)
				ok = true
			},
			meterMemory: func(_ common.MemoryUsage) error {
				return nil
			},
		}
		runtimeInterface.decodeArgument = func(b []byte, t cadence.Type) (value cadence.Value, err error) {
			return json.Decode(runtimeInterface, b)
		}

		_, err = rt.ExecuteScript(
			Script{
				Source:    []byte(script),
				Arguments: [][]byte{encodedArg},
			},
			Context{
				Interface: runtimeInterface,
				Location:  common.ScriptLocation{},
			},
		)

		require.NoError(t, err)
		require.True(t, ok)
	})

	t.Run("missing struct", func(t *testing.T) {

		t.Parallel()

		typeValue := cadence.NewTypeValue(&cadence.StructType{
			QualifiedIdentifier: "S",
			Location:            TestLocation,
			Fields:              []cadence.Field{},
			Initializers:        [][]cadence.Parameter{},
		})

		script := `
            access(all) fun main(s: Type) {
            }
        `

		encodedArg, err := json.Encode(typeValue)
		require.NoError(t, err)

		rt := newTestInterpreterRuntime()

		runtimeInterface := &testRuntimeInterface{
			meterMemory: func(_ common.MemoryUsage) error {
				return nil
			},
		}
		runtimeInterface.decodeArgument = func(b []byte, t cadence.Type) (value cadence.Value, err error) {
			return json.Decode(runtimeInterface, b)
		}

		_, err = rt.ExecuteScript(
			Script{
				Source:    []byte(script),
				Arguments: [][]byte{encodedArg},
			},
			Context{
				Interface: runtimeInterface,
				Location:  common.ScriptLocation{},
			},
		)

		RequireError(t, err)
		assertUserError(t, err)
		require.IsType(t, interpreter.TypeLoadingError{}, err.(Error).Err.(*InvalidEntryPointArgumentError).Err)
	})
}

func TestCapabilityValueImport(t *testing.T) {

	t.Parallel()

	t.Run("Capability<&Int>", func(t *testing.T) {

		t.Parallel()

		capabilityValue := cadence.NewCapability(
			42,
			cadence.Address{0x1},
			&cadence.ReferenceType{Type: cadence.IntType{}},
		)

		script := `
            access(all) fun main(s: Capability<&Int>) {
            }
        `

		encodedArg, err := json.Encode(capabilityValue)
		require.NoError(t, err)

		rt := newTestInterpreterRuntime()

		runtimeInterface := &testRuntimeInterface{
			meterMemory: func(_ common.MemoryUsage) error {
				return nil
			},
		}
		runtimeInterface.decodeArgument = func(b []byte, t cadence.Type) (value cadence.Value, err error) {
			return json.Decode(runtimeInterface, b)
		}

		_, err = rt.ExecuteScript(
			Script{
				Source:    []byte(script),
				Arguments: [][]byte{encodedArg},
			},
			Context{
				Interface: runtimeInterface,
				Location:  common.ScriptLocation{},
			},
		)

		RequireError(t, err)
		assertUserError(t, err)
	})

	t.Run("Capability<Int>", func(t *testing.T) {

		t.Parallel()

		capabilityValue := cadence.NewCapability(
			3,
			cadence.Address{0x1},
			cadence.IntType{},
		)

		script := `
            access(all) fun main(s: Capability<Int>) {
            }
        `

		encodedArg, err := json.Encode(capabilityValue)
		require.NoError(t, err)

		rt := newTestInterpreterRuntime()

		runtimeInterface := &testRuntimeInterface{
			meterMemory: func(_ common.MemoryUsage) error {
				return nil
			},
		}
		runtimeInterface.decodeArgument = func(b []byte, t cadence.Type) (value cadence.Value, err error) {
			return json.Decode(runtimeInterface, b)
		}

		_, err = rt.ExecuteScript(
			Script{
				Source:    []byte(script),
				Arguments: [][]byte{encodedArg},
			},
			Context{
				Interface: runtimeInterface,
				Location:  common.ScriptLocation{},
			},
		)

		RequireError(t, err)
		assertUserError(t, err)
	})

	t.Run("missing struct", func(t *testing.T) {

		t.Parallel()

		borrowType := &cadence.StructType{
			QualifiedIdentifier: "S",
			Location:            TestLocation,
			Fields:              []cadence.Field{},
			Initializers:        [][]cadence.Parameter{},
		}

		capabilityValue := cadence.NewCapability(
			42,
			cadence.Address{0x1},
			borrowType,
		)

		script := `
            access(all) fun main(s: Capability<S>) {
            }
        `

		encodedArg, err := json.Encode(capabilityValue)
		require.NoError(t, err)

		rt := newTestInterpreterRuntime()

		runtimeInterface := &testRuntimeInterface{
			meterMemory: func(_ common.MemoryUsage) error {
				return nil
			},
		}
		runtimeInterface.decodeArgument = func(b []byte, t cadence.Type) (value cadence.Value, err error) {
			return json.Decode(runtimeInterface, b)
		}

		_, err = rt.ExecuteScript(
			Script{
				Source:    []byte(script),
				Arguments: [][]byte{encodedArg},
			},
			Context{
				Interface: runtimeInterface,
				Location:  common.ScriptLocation{},
			},
		)

		RequireError(t, err)
		assertUserError(t, err)
	})
}

func TestRuntimePublicKeyImport(t *testing.T) {

	t.Parallel()

	executeScript := func(
		t *testing.T,
		script string,
		arg cadence.Value,
		runtimeInterface Interface,
	) (cadence.Value, error) {

		encodedArg, err := json.Encode(arg)
		require.NoError(t, err)

		rt := newTestInterpreterRuntime()

		return rt.ExecuteScript(
			Script{
				Source:    []byte(script),
				Arguments: [][]byte{encodedArg},
			},
			Context{
				Interface: runtimeInterface,
				Location:  common.ScriptLocation{},
			},
		)
	}

	publicKeyBytes := cadence.NewArray([]cadence.Value{
		cadence.NewUInt8(1),
		cadence.NewUInt8(2),
	})

	t.Run("Test importing validates PublicKey", func(t *testing.T) {
		t.Parallel()

		testPublicKeyImport := func(publicKeyActualError error) {
			t.Run(
				fmt.Sprintf("Actual(%v)", publicKeyActualError),
				func(t *testing.T) {

					t.Parallel()

					script := `
                        access(all) fun main(key: PublicKey) {
                        }
                    `

					publicKey := cadence.NewStruct(
						[]cadence.Value{
							// PublicKey bytes
							publicKeyBytes,

							// Sign algorithm
							cadence.NewEnum(
								[]cadence.Value{
									cadence.NewUInt8(1),
								},
							).WithType(SignAlgoType),
						},
					).WithType(PublicKeyType)

					var publicKeyValidated bool

					storage := newTestLedger(nil, nil)

					runtimeInterface := &testRuntimeInterface{
						storage: storage,
						validatePublicKey: func(publicKey *stdlib.PublicKey) error {
							publicKeyValidated = true
							return publicKeyActualError
						},
						meterMemory: func(_ common.MemoryUsage) error {
							return nil
						},
					}
					runtimeInterface.decodeArgument = func(b []byte, t cadence.Type) (value cadence.Value, err error) {
						return json.Decode(runtimeInterface, b)
					}

					_, err := executeScript(t, script, publicKey, runtimeInterface)

					// runtimeInterface.validatePublicKey() should be called
					assert.True(t, publicKeyValidated)

					// Invalid PublicKey errors but valid PublicKey does not.
					if publicKeyActualError == nil {
						require.NoError(t, err)
					} else {
						RequireError(t, err)
						assertUserError(t, err)

						var invalidEntryPointArgumentError *InvalidEntryPointArgumentError
						assert.ErrorAs(t, err, &invalidEntryPointArgumentError)
						assert.ErrorAs(t, err, &interpreter.InvalidPublicKeyError{})
						assert.ErrorAs(t, err, &publicKeyActualError)
					}
				},
			)
		}

		testPublicKeyImport(nil)
		testPublicKeyImport(&fakeError{})
	})

	t.Run("Test Verify", func(t *testing.T) {
		t.Parallel()

		script := `
            access(all) fun main(key: PublicKey): Bool {
                return key.verify(
                    signature: [],
                    signedData: [],
                    domainSeparationTag: "",
                    hashAlgorithm: HashAlgorithm.SHA2_256
                )
            }
        `

		publicKey := cadence.NewStruct(
			[]cadence.Value{
				// PublicKey bytes
				publicKeyBytes,

				// Sign algorithm
				cadence.NewEnum(
					[]cadence.Value{
						cadence.NewUInt8(1),
					},
				).WithType(SignAlgoType),
			},
		).WithType(PublicKeyType)

		var verifyInvoked bool

		storage := newTestLedger(nil, nil)

		runtimeInterface := &testRuntimeInterface{
			storage: storage,
			verifySignature: func(
				signature []byte,
				tag string,
				signedData []byte,
				publicKey []byte,
				signatureAlgorithm SignatureAlgorithm,
				hashAlgorithm HashAlgorithm,
			) (bool, error) {
				verifyInvoked = true
				return true, nil
			},
			meterMemory: func(_ common.MemoryUsage) error {
				return nil
			},
		}
		runtimeInterface.decodeArgument = func(b []byte, t cadence.Type) (value cadence.Value, err error) {
			return json.Decode(runtimeInterface, b)
		}
		addPublicKeyValidation(runtimeInterface, nil)

		actual, err := executeScript(t, script, publicKey, runtimeInterface)
		require.NoError(t, err)

		assert.True(t, verifyInvoked)
		assert.Equal(t, cadence.NewBool(true), actual)
	})

	t.Run("Invalid raw public key", func(t *testing.T) {
		script := `
            access(all) fun main(key: PublicKey) {
            }
        `

		publicKey := cadence.NewStruct(
			[]cadence.Value{
				// Invalid value for 'publicKey' field
				cadence.NewBool(true),

				cadence.NewEnum(
					[]cadence.Value{
						cadence.NewUInt8(0),
					},
				).WithType(SignAlgoType),
			},
		).WithType(PublicKeyType)

		storage := newTestLedger(nil, nil)

		runtimeInterface := &testRuntimeInterface{
			storage: storage,
			meterMemory: func(_ common.MemoryUsage) error {
				return nil
			},
		}
		runtimeInterface.decodeArgument = func(b []byte, t cadence.Type) (value cadence.Value, err error) {
			return json.Decode(runtimeInterface, b)
		}

		_, err := executeScript(t, script, publicKey, runtimeInterface)
		RequireError(t, err)
		assertUserError(t, err)

		var argErr *InvalidEntryPointArgumentError
		require.ErrorAs(t, err, &argErr)
	})

	t.Run("Invalid content in public key", func(t *testing.T) {
		script := `
            access(all) fun main(key: PublicKey) {
            }
        `

		publicKey := cadence.NewStruct(
			[]cadence.Value{
				// Invalid content for 'publicKey' field
				cadence.NewArray([]cadence.Value{
					cadence.String("1"),
					cadence.String("2"),
				}),

				cadence.NewEnum(
					[]cadence.Value{
						cadence.NewUInt8(0),
					},
				).WithType(SignAlgoType),
			},
		).WithType(PublicKeyType)

		storage := newTestLedger(nil, nil)

		runtimeInterface := &testRuntimeInterface{
			storage: storage,
			meterMemory: func(_ common.MemoryUsage) error {
				return nil
			},
		}
		runtimeInterface.decodeArgument = func(b []byte, t cadence.Type) (value cadence.Value, err error) {
			return json.Decode(runtimeInterface, b)
		}

		_, err := executeScript(t, script, publicKey, runtimeInterface)
		RequireError(t, err)
		assertUserError(t, err)

		var argErr *InvalidEntryPointArgumentError
		require.ErrorAs(t, err, &argErr)
	})

	t.Run("Invalid sign algo", func(t *testing.T) {
		script := `
            access(all) fun main(key: PublicKey) {
            }
        `

		publicKey := cadence.NewStruct(
			[]cadence.Value{
				publicKeyBytes,

				// Invalid value for 'signatureAlgorithm' field
				cadence.NewBool(true),
			},
		).WithType(PublicKeyType)

		storage := newTestLedger(nil, nil)

		runtimeInterface := &testRuntimeInterface{
			storage: storage,
			meterMemory: func(_ common.MemoryUsage) error {
				return nil
			},
		}
		runtimeInterface.decodeArgument = func(b []byte, t cadence.Type) (value cadence.Value, err error) {
			return json.Decode(runtimeInterface, b)
		}

		_, err := executeScript(t, script, publicKey, runtimeInterface)
		RequireError(t, err)
		assertUserError(t, err)

		var argErr *InvalidEntryPointArgumentError
		require.ErrorAs(t, err, &argErr)
	})

	t.Run("Invalid sign algo fields", func(t *testing.T) {
		script := `
            access(all) fun main(key: PublicKey) {
            }
        `

		publicKey := cadence.NewStruct(
			[]cadence.Value{
				publicKeyBytes,

				// Invalid value for fields of 'signatureAlgorithm'
				cadence.NewEnum(
					[]cadence.Value{
						cadence.String("hello"),
					},
				).WithType(SignAlgoType),
			},
		).WithType(PublicKeyType)

		storage := newTestLedger(nil, nil)

		runtimeInterface := &testRuntimeInterface{
			storage: storage,
			meterMemory: func(_ common.MemoryUsage) error {
				return nil
			},
		}
		runtimeInterface.decodeArgument = func(b []byte, t cadence.Type) (value cadence.Value, err error) {
			return json.Decode(runtimeInterface, b)
		}

		_, err := executeScript(t, script, publicKey, runtimeInterface)
		RequireError(t, err)
		assertUserError(t, err)

		var argErr *InvalidEntryPointArgumentError
		require.ErrorAs(t, err, &argErr)
	})

	t.Run("Extra field", func(t *testing.T) {
		script := `
            access(all) fun main(key: PublicKey) {
            }
        `

		jsonCdc := `
            {
                "type":"Struct",
                "value":{
                    "id":"PublicKey",
                    "fields":[
                        {
                            "name":"publicKey",
                            "value":{
                                "type":"Array",
                                "value":[
                                    {
                                        "type":"UInt8",
                                        "value":"1"
                                    },
                                    {
                                        "type":"UInt8",
                                        "value":"2"
                                    }
                                ]
                            }
                        },
                        {
                            "name":"signatureAlgorithm",
                            "value":{
                                "type":"Enum",
                                "value":{
                                    "id":"SignatureAlgorithm",
                                    "fields":[
                                        {
                                            "name":"rawValue",
                                            "value":{
                                                "type":"UInt8",
                                                "value":"0"
                                            }
                                        }
                                    ]
                                }
                            }
                        },
                        {
                            "name":"extraField",
                            "value":{
                            "type":"Bool",
                            "value":true
                            }
                        }
                    ]
                }
            }
        `

		rt := newTestInterpreterRuntime()

		storage := newTestLedger(nil, nil)

		runtimeInterface := &testRuntimeInterface{
			storage: storage,
			meterMemory: func(_ common.MemoryUsage) error {
				return nil
			},
		}
		runtimeInterface.decodeArgument = func(b []byte, t cadence.Type) (value cadence.Value, err error) {
			return json.Decode(runtimeInterface, b)
		}

		_, err := rt.ExecuteScript(
			Script{
				Source: []byte(script),
				Arguments: [][]byte{
					[]byte(jsonCdc),
				},
			},
			Context{
				Interface: runtimeInterface,
				Location:  common.ScriptLocation{},
			},
		)
		RequireError(t, err)
		assertUserError(t, err)

		var argErr *InvalidEntryPointArgumentError
		require.ErrorAs(t, err, &argErr)
	})

	t.Run("Missing raw public key", func(t *testing.T) {
		script := `
            access(all) fun main(key: PublicKey): PublicKey {
                return key
            }
        `

		jsonCdc := `
            {
                "type":"Struct",
                "value":{
                    "id":"PublicKey",
                    "fields":[
                        {
                            "name":"signatureAlgorithm",
                            "value":{
                                "type":"Enum",
                                "value":{
                                    "id":"SignatureAlgorithm",
                                    "fields":[
                                        {
                                            "name":"rawValue",
                                            "value":{
                                                "type":"UInt8",
                                                "value":"0"
                                            }
                                        }
                                    ]
                                }
                            }
                        }
                    ]
                }
            }
        `

		rt := newTestInterpreterRuntime()

		storage := newTestLedger(nil, nil)

		runtimeInterface := &testRuntimeInterface{
			storage: storage,
			meterMemory: func(_ common.MemoryUsage) error {
				return nil
			},
		}
		runtimeInterface.decodeArgument = func(b []byte, t cadence.Type) (value cadence.Value, err error) {
			return json.Decode(runtimeInterface, b)
		}

		_, err := rt.ExecuteScript(
			Script{
				Source: []byte(script),
				Arguments: [][]byte{
					[]byte(jsonCdc),
				},
			},
			Context{
				Interface: runtimeInterface,
				Location:  common.ScriptLocation{},
			},
		)

		var argErr *InvalidEntryPointArgumentError
		require.ErrorAs(t, err, &argErr)
	})

	t.Run("Missing publicKey", func(t *testing.T) {
		script := `
            access(all) fun main(key: PublicKey): [UInt8] {
                return key.publicKey
            }
        `

		jsonCdc := `
            {
                "type":"Struct",
                "value":{
                    "id":"PublicKey",
                    "fields":[
                        {
                            "name":"signatureAlgorithm",
                            "value":{
                                "type":"Enum",
                                "value":{
                                    "id":"SignatureAlgorithm",
                                    "fields":[
                                        {
                                            "name":"rawValue",
                                            "value":{
                                                "type":"UInt8",
                                                "value":"1"
                                            }
                                        }
                                    ]
                                }
                            }
                        }
                    ]
                }
            }
        `

		rt := newTestInterpreterRuntime()

		var publicKeyValidated bool

		storage := newTestLedger(nil, nil)

		runtimeInterface := &testRuntimeInterface{
			storage: storage,
			validatePublicKey: func(publicKey *stdlib.PublicKey) error {
				publicKeyValidated = true
				return nil
			},
			meterMemory: func(_ common.MemoryUsage) error {
				return nil
			},
		}
		runtimeInterface.decodeArgument = func(b []byte, t cadence.Type) (value cadence.Value, err error) {
			return json.Decode(runtimeInterface, b)
		}

		value, err := rt.ExecuteScript(
			Script{
				Source: []byte(script),
				Arguments: [][]byte{
					[]byte(jsonCdc),
				},
			},
			Context{
				Interface: runtimeInterface,
				Location:  common.ScriptLocation{},
			},
		)

		assert.Contains(t, err.Error(),
			"invalid argument at index 0: cannot import value of type 'PublicKey'. missing field 'publicKey'")
		assert.False(t, publicKeyValidated)
		assert.Nil(t, value)
	})

	t.Run("Missing signatureAlgorithm", func(t *testing.T) {
		script := `
            access(all) fun main(key: PublicKey): SignatureAlgorithm {
                return key.signatureAlgorithm
            }
        `

		jsonCdc := `
            {
                "type":"Struct",
                "value":{
                    "id":"PublicKey",
                    "fields":[
                        {
                            "name":"publicKey",
                            "value":{
                                "type":"Array",
                                "value":[
                                    {
                                        "type":"UInt8",
                                        "value":"1"
                                    },
                                    {
                                        "type":"UInt8",
                                        "value":"2"
                                    }
                                ]
                            }
                        }
                    ]
                }
            }
        `

		rt := newTestInterpreterRuntime()

		var publicKeyValidated bool

		storage := newTestLedger(nil, nil)

		runtimeInterface := &testRuntimeInterface{
			storage: storage,
			validatePublicKey: func(publicKey *stdlib.PublicKey) error {
				publicKeyValidated = true
				return nil
			},
			meterMemory: func(_ common.MemoryUsage) error {
				return nil
			},
		}
		runtimeInterface.decodeArgument = func(b []byte, t cadence.Type) (value cadence.Value, err error) {
			return json.Decode(runtimeInterface, b)
		}

		value, err := rt.ExecuteScript(
			Script{
				Source: []byte(script),
				Arguments: [][]byte{
					[]byte(jsonCdc),
				},
			},
			Context{
				Interface: runtimeInterface,
				Location:  common.ScriptLocation{},
			},
		)

		assert.Contains(t, err.Error(),
			"invalid argument at index 0: cannot import value of type 'PublicKey'. missing field 'signatureAlgorithm'")
		assert.False(t, publicKeyValidated)
		assert.Nil(t, value)
	})

}

func TestRuntimeImportExportComplex(t *testing.T) {

	t.Parallel()

	program := interpreter.Program{
		Elaboration: sema.NewElaboration(nil),
	}

	inter := newTestInterpreter(t)
	inter.Program = &program

	// Array

	semaArrayType := &sema.VariableSizedType{
		Type: sema.AnyStructType,
	}

	staticArrayType := interpreter.VariableSizedStaticType{
		Type: interpreter.PrimitiveStaticTypeAnyStruct,
	}

	externalArrayType := &cadence.VariableSizedArrayType{
		ElementType: cadence.AnyStructType{},
	}

	internalArrayValue := interpreter.NewArrayValue(
		inter,
		interpreter.EmptyLocationRange,
		staticArrayType,
		common.ZeroAddress,
		interpreter.NewUnmeteredIntValueFromInt64(42),
		interpreter.NewUnmeteredStringValue("foo"),
	)

	externalArrayValue := cadence.NewArray([]cadence.Value{
		cadence.NewInt(42),
		cadence.String("foo"),
	}).WithType(&cadence.VariableSizedArrayType{
		ElementType: cadence.AnyStructType{},
	})

	// Dictionary

	semaDictionaryType := &sema.DictionaryType{
		KeyType:   sema.StringType,
		ValueType: semaArrayType,
	}

	staticDictionaryType := interpreter.DictionaryStaticType{
		KeyType:   interpreter.PrimitiveStaticTypeString,
		ValueType: staticArrayType,
	}

	externalDictionaryType := &cadence.DictionaryType{
		KeyType:     cadence.StringType{},
		ElementType: externalArrayType,
	}

	internalDictionaryValue := interpreter.NewDictionaryValue(
		inter,
		interpreter.EmptyLocationRange,
		staticDictionaryType,
		interpreter.NewUnmeteredStringValue("a"), internalArrayValue,
	)

	externalDictionaryValue := cadence.NewDictionary([]cadence.KeyValuePair{
		{
			Key:   cadence.String("a"),
			Value: externalArrayValue,
		},
	}).WithType(&cadence.DictionaryType{
		KeyType: cadence.StringType{},
		ElementType: &cadence.VariableSizedArrayType{
			ElementType: cadence.AnyStructType{},
		},
	})

	// Composite

	semaCompositeType := &sema.CompositeType{
		Location:   TestLocation,
		Identifier: "Foo",
		Kind:       common.CompositeKindStructure,
		Members:    &sema.StringMemberOrderedMap{},
		Fields:     []string{"dictionary"},
	}

	program.Elaboration.SetCompositeType(
		semaCompositeType.ID(),
		semaCompositeType,
	)

	semaCompositeType.Members.Set(
		"dictionary",
		sema.NewUnmeteredPublicConstantFieldMember(
			semaCompositeType,
			"dictionary",
			semaDictionaryType,
			"",
		),
	)

	externalCompositeType := &cadence.StructType{
		Location:            TestLocation,
		QualifiedIdentifier: "Foo",
		Fields: []cadence.Field{
			{
				Identifier: "dictionary",
				Type:       externalDictionaryType,
			},
		},
	}

	internalCompositeValueFields := []interpreter.CompositeField{
		{
			Name:  "dictionary",
			Value: internalDictionaryValue,
		},
	}

	internalCompositeValue := interpreter.NewCompositeValue(
		inter,
		interpreter.EmptyLocationRange,
		TestLocation,
		"Foo",
		common.CompositeKindStructure,
		internalCompositeValueFields,
		common.ZeroAddress,
	)

	externalCompositeValue := cadence.Struct{
		StructType: externalCompositeType,
		Fields: []cadence.Value{
			externalDictionaryValue,
		},
	}

	t.Run("export", func(t *testing.T) {

		// NOTE: cannot be parallel, due to type's ID being cached (potential data race)

		actual, err := exportValueWithInterpreter(
			internalCompositeValue,
			inter,
			interpreter.EmptyLocationRange,
			seenReferences{},
		)
		require.NoError(t, err)

		assert.Equal(t,
			externalCompositeValue,
			actual,
		)
	})

	t.Run("import", func(t *testing.T) {

		// NOTE: cannot be parallel, due to type's ID being cached (potential data race)

		program := interpreter.Program{
			Elaboration: sema.NewElaboration(nil),
		}

		inter := newTestInterpreter(t)
		inter.Program = &program

		program.Elaboration.SetCompositeType(
			semaCompositeType.ID(),
			semaCompositeType,
		)

		actual, err := ImportValue(
			inter,
			interpreter.EmptyLocationRange,
			nil,
			externalCompositeValue,
			semaCompositeType,
		)
		require.NoError(t, err)

		AssertValuesEqual(
			t,
			inter,
			internalCompositeValue,
			actual,
		)
	})
}

func TestRuntimeStaticTypeAvailability(t *testing.T) {

	t.Parallel()

	t.Run("inner array", func(t *testing.T) {
		script := `
            access(all) fun main(arg: Foo) {
            }

            access(all) struct Foo {
                access(all) var a: AnyStruct

                init() {
                    self.a = nil
                }
            }
        `

		structValue := cadence.Struct{
			StructType: &cadence.StructType{
				Location:            common.ScriptLocation{},
				QualifiedIdentifier: "Foo",
				Fields: []cadence.Field{
					{
						Identifier: "a",
						Type:       cadence.AnyStructType{},
					},
				},
			},

			Fields: []cadence.Value{
				cadence.NewArray([]cadence.Value{
					cadence.String("foo"),
					cadence.String("bar"),
				}),
			},
		}

		_, err := executeTestScript(t, script, structValue)
		require.NoError(t, err)
	})

	t.Run("inner dictionary", func(t *testing.T) {
		script := `
            access(all) fun main(arg: Foo) {
            }

            access(all) struct Foo {
                access(all) var a: AnyStruct

                init() {
                    self.a = nil
                }
            }
        `

		structValue := cadence.Struct{
			StructType: &cadence.StructType{
				Location:            common.ScriptLocation{},
				QualifiedIdentifier: "Foo",
				Fields: []cadence.Field{
					{
						Identifier: "a",
						Type:       cadence.AnyStructType{},
					},
				},
			},

			Fields: []cadence.Value{
				cadence.NewDictionary([]cadence.KeyValuePair{
					{
						Key:   cadence.String("foo"),
						Value: cadence.String("bar"),
					},
				}),
			},
		}

		_, err := executeTestScript(t, script, structValue)
		require.NoError(t, err)
	})
}

func newTestInterpreter(tb testing.TB) *interpreter.Interpreter {
	storage := newUnmeteredInMemoryStorage()

	inter, err := interpreter.NewInterpreter(
		nil,
		TestLocation,
		&interpreter.Config{
			Storage:                       storage,
			AtreeValueValidationEnabled:   true,
			AtreeStorageValidationEnabled: true,
		},
	)
	require.NoError(tb, err)

	return inter
}

func newUnmeteredInMemoryStorage() interpreter.Storage {
	return interpreter.NewInMemoryStorage(nil)
}

func TestNestedStructArgPassing(t *testing.T) {
	t.Parallel()

	t.Run("valid", func(t *testing.T) {

		t.Parallel()

		script := `
            access(all) fun main(v: AnyStruct): UInt8 {
                return (v as! Foo).bytes[0]
            }

            access(all) struct Foo {
                access(all) let bytes: [UInt8]

                init(_ bytes: [UInt8]) {
                    self.bytes = bytes
               }
            }
        `

		jsonCdc := `
          {
            "value": {
              "id": "s.0000000000000000000000000000000000000000000000000000000000000000.Foo",
              "fields": [
                {
                  "name": "bytes",
                  "value": {
                    "value": [
                      {
                        "value": "32",
                        "type": "UInt8"
                      }
                    ],
                    "type": "Array"
                  }
                }
              ]
            },
            "type": "Struct"
          }
        `

		rt := newTestInterpreterRuntime()

		storage := newTestLedger(nil, nil)

		runtimeInterface := &testRuntimeInterface{
			storage: storage,
			meterMemory: func(_ common.MemoryUsage) error {
				return nil
			},
		}
		runtimeInterface.decodeArgument = func(b []byte, t cadence.Type) (value cadence.Value, err error) {
			return json.Decode(runtimeInterface, b)
		}

		value, err := rt.ExecuteScript(
			Script{
				Source: []byte(script),
				Arguments: [][]byte{
					[]byte(jsonCdc),
				},
			},
			Context{
				Interface: runtimeInterface,
				Location:  common.ScriptLocation{},
			},
		)

		require.NoError(t, err)
		assert.Equal(t, cadence.NewUInt8(32), value)
	})

	t.Run("invalid interface", func(t *testing.T) {

		t.Parallel()

		script := `
            access(all) fun main(v: AnyStruct) {
            }

            access(all) struct interface Foo {
            }
        `

		jsonCdc := `
          {
            "value": {
              "id": "s.0000000000000000000000000000000000000000000000000000000000000000.Foo",
              "fields": [
                {
                  "name": "bytes",
                  "value": {
                    "value": [
                      {
                        "value": "32",
                        "type": "UInt8"
                      }
                    ],
                    "type": "Array"
                  }
                }
              ]
            },
            "type": "Struct"
          }
        `

		rt := newTestInterpreterRuntime()

		storage := newTestLedger(nil, nil)

		runtimeInterface := &testRuntimeInterface{
			storage: storage,
			meterMemory: func(_ common.MemoryUsage) error {
				return nil
			},
		}
		runtimeInterface.decodeArgument = func(b []byte, t cadence.Type) (value cadence.Value, err error) {
			return json.Decode(runtimeInterface, b)
		}
		_, err := rt.ExecuteScript(
			Script{
				Source: []byte(script),
				Arguments: [][]byte{
					[]byte(jsonCdc),
				},
			},
			Context{
				Interface: runtimeInterface,
				Location:  common.ScriptLocation{},
			},
		)

		RequireError(t, err)
		assertUserError(t, err)

		var argErr *InvalidEntryPointArgumentError
		require.ErrorAs(t, err, &argErr)
	})
}

func TestDestroyedResourceReferenceExport(t *testing.T) {
	t.Parallel()

	rt := newTestInterpreterRuntimeWithAttachments()

	script := []byte(`
        access(all) resource S {}

        access(all) fun main(): &S  {
            var s <- create S()
            var ref = &s as &S

            // Just to trick the checker,
            // and get pass the static referenced resource invalidation analysis.
            var ref2 = getRef(ref)

            destroy s
            return ref2!
        }

        access(all) fun getRef(_ ref: &S): &S  {
            return ref
        }
	 `)

	runtimeInterface := &testRuntimeInterface{}

	nextScriptLocation := newScriptLocationGenerator()
	_, err := rt.ExecuteScript(
		Script{
			Source: script,
		},
		Context{
			Interface: runtimeInterface,
			Location:  nextScriptLocation(),
		},
	)
	require.Error(t, err)
	require.ErrorAs(t, err, &interpreter.DestroyedResourceError{})
}<|MERGE_RESOLUTION|>--- conflicted
+++ resolved
@@ -1334,21 +1334,12 @@
 					&cadence.StructInterfaceType{
 						Location:            TestLocation,
 						QualifiedIdentifier: "T",
-					}},
-			},
-<<<<<<< HEAD
+					},
+				},
+			},
 			expected: &interpreter.IntersectionStaticType{
 				Types: []interpreter.InterfaceStaticType{
-					{
-						Location:            TestLocation,
-						QualifiedIdentifier: "T",
-					},
-=======
-			expected: &interpreter.RestrictedStaticType{
-				Type: interpreter.NewCompositeStaticTypeComputeTypeID(nil, TestLocation, "S"),
-				Restrictions: []interpreter.InterfaceStaticType{
 					interpreter.NewInterfaceStaticTypeComputeTypeID(nil, TestLocation, "T"),
->>>>>>> c5ea8475
 				},
 			},
 		},
@@ -2081,19 +2072,9 @@
 		inter.Program = interpreter.ProgramFromChecker(checker)
 
 		ty := interpreter.TypeValue{
-<<<<<<< HEAD
 			Type: &interpreter.IntersectionStaticType{
 				Types: []interpreter.InterfaceStaticType{
-					{
-						Location:            TestLocation,
-						QualifiedIdentifier: "SI",
-					},
-=======
-			Type: &interpreter.RestrictedStaticType{
-				Type: interpreter.NewCompositeStaticTypeComputeTypeID(inter, TestLocation, "S"),
-				Restrictions: []interpreter.InterfaceStaticType{
 					interpreter.NewInterfaceStaticTypeComputeTypeID(nil, TestLocation, "SI"),
->>>>>>> c5ea8475
 				},
 			},
 		}
