/*
 * Cadence - The resource-oriented smart contract programming language
 *
 * Copyright Dapper Labs, Inc.
 *
 * Licensed under the Apache License, Version 2.0 (the "License");
 * you may not use this file except in compliance with the License.
 * You may obtain a copy of the License at
 *
 *   http://www.apache.org/licenses/LICENSE-2.0
 *
 * Unless required by applicable law or agreed to in writing, software
 * distributed under the License is distributed on an "AS IS" BASIS,
 * WITHOUT WARRANTIES OR CONDITIONS OF ANY KIND, either express or implied.
 * See the License for the specific language governing permissions and
 * limitations under the License.
 */

package runtime_test

import (
	"encoding/binary"
	"encoding/hex"
	"fmt"
	"math/rand"
	"sort"
	"testing"

	"github.com/onflow/atree"
	"github.com/stretchr/testify/assert"
	"github.com/stretchr/testify/require"

	"github.com/onflow/cadence"
	"github.com/onflow/cadence/encoding/json"
	. "github.com/onflow/cadence/runtime"
	"github.com/onflow/cadence/runtime/common"
	"github.com/onflow/cadence/runtime/common/orderedmap"
	"github.com/onflow/cadence/runtime/interpreter"
	. "github.com/onflow/cadence/runtime/tests/runtime_utils"
	. "github.com/onflow/cadence/runtime/tests/utils"
)

func withWritesToStorage(
	tb testing.TB,
	count int,
	random *rand.Rand,
	onWrite func(owner, key, value []byte),
	handler func(*Storage, *interpreter.Interpreter),
) {
	ledger := NewTestLedger(nil, onWrite)
	storage := NewStorage(ledger, nil)

	inter := NewTestInterpreter(tb)

	address := common.MustBytesToAddress([]byte{0x1})

	for i := 0; i < count; i++ {

		randomIndex := random.Uint32()

		storageKey := interpreter.StorageKey{
			Address: address,
			Key:     fmt.Sprintf("%d", randomIndex),
		}

		var storageIndex atree.StorageIndex
		binary.BigEndian.PutUint32(storageIndex[:], randomIndex)

		if storage.NewStorageMaps == nil {
			storage.NewStorageMaps = &orderedmap.OrderedMap[interpreter.StorageKey, atree.StorageIndex]{}
		}
		storage.NewStorageMaps.Set(storageKey, storageIndex)
	}

	handler(storage, inter)
}

func TestRuntimeStorageWriteCached(t *testing.T) {

	t.Parallel()

	random := rand.New(rand.NewSource(42))

	var writes int

	onWrite := func(owner, key, value []byte) {
		writes++
	}

	const count = 100

	withWritesToStorage(
		t,
		count,
		random,
		onWrite,
		func(storage *Storage, inter *interpreter.Interpreter) {
			const commitContractUpdates = true
			err := storage.Commit(inter, commitContractUpdates)
			require.NoError(t, err)

			require.Equal(t, count, writes)
		},
	)
}

func TestRuntimeStorageWriteCachedIsDeterministic(t *testing.T) {

	t.Parallel()

	var previousWrites []ownerKeyPair

	// verify for 10 times and check the writes are always deterministic
	for i := 0; i < 10; i++ {

		var writes []ownerKeyPair

		onWrite := func(owner, key, _ []byte) {
			writes = append(writes, ownerKeyPair{
				owner: owner,
				key:   key,
			})
		}

		const count = 100
		withWritesToStorage(
			t,
			count,
			rand.New(rand.NewSource(42)),
			onWrite,
			func(storage *Storage, inter *interpreter.Interpreter) {
				const commitContractUpdates = true
				err := storage.Commit(inter, commitContractUpdates)
				require.NoError(t, err)
			},
		)

		if previousWrites != nil {
			// no additional items
			require.Len(t, writes, len(previousWrites))

			for i, previousWrite := range previousWrites {
				// compare the new write with the old write
				require.Equal(t, previousWrite, writes[i])
			}
		}

		previousWrites = writes
	}
}

func TestRuntimeStorageWrite(t *testing.T) {

	t.Parallel()

	runtime := NewTestInterpreterRuntime()

	address := common.MustBytesToAddress([]byte{0x1})

	tx := []byte(`
      transaction {
          prepare(signer: auth(Storage) &Account) {
              signer.storage.save(1, to: /storage/one)
          }
       }
    `)

	var writes []ownerKeyPair

	onWrite := func(owner, key, _ []byte) {
		writes = append(writes, ownerKeyPair{
			owner,
			key,
		})
	}

	runtimeInterface := &TestRuntimeInterface{
		Storage: NewTestLedger(nil, onWrite),
		OnGetSigningAccounts: func() ([]Address, error) {
			return []Address{address}, nil
		},
	}

	nextTransactionLocation := NewTransactionLocationGenerator()

	err := runtime.ExecuteTransaction(
		Script{
			Source: tx,
		},
		Context{
			Interface: runtimeInterface,
			Location:  nextTransactionLocation(),
		},
	)
	require.NoError(t, err)

	assert.Equal(t,
		[]ownerKeyPair{
			// storage index to storage domain storage map
			{
				[]byte{0x0, 0x0, 0x0, 0x0, 0x0, 0x0, 0x0, 0x1},
				[]byte("storage"),
			},
			// storage domain storage map
			{
				[]byte{0x0, 0x0, 0x0, 0x0, 0x0, 0x0, 0x0, 0x1},
				[]byte{'$', 0x0, 0x0, 0x0, 0x0, 0x0, 0x0, 0x0, 0x1},
			},
		},
		writes,
	)
}

func TestRuntimeAccountStorage(t *testing.T) {

	t.Parallel()

	runtime := NewTestInterpreterRuntime()

	script := []byte(`
      transaction {
        prepare(signer: auth(Storage) &Account) {
           let before = signer.storage.used
           signer.storage.save(42, to: /storage/answer)
           let after = signer.storage.used
           log(after != before)
        }
      }
    `)

	var loggedMessages []string

	storage := NewTestLedger(nil, nil)

	runtimeInterface := &TestRuntimeInterface{
		Storage: storage,
		OnGetSigningAccounts: func() ([]Address, error) {
			return []Address{{42}}, nil
		},
		OnGetStorageUsed: func(_ Address) (uint64, error) {
			var amount uint64 = 0

			for _, data := range storage.StoredValues {
				amount += uint64(len(data))
			}

			return amount, nil
		},
		OnProgramLog: func(message string) {
			loggedMessages = append(loggedMessages, message)
		},
	}

	nextTransactionLocation := NewTransactionLocationGenerator()

	err := runtime.ExecuteTransaction(
		Script{
			Source: script,
		},
		Context{
			Interface: runtimeInterface,
			Location:  nextTransactionLocation(),
		},
	)
	require.NoError(t, err)

	require.Equal(t,
		[]string{"true"},
		loggedMessages,
	)
}

func TestRuntimePublicCapabilityBorrowTypeConfusion(t *testing.T) {

	t.Parallel()

	runtime := NewTestInterpreterRuntime()

	addressString, err := hex.DecodeString("aad3e26e406987c2")
	require.NoError(t, err)

	signingAddress := common.MustBytesToAddress(addressString)

	const testContract = `
      access(all) contract TestContract{
        access(all) struct fake{
          access(all) var balance: UFix64

          init(){
            self.balance = 0.0
          }

          access(all) fun setBalance(_ balance: UFix64) {
            self.balance = balance
          }
        }
        access(all) resource resourceConverter{
          access(all) fun convert(b: fake): AnyStruct {
            b.setBalance(100.0)
            return b
          }
        }
        access(all) resource resourceConverter2{
          access(all) fun convert(b: @AnyResource): AnyStruct {
            destroy b
            return ""
          }
        }
        access(all) fun createConverter():  @resourceConverter{
            return <- create resourceConverter();
        }
      }
    `

	deployTestContractTx := DeploymentTransaction("TestContract", []byte(testContract))

	accountCodes := map[Location][]byte{}
	var events []cadence.Event
	var loggedMessages []string

	runtimeInterface := &TestRuntimeInterface{
		Storage: NewTestLedger(nil, nil),
		OnGetSigningAccounts: func() ([]Address, error) {
			return []Address{signingAddress}, nil
		},
		OnResolveLocation: NewSingleIdentifierLocationResolver(t),
		OnUpdateAccountContractCode: func(location common.AddressLocation, code []byte) error {
			accountCodes[location] = code
			return nil
		},
		OnGetAccountContractCode: func(location common.AddressLocation) (code []byte, err error) {
			code = accountCodes[location]
			return code, nil
		},
		OnEmitEvent: func(event cadence.Event) error {
			events = append(events, event)
			return nil
		},
		OnProgramLog: func(message string) {
			loggedMessages = append(loggedMessages, message)
		},
	}

	nextTransactionLocation := NewTransactionLocationGenerator()

	// Deploy contract

	err = runtime.ExecuteTransaction(
		Script{
			Source: deployTestContractTx,
		},
		Context{
			Interface: runtimeInterface,
			Location:  nextTransactionLocation(),
		},
	)
	require.NoError(t, err)

	// Run test transaction

	const testTx = `
      import TestContract from 0xaad3e26e406987c2

      transaction {
        prepare(signer: auth(Storage, Capabilities) &Account) {

          let rc <- TestContract.createConverter()
          signer.storage.save(<-rc, to: /storage/rc)

          let cap = signer.capabilities.storage.issue<&TestContract.resourceConverter2>(/storage/rc)
          signer.capabilities.publish(cap, at: /public/rc)

          let ref = getAccount(0xaad3e26e406987c2)
              .capabilities
              .borrow<&TestContract.resourceConverter2>(/public/rc)
          assert(ref == nil)
        }
      }
    `

	err = runtime.ExecuteTransaction(
		Script{
			Source: []byte(testTx),
		},
		Context{
			Interface: runtimeInterface,
			Location:  nextTransactionLocation(),
		},
	)

	require.NoError(t, err)
}

func TestRuntimeStorageReadAndBorrow(t *testing.T) {

	t.Parallel()

	runtime := NewTestInterpreterRuntime()

	storage := NewTestLedger(nil, nil)

	signer := common.MustBytesToAddress([]byte{0x42})

	runtimeInterface := &TestRuntimeInterface{
		Storage: storage,
		OnGetSigningAccounts: func() ([]Address, error) {
			return []Address{signer}, nil
		},
	}

	nextTransactionLocation := NewTransactionLocationGenerator()

	// Store a value and link a capability

	err := runtime.ExecuteTransaction(
		Script{
			Source: []byte(`
              transaction {
                 prepare(signer: auth(Storage, Capabilities) &Account) {
                     signer.storage.save(42, to: /storage/test)
                     let cap = signer.capabilities.storage.issue<&Int>(/storage/test)
                     signer.capabilities.publish(cap, at: /public/test)
                 }
              }
            `),
		},
		Context{
			Interface: runtimeInterface,
			Location:  nextTransactionLocation(),
		},
	)
	require.NoError(t, err)

	t.Run("read stored, storage, existing", func(t *testing.T) {

		value, err := runtime.ReadStored(
			signer,
			cadence.Path{
				Domain:     common.PathDomainStorage,
				Identifier: "test",
			},
			Context{
				// NOTE: no location
				Interface: runtimeInterface,
			},
		)
		require.NoError(t, err)
		require.Equal(t, cadence.NewInt(42), value)
	})

	t.Run("read stored, storage, non-existing", func(t *testing.T) {

		value, err := runtime.ReadStored(
			signer,
			cadence.Path{
				Domain:     common.PathDomainStorage,
				Identifier: "other",
			},
			Context{
				// NOTE: no location
				Interface: runtimeInterface,
			},
		)
		require.NoError(t, err)
		require.Equal(t, nil, value)
	})

	t.Run("read stored, public, existing", func(t *testing.T) {

		value, err := runtime.ReadStored(
			signer,
			cadence.Path{
				Domain:     common.PathDomainPublic,
				Identifier: "test",
			},
			Context{
				Location:  TestLocation,
				Interface: runtimeInterface,
			},
		)
		require.NoError(t, err)
		require.Equal(t,
			cadence.NewCapability(
				1,
				cadence.Address(signer),
				cadence.NewReferenceType(
					cadence.Unauthorized{},
					cadence.IntType,
				),
			),
			value,
		)
	})

	t.Run("read stored, public, non-existing", func(t *testing.T) {

		value, err := runtime.ReadStored(
			signer,
			cadence.Path{
				Domain:     common.PathDomainPublic,
				Identifier: "other",
			},
			Context{
				Location:  TestLocation,
				Interface: runtimeInterface,
			},
		)
		require.NoError(t, err)
		require.Equal(t, nil, value)
	})
}

func TestRuntimeTopShotContractDeployment(t *testing.T) {

	t.Parallel()

	runtime := NewTestInterpreterRuntime()

	testAddress, err := common.HexToAddress("0x0b2a3299cc857e29")
	require.NoError(t, err)

	nextTransactionLocation := NewTransactionLocationGenerator()

	nftAddress, err := common.HexToAddress("0x1d7e57aa55817448")
	require.NoError(t, err)

	accountCodes := map[common.Location]string{
		common.AddressLocation{
			Address: nftAddress,
			Name:    "NonFungibleToken",
		}: modifiedNonFungibleTokenInterface,
	}

	events := make([]cadence.Event, 0)

	runtimeInterface := &TestRuntimeInterface{
		Storage: NewTestLedger(nil, nil),
		OnGetSigningAccounts: func() ([]Address, error) {
			return []Address{testAddress}, nil
		},
		OnResolveLocation: NewSingleIdentifierLocationResolver(t),
		OnUpdateAccountContractCode: func(location common.AddressLocation, code []byte) error {
			accountCodes[location] = string(code)
			return nil
		},
		OnGetAccountContractCode: func(location common.AddressLocation) (code []byte, err error) {
			code = []byte(accountCodes[location])
			return code, nil
		},
		OnEmitEvent: func(event cadence.Event) error {
			events = append(events, event)
			return nil
		},
		OnDecodeArgument: func(b []byte, t cadence.Type) (value cadence.Value, err error) {
			return json.Decode(nil, b)
		},
	}

	err = runtime.ExecuteTransaction(
		Script{
			Source: DeploymentTransaction(
				"TopShot",
				[]byte(realTopShotContract),
			),
		},
		Context{
			Interface: runtimeInterface,
			Location:  nextTransactionLocation(),
		},
	)
	require.NoError(t, err)

	err = runtime.ExecuteTransaction(
		Script{
			Source: DeploymentTransaction(
				"TopShotShardedCollection",
				[]byte(realTopShotShardedCollectionContract),
			),
		},
		Context{
			Interface: runtimeInterface,
			Location:  nextTransactionLocation(),
		},
	)
	require.NoError(t, err)

	err = runtime.ExecuteTransaction(
		Script{
			Source: DeploymentTransaction(
				"TopshotAdminReceiver",
				[]byte(realTopshotAdminReceiverContract),
			),
		},
		Context{
			Interface: runtimeInterface,
			Location:  nextTransactionLocation(),
		},
	)
	require.NoError(t, err)
}

func TestRuntimeTopShotBatchTransfer(t *testing.T) {

	t.Parallel()

	runtime := NewTestInterpreterRuntime()

	nftAddress, err := common.HexToAddress("0x1d7e57aa55817448")
	require.NoError(t, err)

	accountCodes := map[common.Location]string{
		common.AddressLocation{
			Address: nftAddress,
			Name:    "NonFungibleToken",
		}: modifiedNonFungibleTokenInterface,
	}

	deployTx := DeploymentTransaction("TopShot", []byte(realTopShotContract))

	topShotAddress, err := common.HexToAddress("0x0b2a3299cc857e29")
	require.NoError(t, err)

	var events []cadence.Event
	var loggedMessages []string

	var signerAddress common.Address

	runtimeInterface := &TestRuntimeInterface{
		Storage: NewTestLedger(nil, nil),
		OnGetSigningAccounts: func() ([]Address, error) {
			return []Address{signerAddress}, nil
		},
		OnResolveLocation: NewSingleIdentifierLocationResolver(t),
		OnUpdateAccountContractCode: func(location common.AddressLocation, code []byte) error {
			accountCodes[location] = string(code)
			return nil
		},
		OnGetAccountContractCode: func(location common.AddressLocation) (code []byte, err error) {
			code = []byte(accountCodes[location])
			return code, nil
		},
		OnEmitEvent: func(event cadence.Event) error {
			events = append(events, event)
			return nil
		},
		OnProgramLog: func(message string) {
			loggedMessages = append(loggedMessages, message)
		},
		OnDecodeArgument: func(b []byte, t cadence.Type) (value cadence.Value, err error) {
			return json.Decode(nil, b)
		},
	}

	nextTransactionLocation := NewTransactionLocationGenerator()

	// Deploy TopShot contract

	signerAddress = topShotAddress

	err = runtime.ExecuteTransaction(
		Script{
			Source: deployTx,
		},
		Context{
			Interface: runtimeInterface,
			Location:  nextTransactionLocation(),
		},
	)
	require.NoError(t, err)

	// Mint moments

	err = runtime.ExecuteTransaction(
		Script{
			Source: []byte(`
              import TopShot from 0x0b2a3299cc857e29

              transaction {

                  prepare(signer: auth(Storage) &Account) {
                      let adminRef = signer.storage.borrow<&TopShot.Admin>(from: /storage/TopShotAdmin)!

                      let playID = adminRef.createPlay(metadata: {"name": "Test"})
                      let setID = TopShot.nextSetID
                      adminRef.createSet(name: "Test")
                      let setRef = adminRef.borrowSet(setID: setID)
                      setRef.addPlay(playID: playID)

                      let moments <- setRef.batchMintMoment(playID: playID, quantity: 2)

                      signer.storage.borrow<&TopShot.Collection>(from: /storage/MomentCollection)!
                          .batchDeposit(tokens: <-moments)
                  }
              }
            `),
		},
		Context{
			Interface: runtimeInterface,
			Location:  nextTransactionLocation(),
		},
	)
	require.NoError(t, err)

	// Set up receiver

	const setupTx = `
      import NonFungibleToken from 0x1d7e57aa55817448
      import TopShot from 0x0b2a3299cc857e29

      transaction {

          prepare(signer: auth(Storage, Capabilities) &Account) {
              signer.storage.save(
                 <-TopShot.createEmptyCollection(),
                 to: /storage/MomentCollection
              )
              let cap = signer.capabilities.storage.issue<&TopShot.Collection>(/storage/MomentCollection)
              signer.capabilities.publish(cap, at: /public/MomentCollection)
          }
      }
    `

	signerAddress = common.MustBytesToAddress([]byte{0x42})

	err = runtime.ExecuteTransaction(
		Script{
			Source: []byte(setupTx),
		},
		Context{
			Interface: runtimeInterface,
			Location:  nextTransactionLocation(),
		},
	)

	require.NoError(t, err)

	// Transfer

	signerAddress = topShotAddress

	const transferTx = `
      import NonFungibleToken from 0x1d7e57aa55817448
      import TopShot from 0x0b2a3299cc857e29

      transaction(momentIDs: [UInt64]) {
          let transferTokens: @{NonFungibleToken.Collection}

          prepare(signer: auth(Storage) &Account) {
              let ref = signer.storage.borrow<&TopShot.Collection>(from: /storage/MomentCollection)!
              self.transferTokens <- ref.batchWithdraw(ids: momentIDs)
          }

          execute {
              // get the recipient's public account object
              let recipient = getAccount(0x42)

              // get the Collection reference for the receiver
              let receiverRef = recipient.capabilities
                  .borrow<&{TopShot.MomentCollectionPublic}>(/public/MomentCollection)!

              // deposit the NFT in the receivers collection
              receiverRef.batchDeposit(tokens: <-self.transferTokens)
          }
      }
    `

	encodedArg, err := json.Encode(
		cadence.NewArray([]cadence.Value{
			cadence.NewUInt64(1),
		}),
	)
	require.NoError(t, err)

	err = runtime.ExecuteTransaction(
		Script{
			Source:    []byte(transferTx),
			Arguments: [][]byte{encodedArg},
		},
		Context{
			Interface: runtimeInterface,
			Location:  nextTransactionLocation(),
		},
	)

	require.NoError(t, err)
}

func TestRuntimeBatchMintAndTransfer(t *testing.T) {

	if testing.Short() {
		t.Skip()
	}

	t.Parallel()

	runtime := NewTestInterpreterRuntime()

	const contract = `
      access(all) contract Test {

          access(all) resource interface INFT {}

          access(all) resource NFT: INFT {}

          access(all) resource Collection {

              access(all) var ownedNFTs: @{UInt64: NFT}

              init() {
                  self.ownedNFTs <- {}
              }

              access(all) fun withdraw(id: UInt64): @NFT {
                  let token <- self.ownedNFTs.remove(key: id)
                      ?? panic("Cannot withdraw: NFT does not exist in the collection")

                  return <-token
              }

              access(all) fun deposit(token: @NFT) {
                  let oldToken <- self.ownedNFTs[token.uuid] <- token
                  destroy oldToken
              }

              access(all) fun batchDeposit(collection: @Collection) {
                  let ids = collection.getIDs()

                  for id in ids {
                      self.deposit(token: <-collection.withdraw(id: id))
                  }

                  destroy collection
              }

              access(all) fun batchWithdraw(ids: [UInt64]): @Collection {
                  let collection <- create Collection()

                  for id in ids {
                      collection.deposit(token: <-self.withdraw(id: id))
                  }

                  return <-collection
              }

              access(all) fun getIDs(): [UInt64] {
                  return self.ownedNFTs.keys
              }
          }

          init() {
              self.account.storage.save(
                 <-Test.createEmptyCollection(),
                 to: /storage/MainCollection
              )
          }

          access(all) fun mint(): @NFT {
              return <- create NFT()
          }

          access(all) fun createEmptyCollection(): @Collection {
              return <- create Collection()
          }

          access(all) fun batchMint(count: UInt64): @Collection {
              let collection <- create Collection()

              var i: UInt64 = 0
              while i < count {
                  collection.deposit(token: <-self.mint())
                  i = i + 1
              }
              return <-collection
          }
      }
    `

	deployTx := DeploymentTransaction("Test", []byte(contract))

	contractAddress := common.MustBytesToAddress([]byte{0x1})

	var events []cadence.Event
	var loggedMessages []string

	var signerAddress common.Address

	accountCodes := map[Location]string{}

	runtimeInterface := &TestRuntimeInterface{
		Storage: NewTestLedger(nil, nil),
		OnGetSigningAccounts: func() ([]Address, error) {
			return []Address{signerAddress}, nil
		},
		OnResolveLocation: NewSingleIdentifierLocationResolver(t),
		OnUpdateAccountContractCode: func(location common.AddressLocation, code []byte) error {
			accountCodes[location] = string(code)
			return nil
		},
		OnGetAccountContractCode: func(location common.AddressLocation) (code []byte, err error) {
			code = []byte(accountCodes[location])
			return code, nil
		},
		OnEmitEvent: func(event cadence.Event) error {
			events = append(events, event)
			return nil
		},
		OnProgramLog: func(message string) {
			loggedMessages = append(loggedMessages, message)
		},
		OnDecodeArgument: func(b []byte, t cadence.Type) (value cadence.Value, err error) {
			return json.Decode(nil, b)
		},
	}

	nextTransactionLocation := NewTransactionLocationGenerator()

	// Deploy contract

	signerAddress = contractAddress

	err := runtime.ExecuteTransaction(
		Script{
			Source: deployTx,
		},
		Context{
			Interface: runtimeInterface,
			Location:  nextTransactionLocation(),
		},
	)
	require.NoError(t, err)

	// Mint moments

	err = runtime.ExecuteTransaction(
		Script{
			Source: []byte(`
              import Test from 0x1

              transaction {

                  prepare(signer: auth(Storage) &Account) {
                      let collection <- Test.batchMint(count: 1000)

                      log(collection.getIDs())

                      signer.storage.borrow<&Test.Collection>(from: /storage/MainCollection)!
                          .batchDeposit(collection: <-collection)
                  }
              }
            `),
		},
		Context{
			Interface: runtimeInterface,
			Location:  nextTransactionLocation(),
		},
	)
	require.NoError(t, err)

	// Set up receiver

	const setupTx = `
      import Test from 0x1

      transaction {

          prepare(signer: auth(Storage, Capabilities) &Account) {
              signer.storage.save(
                 <-Test.createEmptyCollection(),
                 to: /storage/TestCollection
              )
              let cap = signer.capabilities.storage.issue<&Test.Collection>(/storage/TestCollection)
              signer.capabilities.publish(cap, at: /public/TestCollection)
          }
      }
    `

	signerAddress = common.MustBytesToAddress([]byte{0x2})

	err = runtime.ExecuteTransaction(
		Script{
			Source: []byte(setupTx),
		},
		Context{
			Interface: runtimeInterface,
			Location:  nextTransactionLocation(),
		},
	)

	require.NoError(t, err)

	// Transfer

	signerAddress = contractAddress

	const transferTx = `
      import Test from 0x1

      transaction(ids: [UInt64]) {
          let collection: @Test.Collection

          prepare(signer: auth(Storage) &Account) {
              self.collection <- signer.storage
                  .borrow<&Test.Collection>(from: /storage/MainCollection)!
                  .batchWithdraw(ids: ids)
          }

          execute {
              getAccount(0x2)
                  .capabilities
                  .borrow<&Test.Collection>(/public/TestCollection)!
                  .batchDeposit(collection: <-self.collection)
          }
      }
    `

	var values []cadence.Value

	const startID uint64 = 10
	const count = 20

	for id := startID; id <= startID+count; id++ {
		values = append(values, cadence.NewUInt64(id))
	}

	encodedArg, err := json.Encode(cadence.NewArray(values))
	require.NoError(t, err)

	err = runtime.ExecuteTransaction(
		Script{
			Source:    []byte(transferTx),
			Arguments: [][]byte{encodedArg},
		},
		Context{
			Interface: runtimeInterface,
			Location:  nextTransactionLocation(),
		},
	)
	require.NoError(t, err)
}

func TestRuntimeStoragePublishAndUnpublish(t *testing.T) {

	t.Parallel()

	runtime := NewTestInterpreterRuntime()

	storage := NewTestLedger(nil, nil)

	signer := common.MustBytesToAddress([]byte{0x42})

	runtimeInterface := &TestRuntimeInterface{
		Storage: storage,
		OnGetSigningAccounts: func() ([]Address, error) {
			return []Address{signer}, nil
		},
	}

	nextTransactionLocation := NewTransactionLocationGenerator()

	// Store a value and publish a capability

	err := runtime.ExecuteTransaction(
		Script{
			Source: []byte(`
              transaction {
                  prepare(signer: auth(Storage, Capabilities) &Account) {
                      signer.storage.save(42, to: /storage/test)

                      let cap = signer.capabilities.storage.issue<&Int>(/storage/test)
                      signer.capabilities.publish(cap, at: /public/test)

                      assert(signer.capabilities.borrow<&Int>(/public/test) != nil)
                  }
              }
            `),
		},
		Context{
			Interface: runtimeInterface,
			Location:  nextTransactionLocation(),
		},
	)
	require.NoError(t, err)

	// Unpublish the capability

	err = runtime.ExecuteTransaction(
		Script{
			Source: []byte(`
            transaction {
                prepare(signer: auth(Capabilities) &Account) {
                    signer.capabilities.unpublish(/public/test)

                    assert(signer.capabilities.borrow<&Int>(/public/test) == nil)
                }
            }
            `),
		},
		Context{
			Interface: runtimeInterface,
			Location:  nextTransactionLocation(),
		},
	)
	require.NoError(t, err)

	// Get the capability after unpublish

	err = runtime.ExecuteTransaction(
		Script{
			Source: []byte(`
              transaction {
                  prepare(signer: auth(Capabilities) &Account) {
                      assert(signer.capabilities.borrow<&Int>(/public/test) == nil)
                  }
              }
            `),
		},
		Context{
			Interface: runtimeInterface,
			Location:  nextTransactionLocation(),
		},
	)
	require.NoError(t, err)
}

func TestRuntimeStorageSaveCapability(t *testing.T) {

	t.Parallel()

	runtime := NewTestInterpreterRuntime()

	storage := NewTestLedger(nil, nil)

	signer := common.MustBytesToAddress([]byte{0x42})

	runtimeInterface := &TestRuntimeInterface{
		Storage: storage,
		OnGetSigningAccounts: func() ([]Address, error) {
			return []Address{signer}, nil
		},
	}

	nextTransactionLocation := NewTransactionLocationGenerator()

	ty := &cadence.ReferenceType{
		Authorization: cadence.UnauthorizedAccess,
		Type:          cadence.IntType,
	}

	var storagePathCounter int
	newStoragePath := func() cadence.Path {
		storagePathCounter++
		return cadence.Path{
			Domain: common.PathDomainStorage,
			Identifier: fmt.Sprintf(
				"test%d",
				storagePathCounter,
			),
		}
	}

	storagePath1 := newStoragePath()
	storagePath2 := newStoragePath()

	context := Context{
		Interface: runtimeInterface,
		Location:  nextTransactionLocation(),
	}

	err := runtime.ExecuteTransaction(
		Script{
			Source: []byte(fmt.Sprintf(
				`
                  transaction {
                      prepare(signer: auth(Storage, Capabilities) &Account) {
                          let cap = signer.capabilities.storage.issue<%[1]s>(/storage/test)!
                          signer.capabilities.publish(cap, at: /public/test)
                          signer.storage.save(cap, to: %[2]s)

                          let cap2 = signer.capabilities.get<%[1]s>(/public/test)!
                          signer.storage.save(cap2, to: %[3]s)
                      }
                  }
                `,
				ty.ID(),
				storagePath1,
				storagePath2,
			)),
		},
		context,
	)
	require.NoError(t, err)

	value, err := runtime.ReadStored(signer, storagePath1, context)
	require.NoError(t, err)

	expected := cadence.NewCapability(
		cadence.UInt64(1),
		cadence.Address(signer),
		ty,
	)

	require.Equal(t, expected, value)
}

func TestRuntimeStorageReferenceCast(t *testing.T) {

	t.Parallel()

	runtime := NewTestInterpreterRuntime()

	signerAddress := common.MustBytesToAddress([]byte{0x42})

	deployTx := DeploymentTransaction("Test", []byte(`
      access(all) contract Test {

          access(all) resource interface RI {}

          access(all) resource R: RI {}

          access(all) fun createR(): @R {
              return <-create R()
          }
      }
    `))

	accountCodes := map[Location][]byte{}
	var events []cadence.Event
	var loggedMessages []string

	runtimeInterface := &TestRuntimeInterface{
		Storage: NewTestLedger(nil, nil),
		OnGetSigningAccounts: func() ([]Address, error) {
			return []Address{signerAddress}, nil
		},
		OnResolveLocation: NewSingleIdentifierLocationResolver(t),
		OnUpdateAccountContractCode: func(location common.AddressLocation, code []byte) error {
			accountCodes[location] = code
			return nil
		},
		OnGetAccountContractCode: func(location common.AddressLocation) (code []byte, err error) {
			code = accountCodes[location]
			return code, nil
		},
		OnEmitEvent: func(event cadence.Event) error {
			events = append(events, event)
			return nil
		},
		OnProgramLog: func(message string) {
			loggedMessages = append(loggedMessages, message)
		},
	}

	nextTransactionLocation := NewTransactionLocationGenerator()

	// Deploy contract

	err := runtime.ExecuteTransaction(
		Script{
			Source: deployTx,
		},
		Context{
			Interface: runtimeInterface,
			Location:  nextTransactionLocation(),
		},
	)
	require.NoError(t, err)

	// Run test transaction

	const testTx = `
      import Test from 0x42

      transaction {
          prepare(signer: auth(Storage, Capabilities) &Account) {
              signer.storage.save(<-Test.createR(), to: /storage/r)

              let cap = signer.capabilities.storage
                  .issue<&Test.R>(/storage/r)
              signer.capabilities.publish(cap, at: /public/r)

              let ref = signer.capabilities.borrow<&Test.R>(/public/r)!

              let casted = (ref as AnyStruct) as! &Test.R
          }
      }
    `

	err = runtime.ExecuteTransaction(
		Script{
			Source: []byte(testTx),
		},
		Context{
			Interface: runtimeInterface,
			Location:  nextTransactionLocation(),
		},
	)

	require.NoError(t, err)
}

func TestRuntimeStorageReferenceDowncast(t *testing.T) {

	t.Parallel()

	runtime := NewTestInterpreterRuntime()

	signerAddress := common.MustBytesToAddress([]byte{0x42})

	deployTx := DeploymentTransaction("Test", []byte(`
      access(all) contract Test {

          access(all) resource interface RI {}

          access(all) resource R: RI {}

          access(all) entitlement E

          access(all) fun createR(): @R {
              return <-create R()
          }
      }
    `))

	accountCodes := map[Location][]byte{}
	var events []cadence.Event
	var loggedMessages []string

	runtimeInterface := &TestRuntimeInterface{
		Storage: NewTestLedger(nil, nil),
		OnGetSigningAccounts: func() ([]Address, error) {
			return []Address{signerAddress}, nil
		},
		OnResolveLocation: NewSingleIdentifierLocationResolver(t),
		OnUpdateAccountContractCode: func(location common.AddressLocation, code []byte) error {
			accountCodes[location] = code
			return nil
		},
		OnGetAccountContractCode: func(location common.AddressLocation) (code []byte, err error) {
			code = accountCodes[location]
			return code, nil
		},
		OnEmitEvent: func(event cadence.Event) error {
			events = append(events, event)
			return nil
		},
		OnProgramLog: func(message string) {
			loggedMessages = append(loggedMessages, message)
		},
	}

	nextTransactionLocation := NewTransactionLocationGenerator()

	// Deploy contract

	err := runtime.ExecuteTransaction(
		Script{
			Source: deployTx,
		},
		Context{
			Interface: runtimeInterface,
			Location:  nextTransactionLocation(),
		},
	)
	require.NoError(t, err)

	// Run test transaction

	const testTx = `
      import Test from 0x42

      transaction {
          prepare(signer: auth(Storage, Capabilities) &Account) {
              signer.storage.save(<-Test.createR(), to: /storage/r)

              let cap = signer.capabilities.storage.issue<&Test.R>(/storage/r)
              signer.capabilities.publish(cap, at: /public/r)

              let ref = signer.capabilities.borrow<&Test.R>(/public/r)!

              let casted = (ref as AnyStruct) as! auth(Test.E) &Test.R
          }
      }
    `

	err = runtime.ExecuteTransaction(
		Script{
			Source: []byte(testTx),
		},
		Context{
			Interface: runtimeInterface,
			Location:  nextTransactionLocation(),
		},
	)

	require.ErrorAs(t, err, &interpreter.ForceCastTypeMismatchError{})
}

func TestRuntimeStorageNonStorable(t *testing.T) {

	t.Parallel()

	runtime := NewTestInterpreterRuntime()

	address := common.MustBytesToAddress([]byte{0x1})

	for name, code := range map[string]string{
		"ephemeral reference": `
            let value = &1 as &Int
        `,
		"storage reference": `
            signer.storage.save("test", to: /storage/string)
            let value = signer.storage.borrow<&String>(from: /storage/string)!
        `,
		"function": `
            let value = fun () {}
        `,
	} {

		t.Run(name, func(t *testing.T) {

			tx := []byte(
				fmt.Sprintf(
					`
                      transaction {
                          prepare(signer: auth(Storage) &Account) {
                              %s
                              signer.storage.save((value as AnyStruct), to: /storage/value)
                          }
                       }
                    `,
					code,
				),
			)

			runtimeInterface := &TestRuntimeInterface{
				Storage: NewTestLedger(nil, nil),
				OnGetSigningAccounts: func() ([]Address, error) {
					return []Address{address}, nil
				},
			}

			nextTransactionLocation := NewTransactionLocationGenerator()

			err := runtime.ExecuteTransaction(
				Script{
					Source: tx,
				},
				Context{
					Interface: runtimeInterface,
					Location:  nextTransactionLocation(),
				},
			)
			RequireError(t, err)

			require.Contains(t, err.Error(), "cannot store non-storable value")
		})
	}
}

func TestRuntimeStorageRecursiveReference(t *testing.T) {

	t.Parallel()

	runtime := NewTestInterpreterRuntime()

	address := common.MustBytesToAddress([]byte{0x1})

	const code = `
      transaction {
          prepare(signer: auth(Storage) &Account) {
              let refs: [AnyStruct] = []
              refs.insert(at: 0, &refs as &AnyStruct)
              signer.storage.save(refs, to: /storage/refs)
          }
      }
    `

	runtimeInterface := &TestRuntimeInterface{
		Storage: NewTestLedger(nil, nil),
		OnGetSigningAccounts: func() ([]Address, error) {
			return []Address{address}, nil
		},
	}

	nextTransactionLocation := NewTransactionLocationGenerator()

	err := runtime.ExecuteTransaction(
		Script{
			Source: []byte(code),
		},
		Context{
			Interface: runtimeInterface,
			Location:  nextTransactionLocation(),
		},
	)
	RequireError(t, err)

	require.Contains(t, err.Error(), "cannot store non-storable value")
}

func TestRuntimeStorageTransfer(t *testing.T) {

	t.Parallel()

	runtime := NewTestInterpreterRuntime()

	address1 := common.MustBytesToAddress([]byte{0x1})
	address2 := common.MustBytesToAddress([]byte{0x2})

	ledger := NewTestLedger(nil, nil)

	var signers []Address

	runtimeInterface := &TestRuntimeInterface{
		Storage: ledger,
		OnGetSigningAccounts: func() ([]Address, error) {
			return signers, nil
		},
	}

	nextTransactionLocation := NewTransactionLocationGenerator()

	// Store

	signers = []Address{address1}

	storeTx := []byte(`
      transaction {
          prepare(signer: auth(Storage) &Account) {
              signer.storage.save([1], to: /storage/test)
          }
       }
    `)

	err := runtime.ExecuteTransaction(
		Script{
			Source: storeTx,
		},
		Context{
			Interface: runtimeInterface,
			Location:  nextTransactionLocation(),
		},
	)
	require.NoError(t, err)

	// Transfer

	signers = []Address{address1, address2}

	transferTx := []byte(`
      transaction {
          prepare(
              signer1: auth(Storage) &Account,
              signer2: auth(Storage) &Account
          ) {
              let value = signer1.storage.load<[Int]>(from: /storage/test)!
              signer2.storage.save(value, to: /storage/test)
          }
       }
    `)

	err = runtime.ExecuteTransaction(
		Script{
			Source: transferTx,
		},
		Context{
			Interface: runtimeInterface,
			Location:  nextTransactionLocation(),
		},
	)
	require.NoError(t, err)

	var nonEmptyKeys int
	for _, data := range ledger.StoredValues {
		if len(data) > 0 {
			nonEmptyKeys++
		}
	}
	// 5:
	// - 2x storage index for storage domain storage map
	// - 2x storage domain storage map
	// - array (atree array)
	assert.Equal(t, 5, nonEmptyKeys)
}

func TestRuntimeResourceOwnerChange(t *testing.T) {

	t.Parallel()

	config := DefaultTestInterpreterConfig
	config.ResourceOwnerChangeHandlerEnabled = true
	runtime := NewTestInterpreterRuntimeWithConfig(config)

	address1 := common.MustBytesToAddress([]byte{0x1})
	address2 := common.MustBytesToAddress([]byte{0x2})

	ledger := NewTestLedger(nil, nil)

	var signers []Address

	deployTx := DeploymentTransaction("Test", []byte(`
      access(all) contract Test {

          access(all) resource R {}

          access(all) fun createR(): @R {
              return <-create R()
          }
      }
    `))

	type resourceOwnerChange struct {
		uuid       *interpreter.UInt64Value
		typeID     common.TypeID
		oldAddress common.Address
		newAddress common.Address
	}

	accountCodes := map[Location][]byte{}
	var events []cadence.Event
	var loggedMessages []string
	var resourceOwnerChanges []resourceOwnerChange

	runtimeInterface := &TestRuntimeInterface{
		Storage: ledger,
		OnGetSigningAccounts: func() ([]Address, error) {
			return signers, nil
		},
		OnResolveLocation: NewSingleIdentifierLocationResolver(t),
		OnUpdateAccountContractCode: func(location common.AddressLocation, code []byte) error {
			accountCodes[location] = code
			return nil
		},
		OnGetAccountContractCode: func(location common.AddressLocation) (code []byte, err error) {
			code = accountCodes[location]
			return code, nil
		},
		OnEmitEvent: func(event cadence.Event) error {
			events = append(events, event)
			return nil
		},
		OnProgramLog: func(message string) {
			loggedMessages = append(loggedMessages, message)
		},
		OnResourceOwnerChanged: func(
			inter *interpreter.Interpreter,
			resource *interpreter.CompositeValue,
			oldAddress common.Address,
			newAddress common.Address,
		) {
			resourceOwnerChanges = append(
				resourceOwnerChanges,
				resourceOwnerChange{
					typeID: resource.TypeID(),
					// TODO: provide proper location range
					uuid:       resource.ResourceUUID(inter, interpreter.EmptyLocationRange),
					oldAddress: oldAddress,
					newAddress: newAddress,
				},
			)
		},
	}

	nextTransactionLocation := NewTransactionLocationGenerator()

	// Deploy contract

	signers = []Address{address1}

	err := runtime.ExecuteTransaction(
		Script{
			Source: deployTx,
		},
		Context{
			Interface: runtimeInterface,
			Location:  nextTransactionLocation(),
		},
	)
	require.NoError(t, err)

	// Store

	signers = []Address{address1}

	storeTx := []byte(`
      import Test from 0x1

      transaction {
          prepare(signer: auth(Storage) &Account) {
              signer.storage.save(<-Test.createR(), to: /storage/test)
          }
      }
    `)

	err = runtime.ExecuteTransaction(
		Script{
			Source: storeTx,
		},
		Context{
			Interface: runtimeInterface,
			Location:  nextTransactionLocation(),
		},
	)
	require.NoError(t, err)

	// Transfer

	signers = []Address{address1, address2}

	transferTx := []byte(`
      import Test from 0x1

      transaction {
          prepare(
              signer1: auth(Storage) &Account,
              signer2: auth(Storage) &Account
          ) {
              let value <- signer1.storage.load<@Test.R>(from: /storage/test)!
              signer2.storage.save(<-value, to: /storage/test)
          }
      }
    `)

	err = runtime.ExecuteTransaction(
		Script{
			Source: transferTx,
		},
		Context{
			Interface: runtimeInterface,
			Location:  nextTransactionLocation(),
		},
	)
	require.NoError(t, err)

	var nonEmptyKeys []string
	for key, data := range ledger.StoredValues {
		if len(data) > 0 {
			nonEmptyKeys = append(nonEmptyKeys, key)
		}
	}

	sort.Strings(nonEmptyKeys)

	assert.Equal(t,
		[]string{
			// account 0x1:
			//     storage map (domain key + map slab)
			//   + contract map (domain key + map slap)
			//   + contract
			"\x00\x00\x00\x00\x00\x00\x00\x01|$\x00\x00\x00\x00\x00\x00\x00\x01",
			"\x00\x00\x00\x00\x00\x00\x00\x01|$\x00\x00\x00\x00\x00\x00\x00\x02",
			"\x00\x00\x00\x00\x00\x00\x00\x01|$\x00\x00\x00\x00\x00\x00\x00\x04",
			"\x00\x00\x00\x00\x00\x00\x00\x01|contract",
			"\x00\x00\x00\x00\x00\x00\x00\x01|storage",
			// account 0x2
			//     storage map (domain key + map slab)
			//   + resource
			"\x00\x00\x00\x00\x00\x00\x00\x02|$\x00\x00\x00\x00\x00\x00\x00\x01",
			"\x00\x00\x00\x00\x00\x00\x00\x02|$\x00\x00\x00\x00\x00\x00\x00\x02",
			"\x00\x00\x00\x00\x00\x00\x00\x02|storage",
		},
		nonEmptyKeys,
	)

	expectedUUID := interpreter.NewUnmeteredUInt64Value(1)
	assert.Equal(t,
		[]resourceOwnerChange{
			{
				typeID: "A.0000000000000001.Test.R",
				uuid:   &expectedUUID,
				oldAddress: common.Address{
					0x0, 0x0, 0x0, 0x0, 0x0, 0x0, 0x0, 0x0,
				},
				newAddress: common.Address{
					0x0, 0x0, 0x0, 0x0, 0x0, 0x0, 0x0, 0x1,
				},
			},
			{
				typeID: "A.0000000000000001.Test.R",
				uuid:   &expectedUUID,
				oldAddress: common.Address{
					0x0, 0x0, 0x0, 0x0, 0x0, 0x0, 0x0, 0x1,
				},
				newAddress: common.Address{
					0x0, 0x0, 0x0, 0x0, 0x0, 0x0, 0x0, 0x0,
				},
			},
			{
				typeID: "A.0000000000000001.Test.R",
				uuid:   &expectedUUID,
				oldAddress: common.Address{
					0x0, 0x0, 0x0, 0x0, 0x0, 0x0, 0x0, 0x0,
				},
				newAddress: common.Address{
					0x0, 0x0, 0x0, 0x0, 0x0, 0x0, 0x0, 0x2,
				},
			},
		},
		resourceOwnerChanges,
	)
}

func TestRuntimeStorageUsed(t *testing.T) {

	t.Parallel()

	runtime := NewTestInterpreterRuntime()

	ledger := NewTestLedger(nil, nil)

	runtimeInterface := &TestRuntimeInterface{
		Storage: ledger,
		OnGetStorageUsed: func(_ Address) (uint64, error) {
			return 1, nil
		},
	}

	// NOTE: do NOT change the contents of this script,
	// it matters how the array is constructed,
	// ESPECIALLY the value of the addresses and the number of elements!
	//
	// Querying storageUsed commits storage, and this test asserts
	// that this should not clear temporary slabs

	script := []byte(`
       access(all) fun main() {
            var addresses: [Address]= [
                0x2a3c4c2581cef731, 0x2a3c4c2581cef731, 0x2a3c4c2581cef731, 0x2a3c4c2581cef731, 0x2a3c4c2581cef731,
                0x2a3c4c2581cef731, 0x2a3c4c2581cef731, 0x2a3c4c2581cef731, 0x2a3c4c2581cef731, 0x2a3c4c2581cef731,
                0x2a3c4c2581cef731, 0x2a3c4c2581cef731, 0x2a3c4c2581cef731, 0x2a3c4c2581cef731, 0x2a3c4c2581cef731,
                0x2a3c4c2581cef731, 0x2a3c4c2581cef731, 0x2a3c4c2581cef731, 0x2a3c4c2581cef731, 0x2a3c4c2581cef731,
                0x2a3c4c2581cef731, 0x2a3c4c2581cef731, 0x2a3c4c2581cef731, 0x2a3c4c2581cef731, 0x2a3c4c2581cef731,
                0x2a3c4c2581cef731, 0x2a3c4c2581cef731, 0x2a3c4c2581cef731, 0x2a3c4c2581cef731, 0x2a3c4c2581cef731,
                0x2a3c4c2581cef731, 0x2a3c4c2581cef731, 0x2a3c4c2581cef731, 0x2a3c4c2581cef731, 0x2a3c4c2581cef731,
                0x2a3c4c2581cef731, 0x2a3c4c2581cef731, 0x2a3c4c2581cef731, 0x2a3c4c2581cef731, 0x2a3c4c2581cef731,
                0x2a3c4c2581cef731, 0x2a3c4c2581cef731, 0x2a3c4c2581cef731, 0x2a3c4c2581cef731, 0x2a3c4c2581cef731,
                0x2a3c4c2581cef731, 0x2a3c4c2581cef731, 0x2a3c4c2581cef731, 0x2a3c4c2581cef731, 0x2a3c4c2581cef731,
                0x2a3c4c2581cef731, 0x2a3c4c2581cef731, 0x2a3c4c2581cef731, 0x2a3c4c2581cef731, 0x2a3c4c2581cef731,
                0x2a3c4c2581cef731, 0x2a3c4c2581cef731, 0x2a3c4c2581cef731, 0x2a3c4c2581cef731, 0x2a3c4c2581cef731,
                0x2a3c4c2581cef731, 0x2a3c4c2581cef731, 0x2a3c4c2581cef731, 0x2a3c4c2581cef731, 0x2a3c4c2581cef731,
                0x2a3c4c2581cef731, 0x2a3c4c2581cef731, 0x2a3c4c2581cef731, 0x2a3c4c2581cef731, 0x2a3c4c2581cef731,
                0x2a3c4c2581cef731, 0x2a3c4c2581cef731, 0x2a3c4c2581cef731, 0x2a3c4c2581cef731, 0x2a3c4c2581cef731,
                0x2a3c4c2581cef731, 0x2a3c4c2581cef731, 0x2a3c4c2581cef731, 0x2a3c4c2581cef731, 0x2a3c4c2581cef731,
                0x2a3c4c2581cef731, 0x2a3c4c2581cef731, 0x2a3c4c2581cef731, 0x2a3c4c2581cef731, 0x2a3c4c2581cef731,
                0x2a3c4c2581cef731, 0x2a3c4c2581cef731, 0x2a3c4c2581cef731, 0x2a3c4c2581cef731, 0x2a3c4c2581cef731,
                0x2a3c4c2581cef731, 0x2a3c4c2581cef731, 0x2a3c4c2581cef731, 0x2a3c4c2581cef731, 0x2a3c4c2581cef731,
                0x2a3c4c2581cef731, 0x2a3c4c2581cef731, 0x2a3c4c2581cef731, 0x2a3c4c2581cef731
            ]
            var count = 0
            for address in addresses {
                let account = getAccount(address)
                var x = account.storage.used
            }
        }
    `)

	_, err := runtime.ExecuteScript(
		Script{
			Source: script,
		},
		Context{
			Interface: runtimeInterface,
			Location:  common.ScriptLocation{},
		},
	)
	require.NoError(t, err)

}

func TestRuntimeSortContractUpdates(t *testing.T) {

	t.Parallel()

	updates := []ContractUpdate{
		{
			Key: interpreter.StorageKey{
				Address: common.Address{2},
				Key:     "a",
			},
		},
		{
			Key: interpreter.StorageKey{
				Address: common.Address{1},
				Key:     "b",
			},
		},
		{
			Key: interpreter.StorageKey{
				Address: common.Address{1},
				Key:     "a",
			},
		},
		{
			Key: interpreter.StorageKey{
				Address: common.Address{0},
				Key:     "x",
			},
		},
	}

	SortContractUpdates(updates)

	require.Equal(t,
		[]ContractUpdate{
			{
				Key: interpreter.StorageKey{
					Address: common.Address{0},
					Key:     "x",
				},
			},
			{
				Key: interpreter.StorageKey{
					Address: common.Address{1},
					Key:     "a",
				},
			},
			{
				Key: interpreter.StorageKey{
					Address: common.Address{1},
					Key:     "b",
				},
			},
			{
				Key: interpreter.StorageKey{
					Address: common.Address{2},
					Key:     "a",
				},
			},
		},
		updates,
	)
}

func TestRuntimeMissingSlab1173(t *testing.T) {

	t.Parallel()

	const contract = `
access(all) contract Test {
    access(all) enum Role: UInt8 {
        access(all) case aaa
        access(all) case bbb
    }

    access(all) resource AAA {
        access(all) fun callA(): String {
            return "AAA"
        }
    }

    access(all) resource BBB {
        access(all) fun callB(): String {
            return "BBB"
        }
    }

    access(all) resource interface Receiver {
        access(all) fun receive(asRole: Role, capability: Capability)
    }

    access(all) resource Holder: Receiver {
        access(self) let roles: { Role: Capability }
        access(all) fun receive(asRole: Role, capability: Capability) {
            self.roles[asRole] = capability
        }

        access(all) fun borrowA(): &AAA {
            let role = self.roles[Role.aaa]!
            return role.borrow<&AAA>()!
        }

        access(all) fun borrowB(): &BBB {
            let role = self.roles[Role.bbb]!
            return role.borrow<&BBB>()!
        }

        access(contract) init() {
            self.roles = {}
        }
    }

    access(self) let capabilities: { Role: Capability }

    access(all) fun createHolder(): @Holder {
        return <- create Holder()
    }

    access(all) fun attach(asRole: Role, receiver: &{Receiver}) {
        // TODO: Now verify that the owner is valid.

        let capability = self.capabilities[asRole]!
        receiver.receive(asRole: asRole, capability: capability)
    }

    init() {
        self.account.storage.save<@AAA>(<- create AAA(), to: /storage/TestAAA)
        self.account.storage.save<@BBB>(<- create BBB(), to: /storage/TestBBB)

        self.capabilities = {}
        self.capabilities[Role.aaa] = self.account.capabilities.storage.issue<&AAA>(/storage/TestAAA)!
        self.capabilities[Role.bbb] = self.account.capabilities.storage.issue<&BBB>(/storage/TestBBB)!
    }
}

`

	const tx = `
import Test from 0x1

transaction {
    prepare(signer: &Account) {}

    execute {
        let holder <- Test.createHolder()
        Test.attach(asRole: Test.Role.aaa, receiver: &holder as &{Test.Receiver})
        destroy holder
    }
}
`

	runtime := NewTestInterpreterRuntime()

	testAddress := common.MustBytesToAddress([]byte{0x1})

	accountCodes := map[Location][]byte{}

	var events []cadence.Event

	signerAccount := testAddress

	runtimeInterface := &TestRuntimeInterface{
		OnGetCode: func(location Location) (bytes []byte, err error) {
			return accountCodes[location], nil
		},
		Storage: NewTestLedger(nil, nil),
		OnGetSigningAccounts: func() ([]Address, error) {
			return []Address{signerAccount}, nil
		},
		OnResolveLocation: NewSingleIdentifierLocationResolver(t),
		OnGetAccountContractCode: func(location common.AddressLocation) (code []byte, err error) {
			return accountCodes[location], nil
		},
		OnUpdateAccountContractCode: func(location common.AddressLocation, code []byte) error {
			accountCodes[location] = code
			return nil
		},
		OnEmitEvent: func(event cadence.Event) error {
			events = append(events, event)
			return nil
		},
		OnDecodeArgument: func(b []byte, t cadence.Type) (value cadence.Value, err error) {
			return json.Decode(nil, b)
		},
	}

	nextTransactionLocation := NewTransactionLocationGenerator()

	// Deploy contract

	err := runtime.ExecuteTransaction(
		Script{
			Source: DeploymentTransaction(
				"Test",
				[]byte(contract),
			),
		},
		Context{
			Interface: runtimeInterface,
			Location:  nextTransactionLocation(),
		},
	)
	require.NoError(t, err)

	// Run transaction

	err = runtime.ExecuteTransaction(
		Script{
			Source: []byte(tx),
		},
		Context{
			Interface: runtimeInterface,
			Location:  nextTransactionLocation(),
		},
	)
	require.NoError(t, err)
}

func TestRuntimeReferenceOwnerAccess(t *testing.T) {

	t.Parallel()

	t.Run("resource", func(t *testing.T) {

		t.Parallel()

		const contract = `
          access(all) contract TestContract {
              access(all) resource TestResource {}

              access(all) fun makeTestResource(): @TestResource {
                  return <- create TestResource()
              }
          }
        `

		const tx = `
          import TestContract from 0x1

          transaction {

              prepare(
                  accountA: auth(Storage, Capabilities) &Account,
                  accountB: auth(Storage, Capabilities) &Account
              ) {
                  let testResource <- TestContract.makeTestResource()
                  let ref1 = &testResource as &TestContract.TestResource

                  // At this point the resource is not in storage
                  log(ref1.owner?.address)

                  accountA.storage.save(<-testResource, to: /storage/test)

                  // At this point the resource is in storage A
                  let cap = accountA.capabilities.storage.issue<&TestContract.TestResource>(/storage/test)
                  accountA.capabilities.publish(cap, at: /public/test)

                  let ref2 = accountA.capabilities.borrow<&TestContract.TestResource>(/public/test)!
                  log(ref2.owner?.address)

                  let testResource2 <- accountA.storage.load<@TestContract.TestResource>(from: /storage/test)!

                  let ref3 = &testResource2 as &TestContract.TestResource

                   // At this point the resource is not in storage
                  log(ref3.owner?.address)

                  accountB.storage.save(<-testResource2, to: /storage/test)

                  let cap2 = accountB.capabilities.storage.issue<&TestContract.TestResource>(/storage/test)
                  accountB.capabilities.publish(cap2, at: /public/test)

                  let ref4 = accountB.capabilities.borrow<&TestContract.TestResource>(/public/test)!

                  // At this point the resource is in storage B
                  log(ref4.owner?.address)
              }
          }
        `

		runtime := NewTestInterpreterRuntime()

		accountCodes := map[Location][]byte{}

		var events []cadence.Event

		var loggedMessages []string

		signers := []Address{
			common.MustBytesToAddress([]byte{0x1}),
		}

		runtimeInterface := &TestRuntimeInterface{
			OnGetCode: func(location Location) (bytes []byte, err error) {
				return accountCodes[location], nil
			},
			Storage: NewTestLedger(nil, nil),
			OnGetSigningAccounts: func() ([]Address, error) {
				return signers, nil
			},
			OnResolveLocation: NewSingleIdentifierLocationResolver(t),
			OnGetAccountContractCode: func(location common.AddressLocation) (code []byte, err error) {
				return accountCodes[location], nil
			},
			OnUpdateAccountContractCode: func(location common.AddressLocation, code []byte) error {
				accountCodes[location] = code
				return nil
			},
			OnEmitEvent: func(event cadence.Event) error {
				events = append(events, event)
				return nil
			},
			OnProgramLog: func(message string) {
				loggedMessages = append(loggedMessages, message)
			},
			OnDecodeArgument: func(b []byte, t cadence.Type) (value cadence.Value, err error) {
				return json.Decode(nil, b)
			},
		}

		nextTransactionLocation := NewTransactionLocationGenerator()

		// Deploy contract

		err := runtime.ExecuteTransaction(
			Script{
				Source: DeploymentTransaction(
					"TestContract",
					[]byte(contract),
				),
			},
			Context{
				Interface: runtimeInterface,
				Location:  nextTransactionLocation(),
			},
		)
		require.NoError(t, err)

		// Run transaction

		signers = []Address{
			common.MustBytesToAddress([]byte{0x1}),
			common.MustBytesToAddress([]byte{0x2}),
		}

		err = runtime.ExecuteTransaction(
			Script{
				Source: []byte(tx),
			},
			Context{
				Interface: runtimeInterface,
				Location:  nextTransactionLocation(),
			},
		)

		require.NoError(t, err)

		require.Equal(t,
			[]string{
				"nil",
				"0x0000000000000001",
				"nil",
				"0x0000000000000002",
			},
			loggedMessages,
		)
	})

	t.Run("resource (array element)", func(t *testing.T) {

		t.Parallel()

		const contract = `
          access(all) contract TestContract {
              access(all) resource TestResource {}

              access(all) fun makeTestResource(): @TestResource {
                  return <- create TestResource()
              }
          }
        `

		const tx = `
          import TestContract from 0x1

          transaction {

              prepare(account: auth(Storage, Capabilities) &Account) {

                  let testResources <- [<-TestContract.makeTestResource()]
                  let ref1 = &testResources[0] as &TestContract.TestResource

                  // At this point the resource is not in storage
                  log(ref1.owner?.address)

                  account.storage.save(<-testResources, to: /storage/test)

                  // At this point the resource is in storage
                  let cap = account.capabilities.storage.issue<&[TestContract.TestResource]>(/storage/test)
                  account.capabilities.publish(cap, at: /public/test)

                  let ref2 = account.capabilities.borrow<&[TestContract.TestResource]>(/public/test)!
                  let ref3 = ref2[0]
                  log(ref3.owner?.address)
              }
          }
        `

		runtime := NewTestInterpreterRuntime()

		testAddress := common.MustBytesToAddress([]byte{0x1})

		accountCodes := map[Location][]byte{}

		var events []cadence.Event

		signerAccount := testAddress

		var loggedMessages []string

		runtimeInterface := &TestRuntimeInterface{
			OnGetCode: func(location Location) (bytes []byte, err error) {
				return accountCodes[location], nil
			},
			Storage: NewTestLedger(nil, nil),
			OnGetSigningAccounts: func() ([]Address, error) {
				return []Address{signerAccount}, nil
			},
			OnResolveLocation: NewSingleIdentifierLocationResolver(t),
			OnGetAccountContractCode: func(location common.AddressLocation) (code []byte, err error) {
				return accountCodes[location], nil
			},
			OnUpdateAccountContractCode: func(location common.AddressLocation, code []byte) error {
				accountCodes[location] = code
				return nil
			},
			OnEmitEvent: func(event cadence.Event) error {
				events = append(events, event)
				return nil
			},
			OnProgramLog: func(message string) {
				loggedMessages = append(loggedMessages, message)
			},
		}

		nextTransactionLocation := NewTransactionLocationGenerator()

		// Deploy contract

		err := runtime.ExecuteTransaction(
			Script{
				Source: DeploymentTransaction(
					"TestContract",
					[]byte(contract),
				),
			},
			Context{
				Interface: runtimeInterface,
				Location:  nextTransactionLocation(),
			},
		)
		require.NoError(t, err)

		// Run transaction

		err = runtime.ExecuteTransaction(
			Script{
				Source: []byte(tx),
			},
			Context{
				Interface: runtimeInterface,
				Location:  nextTransactionLocation(),
			},
		)

		require.NoError(t, err)

		require.Equal(t,
			[]string{
				"nil",
				"0x0000000000000001",
			},
			loggedMessages,
		)
	})

	t.Run("resource (nested field, array element)", func(t *testing.T) {

		t.Parallel()

		const contract = `
          access(all) contract TestContract {
              access(all) resource TestNestedResource {}

              access(all) resource TestNestingResource {
                  access(all) let nestedResources: @[TestNestedResource]

                  init () {
                      self.nestedResources <- [<- create TestNestedResource()]
                  }
              }

              access(all) fun makeTestNestingResource(): @TestNestingResource {
                  return <- create TestNestingResource()
              }
          }
        `

		const tx = `
          import TestContract from 0x1

          transaction {

              prepare(account: auth(Storage, Capabilities) &Account) {

                  let nestingResource <- TestContract.makeTestNestingResource()
                  var nestingResourceRef = &nestingResource as &TestContract.TestNestingResource
                  var nestedElementResourceRef = &nestingResource.nestedResources[0] as &TestContract.TestNestedResource

                  // At this point the nesting and nested resources are not in storage
                  log(nestingResourceRef.owner?.address)
                  log(nestedElementResourceRef.owner?.address)

                  account.storage.save(<-nestingResource, to: /storage/test)

                  // At this point the nesting and nested resources are both in storage
                  let cap = account.capabilities.storage.issue<&TestContract.TestNestingResource>(/storage/test)
                  account.capabilities.publish(cap, at: /public/test)

                  nestingResourceRef = account.capabilities.borrow<&TestContract.TestNestingResource>(/public/test)!
                  nestedElementResourceRef = nestingResourceRef.nestedResources[0]

                  log(nestingResourceRef.owner?.address)
                  log(nestedElementResourceRef.owner?.address)
              }
          }
        `

		runtime := NewTestInterpreterRuntime()

		testAddress := common.MustBytesToAddress([]byte{0x1})

		accountCodes := map[Location][]byte{}

		var events []cadence.Event

		signerAccount := testAddress

		var loggedMessages []string

		runtimeInterface := &TestRuntimeInterface{
			OnGetCode: func(location Location) (bytes []byte, err error) {
				return accountCodes[location], nil
			},
			Storage: NewTestLedger(nil, nil),
			OnGetSigningAccounts: func() ([]Address, error) {
				return []Address{signerAccount}, nil
			},
			OnResolveLocation: NewSingleIdentifierLocationResolver(t),
			OnGetAccountContractCode: func(location common.AddressLocation) (code []byte, err error) {
				return accountCodes[location], nil
			},
			OnUpdateAccountContractCode: func(location common.AddressLocation, code []byte) error {
				accountCodes[location] = code
				return nil
			},
			OnEmitEvent: func(event cadence.Event) error {
				events = append(events, event)
				return nil
			},
			OnProgramLog: func(message string) {
				loggedMessages = append(loggedMessages, message)
			},
			OnDecodeArgument: func(b []byte, t cadence.Type) (cadence.Value, error) {
				return json.Decode(nil, b)
			},
		}

		nextTransactionLocation := NewTransactionLocationGenerator()

		// Deploy contract

		err := runtime.ExecuteTransaction(
			Script{
				Source: DeploymentTransaction(
					"TestContract",
					[]byte(contract),
				),
			},
			Context{
				Interface: runtimeInterface,
				Location:  nextTransactionLocation(),
			},
		)
		require.NoError(t, err)

		// Run transaction

		err = runtime.ExecuteTransaction(
			Script{
				Source: []byte(tx),
			},
			Context{
				Interface: runtimeInterface,
				Location:  nextTransactionLocation(),
			},
		)

		require.NoError(t, err)

		require.Equal(t,
			[]string{
				"nil",
				"nil",
				"0x0000000000000001",
				"0x0000000000000001",
			},
			loggedMessages,
		)
	})

	t.Run("array", func(t *testing.T) {

		t.Parallel()

		const contract = `
          access(all) contract TestContract {
              access(all) resource TestResource {}

              access(all) fun makeTestResource(): @TestResource {
                  return <- create TestResource()
              }
          }
        `

		const tx = `
          import TestContract from 0x1

          transaction {

              prepare(account: auth(Storage, Capabilities) &Account) {

                  let testResources <- [<-[<-TestContract.makeTestResource()]]
                  var ref = &testResources[0] as &[TestContract.TestResource]

                  // At this point the resource is not in storage
                  log(ref[0].owner?.address)

                  account.storage.save(<-testResources, to: /storage/test)

                  // At this point the resource is in storage
                  let cap = account.capabilities.storage.issue<&[[TestContract.TestResource]]>(/storage/test)
                  account.capabilities.publish(cap, at: /public/test)

                  let testResourcesRef = account.capabilities.borrow<&[[TestContract.TestResource]]>(/public/test)!
                  ref = testResourcesRef[0]
                  log(ref[0].owner?.address)
              }
          }
        `

		runtime := NewTestInterpreterRuntime()

		testAddress := common.MustBytesToAddress([]byte{0x1})

		accountCodes := map[Location][]byte{}

		var events []cadence.Event

		signerAccount := testAddress

		var loggedMessages []string

		runtimeInterface := &TestRuntimeInterface{
			OnGetCode: func(location Location) (bytes []byte, err error) {
				return accountCodes[location], nil
			},
			Storage: NewTestLedger(nil, nil),
			OnGetSigningAccounts: func() ([]Address, error) {
				return []Address{signerAccount}, nil
			},
			OnResolveLocation: NewSingleIdentifierLocationResolver(t),
			OnGetAccountContractCode: func(location common.AddressLocation) (code []byte, err error) {
				return accountCodes[location], nil
			},
			OnUpdateAccountContractCode: func(location common.AddressLocation, code []byte) error {
				accountCodes[location] = code
				return nil
			},
			OnEmitEvent: func(event cadence.Event) error {
				events = append(events, event)
				return nil
			},
			OnProgramLog: func(message string) {
				loggedMessages = append(loggedMessages, message)
			},
			OnDecodeArgument: func(b []byte, t cadence.Type) (cadence.Value, error) {
				return json.Decode(nil, b)
			},
		}

		nextTransactionLocation := NewTransactionLocationGenerator()

		// Deploy contract

		err := runtime.ExecuteTransaction(
			Script{
				Source: DeploymentTransaction(
					"TestContract",
					[]byte(contract),
				),
			},
			Context{
				Interface: runtimeInterface,
				Location:  nextTransactionLocation(),
			},
		)
		require.NoError(t, err)

		// Run transaction

		err = runtime.ExecuteTransaction(
			Script{
				Source: []byte(tx),
			},
			Context{
				Interface: runtimeInterface,
				Location:  nextTransactionLocation(),
			},
		)

		require.NoError(t, err)

		require.Equal(t,
			[]string{
				"nil",
				"0x0000000000000001",
			},
			loggedMessages,
		)
	})

	t.Run("dictionary", func(t *testing.T) {

		t.Parallel()

		const contract = `
          access(all) contract TestContract {
              access(all) resource TestResource {}

              access(all) fun makeTestResource(): @TestResource {
                  return <- create TestResource()
              }
          }
        `

		const tx = `
          import TestContract from 0x1

          transaction {

              prepare(account: auth(Storage, Capabilities) &Account) {

                  let testResources <- [<-{0: <-TestContract.makeTestResource()}]
                  var ref = &testResources[0] as &{Int: TestContract.TestResource}

                  // At this point the resource is not in storage
                  log(ref[0]?.owner?.address)

                  account.storage.save(<-testResources, to: /storage/test)

                  // At this point the resource is in storage
                  let cap = account.capabilities.storage.issue<&[{Int: TestContract.TestResource}]>(/storage/test)
                  account.capabilities.publish(cap, at: /public/test)

                  let testResourcesRef = account.capabilities.borrow<&[{Int: TestContract.TestResource}]>(/public/test)!

                  ref = testResourcesRef[0]
                  log(ref[0]?.owner?.address)
              }
          }
        `

		runtime := NewTestInterpreterRuntime()

		testAddress := common.MustBytesToAddress([]byte{0x1})

		accountCodes := map[Location][]byte{}

		var events []cadence.Event

		signerAccount := testAddress

		var loggedMessages []string

		runtimeInterface := &TestRuntimeInterface{
			OnGetCode: func(location Location) (bytes []byte, err error) {
				return accountCodes[location], nil
			},
			Storage: NewTestLedger(nil, nil),
			OnGetSigningAccounts: func() ([]Address, error) {
				return []Address{signerAccount}, nil
			},
			OnResolveLocation: NewSingleIdentifierLocationResolver(t),
			OnGetAccountContractCode: func(location common.AddressLocation) (code []byte, err error) {
				return accountCodes[location], nil
			},
			OnUpdateAccountContractCode: func(location common.AddressLocation, code []byte) error {
				accountCodes[location] = code
				return nil
			},
			OnEmitEvent: func(event cadence.Event) error {
				events = append(events, event)
				return nil
			},
			OnProgramLog: func(message string) {
				loggedMessages = append(loggedMessages, message)
			},
			OnDecodeArgument: func(b []byte, t cadence.Type) (value cadence.Value, err error) {
				return json.Decode(nil, b)
			},
		}

		nextTransactionLocation := NewTransactionLocationGenerator()

		// Deploy contract

		err := runtime.ExecuteTransaction(
			Script{
				Source: DeploymentTransaction(
					"TestContract",
					[]byte(contract),
				),
			},
			Context{
				Interface: runtimeInterface,
				Location:  nextTransactionLocation(),
			},
		)
		require.NoError(t, err)

		// Run transaction

		err = runtime.ExecuteTransaction(
			Script{
				Source: []byte(tx),
			},
			Context{
				Interface: runtimeInterface,
				Location:  nextTransactionLocation(),
			},
		)

		require.NoError(t, err)

		require.Equal(t,
			[]string{
				"nil",
				"0x0000000000000001",
			},
			loggedMessages,
		)
	})
}

func TestRuntimeNoAtreeSendOnClosedChannelDuringCommit(t *testing.T) {

	t.Parallel()

	assert.NotPanics(t, func() {

		for i := 0; i < 1000; i++ {

			runtime := NewTestInterpreterRuntime()

			address := common.MustBytesToAddress([]byte{0x1})

			const code = `
              transaction {
                  prepare(signer: auth(Storage) &Account) {
                      let refs: [AnyStruct] = []
                      refs.append(&refs as &AnyStruct)
                      signer.storage.save(refs, to: /storage/refs)
                  }
              }
            `

			runtimeInterface := &TestRuntimeInterface{
				Storage: NewTestLedger(nil, nil),
				OnGetSigningAccounts: func() ([]Address, error) {
					return []Address{address}, nil
				},
			}

			nextTransactionLocation := NewTransactionLocationGenerator()

			err := runtime.ExecuteTransaction(
				Script{
					Source: []byte(code),
				},
				Context{
					Interface: runtimeInterface,
					Location:  nextTransactionLocation(),
				},
			)
			RequireError(t, err)

			require.Contains(t, err.Error(), "cannot store non-storable value")
		}
	})
}

// TestRuntimeStorageEnumCase tests the writing an enum case to storage,
// reading it back from storage, as well as using it to index into a dictionary.
func TestRuntimeStorageEnumCase(t *testing.T) {

	t.Parallel()

	runtime := NewTestInterpreterRuntime()

	address := common.MustBytesToAddress([]byte{0x1})

	accountCodes := map[Location][]byte{}
	var events []cadence.Event
	var loggedMessages []string

	runtimeInterface := &TestRuntimeInterface{
		Storage: NewTestLedger(nil, nil),
		OnGetSigningAccounts: func() ([]Address, error) {
			return []Address{address}, nil
		},
		OnResolveLocation: NewSingleIdentifierLocationResolver(t),
		OnUpdateAccountContractCode: func(location common.AddressLocation, code []byte) error {
			accountCodes[location] = code
			return nil
		},
		OnGetAccountContractCode: func(location common.AddressLocation) (code []byte, err error) {
			code = accountCodes[location]
			return code, nil
		},
		OnEmitEvent: func(event cadence.Event) error {
			events = append(events, event)
			return nil
		},
		OnProgramLog: func(message string) {
			loggedMessages = append(loggedMessages, message)
		},
	}

	nextTransactionLocation := NewTransactionLocationGenerator()

	// Deploy contract

	err := runtime.ExecuteTransaction(
		Script{
			Source: DeploymentTransaction(
				"C",
				[]byte(`
                  access(all) contract C {

                    access(all) enum E: UInt8 {
                        access(all) case A
                        access(all) case B
                    }

                    access(all) resource R {
                        access(all) let id: UInt64
                        access(all) let e: E

                        init(id: UInt64, e: E) {
                            self.id = id
                            self.e = e
                        }
                    }

                    access(all) fun createR(id: UInt64, e: E): @R {
                        return <- create R(id: id, e: e)
                    }

                    access(all) resource Collection {
                        access(all) var rs: @{UInt64: R}

                        init () {
                            self.rs <- {}
                        }

                        access(all) fun withdraw(id: UInt64): @R {
                            return <- self.rs.remove(key: id)!
                        }

                        access(all) fun deposit(_ r: @R) {

                            let counts: {E: UInt64} = {}
                            log(r.e)
                            counts[r.e] = 42 // test indexing expression is transferred properly
                            log(r.e)

                            let oldR <- self.rs[r.id] <-! r
                            destroy oldR
                        }
                    }

                    access(all) fun createEmptyCollection(): @Collection {
                      return <- create Collection()
                    }
                  }
                `),
			),
		},
		Context{
			Interface: runtimeInterface,
			Location:  nextTransactionLocation(),
		},
	)
	require.NoError(t, err)

	// Store enum case

	err = runtime.ExecuteTransaction(
		Script{
			Source: []byte(`
              import C from 0x1

              transaction {
                  prepare(signer: auth(Storage) &Account) {
                      signer.storage.save(<-C.createEmptyCollection(), to: /storage/collection)
                      let collection = signer.storage.borrow<&C.Collection>(from: /storage/collection)!
                      collection.deposit(<-C.createR(id: 0, e: C.E.B))
                  }
               }
            `),
		},
		Context{
			Interface: runtimeInterface,
			Location:  nextTransactionLocation(),
		},
	)
	require.NoError(t, err)

	// Load enum case

	err = runtime.ExecuteTransaction(
		Script{
			Source: []byte(`
              import C from 0x1

              transaction {
                  prepare(signer: auth(Storage) &Account) {
                      let collection = signer.storage.borrow<&C.Collection>(from: /storage/collection)!
                      let r <- collection.withdraw(id: 0)
                      log(r.e)
                      destroy r
                  }
               }
            `),
		},
		Context{
			Interface: runtimeInterface,
			Location:  nextTransactionLocation(),
		},
	)
	require.NoError(t, err)

	require.Equal(t,
		[]string{
			"A.0000000000000001.C.E(rawValue: 1)",
			"A.0000000000000001.C.E(rawValue: 1)",
			"A.0000000000000001.C.E(rawValue: 1)",
		},
		loggedMessages,
	)
}

func TestRuntimeStorageReadNoImplicitWrite(t *testing.T) {

	t.Parallel()

	rt := NewTestInterpreterRuntime()

	address, err := common.HexToAddress("0x1")
	require.NoError(t, err)

	runtimeInterface := &TestRuntimeInterface{
		Storage: NewTestLedger(nil, func(_, _, _ []byte) {
			assert.FailNow(t, "unexpected write")
		}),
		OnGetSigningAccounts: func() ([]Address, error) {
			return []Address{address}, nil
		},
	}

	err = rt.ExecuteTransaction(
		Script{
			Source: []byte((`
              transaction {
                prepare(signer: &Account) {
                    let ref = getAccount(0x2).capabilities.borrow<&AnyStruct>(/public/test)
                    assert(ref == nil)
                }
              }
            `)),
		},
		Context{
			Interface: runtimeInterface,
			Location:  common.TransactionLocation{},
		},
	)
	require.NoError(t, err)
}

func TestRuntimeStorageInternalAccess(t *testing.T) {

	t.Parallel()

	runtime := NewTestInterpreterRuntime()

	address := common.MustBytesToAddress([]byte{0x1})

	deployTx := DeploymentTransaction("Test", []byte(`
     access(all) contract Test {

         access(all) resource interface RI {}

         access(all) resource R: RI {}

         access(all) fun createR(): @R {
             return <-create R()
         }
     }
   `))

	accountCodes := map[common.Location][]byte{}
	var events []cadence.Event
	var loggedMessages []string

	ledger := NewTestLedger(nil, nil)

	newRuntimeInterface := func() Interface {
		return &TestRuntimeInterface{
			Storage: ledger,
			OnGetSigningAccounts: func() ([]Address, error) {
				return []Address{address}, nil
			},
			OnResolveLocation: NewSingleIdentifierLocationResolver(t),
			OnUpdateAccountContractCode: func(location common.AddressLocation, code []byte) error {
				accountCodes[location] = code
				return nil
			},
			OnGetAccountContractCode: func(location common.AddressLocation) (code []byte, err error) {
				code = accountCodes[location]
				return code, nil
			},
			OnEmitEvent: func(event cadence.Event) error {
				events = append(events, event)
				return nil
			},
			OnProgramLog: func(message string) {
				loggedMessages = append(loggedMessages, message)
			},
		}
	}

	nextTransactionLocation := NewTransactionLocationGenerator()

	// Deploy contract

	runtimeInterface := newRuntimeInterface()

	err := runtime.ExecuteTransaction(
		Script{
			Source: deployTx,
		},
		Context{
			Interface: runtimeInterface,
			Location:  nextTransactionLocation(),
		},
	)
	require.NoError(t, err)

	// Store value

	runtimeInterface = newRuntimeInterface()

	err = runtime.ExecuteTransaction(
		Script{
			Source: []byte(`
             import Test from 0x1

             transaction {
                 prepare(signer: auth(Storage) &Account) {
                     signer.storage.save("Hello, World!", to: /storage/first)
                     signer.storage.save(["one", "two", "three"], to: /storage/second)
                     signer.storage.save(<-Test.createR(), to: /storage/r)
                 }
              }
           `),
		},
		Context{
			Interface: runtimeInterface,
			Location:  nextTransactionLocation(),
		},
	)
	require.NoError(t, err)

	// Get storage map

	runtimeInterface = newRuntimeInterface()

	storage, inter, err := runtime.Storage(Context{
		Interface: runtimeInterface,
	})
	require.NoError(t, err)

	storageMap := storage.GetStorageMap(address, common.PathDomainStorage.Identifier(), false)
	require.NotNil(t, storageMap)

	// Read first

	firstValue := storageMap.ReadValue(nil, interpreter.StringStorageMapKey("first"))
	RequireValuesEqual(
		t,
		inter,
		interpreter.NewUnmeteredStringValue("Hello, World!"),
		firstValue,
	)

	// Read second

	secondValue := storageMap.ReadValue(nil, interpreter.StringStorageMapKey("second"))
	require.IsType(t, &interpreter.ArrayValue{}, secondValue)

	arrayValue := secondValue.(*interpreter.ArrayValue)

	element := arrayValue.Get(inter, interpreter.EmptyLocationRange, 2)
	RequireValuesEqual(
		t,
		inter,
		interpreter.NewUnmeteredStringValue("three"),
		element,
	)

	// Read r

	rValue := storageMap.ReadValue(nil, interpreter.StringStorageMapKey("r"))
	require.IsType(t, &interpreter.CompositeValue{}, rValue)

	_, err = ExportValue(rValue, inter, interpreter.EmptyLocationRange)
	require.NoError(t, err)
}

func TestRuntimeStorageIteration(t *testing.T) {

	t.Parallel()

	t.Run("non existing type", func(t *testing.T) {

		t.Parallel()

		runtime := NewTestInterpreterRuntime()
		address := common.MustBytesToAddress([]byte{0x1})
		accountCodes := map[common.Location][]byte{}
		ledger := NewTestLedger(nil, nil)
		nextTransactionLocation := NewTransactionLocationGenerator()
		contractIsBroken := false

		deployTx := DeploymentTransaction("Test", []byte(`
            access(all) contract Test {
                access(all) struct Foo {}
            }
        `))

		newRuntimeInterface := func() (Interface, *[]Location) {

			var programStack []Location

			runtimeInterface := &TestRuntimeInterface{
				Storage: ledger,
				OnGetSigningAccounts: func() ([]Address, error) {
					return []Address{address}, nil
				},
				OnResolveLocation: NewSingleIdentifierLocationResolver(t),
				OnUpdateAccountContractCode: func(location common.AddressLocation, code []byte) error {
					accountCodes[location] = code
					return nil
				},
				OnGetAccountContractCode: func(location common.AddressLocation) (code []byte, err error) {
					if contractIsBroken {
						// Contract no longer has the type
						return []byte(`access(all) contract Test {}`), nil
					}

					code = accountCodes[location]
					return code, nil
				},
				OnEmitEvent: func(event cadence.Event) error {
					return nil
				},
			}

			return runtimeInterface, &programStack
		}

		// Deploy contract

		runtimeInterface, _ := newRuntimeInterface()

		err := runtime.ExecuteTransaction(
			Script{
				Source: deployTx,
			},
			Context{
				Interface: runtimeInterface,
				Location:  nextTransactionLocation(),
			},
		)
		require.NoError(t, err)

		// Store value

		runtimeInterface, _ = newRuntimeInterface()

		err = runtime.ExecuteTransaction(
			Script{
				Source: []byte(`
                    import Test from 0x1

                    transaction {
                        prepare(signer: auth(Storage) &Account) {
                            signer.storage.save("Hello, World!", to: /storage/first)
                            signer.storage.save(["one", "two", "three"], to: /storage/second)
                            signer.storage.save(Test.Foo(), to: /storage/third)
                            signer.storage.save(1, to: /storage/fourth)
                            signer.storage.save(Test.Foo(), to: /storage/fifth)
                            signer.storage.save("two", to: /storage/sixth)
                        }
                    }
                `),
			},
			Context{
				Interface: runtimeInterface,
				Location:  nextTransactionLocation(),
			},
		)
		require.NoError(t, err)

		// Make the `Test` contract broken. i.e: `Test.Foo` type is broken
		contractIsBroken = true

		var programStack *[]Location

		runtimeInterface, programStack = newRuntimeInterface()

		// Read value
		err = runtime.ExecuteTransaction(
			Script{
				Source: []byte(`
                    transaction {
                        prepare(account: auth(Storage) &Account) {
                            var total = 0
                            account.storage.forEachStored(fun (path: StoragePath, type: Type): Bool {
                                account.storage.borrow<&AnyStruct>(from: path)!
                                total = total + 1
                                return true
                            })

                            // Total values iterated should be 4.
                            // The two broken values must be skipped.
                            assert(total == 4)
                        }
                    }
                `),
			},
			Context{
				Interface: runtimeInterface,
				Location:  nextTransactionLocation(),
			},
		)
		require.NoError(t, err)

		require.Empty(t, *programStack)
	})

	t.Run("broken contract, parsing problem", func(t *testing.T) {

		t.Parallel()

		runtime := NewTestInterpreterRuntime()
		address := common.MustBytesToAddress([]byte{0x1})
		accountCodes := map[common.Location][]byte{}
		ledger := NewTestLedger(nil, nil)
		nextTransactionLocation := NewTransactionLocationGenerator()
		contractIsBroken := false

		deployTx := DeploymentTransaction("Test", []byte(`
            access(all) contract Test {
                access(all) struct Foo {}
            }
        `))

		newRuntimeInterface := func() Interface {
			return &TestRuntimeInterface{
				Storage: ledger,
				OnGetSigningAccounts: func() ([]Address, error) {
					return []Address{address}, nil
				},
				OnResolveLocation: NewSingleIdentifierLocationResolver(t),
				OnUpdateAccountContractCode: func(location common.AddressLocation, code []byte) error {
					accountCodes[location] = code
					return nil
				},
				OnGetAccountContractCode: func(location common.AddressLocation) (code []byte, err error) {
					if contractIsBroken {
						// Contract has a syntax problem
						return []byte(`BROKEN`), nil
					}

					code = accountCodes[location]
					return code, nil
				},
				OnEmitEvent: func(event cadence.Event) error {
					return nil
				},
			}

		}

		// Deploy contract

		runtimeInterface := newRuntimeInterface()

		err := runtime.ExecuteTransaction(
			Script{
				Source: deployTx,
			},
			Context{
				Interface: runtimeInterface,
				Location:  nextTransactionLocation(),
			},
		)
		require.NoError(t, err)

		// Store values

		runtimeInterface = newRuntimeInterface()

		err = runtime.ExecuteTransaction(
			Script{
				Source: []byte(`
                    import Test from 0x1

                    transaction {
                        prepare(signer: auth(Storage, Capabilities) &Account) {
                            signer.storage.save("Hello, World!", to: /storage/first)
                            signer.storage.save(["one", "two", "three"], to: /storage/second)
                            signer.storage.save(Test.Foo(), to: /storage/third)
                            signer.storage.save(1, to: /storage/fourth)
                            signer.storage.save(Test.Foo(), to: /storage/fifth)
                            signer.storage.save("two", to: /storage/sixth)

                            let capA = signer.capabilities.storage.issue<&String>(/storage/first)
                            signer.capabilities.publish(capA, at: /public/a)
                            let capB = signer.capabilities.storage.issue<&[String]>(/storage/second)
                            signer.capabilities.publish(capB, at: /public/b)
                            let capC = signer.capabilities.storage.issue<&Test.Foo>(/storage/third)
                            signer.capabilities.publish(capC, at: /public/c)
                            let capD = signer.capabilities.storage.issue<&Int>(/storage/fourth)
                            signer.capabilities.publish(capD, at: /public/d)
                            let capE = signer.capabilities.storage.issue<&Test.Foo>(/storage/fifth)
                            signer.capabilities.publish(capE, at: /public/e)
                            let capF = signer.capabilities.storage.issue<&String>(/storage/sixth)
                            signer.capabilities.publish(capF, at: /public/f)
                        }
                    }
                `),
			},
			Context{
				Interface: runtimeInterface,
				Location:  nextTransactionLocation(),
			},
		)
		require.NoError(t, err)

		// Make the `Test` contract broken. i.e: `Test.Foo` type is broken
		contractIsBroken = true

		runtimeInterface = newRuntimeInterface()

		// Read value
		err = runtime.ExecuteTransaction(
			Script{
				Source: []byte(`
                    transaction {
                        prepare(account: auth(Storage) &Account) {
                            var total = 0
                            account.storage.forEachPublic(fun (path: PublicPath, type: Type): Bool {
                                account.capabilities.borrow<&AnyStruct>(path)!
                                total = total + 1
                                return true
                            })

                            // Total values iterated should be 4.
                            // The two broken values must be skipped.
                            assert(total == 4)
                        }
                    }
                `),
			},
			Context{
				Interface: runtimeInterface,
				Location:  nextTransactionLocation(),
			},
		)
		require.NoError(t, err)
	})

	t.Run("broken contract, type checking problem", func(t *testing.T) {

		t.Parallel()

		runtime := NewTestInterpreterRuntime()
		address := common.MustBytesToAddress([]byte{0x1})
		accountCodes := map[common.Location][]byte{}
		ledger := NewTestLedger(nil, nil)
		nextTransactionLocation := NewTransactionLocationGenerator()
		contractIsBroken := false

		deployTx := DeploymentTransaction("Test", []byte(`
            access(all) contract Test {
                access(all) struct Foo {}
            }
        `))

		newRuntimeInterface := func() Interface {
			return &TestRuntimeInterface{
				Storage: ledger,
				OnGetSigningAccounts: func() ([]Address, error) {
					return []Address{address}, nil
				},
				OnResolveLocation: NewSingleIdentifierLocationResolver(t),
				OnUpdateAccountContractCode: func(location common.AddressLocation, code []byte) error {
					accountCodes[location] = code
					return nil
				},
				OnGetAccountContractCode: func(location common.AddressLocation) (code []byte, err error) {
					if contractIsBroken {
						// Contract has a semantic error. i.e: cannot find `Bar`
						return []byte(`access(all) contract Test {
                            access(all) struct Foo: Bar {}
                        }`), nil
					}

					code = accountCodes[location]
					return code, nil
				},
				OnEmitEvent: func(event cadence.Event) error {
					return nil
				},
			}
		}

		// Deploy contract

		runtimeInterface := newRuntimeInterface()

		err := runtime.ExecuteTransaction(
			Script{
				Source: deployTx,
			},
			Context{
				Interface: runtimeInterface,
				Location:  nextTransactionLocation(),
			},
		)
		require.NoError(t, err)

		// Store values

		runtimeInterface = newRuntimeInterface()

		err = runtime.ExecuteTransaction(
			Script{
				Source: []byte(`
                    import Test from 0x1
                    transaction {
                        prepare(signer: auth(Storage, Capabilities) &Account) {
                            signer.storage.save("Hello, World!", to: /storage/first)
                            signer.storage.save(["one", "two", "three"], to: /storage/second)
                            signer.storage.save(Test.Foo(), to: /storage/third)
                            signer.storage.save(1, to: /storage/fourth)
                            signer.storage.save(Test.Foo(), to: /storage/fifth)
                            signer.storage.save("two", to: /storage/sixth)

                            let capA = signer.capabilities.storage.issue<&String>(/storage/first)
                            signer.capabilities.publish(capA, at: /public/a)
                            let capB = signer.capabilities.storage.issue<&[String]>(/storage/second)
                            signer.capabilities.publish(capB, at: /public/b)
                            let capC = signer.capabilities.storage.issue<&Test.Foo>(/storage/third)
                            signer.capabilities.publish(capC, at: /public/c)
                            let capD = signer.capabilities.storage.issue<&Int>(/storage/fourth)
                            signer.capabilities.publish(capD, at: /public/d)
                            let capE = signer.capabilities.storage.issue<&Test.Foo>(/storage/fifth)
                            signer.capabilities.publish(capE, at: /public/e)
                            let capF = signer.capabilities.storage.issue<&String>(/storage/sixth)
                            signer.capabilities.publish(capF, at: /public/f)
                        }
                    }
                `),
			},
			Context{
				Interface: runtimeInterface,
				Location:  nextTransactionLocation(),
			},
		)
		require.NoError(t, err)

		// Make the `Test` contract broken. i.e: `Test.Foo` type is broken
		contractIsBroken = true

		runtimeInterface = newRuntimeInterface()

		// Read value
		err = runtime.ExecuteTransaction(
			Script{
				Source: []byte(`
                    transaction {
                        prepare(account: &Account) {
                            var total = 0
                            account.storage.forEachPublic(fun (path: PublicPath, type: Type): Bool {
                                account.capabilities.borrow<&AnyStruct>(path)!
                                total = total + 1
                                return true
                            })
                            // Total values iterated should be 4.
                            // The two broken values must be skipped.
                            assert(total == 4)
                        }
                    }
                `),
			},
			Context{
				Interface: runtimeInterface,
				Location:  nextTransactionLocation(),
			},
		)
		require.NoError(t, err)
	})

	t.Run("type checking problem, wrapped error", func(t *testing.T) {

		t.Parallel()

		runtime := NewTestInterpreterRuntime()
		address := common.MustBytesToAddress([]byte{0x1})
		accountCodes := map[common.Location][]byte{}
		ledger := NewTestLedger(nil, nil)
		nextTransactionLocation := NewTransactionLocationGenerator()
		contractIsBroken := false

		deployTx := DeploymentTransaction("Test", []byte(`
            access(all) contract Test {
                access(all) struct Foo {}
            }
        `))

		newRuntimeInterface := func() *TestRuntimeInterface {
			return &TestRuntimeInterface{
				Storage: ledger,
				OnGetSigningAccounts: func() ([]Address, error) {
					return []Address{address}, nil
				},
				OnResolveLocation: NewSingleIdentifierLocationResolver(t),
				OnUpdateAccountContractCode: func(location common.AddressLocation, code []byte) error {
					accountCodes[location] = code
					return nil
				},
				OnGetAccountContractCode: func(location common.AddressLocation) (code []byte, err error) {
					if contractIsBroken {
						// Contract has a semantic error. i.e: cannot find `Bar`
						return []byte(`access(all) contract Test {
                            access(all) struct Foo: Bar {}
                        }`), nil
					}

					code = accountCodes[location]
					return code, nil
				},
				OnEmitEvent: func(event cadence.Event) error {
					return nil
				},
			}
		}

		// Deploy contract

		runtimeInterface := newRuntimeInterface()

		err := runtime.ExecuteTransaction(
			Script{
				Source: deployTx,
			},
			Context{
				Interface: runtimeInterface,
				Location:  nextTransactionLocation(),
			},
		)
		require.NoError(t, err)

		// Store values

		runtimeInterface = newRuntimeInterface()

		err = runtime.ExecuteTransaction(
			Script{
				Source: []byte(`
                    import Test from 0x1
                    transaction {
                        prepare(signer: auth(Storage, Capabilities) &Account) {
                            signer.storage.save("Hello, World!", to: /storage/first)
                            signer.storage.save(["one", "two", "three"], to: /storage/second)
                            signer.storage.save(Test.Foo(), to: /storage/third)
                            signer.storage.save(1, to: /storage/fourth)
                            signer.storage.save(Test.Foo(), to: /storage/fifth)
                            signer.storage.save("two", to: /storage/sixth)

                            let capA = signer.capabilities.storage.issue<&String>(/storage/first)
                            signer.capabilities.publish(capA, at: /public/a)
                            let capB = signer.capabilities.storage.issue<&[String]>(/storage/second)
                            signer.capabilities.publish(capB, at: /public/b)
                            let capC = signer.capabilities.storage.issue<&Test.Foo>(/storage/third)
                            signer.capabilities.publish(capC, at: /public/c)
                            let capD = signer.capabilities.storage.issue<&Int>(/storage/fourth)
                            signer.capabilities.publish(capD, at: /public/d)
                            let capE = signer.capabilities.storage.issue<&Test.Foo>(/storage/fifth)
                            signer.capabilities.publish(capE, at: /public/e)
                            let capF = signer.capabilities.storage.issue<&String>(/storage/sixth)
                            signer.capabilities.publish(capF, at: /public/f)
                        }
                    }
                `),
			},
			Context{
				Interface: runtimeInterface,
				Location:  nextTransactionLocation(),
			},
		)
		require.NoError(t, err)

		// Make the `Test` contract broken. i.e: `Test.Foo` type is broken
		contractIsBroken = true

		runtimeInterface = newRuntimeInterface()

		runtimeInterface.OnGetAndSetProgram = func(
			location Location,
			load func() (*interpreter.Program, error),
		) (*interpreter.Program, error) {
			program, err := load()
			if err != nil {
				// Return a wrapped error
				return nil, fmt.Errorf("failed to load program: %w", err)
			}
			return program, nil
		}

		// Read value
		err = runtime.ExecuteTransaction(
			Script{
				Source: []byte(`
                    transaction {
                        prepare(account: &Account) {
                            var total = 0
                            account.storage.forEachPublic(fun (path: PublicPath, type: Type): Bool {
                                account.capabilities.borrow<&AnyStruct>(path)!
                                total = total + 1
                                return true
                            })

                            // Total values iterated should be 4.
                            // The two broken values must be skipped.
                            assert(total == 4)
                        }
                    }
                `),
			},
			Context{
				Interface: runtimeInterface,
				Location:  nextTransactionLocation(),
			},
		)
		require.NoError(t, err)
	})

	t.Run("broken impl, stored with interface", func(t *testing.T) {

		t.Parallel()

		runtime := NewTestInterpreterRuntime()
		address := common.MustBytesToAddress([]byte{0x1})
		accountCodes := map[common.Location][]byte{}
		ledger := NewTestLedger(nil, nil)
		nextTransactionLocation := NewTransactionLocationGenerator()
		contractIsBroken := false

		deployFoo := DeploymentTransaction("Foo", []byte(`
            access(all) contract Foo {
                access(all) struct interface Collection {}
            }
        `))

		deployBar := DeploymentTransaction("Bar", []byte(`
            import Foo from 0x1

            access(all) contract Bar {
                access(all) struct CollectionImpl: Foo.Collection {}
            }
        `))

		newRuntimeInterface := func() Interface {
			return &TestRuntimeInterface{
				Storage: ledger,
				OnGetSigningAccounts: func() ([]Address, error) {
					return []Address{address}, nil
				},
				OnResolveLocation: NewSingleIdentifierLocationResolver(t),
				OnUpdateAccountContractCode: func(location common.AddressLocation, code []byte) error {
					accountCodes[location] = code
					return nil
				},
				OnGetAccountContractCode: func(location common.AddressLocation) (code []byte, err error) {
					if contractIsBroken && location.Name == "Bar" {
						// Contract has a semantic error. i.e: Mismatched types at `bar` function
						return []byte(`
                        import Foo from 0x1

                        access(all) contract Bar {
                            access(all) struct CollectionImpl: Foo.Collection {
                                access(all) var mismatch: Int

                                init() {
                                    self.mismatch = "hello"
                                }
                            }
                        }`), nil
					}

					code = accountCodes[location]
					return code, nil
				},
				OnEmitEvent: func(event cadence.Event) error {
					return nil
				},
			}
		}

		// Deploy `Foo` contract

		runtimeInterface := newRuntimeInterface()

		err := runtime.ExecuteTransaction(
			Script{
				Source: deployFoo,
			},
			Context{
				Interface: runtimeInterface,
				Location:  nextTransactionLocation(),
			},
		)
		require.NoError(t, err)

		// Deploy `Bar` contract

		err = runtime.ExecuteTransaction(
			Script{
				Source: deployBar,
			},
			Context{
				Interface: runtimeInterface,
				Location:  nextTransactionLocation(),
			},
		)
		require.NoError(t, err)

		// Store values

		runtimeInterface = newRuntimeInterface()

		err = runtime.ExecuteTransaction(
			Script{
				Source: []byte(`
                    import Bar from 0x1
                    import Foo from 0x1

                    transaction {
                        prepare(signer: auth(Storage, Capabilities) &Account) {
                            signer.storage.save("Hello, World!", to: /storage/first)

                            var structArray: [{Foo.Collection}] = [Bar.CollectionImpl()]
                            signer.storage.save(structArray, to: /storage/second)

                            let capA = signer.capabilities.storage.issue<&String>(/storage/first)
                            signer.capabilities.publish(capA, at: /public/a)

                            let capB = signer.capabilities.storage.issue<&[{Foo.Collection}]>(/storage/second)
                            signer.capabilities.publish(capB, at: /public/b)
                        }
                    }
                `),
			},
			Context{
				Interface: runtimeInterface,
				Location:  nextTransactionLocation(),
			},
		)
		require.NoError(t, err)

		// Make the `Bar` contract broken. i.e: `Bar.CollectionImpl` type is broken.
		contractIsBroken = true

		runtimeInterface = newRuntimeInterface()

		// 1) Iterate through public paths

		err = runtime.ExecuteTransaction(
			Script{
				Source: []byte(`
                    import Foo from 0x1

                    transaction {
                        prepare(account: &Account) {
                            var total = 0
                            var capTaken = false

                            account.storage.forEachPublic(fun (path: PublicPath, type: Type): Bool {
                                total = total + 1
                                if var cap = account.capabilities.get<&[{Foo.Collection}]>(path) {
                                    cap.check()
                                    var refArray = cap.borrow()!
                                    capTaken = true
                                }

                                return true
                            })

                            assert(total == 2)
                            assert(capTaken)
                        }
                    }
                `),
			},
			Context{
				Interface: runtimeInterface,
				Location:  nextTransactionLocation(),
			},
		)
		require.NoError(t, err)

		// 2) Iterate through storage paths

		err = runtime.ExecuteTransaction(
			Script{
				Source: []byte(`
                    import Foo from 0x1

                    transaction {
                        prepare(account: &Account) {
                            var total = 0

                            account.storage.forEachStored(fun (path: StoragePath, type: Type): Bool {
                                account.storage.check<[{Foo.Collection}]>(from: path)
                                total = total + 1
                                return true
                            })

                            assert(total == 2)
                        }
                    }
                `),
			},
			Context{
				Interface: runtimeInterface,
				Location:  nextTransactionLocation(),
			},
		)
		require.NoError(t, err)
	})

	t.Run("broken impl, published with interface", func(t *testing.T) {

		t.Parallel()

		runtime := NewTestInterpreterRuntime()
		address := common.MustBytesToAddress([]byte{0x1})
		accountCodes := map[common.Location][]byte{}
		ledger := NewTestLedger(nil, nil)
		nextTransactionLocation := NewTransactionLocationGenerator()
		contractIsBroken := false

		deployFoo := DeploymentTransaction("Foo", []byte(`
            access(all) contract Foo {
                access(all) resource interface Collection {}
            }
        `))

		deployBar := DeploymentTransaction("Bar", []byte(`
            import Foo from 0x1

            access(all) contract Bar {
                access(all) resource CollectionImpl: Foo.Collection {}

                access(all) fun getCollection(): @Bar.CollectionImpl {
                    return <- create Bar.CollectionImpl()
                }
            }
        `))

		newRuntimeInterface := func() Interface {
			return &TestRuntimeInterface{
				Storage: ledger,
				OnGetSigningAccounts: func() ([]Address, error) {
					return []Address{address}, nil
				},
				OnResolveLocation: NewSingleIdentifierLocationResolver(t),
				OnUpdateAccountContractCode: func(location common.AddressLocation, code []byte) error {
					accountCodes[location] = code
					return nil
				},
				OnGetAccountContractCode: func(location common.AddressLocation) (code []byte, err error) {
					if contractIsBroken && location.Name == "Bar" {
						// Contract has a semantic error. i.e: Mismatched types at `bar` function
						return []byte(`
                        import Foo from 0x1

                        access(all) contract Bar {
                            access(all) resource CollectionImpl: Foo.Collection {
                                access(all) var mismatch: Int

                                init() {
                                    self.mismatch = "hello"
                                }
                            }
                        }`), nil
					}

					code = accountCodes[location]
					return code, nil
				},
				OnEmitEvent: func(event cadence.Event) error {
					return nil
				},
			}
		}

		// Deploy ``Foo` contract

		runtimeInterface := newRuntimeInterface()

		err := runtime.ExecuteTransaction(
			Script{
				Source: deployFoo,
			},
			Context{
				Interface: runtimeInterface,
				Location:  nextTransactionLocation(),
			},
		)
		require.NoError(t, err)

		// Deploy `Bar` contract

		err = runtime.ExecuteTransaction(
			Script{
				Source: deployBar,
			},
			Context{
				Interface: runtimeInterface,
				Location:  nextTransactionLocation(),
			},
		)
		require.NoError(t, err)

		// Store values

		runtimeInterface = newRuntimeInterface()

		err = runtime.ExecuteTransaction(
			Script{
				Source: []byte(`
                    import Bar from 0x1
                    import Foo from 0x1

                    transaction {
                        prepare(signer: auth(Storage, Capabilities) &Account) {
                            signer.storage.save("Hello, World!", to: /storage/first)
                            signer.storage.save(<- Bar.getCollection(), to: /storage/second)

                            let capA = signer.capabilities.storage.issue<&String>(/storage/first)
                            signer.capabilities.publish(capA, at: /public/a)

                            let capB = signer.capabilities.storage.issue<&{Foo.Collection}>(/storage/second)
                            signer.capabilities.publish(capB, at: /public/b)
                        }
                    }
                `),
			},
			Context{
				Interface: runtimeInterface,
				Location:  nextTransactionLocation(),
			},
		)
		require.NoError(t, err)

		// Make the `Bar` contract broken. i.e: `Bar.CollectionImpl` type is broken.
		contractIsBroken = true

		runtimeInterface = newRuntimeInterface()

		// 1) Iterate through public paths

		err = runtime.ExecuteTransaction(
			Script{
				Source: []byte(`
                    import Foo from 0x1

                    transaction {
                        prepare(account: &Account) {
                            var total = 0
                            var capTaken = false

                            account.storage.forEachPublic(fun (path: PublicPath, type: Type): Bool {
                                total = total + 1

                                if var cap = account.capabilities.get<&{Foo.Collection}>(path) {
                                    cap.check()
                                    capTaken = true
                                }

                                return true
                            })

                            // Total values iterated should be 1.
                            // The broken value must be skipped.
                            assert(total == 1)

                            // Should not reach this path, because the iteration skip the value altogether.
                            assert(!capTaken)
                        }
                    }
                `),
			},
			Context{
				Interface: runtimeInterface,
				Location:  nextTransactionLocation(),
			},
		)
		require.NoError(t, err)

		// 2) Iterate through storage paths

		err = runtime.ExecuteTransaction(
			Script{
				Source: []byte(`
                    import Foo from 0x1

                    transaction {
                        prepare(account: &Account) {
                            var total = 0
                            var capTaken = false

                            account.storage.forEachStored(fun (path: StoragePath, type: Type): Bool {
                                account.storage.check<@{Foo.Collection}>(from: path)
                                total = total + 1
                                return true
                            })

                            // Total values iterated should be 1.
                            // The broken value must be skipped.
                            assert(total == 1)
                        }
                    }
                `),
			},
			Context{
				Interface: runtimeInterface,
				Location:  nextTransactionLocation(),
			},
		)
		require.NoError(t, err)
	})

	t.Run("published with wrong type", func(t *testing.T) {

		t.Parallel()

		test := func(brokenType bool, t *testing.T) {

			runtime := NewTestInterpreterRuntime()
			address := common.MustBytesToAddress([]byte{0x1})
			accountCodes := map[common.Location][]byte{}
			ledger := NewTestLedger(nil, nil)
			nextTransactionLocation := NewTransactionLocationGenerator()
			contractIsBroken := false

			deployFoo := DeploymentTransaction("Foo", []byte(`
              access(all) contract Foo {
                  access(all) resource interface Collection {}
              }
            `))

			deployBar := DeploymentTransaction("Bar", []byte(`
              import Foo from 0x1

              access(all) contract Bar {
                  access(all) resource CollectionImpl: Foo.Collection {}

                  access(all) fun getCollection(): @Bar.CollectionImpl {
                      return <- create Bar.CollectionImpl()
                  }
              }
            `))

			newRuntimeInterface := func() Interface {
				return &TestRuntimeInterface{
					Storage: ledger,
					OnGetSigningAccounts: func() ([]Address, error) {
						return []Address{address}, nil
					},
					OnResolveLocation: NewSingleIdentifierLocationResolver(t),
					OnUpdateAccountContractCode: func(location common.AddressLocation, code []byte) error {
						accountCodes[location] = code
						return nil
					},
					OnGetAccountContractCode: func(location common.AddressLocation) (code []byte, err error) {
						if contractIsBroken && location.Name == "Bar" {
							// Contract has a semantic error. i.e: Mismatched types at `bar` function
							return []byte(`
                              import Foo from 0x1

                              access(all) contract Bar {
                                  access(all) resource CollectionImpl: Foo.Collection {
                                      access(all) var mismatch: Int

                                      init() {
                                          self.mismatch = "hello"
                                      }
                                  }
                              }
                            `), nil
						}

						code = accountCodes[location]
						return code, nil
					},
					OnEmitEvent: func(event cadence.Event) error {
						return nil
					},
				}
			}

			// Deploy ``Foo` contract

			runtimeInterface := newRuntimeInterface()

			err := runtime.ExecuteTransaction(
				Script{
					Source: deployFoo,
				},
				Context{
					Interface: runtimeInterface,
					Location:  nextTransactionLocation(),
				},
			)
			require.NoError(t, err)

			// Deploy `Bar` contract

			err = runtime.ExecuteTransaction(
				Script{
					Source: deployBar,
				},
				Context{
					Interface: runtimeInterface,
					Location:  nextTransactionLocation(),
				},
			)
			require.NoError(t, err)

			// Store values

			runtimeInterface = newRuntimeInterface()

			err = runtime.ExecuteTransaction(
				Script{
					Source: []byte(`
                      import Bar from 0x1
                      import Foo from 0x1

                      transaction {
                          prepare(signer: auth(Storage, Capabilities) &Account) {
                              signer.storage.save("Hello, World!", to: /storage/first)
                              signer.storage.save(<- Bar.getCollection(), to: /storage/second)

                              let capA = signer.capabilities.storage.issue<&String>(/storage/first)
                              signer.capabilities.publish(capA, at: /public/a)

                              let capB = signer.capabilities.storage.issue<&String>(/storage/second)
                              signer.capabilities.publish(capB, at: /public/b)
                          }
                      }
                    `),
				},
				Context{
					Interface: runtimeInterface,
					Location:  nextTransactionLocation(),
				},
			)
			require.NoError(t, err)

			// Make the `Bar` contract broken. i.e: `Bar.CollectionImpl` type is broken.
			contractIsBroken = brokenType

			runtimeInterface = newRuntimeInterface()

			// Iterate through public paths

			// If the type is broken, iterator should only find 1 value.
			// Otherwise, it should find all values (2).
			count := 2
			if brokenType {
				count = 1
			}

			err = runtime.ExecuteTransaction(
				Script{
					Source: []byte(fmt.Sprintf(`
                          import Foo from 0x1

                          transaction {
                              prepare(account: &Account) {
                                  var total = 0
                                  account.storage.forEachPublic(fun (path: PublicPath, type: Type): Bool {
                                      var cap = account.capabilities.get<&String>(path)!
                                      cap.check()
                                      total = total + 1
                                      return true
                                  })

                                  // The broken value must be skipped.
                                  assert(total == %d)
                              }
                          }
                        `,
						count,
					)),
				},
				Context{
					Interface: runtimeInterface,
					Location:  nextTransactionLocation(),
				},
			)
			require.NoError(t, err)
		}

		t.Run("broken type in storage", func(t *testing.T) {
			test(true, t)
		})

		t.Run("valid type in storage", func(t *testing.T) {
			test(false, t)
		})
	})
}

<<<<<<< HEAD
func TestRuntimeStorageIteration2(t *testing.T) {

	t.Parallel()

	address := common.MustBytesToAddress([]byte{0x1})

	newRuntime := func() (TestInterpreterRuntime, *TestRuntimeInterface) {
		runtime := NewTestInterpreterRuntime()
		accountCodes := map[common.Location][]byte{}

		runtimeInterface := &TestRuntimeInterface{
			Storage: NewTestLedger(nil, nil),
			OnGetSigningAccounts: func() ([]Address, error) {
				return []Address{address}, nil
			},
			OnResolveLocation: NewSingleIdentifierLocationResolver(t),
			OnUpdateAccountContractCode: func(location common.AddressLocation, code []byte) error {
				accountCodes[location] = code
				return nil
			},
			OnGetAccountContractCode: func(location common.AddressLocation) (code []byte, err error) {
				code = accountCodes[location]
				return code, nil
			},
			OnEmitEvent: func(event cadence.Event) error {
				return nil
			},
		}
		return runtime, runtimeInterface
	}

	t.Run("paths field", func(t *testing.T) {

		t.Parallel()

		const testContract = `
          access(all)
          contract Test {
              access(all)
              fun saveStorage() {
                  self.account.storage.save(0, to:/storage/foo)
              }

              access(all)
              fun saveOtherStorage() {
                  self.account.storage.save(0, to:/storage/bar)
              }

              access(all)
              fun loadStorage() {
                  self.account.storage.load<Int>(from:/storage/foo)
              }

              access(all)
              fun publish() {
                  let cap = self.account.capabilities.storage.issue<&Int>(/storage/foo)
                  self.account.capabilities.publish(cap, at: /public/foo)
              }

              access(all)
              fun unpublish() {
                  self.account.capabilities.unpublish(/public/foo)
              }

              access(all)
              fun getStoragePaths(): &[StoragePath] {
                  return self.account.storage.storagePaths
              }

              access(all)
              fun getPublicPaths(): &[PublicPath] {
                  return getAccount(self.account.address).storage.publicPaths
              }
          }
        `

		contractLocation := common.NewAddressLocation(nil, address, "Test")

		deployTestContractTx := DeploymentTransaction("Test", []byte(testContract))

		runtime, runtimeInterface := newRuntime()

		nextTransactionLocation := NewTransactionLocationGenerator()

		// Deploy contract

		err := runtime.ExecuteTransaction(
			Script{
				Source: deployTestContractTx,
			},
			Context{
				Interface: runtimeInterface,
				Location:  nextTransactionLocation(),
			},
		)
		require.NoError(t, err)

		invoke := func(name string) (cadence.Value, error) {
			return runtime.InvokeContractFunction(
				contractLocation,
				name,
				nil,
				nil,
				Context{Interface: runtimeInterface},
			)
		}

		t.Run("before any save", func(t *testing.T) {

			value, err := invoke("getStoragePaths")
			require.NoError(t, err)
			require.IsType(t, cadence.Array{}, value)
			paths := value.(cadence.Array).Values
			require.Equal(t, 0, len(paths))

			value, err = invoke("getPublicPaths")
			require.NoError(t, err)
			require.IsType(t, cadence.Array{}, value)
			paths = value.(cadence.Array).Values
			require.Equal(t, 0, len(paths))
		})

		t.Run("storage save", func(t *testing.T) {
			_, err := invoke("saveStorage")
			require.NoError(t, err)

			value, err := invoke("getStoragePaths")
			require.NoError(t, err)
			require.IsType(t, cadence.Array{}, value)
			paths := value.(cadence.Array).Values
			require.Equal(t, 1, len(paths))
			expectedPath, err := cadence.NewPath(common.PathDomainStorage, "foo")
			require.NoError(t, err)
			require.Equal(t, expectedPath, paths[0])

			value, err = invoke("getPublicPaths")
			require.NoError(t, err)
			require.IsType(t, cadence.Array{}, value)
			paths = value.(cadence.Array).Values
			require.Equal(t, 0, len(paths))
		})

		t.Run("publish", func(t *testing.T) {
			_, err := invoke("publish")
			require.NoError(t, err)

			value, err := invoke("getStoragePaths")
			require.NoError(t, err)
			require.IsType(t, cadence.Array{}, value)
			paths := value.(cadence.Array).Values
			require.Equal(t, 1, len(paths))
			require.Equal(t, cadence.MustNewPath(common.PathDomainStorage, "foo"), paths[0])

			value, err = invoke("getPublicPaths")
			require.NoError(t, err)
			require.IsType(t, cadence.Array{}, value)
			paths = value.(cadence.Array).Values
			require.Equal(t, 1, len(paths))
			require.Equal(t, cadence.MustNewPath(common.PathDomainPublic, "foo"), paths[0])
		})

		t.Run("save storage bar", func(t *testing.T) {
			_, err := invoke("saveOtherStorage")
			require.NoError(t, err)

			value, err := invoke("getStoragePaths")
			require.NoError(t, err)
			require.IsType(t, cadence.Array{}, value)
			paths := value.(cadence.Array).Values
			require.Equal(t, 2, len(paths))
			require.Equal(t, cadence.MustNewPath(common.PathDomainStorage, "bar"), paths[0])
			require.Equal(t, cadence.MustNewPath(common.PathDomainStorage, "foo"), paths[1])

			value, err = invoke("getPublicPaths")
			require.NoError(t, err)
			require.IsType(t, cadence.Array{}, value)
			paths = value.(cadence.Array).Values
			require.Equal(t, 1, len(paths))
			require.Equal(t, cadence.MustNewPath(common.PathDomainPublic, "foo"), paths[0])
		})

		t.Run("load storage", func(t *testing.T) {
			_, err := invoke("loadStorage")
			require.NoError(t, err)

			value, err := invoke("getStoragePaths")
			require.NoError(t, err)
			require.IsType(t, cadence.Array{}, value)
			paths := value.(cadence.Array).Values
			require.Equal(t, 1, len(paths))
			require.Equal(t, cadence.MustNewPath(common.PathDomainStorage, "bar"), paths[0])

			value, err = invoke("getPublicPaths")
			require.NoError(t, err)
			require.IsType(t, cadence.Array{}, value)
			paths = value.(cadence.Array).Values
			require.Equal(t, 1, len(paths))
			require.Equal(t, cadence.MustNewPath(common.PathDomainPublic, "foo"), paths[0])
		})

		t.Run("unpublish", func(t *testing.T) {
			_, err := invoke("unpublish")
			require.NoError(t, err)

			value, err := invoke("getStoragePaths")
			require.NoError(t, err)
			require.IsType(t, cadence.Array{}, value)
			paths := value.(cadence.Array).Values
			require.Equal(t, 1, len(paths))
			require.Equal(t, cadence.MustNewPath(common.PathDomainStorage, "bar"), paths[0])

			value, err = invoke("getPublicPaths")
			require.NoError(t, err)
			require.IsType(t, cadence.Array{}, value)
			paths = value.(cadence.Array).Values
			require.Equal(t, 0, len(paths))
		})
	})

	t.Run("forEachPublic PublicAccount", func(t *testing.T) {

		runtime, runtimeInterface := newRuntime()

		const script = `
          access(all)
          struct S {
              access(all)
              let value: Int

              init(value: Int) {
                  self.value = value
              }
          }

          access(all)
          fun main(): Int {
              let account = getAuthAccount<auth(Storage, Capabilities) &Account>(0x1)
              let pubAccount = getAccount(0x1)

              account.storage.save(S(value: 2), to: /storage/foo)
              account.storage.save("", to: /storage/bar)
              let capA = account.capabilities.storage.issue<&S>(/storage/foo)
              account.capabilities.publish(capA, at: /public/a)
              let capB = account.capabilities.storage.issue<&String>(/storage/bar)
              account.capabilities.publish(capB, at: /public/b)
              let capC = account.capabilities.storage.issue<&S>(/storage/foo)
              account.capabilities.publish(capC, at: /public/c)
              let capD = account.capabilities.storage.issue<&S>(/storage/foo)
              account.capabilities.publish(capD, at: /public/d)
              let capE = account.capabilities.storage.issue<&String>(/storage/bar)
              account.capabilities.publish(capE, at: /public/e)

              var total = 0
              pubAccount.storage.forEachPublic(fun (path: PublicPath, type: Type): Bool {
                  if type == Type<Capability<&S>>() {
                      total = total + pubAccount.capabilities.borrow<&S>(path)!.value
                  }
                  return true
              })

              return total
          }
        `

		result, err := runtime.ExecuteScript(
			Script{
				Source: []byte(script),
			},
			Context{
				Interface: runtimeInterface,
				Location:  common.ScriptLocation{},
			},
		)
		require.NoError(t, err)

		assert.Equal(
			t,
			cadence.NewInt(6),
			result,
		)
	})

	t.Run("forEachPublic PublicAccount number", func(t *testing.T) {

		runtime, runtimeInterface := newRuntime()

		const script = `
          access(all)
          struct S {
              access(all)
              let value: Int

              init(value: Int) {
                  self.value = value
              }
          }

          access(all)
          fun main(): Int {
              let account = getAuthAccount<auth(Storage, Capabilities) &Account>(0x1)
              let pubAccount = getAccount(0x1)

              account.storage.save(S(value: 2), to: /storage/foo)
              account.storage.save("", to: /storage/bar)
              let capA = account.capabilities.storage.issue<&S>(/storage/foo)
              account.capabilities.publish(capA, at: /public/a)
              let capB = account.capabilities.storage.issue<&String>(/storage/bar)
              account.capabilities.publish(capB, at: /public/b)
              let capC = account.capabilities.storage.issue<&S>(/storage/foo)
              account.capabilities.publish(capC, at: /public/c)
              let capD = account.capabilities.storage.issue<&S>(/storage/foo)
              account.capabilities.publish(capD, at: /public/d)
              let capE = account.capabilities.storage.issue<&String>(/storage/bar)
              account.capabilities.publish(capE, at: /public/e)

              var total = 0
              pubAccount.storage.forEachPublic(fun (path: PublicPath, type: Type): Bool {
                  total = total + 1
                  return true
              })

              return total
          }
        `

		result, err := runtime.ExecuteScript(
			Script{
				Source: []byte(script),
			},
			Context{
				Interface: runtimeInterface,
				Location:  common.ScriptLocation{},
			},
		)
		require.NoError(t, err)

		assert.Equal(
			t,
			cadence.NewInt(5),
			result,
		)
	})

	t.Run("forEachPublic AuthAccount", func(t *testing.T) {
		runtime, runtimeInterface := newRuntime()

		const script = `
          access(all)
          struct S {
              access(all)
              let value: Int

              init(value: Int) {
                  self.value = value
              }
          }

          access(all)
          fun main(): Int {
              let account = getAuthAccount<auth(Storage, Capabilities) &Account>(0x1)
              let pubAccount = getAccount(0x1)

              account.storage.save(S(value: 2), to: /storage/foo)
              account.storage.save("", to: /storage/bar)
              let capA = account.capabilities.storage.issue<&S>(/storage/foo)
              account.capabilities.publish(capA, at: /public/a)
              let capB = account.capabilities.storage.issue<&String>(/storage/bar)
              account.capabilities.publish(capB, at: /public/b)
              let capC = account.capabilities.storage.issue<&S>(/storage/foo)
              account.capabilities.publish(capC, at: /public/c)
              let capD = account.capabilities.storage.issue<&S>(/storage/foo)
              account.capabilities.publish(capD, at: /public/d)
              let capE = account.capabilities.storage.issue<&String>(/storage/bar)
              account.capabilities.publish(capE, at: /public/e)

              var total = 0
              account.storage.forEachPublic(fun (path: PublicPath, type: Type): Bool {
                  if type == Type<Capability<&S>>() {
                      total = total + account.capabilities.borrow<&S>(path)!.value
                  }
                  return true
              })

              return total
           }
        `

		result, err := runtime.ExecuteScript(
			Script{
				Source: []byte(script),
			},
			Context{
				Interface: runtimeInterface,
				Location:  common.ScriptLocation{},
			},
		)
		require.NoError(t, err)

		assert.Equal(
			t,
			cadence.NewInt(6),
			result,
		)
	})

	t.Run("forEachStored", func(t *testing.T) {
		runtime, runtimeInterface := newRuntime()

		const script = `
          access(all)
          struct S {
              access(all)
              let value: Int

              init(value: Int) {
                  self.value = value
              }
          }

          access(all)
          fun main(): Int {
              let account = getAuthAccount<auth(Storage, Capabilities) &Account>(0x1)

              account.storage.save(S(value: 1), to: /storage/foo1)
              account.storage.save(S(value: 2), to: /storage/foo2)
              account.storage.save(S(value: 5), to: /storage/foo3)
              account.storage.save("", to: /storage/bar1)
              account.storage.save(4, to: /storage/bar2)

              var total = 0
              account.storage.forEachStored(fun (path: StoragePath, type: Type): Bool {
                  if type == Type<S>() {
                      total = total + account.storage.borrow<&S>(from: path)!.value
                  }
                  return true
              })

              return total
          }
        `

		result, err := runtime.ExecuteScript(
			Script{
				Source: []byte(script),
			},
			Context{
				Interface: runtimeInterface,
				Location:  common.ScriptLocation{},
			},
		)
		require.NoError(t, err)

		assert.Equal(
			t,
			cadence.NewInt(8),
			result,
		)
	})

	t.Run("forEachStored after empty", func(t *testing.T) {
		runtime, runtimeInterface := newRuntime()

		const script = `
          access(all)
          struct S {
              access(all)
              let value: Int

              init(value: Int) {
                  self.value = value
              }
          }

          access(all)
          fun main(): Int {
              let account = getAuthAccount<auth(Storage) &Account>(0x1)

              var total = 0
              account.storage.forEachStored(fun (path: StoragePath, type: Type): Bool {
                  total = total + 1
                  return true
              })

              account.storage.save(S(value: 1), to: /storage/foo1)
              account.storage.save(S(value: 2), to: /storage/foo2)
              account.storage.save(S(value: 5), to: /storage/foo3)

              return total
          }
        `

		nextScriptLocation := NewScriptLocationGenerator()

		result, err := runtime.ExecuteScript(
			Script{
				Source: []byte(script),
			},
			Context{
				Interface: runtimeInterface,
				Location:  nextScriptLocation(),
			},
		)
		require.NoError(t, err)

		assert.Equal(
			t,
			cadence.NewInt(0),
			result,
		)

		const script2 = `
           access(all)
           fun main(): Int {
              let account = getAuthAccount<auth(Storage) &Account>(0x1)

              var total = 0
              account.storage.forEachStored(fun (path: StoragePath, type: Type): Bool {
                  total = total + 1
                  return true
              })
              return total
          }
        `

		result, err = runtime.ExecuteScript(
			Script{
				Source: []byte(script2),
			},
			Context{
				Interface: runtimeInterface,
				Location:  nextScriptLocation(),
			},
		)
		require.NoError(t, err)

		assert.Equal(
			t,
			cadence.NewInt(3),
			result,
		)
	})

	t.Run("forEachStored with update", func(t *testing.T) {
		runtime, runtimeInterface := newRuntime()

		const script = `
          access(all)
          struct S {
              access(all)
              var value: Int

              init(value: Int) {
                  self.value = value
              }

              access(all)
              fun increment() {
                  self.value = self.value + 1
              }
          }

          access(all)
          fun main(): Int {
              let account = getAuthAccount<auth(Storage) &Account>(0x1)

              account.storage.save(S(value: 1), to: /storage/foo1)
              account.storage.save(S(value: 2), to: /storage/foo2)
              account.storage.save(S(value: 5), to: /storage/foo3)
              account.storage.save("", to: /storage/bar1)
              account.storage.save(4, to: /storage/bar2)

              var total = 0
              account.storage.forEachStored(fun (path: StoragePath, type: Type): Bool {
                  if type == Type<S>() {
                      account.storage.borrow<&S>(from: path)!.increment()
                  }
                  return true
              })
              account.storage.forEachStored(fun (path: StoragePath, type: Type): Bool {
                  if type == Type<S>() {
                      total = total + account.storage.borrow<&S>(from: path)!.value
                  }
                  return true
              })

              return total
          }
        `

		result, err := runtime.ExecuteScript(
			Script{
				Source: []byte(script),
			},
			Context{
				Interface: runtimeInterface,
				Location:  common.ScriptLocation{},
			},
		)
		require.NoError(t, err)

		assert.Equal(
			t,
			cadence.NewInt(11),
			result,
		)
	})

	t.Run("forEachStored with mutation", func(t *testing.T) {
		runtime, runtimeInterface := newRuntime()

		const script = `
          access(all)
          struct S {
              access(all)
              var value: Int

              init(value: Int) {
                  self.value = value
              }

              access(all)
              fun increment() {
                  self.value = self.value + 1
              }
          }

          access(all)
          fun main(): Int {
              let account = getAuthAccount<auth(Storage) &Account>(0x1)

              account.storage.save(S(value: 1), to: /storage/foo1)
              account.storage.save(S(value: 2), to: /storage/foo2)
              account.storage.save(S(value: 5), to: /storage/foo3)
              account.storage.save("qux", to: /storage/bar1)
              account.storage.save(4, to: /storage/bar2)

              var total = 0
              account.storage.forEachStored(fun (path: StoragePath, type: Type): Bool {
                  if type == Type<S>() {
                      total = total + account.storage.borrow<&S>(from: path)!.value
                  }
                  if type == Type<String>() {
                      let id = account.storage.load<String>(from: path)!
                      account.storage.save(S(value:3), to: StoragePath(identifier: id)!)
                  }
                  return true
              })

              return total
          }
        `

		_, err := runtime.ExecuteScript(
			Script{
				Source: []byte(script),
			},
			Context{
				Interface: runtimeInterface,
				Location:  common.ScriptLocation{},
			},
		)
		RequireError(t, err)

		require.ErrorAs(t, err, &interpreter.StorageMutatedDuringIterationError{})
	})

	t.Run("forEachStored with early termination", func(t *testing.T) {
		runtime, runtimeInterface := newRuntime()

		const script = `
          access(all)
          struct S {
              access(all)
              var value: Int

              init(value: Int) {
                  self.value = value
              }

              access(all)
              fun increment() {
                  self.value = self.value + 1
              }
          }

          access(all)
          fun main(): Int {
              let account = getAuthAccount<auth(Storage) &Account>(0x1)

              account.storage.save(1, to: /storage/foo1)
              account.storage.save(2, to: /storage/foo2)
              account.storage.save(3, to: /storage/foo3)
              account.storage.save(4, to: /storage/bar1)
              account.storage.save(5, to: /storage/bar2)

              var seen = 0
              var stuff: [&AnyStruct] = []
              account.storage.forEachStored(fun (path: StoragePath, type: Type): Bool {
                  if seen >= 3 {
                      return false
                  }
                  stuff.append(account.storage.borrow<&AnyStruct>(from: path)!)
                  seen = seen + 1
                  return true
              })

              return stuff.length
          }
        `

		result, err := runtime.ExecuteScript(
			Script{
				Source: []byte(script),
			},
			Context{
				Interface: runtimeInterface,
				Location:  common.ScriptLocation{},
			},
		)
		require.NoError(t, err)

		assert.Equal(
			t,
			cadence.NewInt(3),
			result,
		)
	})
}

func TestRuntimeAccountIterationMutation(t *testing.T) {

	t.Parallel()

	address := common.MustBytesToAddress([]byte{0x1})

	newRuntime := func() (TestInterpreterRuntime, *TestRuntimeInterface) {
		runtime := NewTestInterpreterRuntime()
		accountCodes := map[common.Location][]byte{}

		runtimeInterface := &TestRuntimeInterface{
			Storage: NewTestLedger(nil, nil),
			OnGetSigningAccounts: func() ([]Address, error) {
				return []Address{address}, nil
			},
			OnResolveLocation: NewSingleIdentifierLocationResolver(t),
			OnUpdateAccountContractCode: func(location common.AddressLocation, code []byte) error {
				accountCodes[location] = code
				return nil
			},
			OnGetAccountContractCode: func(location common.AddressLocation) (code []byte, err error) {
				code = accountCodes[location]
				return code, nil
			},
			OnEmitEvent: func(event cadence.Event) error {
				return nil
			},
		}
		return runtime, runtimeInterface
	}

	test := func(continueAfterMutation bool) {

		t.Run(fmt.Sprintf("forEachStored, continue: %t", continueAfterMutation), func(t *testing.T) {
			t.Parallel()

			runtime, runtimeInterface := newRuntime()

			script := fmt.Sprintf(
				`
                  access(all)
                  fun main() {
                      let account = getAuthAccount<auth(Storage) &Account>(0x1)

                      account.storage.save(1, to: /storage/foo1)
                      account.storage.save(2, to: /storage/foo2)
                      account.storage.save(3, to: /storage/foo3)
                      account.storage.save("qux", to: /storage/foo4)

                      account.storage.forEachStored(fun (path: StoragePath, type: Type): Bool {
                          if type == Type<String>() {
                              account.storage.save("bar", to: /storage/foo5)
                              return %t
                          }
                          return true
                      })
                  }
                `,
				continueAfterMutation,
			)

			_, err := runtime.ExecuteScript(
				Script{
					Source: []byte(script),
				},
				Context{
					Interface: runtimeInterface,
					Location:  common.ScriptLocation{},
				},
			)

			if continueAfterMutation {
				RequireError(t, err)

				require.ErrorAs(t, err, &interpreter.StorageMutatedDuringIterationError{})
			} else {
				require.NoError(t, err)
			}
		})

		t.Run(fmt.Sprintf("forEachPublic, continue: %t", continueAfterMutation), func(t *testing.T) {
			t.Parallel()

			runtime, runtimeInterface := newRuntime()

			script := fmt.Sprintf(
				`
                  access(all)
                  fun main() {
                      let account = getAuthAccount<auth(Storage, Capabilities) &Account>(0x1)

                      account.storage.save(1, to: /storage/foo1)

                      let capA = account.capabilities.storage.issue<&Int>(/storage/foo1)
                      account.capabilities.publish(capA, at: /public/foo1)

                      account.storage.save("", to: /storage/foo2)

                      let capB = account.capabilities.storage.issue<&String>(/storage/foo2)
                      account.capabilities.publish(capB, at: /public/foo2)

                      account.storage.forEachPublic(fun (path: PublicPath, type: Type): Bool {
                          if type == Type<Capability<&String>>() {
                              account.storage.save("bar", to: /storage/foo3)
                              return %t
                          }
                          return true
                      })
                  }
                `,
				continueAfterMutation,
			)

			_, err := runtime.ExecuteScript(
				Script{
					Source: []byte(script),
				},
				Context{
					Interface: runtimeInterface,
					Location:  common.ScriptLocation{},
				},
			)

			if continueAfterMutation {
				RequireError(t, err)

				require.ErrorAs(t, err, &interpreter.StorageMutatedDuringIterationError{})
			} else {
				require.NoError(t, err)
			}
		})

		t.Run(fmt.Sprintf("with function call, continue: %t", continueAfterMutation), func(t *testing.T) {
			t.Parallel()

			runtime, runtimeInterface := newRuntime()

			script := fmt.Sprintf(
				`
                  access(all)
                  fun foo() {
                      let account = getAuthAccount<auth(Storage) &Account>(0x1)

                      account.storage.save("bar", to: /storage/foo5)
                  }

                  access(all)
                  fun main() {
                      let account = getAuthAccount<auth(Storage) &Account>(0x1)

                      account.storage.save(1, to: /storage/foo1)
                      account.storage.save(2, to: /storage/foo2)
                      account.storage.save(3, to: /storage/foo3)
                      account.storage.save("qux", to: /storage/foo4)

                      account.storage.forEachStored(fun (path: StoragePath, type: Type): Bool {
                          if type == Type<String>() {
                              foo()
                              return %t
                          }
                          return true
                      })
                  }
                `,
				continueAfterMutation,
			)

			_, err := runtime.ExecuteScript(
				Script{
					Source: []byte(script),
				},
				Context{
					Interface: runtimeInterface,
					Location:  common.ScriptLocation{},
				},
			)

			if continueAfterMutation {
				RequireError(t, err)

				require.ErrorAs(t, err, &interpreter.StorageMutatedDuringIterationError{})
			} else {
				require.NoError(t, err)
			}
		})

		t.Run(fmt.Sprintf("with function call and nested iteration, continue: %t", continueAfterMutation), func(t *testing.T) {
			t.Parallel()

			runtime, runtimeInterface := newRuntime()

			script := fmt.Sprintf(
				`
                  access(all)
                  fun foo() {
                      let account = getAuthAccount<auth(Storage) &Account>(0x1)

                      account.storage.forEachStored(fun (path: StoragePath, type: Type): Bool {
                          return true
                      })
                      account.storage.save("bar", to: /storage/foo5)
                  }

                  access(all)
                  fun main() {
                      let account = getAuthAccount<auth(Storage) &Account>(0x1)

                      account.storage.save(1, to: /storage/foo1)
                      account.storage.save(2, to: /storage/foo2)
                      account.storage.save(3, to: /storage/foo3)
                      account.storage.save("qux", to: /storage/foo4)

                      account.storage.forEachStored(fun (path: StoragePath, type: Type): Bool {
                          if type == Type<String>() {
                              foo()
                              return %t
                          }
                          return true
                      })
                  }
                `,
				continueAfterMutation,
			)

			_, err := runtime.ExecuteScript(
				Script{
					Source: []byte(script),
				},
				Context{
					Interface: runtimeInterface,
					Location:  common.ScriptLocation{},
				},
			)

			if continueAfterMutation {
				RequireError(t, err)

				require.ErrorAs(t, err, &interpreter.StorageMutatedDuringIterationError{})
			} else {
				require.NoError(t, err)
			}
		})

		t.Run(fmt.Sprintf("load, continue: %t", continueAfterMutation), func(t *testing.T) {
			t.Parallel()

			runtime, runtimeInterface := newRuntime()

			script := fmt.Sprintf(
				`
                  access(all)
                  fun main() {
                      let account = getAuthAccount<auth(Storage) &Account>(0x1)

                      account.storage.save(1, to: /storage/foo1)
                      account.storage.save(2, to: /storage/foo2)
                      account.storage.save(3, to: /storage/foo3)
                      account.storage.save("qux", to: /storage/foo4)

                      account.storage.forEachStored(fun (path: StoragePath, type: Type): Bool {
                          if type == Type<String>() {
                              account.storage.load<Int>(from: /storage/foo1)
                              return %t
                          }
                          return true
                      })
                   }
                `,
				continueAfterMutation,
			)

			_, err := runtime.ExecuteScript(
				Script{
					Source: []byte(script),
				},
				Context{
					Interface: runtimeInterface,
					Location:  common.ScriptLocation{},
				},
			)
			if continueAfterMutation {
				RequireError(t, err)

				require.ErrorAs(t, err, &interpreter.StorageMutatedDuringIterationError{})
			} else {
				require.NoError(t, err)
			}
		})

		t.Run(fmt.Sprintf("publish, continue: %t", continueAfterMutation), func(t *testing.T) {
			t.Parallel()

			runtime, runtimeInterface := newRuntime()

			script := fmt.Sprintf(
				`
                  access(all)
                  fun main() {
                      let account = getAuthAccount<auth(Storage, Capabilities) &Account>(0x1)

                      account.storage.save(1, to: /storage/foo1)
                      account.storage.save("", to: /storage/foo2)
                      let capA = account.capabilities.storage.issue<&Int>(/storage/foo1)
                      account.capabilities.publish(capA, at: /public/foo1)
                      let capB = account.capabilities.storage.issue<&String>(/storage/foo2)
                      account.capabilities.publish(capB, at: /public/foo2)

                      account.storage.forEachPublic(fun (path: PublicPath, type: Type): Bool {
                          if type == Type<Capability<&String>>() {
                              account.capabilities.storage.issue<&Int>(/storage/foo1)
                              return %t
                          }
                          return true
                      })
                  }
                `,
				continueAfterMutation,
			)

			_, err := runtime.ExecuteScript(
				Script{
					Source: []byte(script),
				},
				Context{
					Interface: runtimeInterface,
					Location:  common.ScriptLocation{},
				},
			)
			if continueAfterMutation {
				RequireError(t, err)

				require.ErrorAs(t, err, &interpreter.StorageMutatedDuringIterationError{})
			} else {
				require.NoError(t, err)
			}
		})

		t.Run(fmt.Sprintf("unpublish, continue: %t", continueAfterMutation), func(t *testing.T) {
			t.Parallel()

			runtime, runtimeInterface := newRuntime()

			script := fmt.Sprintf(
				`
                  access(all)
                  fun main() {
                      let account = getAuthAccount<auth(Storage, Capabilities) &Account>(0x1)

                      account.storage.save(1, to: /storage/foo1)
                      account.storage.save("", to: /storage/foo2)
                      let capA = account.capabilities.storage.issue<&Int>(/storage/foo1)
                      account.capabilities.publish(capA, at: /public/foo1)
                      let capB = account.capabilities.storage.issue<&String>(/storage/foo2)
                      account.capabilities.publish(capB, at: /public/foo2)

                      account.storage.forEachPublic(fun (path: PublicPath, type: Type): Bool {
                          if type == Type<Capability<&String>>() {
                              account.capabilities.unpublish(/public/foo1)
                              return %t
                          }
                          return true
                      })
                  }
                `,
				continueAfterMutation,
			)

			_, err := runtime.ExecuteScript(
				Script{
					Source: []byte(script),
				},
				Context{
					Interface: runtimeInterface,
					Location:  common.ScriptLocation{},
				},
			)
			if continueAfterMutation {
				RequireError(t, err)

				require.ErrorAs(t, err, &interpreter.StorageMutatedDuringIterationError{})
			} else {
				require.NoError(t, err)
			}
		})

		t.Run(fmt.Sprintf("with imported function call, continue: %t", continueAfterMutation), func(t *testing.T) {
			t.Parallel()

			runtime, runtimeInterface := newRuntime()

			// Deploy contract

			const testContract = `
              access(all)
              contract Test {

                  access(all)
                  fun foo() {
                      self.account.storage.save("bar", to: /storage/foo5)
                  }
              }
            `

			deployTestContractTx := DeploymentTransaction("Test", []byte(testContract))

			err := runtime.ExecuteTransaction(
				Script{
					Source: deployTestContractTx,
				},
				Context{
					Interface: runtimeInterface,
					Location:  common.TransactionLocation{},
				},
			)
			require.NoError(t, err)

			// Run test script

			script := fmt.Sprintf(`
                  import Test from 0x1

                  access(all)
                  fun main() {
                      let account = getAuthAccount<auth(Storage) &Account>(0x1)

                      account.storage.save(1, to: /storage/foo1)
                      account.storage.save(2, to: /storage/foo2)
                      account.storage.save(3, to: /storage/foo3)
                      account.storage.save("qux", to: /storage/foo4)

                      account.storage.forEachStored(fun (path: StoragePath, type: Type): Bool {
                          if type == Type<String>() {
                              Test.foo()
                              return %t
                          }
                          return true
                      })
                  }
                `,
				continueAfterMutation,
			)

			_, err = runtime.ExecuteScript(
				Script{
					Source: []byte(script),
				},
				Context{
					Interface: runtimeInterface,
					Location:  common.ScriptLocation{},
				},
			)
			if continueAfterMutation {
				RequireError(t, err)

				require.ErrorAs(t, err, &interpreter.StorageMutatedDuringIterationError{})
			} else {
				require.NoError(t, err)
			}
		})
	}

	test(true)
	test(false)

	t.Run("state properly cleared on iteration end", func(t *testing.T) {
		t.Parallel()

		runtime, runtimeInterface := newRuntime()

		const script = `
          access(all)
          fun main() {
              let account = getAuthAccount<auth(Storage) &Account>(0x1)

              account.storage.save(1, to: /storage/foo1)
              account.storage.save(2, to: /storage/foo2)
              account.storage.save(3, to: /storage/foo3)
              account.storage.save("qux", to: /storage/foo4)

              account.storage.forEachStored(fun (path: StoragePath, type: Type): Bool {
                  return true
              })
              account.storage.save("bar", to: /storage/foo5)

              account.storage.forEachStored(fun (path: StoragePath, type: Type): Bool {
                  account.storage.forEachStored(fun (path: StoragePath, type: Type): Bool {
                      return true
                  })
                  return true
              })
              account.storage.save("baz", to: /storage/foo6)
          }
        `

		_, err := runtime.ExecuteScript(
			Script{
				Source: []byte(script),
			},
			Context{
				Interface: runtimeInterface,
				Location:  common.ScriptLocation{},
			},
		)
		require.NoError(t, err)
	})

	t.Run("non-lambda", func(t *testing.T) {
		t.Parallel()

		runtime, runtimeInterface := newRuntime()

		const script = `
          access(all)
          fun foo (path: StoragePath, type: Type): Bool {
              return true
	      }

          access(all)
          fun main() {
              let account = getAuthAccount<auth(Storage) &Account>(0x1)

	          account.storage.forEachStored(foo)
	      }
        `

		_, err := runtime.ExecuteScript(
			Script{
				Source: []byte(script),
			},
			Context{
				Interface: runtimeInterface,
				Location:  common.ScriptLocation{},
			},
		)
		require.NoError(t, err)
	})

	t.Run("method", func(t *testing.T) {
		t.Parallel()

		runtime, runtimeInterface := newRuntime()

		const script = `
	      access(all)
	      struct S {

	          access(all)
	          fun foo(path: StoragePath, type: Type): Bool {
	              return true
	          }
	      }

	      access(all)
          fun main() {

              let account = getAuthAccount<auth(Storage) &Account>(0x1)
	          let s = S()
	          account.storage.forEachStored(s.foo)
	      }
	    `

		_, err := runtime.ExecuteScript(
			Script{
				Source: []byte(script),
			},
			Context{
				Interface: runtimeInterface,
				Location:  common.ScriptLocation{},
			},
		)
		require.NoError(t, err)
	})
=======
func TestRuntimeStorageReferenceBoundFunction(t *testing.T) {

	t.Parallel()

	runtime := newTestInterpreterRuntime()

	signerAddress := common.MustBytesToAddress([]byte{0x42})

	deployTx := DeploymentTransaction("Test", []byte(`
      access(all) contract Test {

          access(all) resource R {
              access(all) fun foo() {}
          }

          access(all) fun createR(): @R {
              return <-create R()
          }
      }
    `))

	accountCodes := map[Location][]byte{}
	var events []cadence.Event
	var loggedMessages []string

	runtimeInterface := &testRuntimeInterface{
		storage: newTestLedger(nil, nil),
		getSigningAccounts: func() ([]Address, error) {
			return []Address{signerAddress}, nil
		},
		resolveLocation: singleIdentifierLocationResolver(t),
		updateAccountContractCode: func(location common.AddressLocation, code []byte) error {
			accountCodes[location] = code
			return nil
		},
		getAccountContractCode: func(location common.AddressLocation) (code []byte, err error) {
			code = accountCodes[location]
			return code, nil
		},
		emitEvent: func(event cadence.Event) error {
			events = append(events, event)
			return nil
		},
		log: func(message string) {
			loggedMessages = append(loggedMessages, message)
		},
	}

	nextTransactionLocation := newTransactionLocationGenerator()

	// Deploy contract

	err := runtime.ExecuteTransaction(
		Script{
			Source: deployTx,
		},
		Context{
			Interface: runtimeInterface,
			Location:  nextTransactionLocation(),
		},
	)
	require.NoError(t, err)

	// Run test transaction

	const testTx = `
      import Test from 0x42

      transaction {
          prepare(signer: AuthAccount) {
              signer.save(<-Test.createR(), to: /storage/r)

              signer.link<&Test.R>(
                 /public/r,
                 target: /storage/r
              )

              let ref = signer.getCapability<&Test.R>(/public/r).borrow()!

              var func = ref.foo

              let r <- signer.load<@Test.R>(from: /storage/r)!

              // Should be OK
              func()

              destroy r

              // Should fail!
              func()
          }
      }
    `

	err = runtime.ExecuteTransaction(
		Script{
			Source: []byte(testTx),
		},
		Context{
			Interface: runtimeInterface,
			Location:  nextTransactionLocation(),
		},
	)

	RequireError(t, err)
	require.ErrorAs(t, err, &interpreter.DestroyedResourceError{})
>>>>>>> c966069f
}<|MERGE_RESOLUTION|>--- conflicted
+++ resolved
@@ -4239,7 +4239,6 @@
 	})
 }
 
-<<<<<<< HEAD
 func TestRuntimeStorageIteration2(t *testing.T) {
 
 	t.Parallel()
@@ -5541,12 +5540,13 @@
 		)
 		require.NoError(t, err)
 	})
-=======
+}
+
 func TestRuntimeStorageReferenceBoundFunction(t *testing.T) {
 
 	t.Parallel()
 
-	runtime := newTestInterpreterRuntime()
+	runtime := NewTestInterpreterRuntime()
 
 	signerAddress := common.MustBytesToAddress([]byte{0x42})
 
@@ -5567,30 +5567,30 @@
 	var events []cadence.Event
 	var loggedMessages []string
 
-	runtimeInterface := &testRuntimeInterface{
-		storage: newTestLedger(nil, nil),
-		getSigningAccounts: func() ([]Address, error) {
+	runtimeInterface := &TestRuntimeInterface{
+		Storage: NewTestLedger(nil, nil),
+		OnGetSigningAccounts: func() ([]Address, error) {
 			return []Address{signerAddress}, nil
 		},
-		resolveLocation: singleIdentifierLocationResolver(t),
-		updateAccountContractCode: func(location common.AddressLocation, code []byte) error {
+		OnResolveLocation: NewSingleIdentifierLocationResolver(t),
+		OnUpdateAccountContractCode: func(location common.AddressLocation, code []byte) error {
 			accountCodes[location] = code
 			return nil
 		},
-		getAccountContractCode: func(location common.AddressLocation) (code []byte, err error) {
+		OnGetAccountContractCode: func(location common.AddressLocation) (code []byte, err error) {
 			code = accountCodes[location]
 			return code, nil
 		},
-		emitEvent: func(event cadence.Event) error {
+		OnEmitEvent: func(event cadence.Event) error {
 			events = append(events, event)
 			return nil
 		},
-		log: func(message string) {
+		OnProgramLog: func(message string) {
 			loggedMessages = append(loggedMessages, message)
 		},
 	}
 
-	nextTransactionLocation := newTransactionLocationGenerator()
+	nextTransactionLocation := NewTransactionLocationGenerator()
 
 	// Deploy contract
 
@@ -5648,5 +5648,4 @@
 
 	RequireError(t, err)
 	require.ErrorAs(t, err, &interpreter.DestroyedResourceError{})
->>>>>>> c966069f
 }