/*
 * Cadence - The resource-oriented smart contract programming language
 *
 * Copyright Flow Foundation
 *
 * Licensed under the Apache License, Version 2.0 (the "License");
 * you may not use this file except in compliance with the License.
 * You may obtain a copy of the License at
 *
 *   http://www.apache.org/licenses/LICENSE-2.0
 *
 * Unless required by applicable law or agreed to in writing, software
 * distributed under the License is distributed on an "AS IS" BASIS,
 * WITHOUT WARRANTIES OR CONDITIONS OF ANY KIND, either express or implied.
 * See the License for the specific language governing permissions and
 * limitations under the License.
 */

package runtime_test

import (
	"encoding/binary"
	"encoding/hex"
	"fmt"
	"math/rand"
	"slices"
	"sort"
	"strconv"
	"strings"
	"testing"

	"github.com/onflow/atree"
	"github.com/stretchr/testify/assert"
	"github.com/stretchr/testify/require"

	"github.com/onflow/cadence"
	"github.com/onflow/cadence/common"
	"github.com/onflow/cadence/common/orderedmap"
	"github.com/onflow/cadence/encoding/json"
	"github.com/onflow/cadence/interpreter"
	. "github.com/onflow/cadence/runtime"
	"github.com/onflow/cadence/stdlib"
	. "github.com/onflow/cadence/test_utils/common_utils"
	. "github.com/onflow/cadence/test_utils/interpreter_utils"
	. "github.com/onflow/cadence/test_utils/runtime_utils"
)

func withWritesToStorage(
	tb testing.TB,
	count int,
	random *rand.Rand,
	onWrite func(owner, key, value []byte),
	handler func(*Storage, *interpreter.Interpreter),
) {
	ledger := NewTestLedger(nil, onWrite)
	storage := NewStorage(ledger, nil)

	inter := NewTestInterpreter(tb)

	for i := 0; i < count; i++ {

		randomIndex := random.Uint32()

		var address common.Address
		random.Read(address[:])

		storageKey := interpreter.StorageDomainKey{
			Address: address,
			Domain:  common.StorageDomainPathStorage,
		}

		var slabIndex atree.SlabIndex
		binary.BigEndian.PutUint32(slabIndex[:], randomIndex)

<<<<<<< HEAD
		if storage.NewAccountStorageMapSlabIndices == nil {
			storage.NewAccountStorageMapSlabIndices = &orderedmap.OrderedMap[interpreter.StorageKey, atree.SlabIndex]{}
=======
		if storage.NewStorageMaps == nil {
			storage.NewStorageMaps = &orderedmap.OrderedMap[interpreter.StorageDomainKey, atree.SlabIndex]{}
>>>>>>> 33c0dede
		}
		storage.NewAccountStorageMapSlabIndices.Set(storageKey, slabIndex)
	}

	handler(storage, inter)
}

func TestRuntimeStorageWriteCached(t *testing.T) {

	t.Parallel()

	random := rand.New(rand.NewSource(42))

	var writes int

	onWrite := func(owner, key, value []byte) {
		writes++
	}

	const count = 100

	withWritesToStorage(
		t,
		count,
		random,
		onWrite,
		func(storage *Storage, inter *interpreter.Interpreter) {
			const commitContractUpdates = true
			err := storage.Commit(inter, commitContractUpdates)
			require.NoError(t, err)

			require.Equal(t, count, writes)
		},
	)
}

func TestRuntimeStorageWriteCachedIsDeterministic(t *testing.T) {

	t.Parallel()

	var previousWrites []ownerKeyPair

	// verify for 10 times and check the writes are always deterministic
	for i := 0; i < 10; i++ {

		var writes []ownerKeyPair

		onWrite := func(owner, key, _ []byte) {
			writes = append(writes, ownerKeyPair{
				owner: owner,
				key:   key,
			})
		}

		const count = 100
		withWritesToStorage(
			t,
			count,
			rand.New(rand.NewSource(42)),
			onWrite,
			func(storage *Storage, inter *interpreter.Interpreter) {
				const commitContractUpdates = true
				err := storage.Commit(inter, commitContractUpdates)
				require.NoError(t, err)
			},
		)

		if previousWrites != nil {
			// no additional items
			require.Len(t, writes, len(previousWrites))

			for i, previousWrite := range previousWrites {
				// compare the new write with the old write
				require.Equal(t, previousWrite, writes[i])
			}
		}

		previousWrites = writes
	}
}

func TestRuntimeStorageWrite(t *testing.T) {

	t.Parallel()

	runtime := NewTestInterpreterRuntime()

	address := common.MustBytesToAddress([]byte{0x1})

	tx := []byte(`
      transaction {
          prepare(signer: auth(Storage) &Account) {
              signer.storage.save(1, to: /storage/one)
          }
       }
    `)

	var writes []ownerKeyPair

	onWrite := func(owner, key, _ []byte) {
		writes = append(writes, ownerKeyPair{
			owner,
			key,
		})
	}

	runtimeInterface := &TestRuntimeInterface{
		Storage: NewTestLedger(nil, onWrite),
		OnGetSigningAccounts: func() ([]Address, error) {
			return []Address{address}, nil
		},
	}

	nextTransactionLocation := NewTransactionLocationGenerator()

	err := runtime.ExecuteTransaction(
		Script{
			Source: tx,
		},
		Context{
			Interface: runtimeInterface,
			Location:  nextTransactionLocation(),
		},
	)
	require.NoError(t, err)

	assert.Equal(t,
		[]ownerKeyPair{
			// storage index to account storage map
			{
				[]byte{0x0, 0x0, 0x0, 0x0, 0x0, 0x0, 0x0, 0x1},
				[]byte(AccountStorageKey),
			},
			// storage domain storage map
			// NOTE: storage domain storage map is empty because it is inlined in account storage map
			{
				[]byte{0x0, 0x0, 0x0, 0x0, 0x0, 0x0, 0x0, 0x1},
				[]byte{'$', 0x0, 0x0, 0x0, 0x0, 0x0, 0x0, 0x0, 0x1},
			},
			// account storage map
			{
				[]byte{0x0, 0x0, 0x0, 0x0, 0x0, 0x0, 0x0, 0x1},
				[]byte{'$', 0x0, 0x0, 0x0, 0x0, 0x0, 0x0, 0x0, 0x2},
			},
		},
		writes,
	)
}

func TestRuntimeAccountStorage(t *testing.T) {

	t.Parallel()

	runtime := NewTestInterpreterRuntime()

	script := []byte(`
      transaction {
        prepare(signer: auth(Storage) &Account) {
           let before = signer.storage.used
           signer.storage.save(42, to: /storage/answer)
           let after = signer.storage.used
           log(after != before)
        }
      }
    `)

	var loggedMessages []string

	storage := NewTestLedger(nil, nil)

	runtimeInterface := &TestRuntimeInterface{
		Storage: storage,
		OnGetSigningAccounts: func() ([]Address, error) {
			return []Address{{42}}, nil
		},
		OnGetStorageUsed: func(_ Address) (uint64, error) {
			var amount uint64 = 0

			for _, data := range storage.StoredValues {
				amount += uint64(len(data))
			}

			return amount, nil
		},
		OnProgramLog: func(message string) {
			loggedMessages = append(loggedMessages, message)
		},
	}

	nextTransactionLocation := NewTransactionLocationGenerator()

	err := runtime.ExecuteTransaction(
		Script{
			Source: script,
		},
		Context{
			Interface: runtimeInterface,
			Location:  nextTransactionLocation(),
		},
	)
	require.NoError(t, err)

	require.Equal(t,
		[]string{"true"},
		loggedMessages,
	)
}

func TestRuntimePublicCapabilityBorrowTypeConfusion(t *testing.T) {

	t.Parallel()

	runtime := NewTestInterpreterRuntime()

	addressString, err := hex.DecodeString("aad3e26e406987c2")
	require.NoError(t, err)

	signingAddress := common.MustBytesToAddress(addressString)

	const testContract = `
      access(all) contract TestContract{
        access(all) struct fake{
          access(all) var balance: UFix64

          init(){
            self.balance = 0.0
          }

          access(all) fun setBalance(_ balance: UFix64) {
            self.balance = balance
          }
        }
        access(all) resource resourceConverter{
          access(all) fun convert(b: fake): AnyStruct {
            b.setBalance(100.0)
            return b
          }
        }
        access(all) resource resourceConverter2{
          access(all) fun convert(b: @AnyResource): AnyStruct {
            destroy b
            return ""
          }
        }
        access(all) fun createConverter():  @resourceConverter{
            return <- create resourceConverter();
        }
      }
    `

	deployTestContractTx := DeploymentTransaction("TestContract", []byte(testContract))

	accountCodes := map[Location][]byte{}
	var events []cadence.Event
	var loggedMessages []string

	runtimeInterface := &TestRuntimeInterface{
		Storage: NewTestLedger(nil, nil),
		OnGetSigningAccounts: func() ([]Address, error) {
			return []Address{signingAddress}, nil
		},
		OnResolveLocation: NewSingleIdentifierLocationResolver(t),
		OnUpdateAccountContractCode: func(location common.AddressLocation, code []byte) error {
			accountCodes[location] = code
			return nil
		},
		OnGetAccountContractCode: func(location common.AddressLocation) (code []byte, err error) {
			code = accountCodes[location]
			return code, nil
		},
		OnEmitEvent: func(event cadence.Event) error {
			events = append(events, event)
			return nil
		},
		OnProgramLog: func(message string) {
			loggedMessages = append(loggedMessages, message)
		},
	}

	nextTransactionLocation := NewTransactionLocationGenerator()

	// Deploy contract

	err = runtime.ExecuteTransaction(
		Script{
			Source: deployTestContractTx,
		},
		Context{
			Interface: runtimeInterface,
			Location:  nextTransactionLocation(),
		},
	)
	require.NoError(t, err)

	// Run test transaction

	const testTx = `
      import TestContract from 0xaad3e26e406987c2

      transaction {
        prepare(signer: auth(Storage, Capabilities) &Account) {

          let rc <- TestContract.createConverter()
          signer.storage.save(<-rc, to: /storage/rc)

          let cap = signer.capabilities.storage.issue<&TestContract.resourceConverter2>(/storage/rc)
          signer.capabilities.publish(cap, at: /public/rc)

          let ref = getAccount(0xaad3e26e406987c2)
              .capabilities
              .borrow<&TestContract.resourceConverter2>(/public/rc)
          assert(ref == nil)
        }
      }
    `

	err = runtime.ExecuteTransaction(
		Script{
			Source: []byte(testTx),
		},
		Context{
			Interface: runtimeInterface,
			Location:  nextTransactionLocation(),
		},
	)

	require.NoError(t, err)
}

func TestRuntimeStorageReadAndBorrow(t *testing.T) {

	t.Parallel()

	runtime := NewTestInterpreterRuntime()

	storage := NewTestLedger(nil, nil)

	signer := common.MustBytesToAddress([]byte{0x42})

	var events []cadence.Event

	runtimeInterface := &TestRuntimeInterface{
		Storage: storage,
		OnGetSigningAccounts: func() ([]Address, error) {
			return []Address{signer}, nil
		},
		OnEmitEvent: func(event cadence.Event) error {
			events = append(events, event)
			return nil
		},
	}

	nextTransactionLocation := NewTransactionLocationGenerator()

	// Store a value and link a capability

	err := runtime.ExecuteTransaction(
		Script{
			Source: []byte(`
              transaction {
                 prepare(signer: auth(Storage, Capabilities) &Account) {
                     signer.storage.save(42, to: /storage/test)
                     let cap = signer.capabilities.storage.issue<&Int>(/storage/test)
                     signer.capabilities.publish(cap, at: /public/test)
                 }
              }
            `),
		},
		Context{
			Interface: runtimeInterface,
			Location:  nextTransactionLocation(),
		},
	)
	require.NoError(t, err)

	t.Run("read stored, storage, existing", func(t *testing.T) {

		value, err := runtime.ReadStored(
			signer,
			cadence.Path{
				Domain:     common.PathDomainStorage,
				Identifier: "test",
			},
			Context{
				// NOTE: no location
				Interface: runtimeInterface,
			},
		)
		require.NoError(t, err)
		require.Equal(t, cadence.NewInt(42), value)
	})

	t.Run("read stored, storage, non-existing", func(t *testing.T) {

		value, err := runtime.ReadStored(
			signer,
			cadence.Path{
				Domain:     common.PathDomainStorage,
				Identifier: "other",
			},
			Context{
				// NOTE: no location
				Interface: runtimeInterface,
			},
		)
		require.NoError(t, err)
		require.Equal(t, nil, value)
	})

	t.Run("read stored, public, existing", func(t *testing.T) {

		value, err := runtime.ReadStored(
			signer,
			cadence.Path{
				Domain:     common.PathDomainPublic,
				Identifier: "test",
			},
			Context{
				Location:  TestLocation,
				Interface: runtimeInterface,
			},
		)
		require.NoError(t, err)
		require.Equal(t,
			cadence.NewCapability(
				1,
				cadence.Address(signer),
				cadence.NewReferenceType(
					cadence.Unauthorized{},
					cadence.IntType,
				),
			),
			value,
		)
	})

	t.Run("read stored, public, non-existing", func(t *testing.T) {

		value, err := runtime.ReadStored(
			signer,
			cadence.Path{
				Domain:     common.PathDomainPublic,
				Identifier: "other",
			},
			Context{
				Location:  TestLocation,
				Interface: runtimeInterface,
			},
		)
		require.NoError(t, err)
		require.Equal(t, nil, value)
	})
}

func TestRuntimeTopShotContractDeployment(t *testing.T) {

	t.Parallel()

	runtime := NewTestInterpreterRuntime()

	testAddress, err := common.HexToAddress("0x0b2a3299cc857e29")
	require.NoError(t, err)

	nextTransactionLocation := NewTransactionLocationGenerator()

	nftAddress, err := common.HexToAddress("0x1d7e57aa55817448")
	require.NoError(t, err)

	accountCodes := map[common.Location]string{
		common.AddressLocation{
			Address: nftAddress,
			Name:    "NonFungibleToken",
		}: modifiedNonFungibleTokenInterface,
	}

	events := make([]cadence.Event, 0)

	runtimeInterface := &TestRuntimeInterface{
		Storage: NewTestLedger(nil, nil),
		OnGetSigningAccounts: func() ([]Address, error) {
			return []Address{testAddress}, nil
		},
		OnResolveLocation: NewSingleIdentifierLocationResolver(t),
		OnUpdateAccountContractCode: func(location common.AddressLocation, code []byte) error {
			accountCodes[location] = string(code)
			return nil
		},
		OnGetAccountContractCode: func(location common.AddressLocation) (code []byte, err error) {
			code = []byte(accountCodes[location])
			return code, nil
		},
		OnEmitEvent: func(event cadence.Event) error {
			events = append(events, event)
			return nil
		},
		OnDecodeArgument: func(b []byte, t cadence.Type) (value cadence.Value, err error) {
			return json.Decode(nil, b)
		},
	}

	err = runtime.ExecuteTransaction(
		Script{
			Source: DeploymentTransaction(
				"TopShot",
				[]byte(realTopShotContract),
			),
		},
		Context{
			Interface: runtimeInterface,
			Location:  nextTransactionLocation(),
		},
	)
	require.NoError(t, err)

	err = runtime.ExecuteTransaction(
		Script{
			Source: DeploymentTransaction(
				"TopShotShardedCollection",
				[]byte(realTopShotShardedCollectionContract),
			),
		},
		Context{
			Interface: runtimeInterface,
			Location:  nextTransactionLocation(),
		},
	)
	require.NoError(t, err)

	err = runtime.ExecuteTransaction(
		Script{
			Source: DeploymentTransaction(
				"TopshotAdminReceiver",
				[]byte(realTopshotAdminReceiverContract),
			),
		},
		Context{
			Interface: runtimeInterface,
			Location:  nextTransactionLocation(),
		},
	)
	require.NoError(t, err)
}

func TestRuntimeTopShotBatchTransfer(t *testing.T) {

	t.Parallel()

	runtime := NewTestInterpreterRuntime()

	nftAddress, err := common.HexToAddress("0x1d7e57aa55817448")
	require.NoError(t, err)

	accountCodes := map[common.Location]string{
		common.AddressLocation{
			Address: nftAddress,
			Name:    "NonFungibleToken",
		}: modifiedNonFungibleTokenInterface,
	}

	deployTx := DeploymentTransaction("TopShot", []byte(realTopShotContract))

	topShotAddress, err := common.HexToAddress("0x0b2a3299cc857e29")
	require.NoError(t, err)

	var events []cadence.Event
	var loggedMessages []string

	var signerAddress common.Address

	runtimeInterface := &TestRuntimeInterface{
		Storage: NewTestLedger(nil, nil),
		OnGetSigningAccounts: func() ([]Address, error) {
			return []Address{signerAddress}, nil
		},
		OnResolveLocation: NewSingleIdentifierLocationResolver(t),
		OnUpdateAccountContractCode: func(location common.AddressLocation, code []byte) error {
			accountCodes[location] = string(code)
			return nil
		},
		OnGetAccountContractCode: func(location common.AddressLocation) (code []byte, err error) {
			code = []byte(accountCodes[location])
			return code, nil
		},
		OnEmitEvent: func(event cadence.Event) error {
			events = append(events, event)
			return nil
		},
		OnProgramLog: func(message string) {
			loggedMessages = append(loggedMessages, message)
		},
		OnDecodeArgument: func(b []byte, t cadence.Type) (value cadence.Value, err error) {
			return json.Decode(nil, b)
		},
	}

	nextTransactionLocation := NewTransactionLocationGenerator()

	// Deploy TopShot contract

	signerAddress = topShotAddress

	err = runtime.ExecuteTransaction(
		Script{
			Source: deployTx,
		},
		Context{
			Interface: runtimeInterface,
			Location:  nextTransactionLocation(),
		},
	)
	require.NoError(t, err)

	// Mint moments

	err = runtime.ExecuteTransaction(
		Script{
			Source: []byte(`
              import TopShot from 0x0b2a3299cc857e29

              transaction {

                  prepare(signer: auth(Storage) &Account) {
                      let adminRef = signer.storage.borrow<&TopShot.Admin>(from: /storage/TopShotAdmin)!

                      let playID = adminRef.createPlay(metadata: {"name": "Test"})
                      let setID = TopShot.nextSetID
                      adminRef.createSet(name: "Test")
                      let setRef = adminRef.borrowSet(setID: setID)
                      setRef.addPlay(playID: playID)

                      let moments <- setRef.batchMintMoment(playID: playID, quantity: 2)

                      signer.storage.borrow<&TopShot.Collection>(from: /storage/MomentCollection)!
                          .batchDeposit(tokens: <-moments)
                  }
              }
            `),
		},
		Context{
			Interface: runtimeInterface,
			Location:  nextTransactionLocation(),
		},
	)
	require.NoError(t, err)

	// Set up receiver

	const setupTx = `
      import NonFungibleToken from 0x1d7e57aa55817448
      import TopShot from 0x0b2a3299cc857e29

      transaction {

          prepare(signer: auth(Storage, Capabilities) &Account) {
              signer.storage.save(
                 <-TopShot.createEmptyCollection(),
                 to: /storage/MomentCollection
              )
              let cap = signer.capabilities.storage.issue<&TopShot.Collection>(/storage/MomentCollection)
              signer.capabilities.publish(cap, at: /public/MomentCollection)
          }
      }
    `

	signerAddress = common.MustBytesToAddress([]byte{0x42})

	err = runtime.ExecuteTransaction(
		Script{
			Source: []byte(setupTx),
		},
		Context{
			Interface: runtimeInterface,
			Location:  nextTransactionLocation(),
		},
	)

	require.NoError(t, err)

	// Transfer

	signerAddress = topShotAddress

	const transferTx = `
      import NonFungibleToken from 0x1d7e57aa55817448
      import TopShot from 0x0b2a3299cc857e29

      transaction(momentIDs: [UInt64]) {
          let transferTokens: @{NonFungibleToken.Collection}

          prepare(signer: auth(Storage) &Account) {
              let ref = signer.storage.borrow<&TopShot.Collection>(from: /storage/MomentCollection)!
              self.transferTokens <- ref.batchWithdraw(ids: momentIDs)
          }

          execute {
              // get the recipient's public account object
              let recipient = getAccount(0x42)

              // get the Collection reference for the receiver
              let receiverRef = recipient.capabilities
                  .borrow<&{TopShot.MomentCollectionPublic}>(/public/MomentCollection)!

              // deposit the NFT in the receivers collection
              receiverRef.batchDeposit(tokens: <-self.transferTokens)
          }
      }
    `

	encodedArg, err := json.Encode(
		cadence.NewArray([]cadence.Value{
			cadence.NewUInt64(1),
		}),
	)
	require.NoError(t, err)

	err = runtime.ExecuteTransaction(
		Script{
			Source:    []byte(transferTx),
			Arguments: [][]byte{encodedArg},
		},
		Context{
			Interface: runtimeInterface,
			Location:  nextTransactionLocation(),
		},
	)

	require.NoError(t, err)
}

func TestRuntimeBatchMintAndTransfer(t *testing.T) {

	if testing.Short() {
		t.Skip()
	}

	t.Parallel()

	runtime := NewTestInterpreterRuntime()

	const contract = `
      access(all) contract Test {

          access(all) resource interface INFT {}

          access(all) resource NFT: INFT {}

          access(all) resource Collection {

              access(all) var ownedNFTs: @{UInt64: NFT}

              init() {
                  self.ownedNFTs <- {}
              }

              access(all) fun withdraw(id: UInt64): @NFT {
                  let token <- self.ownedNFTs.remove(key: id)
                      ?? panic("Cannot withdraw: NFT does not exist in the collection")

                  return <-token
              }

              access(all) fun deposit(token: @NFT) {
                  let oldToken <- self.ownedNFTs[token.uuid] <- token
                  destroy oldToken
              }

              access(all) fun batchDeposit(collection: @Collection) {
                  let ids = collection.getIDs()

                  for id in ids {
                      self.deposit(token: <-collection.withdraw(id: id))
                  }

                  destroy collection
              }

              access(all) fun batchWithdraw(ids: [UInt64]): @Collection {
                  let collection <- create Collection()

                  for id in ids {
                      collection.deposit(token: <-self.withdraw(id: id))
                  }

                  return <-collection
              }

              access(all) fun getIDs(): [UInt64] {
                  return self.ownedNFTs.keys
              }
          }

          init() {
              self.account.storage.save(
                 <-Test.createEmptyCollection(),
                 to: /storage/MainCollection
              )
          }

          access(all) fun mint(): @NFT {
              return <- create NFT()
          }

          access(all) fun createEmptyCollection(): @Collection {
              return <- create Collection()
          }

          access(all) fun batchMint(count: UInt64): @Collection {
              let collection <- create Collection()

              var i: UInt64 = 0
              while i < count {
                  collection.deposit(token: <-self.mint())
                  i = i + 1
              }
              return <-collection
          }
      }
    `

	deployTx := DeploymentTransaction("Test", []byte(contract))

	contractAddress := common.MustBytesToAddress([]byte{0x1})

	var events []cadence.Event
	var loggedMessages []string

	var signerAddress common.Address

	accountCodes := map[Location]string{}

	runtimeInterface := &TestRuntimeInterface{
		Storage: NewTestLedger(nil, nil),
		OnGetSigningAccounts: func() ([]Address, error) {
			return []Address{signerAddress}, nil
		},
		OnResolveLocation: NewSingleIdentifierLocationResolver(t),
		OnUpdateAccountContractCode: func(location common.AddressLocation, code []byte) error {
			accountCodes[location] = string(code)
			return nil
		},
		OnGetAccountContractCode: func(location common.AddressLocation) (code []byte, err error) {
			code = []byte(accountCodes[location])
			return code, nil
		},
		OnEmitEvent: func(event cadence.Event) error {
			events = append(events, event)
			return nil
		},
		OnProgramLog: func(message string) {
			loggedMessages = append(loggedMessages, message)
		},
		OnDecodeArgument: func(b []byte, t cadence.Type) (value cadence.Value, err error) {
			return json.Decode(nil, b)
		},
	}

	nextTransactionLocation := NewTransactionLocationGenerator()

	// Deploy contract

	signerAddress = contractAddress

	err := runtime.ExecuteTransaction(
		Script{
			Source: deployTx,
		},
		Context{
			Interface: runtimeInterface,
			Location:  nextTransactionLocation(),
		},
	)
	require.NoError(t, err)

	// Mint moments

	err = runtime.ExecuteTransaction(
		Script{
			Source: []byte(`
              import Test from 0x1

              transaction {

                  prepare(signer: auth(Storage) &Account) {
                      let collection <- Test.batchMint(count: 1000)

                      log(collection.getIDs())

                      signer.storage.borrow<&Test.Collection>(from: /storage/MainCollection)!
                          .batchDeposit(collection: <-collection)
                  }
              }
            `),
		},
		Context{
			Interface: runtimeInterface,
			Location:  nextTransactionLocation(),
		},
	)
	require.NoError(t, err)

	// Set up receiver

	const setupTx = `
      import Test from 0x1

      transaction {

          prepare(signer: auth(Storage, Capabilities) &Account) {
              signer.storage.save(
                 <-Test.createEmptyCollection(),
                 to: /storage/TestCollection
              )
              let cap = signer.capabilities.storage.issue<&Test.Collection>(/storage/TestCollection)
              signer.capabilities.publish(cap, at: /public/TestCollection)
          }
      }
    `

	signerAddress = common.MustBytesToAddress([]byte{0x2})

	err = runtime.ExecuteTransaction(
		Script{
			Source: []byte(setupTx),
		},
		Context{
			Interface: runtimeInterface,
			Location:  nextTransactionLocation(),
		},
	)

	require.NoError(t, err)

	// Transfer

	signerAddress = contractAddress

	const transferTx = `
      import Test from 0x1

      transaction(ids: [UInt64]) {
          let collection: @Test.Collection

          prepare(signer: auth(Storage) &Account) {
              self.collection <- signer.storage
                  .borrow<&Test.Collection>(from: /storage/MainCollection)!
                  .batchWithdraw(ids: ids)
          }

          execute {
              getAccount(0x2)
                  .capabilities
                  .borrow<&Test.Collection>(/public/TestCollection)!
                  .batchDeposit(collection: <-self.collection)
          }
      }
    `

	var values []cadence.Value

	const startID uint64 = 10
	const count = 20

	for id := startID; id <= startID+count; id++ {
		values = append(values, cadence.NewUInt64(id))
	}

	encodedArg, err := json.Encode(cadence.NewArray(values))
	require.NoError(t, err)

	err = runtime.ExecuteTransaction(
		Script{
			Source:    []byte(transferTx),
			Arguments: [][]byte{encodedArg},
		},
		Context{
			Interface: runtimeInterface,
			Location:  nextTransactionLocation(),
		},
	)
	require.NoError(t, err)
}

func TestRuntimeStoragePublishAndUnpublish(t *testing.T) {

	t.Parallel()

	runtime := NewTestInterpreterRuntime()

	storage := NewTestLedger(nil, nil)

	signer := common.MustBytesToAddress([]byte{0x42})

	var events []cadence.Event

	runtimeInterface := &TestRuntimeInterface{
		Storage: storage,
		OnGetSigningAccounts: func() ([]Address, error) {
			return []Address{signer}, nil
		},
		OnEmitEvent: func(event cadence.Event) error {
			events = append(events, event)
			return nil
		},
	}

	nextTransactionLocation := NewTransactionLocationGenerator()

	// Store a value and publish a capability

	err := runtime.ExecuteTransaction(
		Script{
			Source: []byte(`
              transaction {
                  prepare(signer: auth(Storage, Capabilities) &Account) {
                      signer.storage.save(42, to: /storage/test)

                      let cap = signer.capabilities.storage.issue<&Int>(/storage/test)
                      signer.capabilities.publish(cap, at: /public/test)

                      assert(signer.capabilities.borrow<&Int>(/public/test) != nil)
                  }
              }
            `),
		},
		Context{
			Interface: runtimeInterface,
			Location:  nextTransactionLocation(),
		},
	)
	require.NoError(t, err)

	// Unpublish the capability

	err = runtime.ExecuteTransaction(
		Script{
			Source: []byte(`
            transaction {
                prepare(signer: auth(Capabilities) &Account) {
                    signer.capabilities.unpublish(/public/test)

                    assert(signer.capabilities.borrow<&Int>(/public/test) == nil)
                }
            }
            `),
		},
		Context{
			Interface: runtimeInterface,
			Location:  nextTransactionLocation(),
		},
	)
	require.NoError(t, err)

	// Get the capability after unpublish

	err = runtime.ExecuteTransaction(
		Script{
			Source: []byte(`
              transaction {
                  prepare(signer: auth(Capabilities) &Account) {
                      assert(signer.capabilities.borrow<&Int>(/public/test) == nil)
                  }
              }
            `),
		},
		Context{
			Interface: runtimeInterface,
			Location:  nextTransactionLocation(),
		},
	)
	require.NoError(t, err)
}

func TestRuntimeStorageSaveCapability(t *testing.T) {

	t.Parallel()

	runtime := NewTestInterpreterRuntime()

	storage := NewTestLedger(nil, nil)

	signer := common.MustBytesToAddress([]byte{0x42})

	var events []cadence.Event

	runtimeInterface := &TestRuntimeInterface{
		Storage: storage,
		OnGetSigningAccounts: func() ([]Address, error) {
			return []Address{signer}, nil
		},
		OnEmitEvent: func(event cadence.Event) error {
			events = append(events, event)
			return nil
		},
	}

	nextTransactionLocation := NewTransactionLocationGenerator()

	ty := &cadence.ReferenceType{
		Authorization: cadence.UnauthorizedAccess,
		Type:          cadence.IntType,
	}

	var storagePathCounter int
	newStoragePath := func() cadence.Path {
		storagePathCounter++
		return cadence.Path{
			Domain: common.PathDomainStorage,
			Identifier: fmt.Sprintf(
				"test%d",
				storagePathCounter,
			),
		}
	}

	storagePath1 := newStoragePath()
	storagePath2 := newStoragePath()

	context := Context{
		Interface: runtimeInterface,
		Location:  nextTransactionLocation(),
	}

	err := runtime.ExecuteTransaction(
		Script{
			Source: []byte(fmt.Sprintf(
				`
                  transaction {
                      prepare(signer: auth(Storage, Capabilities) &Account) {
                          let cap = signer.capabilities.storage.issue<%[1]s>(/storage/test)!
                          signer.capabilities.publish(cap, at: /public/test)
                          signer.storage.save(cap, to: %[2]s)

                          let cap2 = signer.capabilities.get<%[1]s>(/public/test)
                          signer.storage.save(cap2, to: %[3]s)
                      }
                  }
                `,
				ty.ID(),
				storagePath1,
				storagePath2,
			)),
		},
		context,
	)
	require.NoError(t, err)

	value, err := runtime.ReadStored(signer, storagePath1, context)
	require.NoError(t, err)

	expected := cadence.NewCapability(
		cadence.UInt64(1),
		cadence.Address(signer),
		ty,
	)

	require.Equal(t, expected, value)
}

func TestRuntimeStorageReferenceCast(t *testing.T) {

	t.Parallel()

	runtime := NewTestInterpreterRuntime()

	signerAddress := common.MustBytesToAddress([]byte{0x42})

	deployTx := DeploymentTransaction("Test", []byte(`
      access(all) contract Test {

          access(all) resource interface RI {}

          access(all) resource R: RI {}

          access(all) fun createR(): @R {
              return <-create R()
          }
      }
    `))

	accountCodes := map[Location][]byte{}
	var events []cadence.Event
	var loggedMessages []string

	runtimeInterface := &TestRuntimeInterface{
		Storage: NewTestLedger(nil, nil),
		OnGetSigningAccounts: func() ([]Address, error) {
			return []Address{signerAddress}, nil
		},
		OnResolveLocation: NewSingleIdentifierLocationResolver(t),
		OnUpdateAccountContractCode: func(location common.AddressLocation, code []byte) error {
			accountCodes[location] = code
			return nil
		},
		OnGetAccountContractCode: func(location common.AddressLocation) (code []byte, err error) {
			code = accountCodes[location]
			return code, nil
		},
		OnEmitEvent: func(event cadence.Event) error {
			events = append(events, event)
			return nil
		},
		OnProgramLog: func(message string) {
			loggedMessages = append(loggedMessages, message)
		},
	}

	nextTransactionLocation := NewTransactionLocationGenerator()

	// Deploy contract

	err := runtime.ExecuteTransaction(
		Script{
			Source: deployTx,
		},
		Context{
			Interface: runtimeInterface,
			Location:  nextTransactionLocation(),
		},
	)
	require.NoError(t, err)

	// Run test transaction

	const testTx = `
      import Test from 0x42

      transaction {
          prepare(signer: auth(Storage, Capabilities) &Account) {
              signer.storage.save(<-Test.createR(), to: /storage/r)

              let cap = signer.capabilities.storage
                  .issue<&Test.R>(/storage/r)
              signer.capabilities.publish(cap, at: /public/r)

              let ref = signer.capabilities.borrow<&Test.R>(/public/r)!

              let casted = (ref as AnyStruct) as! &Test.R
          }
      }
    `

	err = runtime.ExecuteTransaction(
		Script{
			Source: []byte(testTx),
		},
		Context{
			Interface: runtimeInterface,
			Location:  nextTransactionLocation(),
		},
	)

	require.NoError(t, err)
}

func TestRuntimeStorageReferenceDowncast(t *testing.T) {

	t.Parallel()

	runtime := NewTestInterpreterRuntime()

	signerAddress := common.MustBytesToAddress([]byte{0x42})

	deployTx := DeploymentTransaction("Test", []byte(`
      access(all) contract Test {

          access(all) resource interface RI {}

          access(all) resource R: RI {}

          access(all) entitlement E

          access(all) fun createR(): @R {
              return <-create R()
          }
      }
    `))

	accountCodes := map[Location][]byte{}
	var events []cadence.Event
	var loggedMessages []string

	runtimeInterface := &TestRuntimeInterface{
		Storage: NewTestLedger(nil, nil),
		OnGetSigningAccounts: func() ([]Address, error) {
			return []Address{signerAddress}, nil
		},
		OnResolveLocation: NewSingleIdentifierLocationResolver(t),
		OnUpdateAccountContractCode: func(location common.AddressLocation, code []byte) error {
			accountCodes[location] = code
			return nil
		},
		OnGetAccountContractCode: func(location common.AddressLocation) (code []byte, err error) {
			code = accountCodes[location]
			return code, nil
		},
		OnEmitEvent: func(event cadence.Event) error {
			events = append(events, event)
			return nil
		},
		OnProgramLog: func(message string) {
			loggedMessages = append(loggedMessages, message)
		},
	}

	nextTransactionLocation := NewTransactionLocationGenerator()

	// Deploy contract

	err := runtime.ExecuteTransaction(
		Script{
			Source: deployTx,
		},
		Context{
			Interface: runtimeInterface,
			Location:  nextTransactionLocation(),
		},
	)
	require.NoError(t, err)

	// Run test transaction

	const testTx = `
      import Test from 0x42

      transaction {
          prepare(signer: auth(Storage, Capabilities) &Account) {
              signer.storage.save(<-Test.createR(), to: /storage/r)

              let cap = signer.capabilities.storage.issue<&Test.R>(/storage/r)
              signer.capabilities.publish(cap, at: /public/r)

              let ref = signer.capabilities.borrow<&Test.R>(/public/r)!

              let casted = (ref as AnyStruct) as! auth(Test.E) &Test.R
          }
      }
    `

	err = runtime.ExecuteTransaction(
		Script{
			Source: []byte(testTx),
		},
		Context{
			Interface: runtimeInterface,
			Location:  nextTransactionLocation(),
		},
	)

	require.ErrorAs(t, err, &interpreter.ForceCastTypeMismatchError{})
}

func TestRuntimeStorageNonStorable(t *testing.T) {

	t.Parallel()

	runtime := NewTestInterpreterRuntime()

	address := common.MustBytesToAddress([]byte{0x1})

	for name, code := range map[string]string{
		"ephemeral reference": `
            let value = &1 as &Int
        `,
		"storage reference": `
            signer.storage.save("test", to: /storage/string)
            let value = signer.storage.borrow<&String>(from: /storage/string)!
        `,
		"function": `
            let value = fun () {}
        `,
	} {

		t.Run(name, func(t *testing.T) {

			tx := []byte(
				fmt.Sprintf(
					`
                      transaction {
                          prepare(signer: auth(Storage) &Account) {
                              %s
                              signer.storage.save((value as AnyStruct), to: /storage/value)
                          }
                       }
                    `,
					code,
				),
			)

			runtimeInterface := &TestRuntimeInterface{
				Storage: NewTestLedger(nil, nil),
				OnGetSigningAccounts: func() ([]Address, error) {
					return []Address{address}, nil
				},
			}

			nextTransactionLocation := NewTransactionLocationGenerator()

			err := runtime.ExecuteTransaction(
				Script{
					Source: tx,
				},
				Context{
					Interface: runtimeInterface,
					Location:  nextTransactionLocation(),
				},
			)
			RequireError(t, err)

			require.Contains(t, err.Error(), "cannot store non-storable value")
		})
	}
}

func TestRuntimeStorageRecursiveReference(t *testing.T) {

	t.Parallel()

	runtime := NewTestInterpreterRuntime()

	address := common.MustBytesToAddress([]byte{0x1})

	const code = `
      transaction {
          prepare(signer: auth(Storage) &Account) {
              let refs: [AnyStruct] = []
              refs.insert(at: 0, &refs as &AnyStruct)
              signer.storage.save(refs, to: /storage/refs)
          }
      }
    `

	runtimeInterface := &TestRuntimeInterface{
		Storage: NewTestLedger(nil, nil),
		OnGetSigningAccounts: func() ([]Address, error) {
			return []Address{address}, nil
		},
	}

	nextTransactionLocation := NewTransactionLocationGenerator()

	err := runtime.ExecuteTransaction(
		Script{
			Source: []byte(code),
		},
		Context{
			Interface: runtimeInterface,
			Location:  nextTransactionLocation(),
		},
	)
	RequireError(t, err)

	require.Contains(t, err.Error(), "cannot store non-storable value")
}

func TestRuntimeStorageTransfer(t *testing.T) {

	t.Parallel()

	runtime := NewTestInterpreterRuntime()

	address1 := common.MustBytesToAddress([]byte{0x1})
	address2 := common.MustBytesToAddress([]byte{0x2})

	ledger := NewTestLedger(nil, nil)

	var signers []Address

	runtimeInterface := &TestRuntimeInterface{
		Storage: ledger,
		OnGetSigningAccounts: func() ([]Address, error) {
			return signers, nil
		},
	}

	nextTransactionLocation := NewTransactionLocationGenerator()

	// Store

	signers = []Address{address1}

	storeTx := []byte(`
      transaction {
          prepare(signer: auth(Storage) &Account) {
              signer.storage.save([1], to: /storage/test)
          }
       }
    `)

	err := runtime.ExecuteTransaction(
		Script{
			Source: storeTx,
		},
		Context{
			Interface: runtimeInterface,
			Location:  nextTransactionLocation(),
		},
	)
	require.NoError(t, err)

	// Transfer

	signers = []Address{address1, address2}

	transferTx := []byte(`
      transaction {
          prepare(
              signer1: auth(Storage) &Account,
              signer2: auth(Storage) &Account
          ) {
              let value = signer1.storage.load<[Int]>(from: /storage/test)!
              signer2.storage.save(value, to: /storage/test)
          }
       }
    `)

	err = runtime.ExecuteTransaction(
		Script{
			Source: transferTx,
		},
		Context{
			Interface: runtimeInterface,
			Location:  nextTransactionLocation(),
		},
	)
	require.NoError(t, err)

	var nonEmptyKeys int
	for _, data := range ledger.StoredValues {
		if len(data) > 0 {
			nonEmptyKeys++
		}
	}

	// TODO: maybe retrieve and compare stored values from 2 accounts

	// 4:
	// NOTE: with atree inlining, array is inlined inside storage map
	// - 2x storage index for storage domain storage map
	// - 2x storage domain storage map
	assert.Equal(t, 4, nonEmptyKeys)
}

func TestRuntimeResourceOwnerChange(t *testing.T) {

	t.Parallel()

	config := DefaultTestInterpreterConfig
	config.ResourceOwnerChangeHandlerEnabled = true
	runtime := NewTestInterpreterRuntimeWithConfig(config)

	address1 := common.MustBytesToAddress([]byte{0x1})
	address2 := common.MustBytesToAddress([]byte{0x2})

	ledger := NewTestLedger(nil, nil)

	var signers []Address

	deployTx := DeploymentTransaction("Test", []byte(`
      access(all) contract Test {

          access(all) resource R {}

          access(all) fun createR(): @R {
              return <-create R()
          }
      }
    `))

	type resourceOwnerChange struct {
		uuid       *interpreter.UInt64Value
		typeID     common.TypeID
		oldAddress common.Address
		newAddress common.Address
	}

	accountCodes := map[Location][]byte{}
	var events []cadence.Event
	var loggedMessages []string
	var resourceOwnerChanges []resourceOwnerChange

	runtimeInterface := &TestRuntimeInterface{
		Storage: ledger,
		OnGetSigningAccounts: func() ([]Address, error) {
			return signers, nil
		},
		OnResolveLocation: NewSingleIdentifierLocationResolver(t),
		OnUpdateAccountContractCode: func(location common.AddressLocation, code []byte) error {
			accountCodes[location] = code
			return nil
		},
		OnGetAccountContractCode: func(location common.AddressLocation) (code []byte, err error) {
			code = accountCodes[location]
			return code, nil
		},
		OnEmitEvent: func(event cadence.Event) error {
			events = append(events, event)
			return nil
		},
		OnProgramLog: func(message string) {
			loggedMessages = append(loggedMessages, message)
		},
		OnResourceOwnerChanged: func(
			inter *interpreter.Interpreter,
			resource *interpreter.CompositeValue,
			oldAddress common.Address,
			newAddress common.Address,
		) {
			resourceOwnerChanges = append(
				resourceOwnerChanges,
				resourceOwnerChange{
					typeID: resource.TypeID(),
					// TODO: provide proper location range
					uuid:       resource.ResourceUUID(inter, interpreter.EmptyLocationRange),
					oldAddress: oldAddress,
					newAddress: newAddress,
				},
			)
		},
	}

	nextTransactionLocation := NewTransactionLocationGenerator()

	// Deploy contract

	signers = []Address{address1}

	err := runtime.ExecuteTransaction(
		Script{
			Source: deployTx,
		},
		Context{
			Interface: runtimeInterface,
			Location:  nextTransactionLocation(),
		},
	)
	require.NoError(t, err)

	// Store

	signers = []Address{address1}

	storeTx := []byte(`
      import Test from 0x1

      transaction {
          prepare(signer: auth(Storage) &Account) {
              signer.storage.save(<-Test.createR(), to: /storage/test)
          }
      }
    `)

	err = runtime.ExecuteTransaction(
		Script{
			Source: storeTx,
		},
		Context{
			Interface: runtimeInterface,
			Location:  nextTransactionLocation(),
		},
	)
	require.NoError(t, err)

	// Transfer

	signers = []Address{address1, address2}

	transferTx := []byte(`
      import Test from 0x1

      transaction {
          prepare(
              signer1: auth(Storage) &Account,
              signer2: auth(Storage) &Account
          ) {
              let value <- signer1.storage.load<@Test.R>(from: /storage/test)!
              signer2.storage.save(<-value, to: /storage/test)
          }
      }
    `)

	err = runtime.ExecuteTransaction(
		Script{
			Source: transferTx,
		},
		Context{
			Interface: runtimeInterface,
			Location:  nextTransactionLocation(),
		},
	)
	require.NoError(t, err)

	var nonEmptyKeys []string
	for key, data := range ledger.StoredValues {
		if len(data) > 0 {
			nonEmptyKeys = append(nonEmptyKeys, key)
		}
	}

	sort.Strings(nonEmptyKeys)

	assert.Equal(t,
		[]string{
			// account 0x1:
			// NOTE: with account storage map and atree inlining,
			//   both storage domain storage map (with inlined storage data)
			//   and contract domain storage map (with inlined contract data)
			//   are inlined in account storage map.
			"\x00\x00\x00\x00\x00\x00\x00\x01|$\x00\x00\x00\x00\x00\x00\x00\x02",
			"\x00\x00\x00\x00\x00\x00\x00\x01|stored",
			// account 0x2
			// NOTE: with account storage map and atree inlining,
			//   storage domain storage map (with inlined resource)
			//   is inlined in account storage map.
			"\x00\x00\x00\x00\x00\x00\x00\x02|$\x00\x00\x00\x00\x00\x00\x00\x02",
			"\x00\x00\x00\x00\x00\x00\x00\x02|stored",
		},
		nonEmptyKeys,
	)

	expectedUUID := interpreter.NewUnmeteredUInt64Value(1)
	assert.Equal(t,
		[]resourceOwnerChange{
			{
				typeID: "A.0000000000000001.Test.R",
				uuid:   &expectedUUID,
				oldAddress: common.Address{
					0x0, 0x0, 0x0, 0x0, 0x0, 0x0, 0x0, 0x0,
				},
				newAddress: common.Address{
					0x0, 0x0, 0x0, 0x0, 0x0, 0x0, 0x0, 0x1,
				},
			},
			{
				typeID: "A.0000000000000001.Test.R",
				uuid:   &expectedUUID,
				oldAddress: common.Address{
					0x0, 0x0, 0x0, 0x0, 0x0, 0x0, 0x0, 0x1,
				},
				newAddress: common.Address{
					0x0, 0x0, 0x0, 0x0, 0x0, 0x0, 0x0, 0x0,
				},
			},
			{
				typeID: "A.0000000000000001.Test.R",
				uuid:   &expectedUUID,
				oldAddress: common.Address{
					0x0, 0x0, 0x0, 0x0, 0x0, 0x0, 0x0, 0x0,
				},
				newAddress: common.Address{
					0x0, 0x0, 0x0, 0x0, 0x0, 0x0, 0x0, 0x2,
				},
			},
		},
		resourceOwnerChanges,
	)
}

func TestRuntimeStorageUsed(t *testing.T) {

	t.Parallel()

	runtime := NewTestInterpreterRuntime()

	ledger := NewTestLedger(nil, nil)

	runtimeInterface := &TestRuntimeInterface{
		Storage: ledger,
		OnGetStorageUsed: func(_ Address) (uint64, error) {
			return 1, nil
		},
	}

	// NOTE: do NOT change the contents of this script,
	// it matters how the array is constructed,
	// ESPECIALLY the value of the addresses and the number of elements!
	//
	// Querying storageUsed commits storage, and this test asserts
	// that this should not clear temporary slabs

	script := []byte(`
       access(all) fun main() {
            var addresses: [Address]= [
                0x2a3c4c2581cef731, 0x2a3c4c2581cef731, 0x2a3c4c2581cef731, 0x2a3c4c2581cef731, 0x2a3c4c2581cef731,
                0x2a3c4c2581cef731, 0x2a3c4c2581cef731, 0x2a3c4c2581cef731, 0x2a3c4c2581cef731, 0x2a3c4c2581cef731,
                0x2a3c4c2581cef731, 0x2a3c4c2581cef731, 0x2a3c4c2581cef731, 0x2a3c4c2581cef731, 0x2a3c4c2581cef731,
                0x2a3c4c2581cef731, 0x2a3c4c2581cef731, 0x2a3c4c2581cef731, 0x2a3c4c2581cef731, 0x2a3c4c2581cef731,
                0x2a3c4c2581cef731, 0x2a3c4c2581cef731, 0x2a3c4c2581cef731, 0x2a3c4c2581cef731, 0x2a3c4c2581cef731,
                0x2a3c4c2581cef731, 0x2a3c4c2581cef731, 0x2a3c4c2581cef731, 0x2a3c4c2581cef731, 0x2a3c4c2581cef731,
                0x2a3c4c2581cef731, 0x2a3c4c2581cef731, 0x2a3c4c2581cef731, 0x2a3c4c2581cef731, 0x2a3c4c2581cef731,
                0x2a3c4c2581cef731, 0x2a3c4c2581cef731, 0x2a3c4c2581cef731, 0x2a3c4c2581cef731, 0x2a3c4c2581cef731,
                0x2a3c4c2581cef731, 0x2a3c4c2581cef731, 0x2a3c4c2581cef731, 0x2a3c4c2581cef731, 0x2a3c4c2581cef731,
                0x2a3c4c2581cef731, 0x2a3c4c2581cef731, 0x2a3c4c2581cef731, 0x2a3c4c2581cef731, 0x2a3c4c2581cef731,
                0x2a3c4c2581cef731, 0x2a3c4c2581cef731, 0x2a3c4c2581cef731, 0x2a3c4c2581cef731, 0x2a3c4c2581cef731,
                0x2a3c4c2581cef731, 0x2a3c4c2581cef731, 0x2a3c4c2581cef731, 0x2a3c4c2581cef731, 0x2a3c4c2581cef731,
                0x2a3c4c2581cef731, 0x2a3c4c2581cef731, 0x2a3c4c2581cef731, 0x2a3c4c2581cef731, 0x2a3c4c2581cef731,
                0x2a3c4c2581cef731, 0x2a3c4c2581cef731, 0x2a3c4c2581cef731, 0x2a3c4c2581cef731, 0x2a3c4c2581cef731,
                0x2a3c4c2581cef731, 0x2a3c4c2581cef731, 0x2a3c4c2581cef731, 0x2a3c4c2581cef731, 0x2a3c4c2581cef731,
                0x2a3c4c2581cef731, 0x2a3c4c2581cef731, 0x2a3c4c2581cef731, 0x2a3c4c2581cef731, 0x2a3c4c2581cef731,
                0x2a3c4c2581cef731, 0x2a3c4c2581cef731, 0x2a3c4c2581cef731, 0x2a3c4c2581cef731, 0x2a3c4c2581cef731,
                0x2a3c4c2581cef731, 0x2a3c4c2581cef731, 0x2a3c4c2581cef731, 0x2a3c4c2581cef731, 0x2a3c4c2581cef731,
                0x2a3c4c2581cef731, 0x2a3c4c2581cef731, 0x2a3c4c2581cef731, 0x2a3c4c2581cef731, 0x2a3c4c2581cef731,
                0x2a3c4c2581cef731, 0x2a3c4c2581cef731, 0x2a3c4c2581cef731, 0x2a3c4c2581cef731
            ]
            var count = 0
            for address in addresses {
                let account = getAccount(address)
                var x = account.storage.used
            }
        }
    `)

	_, err := runtime.ExecuteScript(
		Script{
			Source: script,
		},
		Context{
			Interface: runtimeInterface,
			Location:  common.ScriptLocation{},
		},
	)
	require.NoError(t, err)

}

func TestRuntimeSortContractUpdates(t *testing.T) {

	t.Parallel()

	updates := []ContractUpdate{
		{
			Key: interpreter.StorageKey{
				Address: common.Address{2},
				Key:     "a",
			},
		},
		{
			Key: interpreter.StorageKey{
				Address: common.Address{1},
				Key:     "b",
			},
		},
		{
			Key: interpreter.StorageKey{
				Address: common.Address{1},
				Key:     "a",
			},
		},
		{
			Key: interpreter.StorageKey{
				Address: common.Address{0},
				Key:     "x",
			},
		},
	}

	SortContractUpdates(updates)

	require.Equal(t,
		[]ContractUpdate{
			{
				Key: interpreter.StorageKey{
					Address: common.Address{0},
					Key:     "x",
				},
			},
			{
				Key: interpreter.StorageKey{
					Address: common.Address{1},
					Key:     "a",
				},
			},
			{
				Key: interpreter.StorageKey{
					Address: common.Address{1},
					Key:     "b",
				},
			},
			{
				Key: interpreter.StorageKey{
					Address: common.Address{2},
					Key:     "a",
				},
			},
		},
		updates,
	)
}

func TestRuntimeMissingSlab1173(t *testing.T) {

	t.Parallel()

	const contract = `
access(all) contract Test {
    access(all) enum Role: UInt8 {
        access(all) case aaa
        access(all) case bbb
    }

    access(all) resource AAA {
        access(all) fun callA(): String {
            return "AAA"
        }
    }

    access(all) resource BBB {
        access(all) fun callB(): String {
            return "BBB"
        }
    }

    access(all) resource interface Receiver {
        access(all) fun receive(asRole: Role, capability: Capability)
    }

    access(all) resource Holder: Receiver {
        access(self) let roles: { Role: Capability }
        access(all) fun receive(asRole: Role, capability: Capability) {
            self.roles[asRole] = capability
        }

        access(all) fun borrowA(): &AAA {
            let role = self.roles[Role.aaa]!
            return role.borrow<&AAA>()!
        }

        access(all) fun borrowB(): &BBB {
            let role = self.roles[Role.bbb]!
            return role.borrow<&BBB>()!
        }

        access(contract) init() {
            self.roles = {}
        }
    }

    access(self) let capabilities: { Role: Capability }

    access(all) fun createHolder(): @Holder {
        return <- create Holder()
    }

    access(all) fun attach(asRole: Role, receiver: &{Receiver}) {
        // TODO: Now verify that the owner is valid.

        let capability = self.capabilities[asRole]!
        receiver.receive(asRole: asRole, capability: capability)
    }

    init() {
        self.account.storage.save<@AAA>(<- create AAA(), to: /storage/TestAAA)
        self.account.storage.save<@BBB>(<- create BBB(), to: /storage/TestBBB)

        self.capabilities = {}
        self.capabilities[Role.aaa] = self.account.capabilities.storage.issue<&AAA>(/storage/TestAAA)!
        self.capabilities[Role.bbb] = self.account.capabilities.storage.issue<&BBB>(/storage/TestBBB)!
    }
}

`

	const tx = `
import Test from 0x1

transaction {
    prepare(signer: &Account) {}

    execute {
        let holder <- Test.createHolder()
        Test.attach(asRole: Test.Role.aaa, receiver: &holder as &{Test.Receiver})
        destroy holder
    }
}
`

	runtime := NewTestInterpreterRuntime()

	testAddress := common.MustBytesToAddress([]byte{0x1})

	accountCodes := map[Location][]byte{}

	var events []cadence.Event

	signerAccount := testAddress

	runtimeInterface := &TestRuntimeInterface{
		OnGetCode: func(location Location) (bytes []byte, err error) {
			return accountCodes[location], nil
		},
		Storage: NewTestLedger(nil, nil),
		OnGetSigningAccounts: func() ([]Address, error) {
			return []Address{signerAccount}, nil
		},
		OnResolveLocation: NewSingleIdentifierLocationResolver(t),
		OnGetAccountContractCode: func(location common.AddressLocation) (code []byte, err error) {
			return accountCodes[location], nil
		},
		OnUpdateAccountContractCode: func(location common.AddressLocation, code []byte) error {
			accountCodes[location] = code
			return nil
		},
		OnEmitEvent: func(event cadence.Event) error {
			events = append(events, event)
			return nil
		},
		OnDecodeArgument: func(b []byte, t cadence.Type) (value cadence.Value, err error) {
			return json.Decode(nil, b)
		},
	}

	nextTransactionLocation := NewTransactionLocationGenerator()

	// Deploy contract

	err := runtime.ExecuteTransaction(
		Script{
			Source: DeploymentTransaction(
				"Test",
				[]byte(contract),
			),
		},
		Context{
			Interface: runtimeInterface,
			Location:  nextTransactionLocation(),
		},
	)
	require.NoError(t, err)

	// Run transaction

	err = runtime.ExecuteTransaction(
		Script{
			Source: []byte(tx),
		},
		Context{
			Interface: runtimeInterface,
			Location:  nextTransactionLocation(),
		},
	)
	require.NoError(t, err)
}

func TestRuntimeReferenceOwnerAccess(t *testing.T) {

	t.Parallel()

	t.Run("resource", func(t *testing.T) {

		t.Parallel()

		const contract = `
          access(all) contract TestContract {
              access(all) resource TestResource {}

              access(all) fun makeTestResource(): @TestResource {
                  return <- create TestResource()
              }
          }
        `

		const tx = `
          import TestContract from 0x1

          transaction {

              prepare(
                  accountA: auth(Storage, Capabilities) &Account,
                  accountB: auth(Storage, Capabilities) &Account
              ) {
                  let testResource <- TestContract.makeTestResource()
                  let ref1 = &testResource as &TestContract.TestResource

                  // At this point the resource is not in storage
                  log(ref1.owner?.address)

                  accountA.storage.save(<-testResource, to: /storage/test)

                  // At this point the resource is in storage A
                  let cap = accountA.capabilities.storage.issue<&TestContract.TestResource>(/storage/test)
                  accountA.capabilities.publish(cap, at: /public/test)

                  let ref2 = accountA.capabilities.borrow<&TestContract.TestResource>(/public/test)!
                  log(ref2.owner?.address)

                  let testResource2 <- accountA.storage.load<@TestContract.TestResource>(from: /storage/test)!

                  let ref3 = &testResource2 as &TestContract.TestResource

                   // At this point the resource is not in storage
                  log(ref3.owner?.address)

                  accountB.storage.save(<-testResource2, to: /storage/test)

                  let cap2 = accountB.capabilities.storage.issue<&TestContract.TestResource>(/storage/test)
                  accountB.capabilities.publish(cap2, at: /public/test)

                  let ref4 = accountB.capabilities.borrow<&TestContract.TestResource>(/public/test)!

                  // At this point the resource is in storage B
                  log(ref4.owner?.address)
              }
          }
        `

		runtime := NewTestInterpreterRuntime()

		accountCodes := map[Location][]byte{}

		var events []cadence.Event

		var loggedMessages []string

		signers := []Address{
			common.MustBytesToAddress([]byte{0x1}),
		}

		runtimeInterface := &TestRuntimeInterface{
			OnGetCode: func(location Location) (bytes []byte, err error) {
				return accountCodes[location], nil
			},
			Storage: NewTestLedger(nil, nil),
			OnGetSigningAccounts: func() ([]Address, error) {
				return signers, nil
			},
			OnResolveLocation: NewSingleIdentifierLocationResolver(t),
			OnGetAccountContractCode: func(location common.AddressLocation) (code []byte, err error) {
				return accountCodes[location], nil
			},
			OnUpdateAccountContractCode: func(location common.AddressLocation, code []byte) error {
				accountCodes[location] = code
				return nil
			},
			OnEmitEvent: func(event cadence.Event) error {
				events = append(events, event)
				return nil
			},
			OnProgramLog: func(message string) {
				loggedMessages = append(loggedMessages, message)
			},
			OnDecodeArgument: func(b []byte, t cadence.Type) (value cadence.Value, err error) {
				return json.Decode(nil, b)
			},
		}

		nextTransactionLocation := NewTransactionLocationGenerator()

		// Deploy contract

		err := runtime.ExecuteTransaction(
			Script{
				Source: DeploymentTransaction(
					"TestContract",
					[]byte(contract),
				),
			},
			Context{
				Interface: runtimeInterface,
				Location:  nextTransactionLocation(),
			},
		)
		require.NoError(t, err)

		// Run transaction

		signers = []Address{
			common.MustBytesToAddress([]byte{0x1}),
			common.MustBytesToAddress([]byte{0x2}),
		}

		err = runtime.ExecuteTransaction(
			Script{
				Source: []byte(tx),
			},
			Context{
				Interface: runtimeInterface,
				Location:  nextTransactionLocation(),
			},
		)

		require.NoError(t, err)

		require.Equal(t,
			[]string{
				"nil",
				"0x0000000000000001",
				"nil",
				"0x0000000000000002",
			},
			loggedMessages,
		)
	})

	t.Run("resource (array element)", func(t *testing.T) {

		t.Parallel()

		const contract = `
          access(all) contract TestContract {
              access(all) resource TestResource {}

              access(all) fun makeTestResource(): @TestResource {
                  return <- create TestResource()
              }
          }
        `

		const tx = `
          import TestContract from 0x1

          transaction {

              prepare(account: auth(Storage, Capabilities) &Account) {

                  let testResources <- [<-TestContract.makeTestResource()]
                  let ref1 = &testResources[0] as &TestContract.TestResource

                  // At this point the resource is not in storage
                  log(ref1.owner?.address)

                  account.storage.save(<-testResources, to: /storage/test)

                  // At this point the resource is in storage
                  let cap = account.capabilities.storage.issue<&[TestContract.TestResource]>(/storage/test)
                  account.capabilities.publish(cap, at: /public/test)

                  let ref2 = account.capabilities.borrow<&[TestContract.TestResource]>(/public/test)!
                  let ref3 = ref2[0]
                  log(ref3.owner?.address)
              }
          }
        `

		runtime := NewTestInterpreterRuntime()

		testAddress := common.MustBytesToAddress([]byte{0x1})

		accountCodes := map[Location][]byte{}

		var events []cadence.Event

		signerAccount := testAddress

		var loggedMessages []string

		runtimeInterface := &TestRuntimeInterface{
			OnGetCode: func(location Location) (bytes []byte, err error) {
				return accountCodes[location], nil
			},
			Storage: NewTestLedger(nil, nil),
			OnGetSigningAccounts: func() ([]Address, error) {
				return []Address{signerAccount}, nil
			},
			OnResolveLocation: NewSingleIdentifierLocationResolver(t),
			OnGetAccountContractCode: func(location common.AddressLocation) (code []byte, err error) {
				return accountCodes[location], nil
			},
			OnUpdateAccountContractCode: func(location common.AddressLocation, code []byte) error {
				accountCodes[location] = code
				return nil
			},
			OnEmitEvent: func(event cadence.Event) error {
				events = append(events, event)
				return nil
			},
			OnProgramLog: func(message string) {
				loggedMessages = append(loggedMessages, message)
			},
		}

		nextTransactionLocation := NewTransactionLocationGenerator()

		// Deploy contract

		err := runtime.ExecuteTransaction(
			Script{
				Source: DeploymentTransaction(
					"TestContract",
					[]byte(contract),
				),
			},
			Context{
				Interface: runtimeInterface,
				Location:  nextTransactionLocation(),
			},
		)
		require.NoError(t, err)

		// Run transaction

		err = runtime.ExecuteTransaction(
			Script{
				Source: []byte(tx),
			},
			Context{
				Interface: runtimeInterface,
				Location:  nextTransactionLocation(),
			},
		)

		require.NoError(t, err)

		require.Equal(t,
			[]string{
				"nil",
				"0x0000000000000001",
			},
			loggedMessages,
		)
	})

	t.Run("resource (nested field, array element)", func(t *testing.T) {

		t.Parallel()

		const contract = `
          access(all) contract TestContract {
              access(all) resource TestNestedResource {}

              access(all) resource TestNestingResource {
                  access(all) let nestedResources: @[TestNestedResource]

                  init () {
                      self.nestedResources <- [<- create TestNestedResource()]
                  }
              }

              access(all) fun makeTestNestingResource(): @TestNestingResource {
                  return <- create TestNestingResource()
              }
          }
        `

		const tx = `
          import TestContract from 0x1

          transaction {

              prepare(account: auth(Storage, Capabilities) &Account) {

                  let nestingResource <- TestContract.makeTestNestingResource()
                  var nestingResourceRef = &nestingResource as &TestContract.TestNestingResource
                  var nestedElementResourceRef = &nestingResource.nestedResources[0] as &TestContract.TestNestedResource

                  // At this point the nesting and nested resources are not in storage
                  log(nestingResourceRef.owner?.address)
                  log(nestedElementResourceRef.owner?.address)

                  account.storage.save(<-nestingResource, to: /storage/test)

                  // At this point the nesting and nested resources are both in storage
                  let cap = account.capabilities.storage.issue<&TestContract.TestNestingResource>(/storage/test)
                  account.capabilities.publish(cap, at: /public/test)

                  nestingResourceRef = account.capabilities.borrow<&TestContract.TestNestingResource>(/public/test)!
                  nestedElementResourceRef = nestingResourceRef.nestedResources[0]

                  log(nestingResourceRef.owner?.address)
                  log(nestedElementResourceRef.owner?.address)
              }
          }
        `

		runtime := NewTestInterpreterRuntime()

		testAddress := common.MustBytesToAddress([]byte{0x1})

		accountCodes := map[Location][]byte{}

		var events []cadence.Event

		signerAccount := testAddress

		var loggedMessages []string

		runtimeInterface := &TestRuntimeInterface{
			OnGetCode: func(location Location) (bytes []byte, err error) {
				return accountCodes[location], nil
			},
			Storage: NewTestLedger(nil, nil),
			OnGetSigningAccounts: func() ([]Address, error) {
				return []Address{signerAccount}, nil
			},
			OnResolveLocation: NewSingleIdentifierLocationResolver(t),
			OnGetAccountContractCode: func(location common.AddressLocation) (code []byte, err error) {
				return accountCodes[location], nil
			},
			OnUpdateAccountContractCode: func(location common.AddressLocation, code []byte) error {
				accountCodes[location] = code
				return nil
			},
			OnEmitEvent: func(event cadence.Event) error {
				events = append(events, event)
				return nil
			},
			OnProgramLog: func(message string) {
				loggedMessages = append(loggedMessages, message)
			},
			OnDecodeArgument: func(b []byte, t cadence.Type) (cadence.Value, error) {
				return json.Decode(nil, b)
			},
		}

		nextTransactionLocation := NewTransactionLocationGenerator()

		// Deploy contract

		err := runtime.ExecuteTransaction(
			Script{
				Source: DeploymentTransaction(
					"TestContract",
					[]byte(contract),
				),
			},
			Context{
				Interface: runtimeInterface,
				Location:  nextTransactionLocation(),
			},
		)
		require.NoError(t, err)

		// Run transaction

		err = runtime.ExecuteTransaction(
			Script{
				Source: []byte(tx),
			},
			Context{
				Interface: runtimeInterface,
				Location:  nextTransactionLocation(),
			},
		)

		require.NoError(t, err)

		require.Equal(t,
			[]string{
				"nil",
				"nil",
				"0x0000000000000001",
				"0x0000000000000001",
			},
			loggedMessages,
		)
	})

	t.Run("array", func(t *testing.T) {

		t.Parallel()

		const contract = `
          access(all) contract TestContract {
              access(all) resource TestResource {}

              access(all) fun makeTestResource(): @TestResource {
                  return <- create TestResource()
              }
          }
        `

		const tx = `
          import TestContract from 0x1

          transaction {

              prepare(account: auth(Storage, Capabilities) &Account) {

                  let testResources <- [<-[<-TestContract.makeTestResource()]]
                  var ref = &testResources[0] as &[TestContract.TestResource]

                  // At this point the resource is not in storage
                  log(ref[0].owner?.address)

                  account.storage.save(<-testResources, to: /storage/test)

                  // At this point the resource is in storage
                  let cap = account.capabilities.storage.issue<&[[TestContract.TestResource]]>(/storage/test)
                  account.capabilities.publish(cap, at: /public/test)

                  let testResourcesRef = account.capabilities.borrow<&[[TestContract.TestResource]]>(/public/test)!
                  ref = testResourcesRef[0]
                  log(ref[0].owner?.address)
              }
          }
        `

		runtime := NewTestInterpreterRuntime()

		testAddress := common.MustBytesToAddress([]byte{0x1})

		accountCodes := map[Location][]byte{}

		var events []cadence.Event

		signerAccount := testAddress

		var loggedMessages []string

		runtimeInterface := &TestRuntimeInterface{
			OnGetCode: func(location Location) (bytes []byte, err error) {
				return accountCodes[location], nil
			},
			Storage: NewTestLedger(nil, nil),
			OnGetSigningAccounts: func() ([]Address, error) {
				return []Address{signerAccount}, nil
			},
			OnResolveLocation: NewSingleIdentifierLocationResolver(t),
			OnGetAccountContractCode: func(location common.AddressLocation) (code []byte, err error) {
				return accountCodes[location], nil
			},
			OnUpdateAccountContractCode: func(location common.AddressLocation, code []byte) error {
				accountCodes[location] = code
				return nil
			},
			OnEmitEvent: func(event cadence.Event) error {
				events = append(events, event)
				return nil
			},
			OnProgramLog: func(message string) {
				loggedMessages = append(loggedMessages, message)
			},
			OnDecodeArgument: func(b []byte, t cadence.Type) (cadence.Value, error) {
				return json.Decode(nil, b)
			},
		}

		nextTransactionLocation := NewTransactionLocationGenerator()

		// Deploy contract

		err := runtime.ExecuteTransaction(
			Script{
				Source: DeploymentTransaction(
					"TestContract",
					[]byte(contract),
				),
			},
			Context{
				Interface: runtimeInterface,
				Location:  nextTransactionLocation(),
			},
		)
		require.NoError(t, err)

		// Run transaction

		err = runtime.ExecuteTransaction(
			Script{
				Source: []byte(tx),
			},
			Context{
				Interface: runtimeInterface,
				Location:  nextTransactionLocation(),
			},
		)

		require.NoError(t, err)

		require.Equal(t,
			[]string{
				"nil",
				"0x0000000000000001",
			},
			loggedMessages,
		)
	})

	t.Run("dictionary", func(t *testing.T) {

		t.Parallel()

		const contract = `
          access(all) contract TestContract {
              access(all) resource TestResource {}

              access(all) fun makeTestResource(): @TestResource {
                  return <- create TestResource()
              }
          }
        `

		const tx = `
          import TestContract from 0x1

          transaction {

              prepare(account: auth(Storage, Capabilities) &Account) {

                  let testResources <- [<-{0: <-TestContract.makeTestResource()}]
                  var ref = &testResources[0] as &{Int: TestContract.TestResource}

                  // At this point the resource is not in storage
                  log(ref[0]?.owner?.address)

                  account.storage.save(<-testResources, to: /storage/test)

                  // At this point the resource is in storage
                  let cap = account.capabilities.storage.issue<&[{Int: TestContract.TestResource}]>(/storage/test)
                  account.capabilities.publish(cap, at: /public/test)

                  let testResourcesRef = account.capabilities.borrow<&[{Int: TestContract.TestResource}]>(/public/test)!

                  ref = testResourcesRef[0]
                  log(ref[0]?.owner?.address)
              }
          }
        `

		runtime := NewTestInterpreterRuntime()

		testAddress := common.MustBytesToAddress([]byte{0x1})

		accountCodes := map[Location][]byte{}

		var events []cadence.Event

		signerAccount := testAddress

		var loggedMessages []string

		runtimeInterface := &TestRuntimeInterface{
			OnGetCode: func(location Location) (bytes []byte, err error) {
				return accountCodes[location], nil
			},
			Storage: NewTestLedger(nil, nil),
			OnGetSigningAccounts: func() ([]Address, error) {
				return []Address{signerAccount}, nil
			},
			OnResolveLocation: NewSingleIdentifierLocationResolver(t),
			OnGetAccountContractCode: func(location common.AddressLocation) (code []byte, err error) {
				return accountCodes[location], nil
			},
			OnUpdateAccountContractCode: func(location common.AddressLocation, code []byte) error {
				accountCodes[location] = code
				return nil
			},
			OnEmitEvent: func(event cadence.Event) error {
				events = append(events, event)
				return nil
			},
			OnProgramLog: func(message string) {
				loggedMessages = append(loggedMessages, message)
			},
			OnDecodeArgument: func(b []byte, t cadence.Type) (value cadence.Value, err error) {
				return json.Decode(nil, b)
			},
		}

		nextTransactionLocation := NewTransactionLocationGenerator()

		// Deploy contract

		err := runtime.ExecuteTransaction(
			Script{
				Source: DeploymentTransaction(
					"TestContract",
					[]byte(contract),
				),
			},
			Context{
				Interface: runtimeInterface,
				Location:  nextTransactionLocation(),
			},
		)
		require.NoError(t, err)

		// Run transaction

		err = runtime.ExecuteTransaction(
			Script{
				Source: []byte(tx),
			},
			Context{
				Interface: runtimeInterface,
				Location:  nextTransactionLocation(),
			},
		)

		require.NoError(t, err)

		require.Equal(t,
			[]string{
				"nil",
				"0x0000000000000001",
			},
			loggedMessages,
		)
	})
}

func TestRuntimeNoAtreeSendOnClosedChannelDuringCommit(t *testing.T) {

	t.Parallel()

	assert.NotPanics(t, func() {

		for i := 0; i < 1000; i++ {

			runtime := NewTestInterpreterRuntime()

			address := common.MustBytesToAddress([]byte{0x1})

			const code = `
              transaction {
                  prepare(signer: auth(Storage) &Account) {
                      let refs: [AnyStruct] = []
                      refs.append(&refs as &AnyStruct)
                      signer.storage.save(refs, to: /storage/refs)
                  }
              }
            `

			runtimeInterface := &TestRuntimeInterface{
				Storage: NewTestLedger(nil, nil),
				OnGetSigningAccounts: func() ([]Address, error) {
					return []Address{address}, nil
				},
			}

			nextTransactionLocation := NewTransactionLocationGenerator()

			err := runtime.ExecuteTransaction(
				Script{
					Source: []byte(code),
				},
				Context{
					Interface: runtimeInterface,
					Location:  nextTransactionLocation(),
				},
			)
			RequireError(t, err)

			require.Contains(t, err.Error(), "cannot store non-storable value")
		}
	})
}

// TestRuntimeStorageEnumCase tests the writing an enum case to storage,
// reading it back from storage, as well as using it to index into a dictionary.
func TestRuntimeStorageEnumCase(t *testing.T) {

	t.Parallel()

	runtime := NewTestInterpreterRuntime()

	address := common.MustBytesToAddress([]byte{0x1})

	accountCodes := map[Location][]byte{}
	var events []cadence.Event
	var loggedMessages []string

	runtimeInterface := &TestRuntimeInterface{
		Storage: NewTestLedger(nil, nil),
		OnGetSigningAccounts: func() ([]Address, error) {
			return []Address{address}, nil
		},
		OnResolveLocation: NewSingleIdentifierLocationResolver(t),
		OnUpdateAccountContractCode: func(location common.AddressLocation, code []byte) error {
			accountCodes[location] = code
			return nil
		},
		OnGetAccountContractCode: func(location common.AddressLocation) (code []byte, err error) {
			code = accountCodes[location]
			return code, nil
		},
		OnEmitEvent: func(event cadence.Event) error {
			events = append(events, event)
			return nil
		},
		OnProgramLog: func(message string) {
			loggedMessages = append(loggedMessages, message)
		},
	}

	nextTransactionLocation := NewTransactionLocationGenerator()

	// Deploy contract

	err := runtime.ExecuteTransaction(
		Script{
			Source: DeploymentTransaction(
				"C",
				[]byte(`
                  access(all) contract C {

                    access(all) enum E: UInt8 {
                        access(all) case A
                        access(all) case B
                    }

                    access(all) resource R {
                        access(all) let id: UInt64
                        access(all) let e: E

                        init(id: UInt64, e: E) {
                            self.id = id
                            self.e = e
                        }
                    }

                    access(all) fun createR(id: UInt64, e: E): @R {
                        return <- create R(id: id, e: e)
                    }

                    access(all) resource Collection {
                        access(all) var rs: @{UInt64: R}

                        init () {
                            self.rs <- {}
                        }

                        access(all) fun withdraw(id: UInt64): @R {
                            return <- self.rs.remove(key: id)!
                        }

                        access(all) fun deposit(_ r: @R) {

                            let counts: {E: UInt64} = {}
                            log(r.e)
                            counts[r.e] = 42 // test indexing expression is transferred properly
                            log(r.e)

                            let oldR <- self.rs[r.id] <-! r
                            destroy oldR
                        }
                    }

                    access(all) fun createEmptyCollection(): @Collection {
                      return <- create Collection()
                    }
                  }
                `),
			),
		},
		Context{
			Interface: runtimeInterface,
			Location:  nextTransactionLocation(),
		},
	)
	require.NoError(t, err)

	// Store enum case

	err = runtime.ExecuteTransaction(
		Script{
			Source: []byte(`
              import C from 0x1

              transaction {
                  prepare(signer: auth(Storage) &Account) {
                      signer.storage.save(<-C.createEmptyCollection(), to: /storage/collection)
                      let collection = signer.storage.borrow<&C.Collection>(from: /storage/collection)!
                      collection.deposit(<-C.createR(id: 0, e: C.E.B))
                  }
               }
            `),
		},
		Context{
			Interface: runtimeInterface,
			Location:  nextTransactionLocation(),
		},
	)
	require.NoError(t, err)

	// Load enum case

	err = runtime.ExecuteTransaction(
		Script{
			Source: []byte(`
              import C from 0x1

              transaction {
                  prepare(signer: auth(Storage) &Account) {
                      let collection = signer.storage.borrow<&C.Collection>(from: /storage/collection)!
                      let r <- collection.withdraw(id: 0)
                      log(r.e)
                      destroy r
                  }
               }
            `),
		},
		Context{
			Interface: runtimeInterface,
			Location:  nextTransactionLocation(),
		},
	)
	require.NoError(t, err)

	require.Equal(t,
		[]string{
			"A.0000000000000001.C.E(rawValue: 1)",
			"A.0000000000000001.C.E(rawValue: 1)",
			"A.0000000000000001.C.E(rawValue: 1)",
		},
		loggedMessages,
	)
}

func TestRuntimeStorageReadNoImplicitWrite(t *testing.T) {

	t.Parallel()

	rt := NewTestInterpreterRuntime()

	address, err := common.HexToAddress("0x1")
	require.NoError(t, err)

	runtimeInterface := &TestRuntimeInterface{
		Storage: NewTestLedger(nil, func(_, _, _ []byte) {
			assert.FailNow(t, "unexpected write")
		}),
		OnGetSigningAccounts: func() ([]Address, error) {
			return []Address{address}, nil
		},
	}

	err = rt.ExecuteTransaction(
		Script{
			Source: []byte((`
              transaction {
                prepare(signer: &Account) {
                    let ref = getAccount(0x2).capabilities.borrow<&AnyStruct>(/public/test)
                    assert(ref == nil)
                }
              }
            `)),
		},
		Context{
			Interface: runtimeInterface,
			Location:  common.TransactionLocation{},
		},
	)
	require.NoError(t, err)
}

func TestRuntimeStorageInternalAccess(t *testing.T) {

	t.Parallel()

	runtime := NewTestInterpreterRuntime()

	address := common.MustBytesToAddress([]byte{0x1})

	deployTx := DeploymentTransaction("Test", []byte(`
     access(all) contract Test {

         access(all) resource interface RI {}

         access(all) resource R: RI {}

         access(all) fun createR(): @R {
             return <-create R()
         }
     }
   `))

	accountCodes := map[common.Location][]byte{}
	var events []cadence.Event
	var loggedMessages []string

	ledger := NewTestLedger(nil, nil)

	newRuntimeInterface := func() Interface {
		return &TestRuntimeInterface{
			Storage: ledger,
			OnGetSigningAccounts: func() ([]Address, error) {
				return []Address{address}, nil
			},
			OnResolveLocation: NewSingleIdentifierLocationResolver(t),
			OnUpdateAccountContractCode: func(location common.AddressLocation, code []byte) error {
				accountCodes[location] = code
				return nil
			},
			OnGetAccountContractCode: func(location common.AddressLocation) (code []byte, err error) {
				code = accountCodes[location]
				return code, nil
			},
			OnEmitEvent: func(event cadence.Event) error {
				events = append(events, event)
				return nil
			},
			OnProgramLog: func(message string) {
				loggedMessages = append(loggedMessages, message)
			},
		}
	}

	nextTransactionLocation := NewTransactionLocationGenerator()

	// Deploy contract

	runtimeInterface := newRuntimeInterface()

	err := runtime.ExecuteTransaction(
		Script{
			Source: deployTx,
		},
		Context{
			Interface: runtimeInterface,
			Location:  nextTransactionLocation(),
		},
	)
	require.NoError(t, err)

	// Store value

	runtimeInterface = newRuntimeInterface()

	err = runtime.ExecuteTransaction(
		Script{
			Source: []byte(`
             import Test from 0x1

             transaction {
                 prepare(signer: auth(Storage) &Account) {
                     signer.storage.save("Hello, World!", to: /storage/first)
                     signer.storage.save(["one", "two", "three"], to: /storage/second)
                     signer.storage.save(<-Test.createR(), to: /storage/r)
                 }
              }
           `),
		},
		Context{
			Interface: runtimeInterface,
			Location:  nextTransactionLocation(),
		},
	)
	require.NoError(t, err)

	// Get storage map

	runtimeInterface = newRuntimeInterface()

	storage, inter, err := runtime.Storage(Context{
		Interface: runtimeInterface,
	})
	require.NoError(t, err)

<<<<<<< HEAD
	storageMap := storage.GetStorageMap(inter, address, common.PathDomainStorage.Identifier(), false)
=======
	storageMap := storage.GetStorageMap(address, common.PathDomainStorage.StorageDomain(), false)
>>>>>>> 33c0dede
	require.NotNil(t, storageMap)

	// Read first

	firstValue := storageMap.ReadValue(nil, interpreter.StringStorageMapKey("first"))
	RequireValuesEqual(
		t,
		inter,
		interpreter.NewUnmeteredStringValue("Hello, World!"),
		firstValue,
	)

	// Read second

	secondValue := storageMap.ReadValue(nil, interpreter.StringStorageMapKey("second"))
	require.IsType(t, &interpreter.ArrayValue{}, secondValue)

	arrayValue := secondValue.(*interpreter.ArrayValue)

	element := arrayValue.Get(inter, interpreter.EmptyLocationRange, 2)
	RequireValuesEqual(
		t,
		inter,
		interpreter.NewUnmeteredStringValue("three"),
		element,
	)

	// Read r

	rValue := storageMap.ReadValue(nil, interpreter.StringStorageMapKey("r"))
	require.IsType(t, &interpreter.CompositeValue{}, rValue)

	_, err = ExportValue(rValue, inter, interpreter.EmptyLocationRange)
	require.NoError(t, err)
}

func TestRuntimeStorageIteration(t *testing.T) {

	t.Parallel()

	t.Run("non existing type", func(t *testing.T) {

		t.Parallel()

		runtime := NewTestInterpreterRuntime()
		address := common.MustBytesToAddress([]byte{0x1})
		accountCodes := map[common.Location][]byte{}
		ledger := NewTestLedger(nil, nil)
		nextTransactionLocation := NewTransactionLocationGenerator()
		contractIsBroken := false

		deployTx := DeploymentTransaction("Test", []byte(`
            access(all) contract Test {
                access(all) struct Foo {}
            }
        `))

		newRuntimeInterface := func() (Interface, *[]Location) {

			var programStack []Location

			runtimeInterface := &TestRuntimeInterface{
				Storage: ledger,
				OnGetSigningAccounts: func() ([]Address, error) {
					return []Address{address}, nil
				},
				OnResolveLocation: NewSingleIdentifierLocationResolver(t),
				OnUpdateAccountContractCode: func(location common.AddressLocation, code []byte) error {
					accountCodes[location] = code
					return nil
				},
				OnGetAccountContractCode: func(location common.AddressLocation) (code []byte, err error) {
					if contractIsBroken {
						// Contract no longer has the type
						return []byte(`access(all) contract Test {}`), nil
					}

					code = accountCodes[location]
					return code, nil
				},
				OnEmitEvent: func(event cadence.Event) error {
					return nil
				},
			}

			return runtimeInterface, &programStack
		}

		// Deploy contract

		runtimeInterface, _ := newRuntimeInterface()

		err := runtime.ExecuteTransaction(
			Script{
				Source: deployTx,
			},
			Context{
				Interface: runtimeInterface,
				Location:  nextTransactionLocation(),
			},
		)
		require.NoError(t, err)

		// Store value

		runtimeInterface, _ = newRuntimeInterface()

		err = runtime.ExecuteTransaction(
			Script{
				Source: []byte(`
                    import Test from 0x1

                    transaction {
                        prepare(signer: auth(Storage) &Account) {
                            signer.storage.save("Hello, World!", to: /storage/first)
                            signer.storage.save(["one", "two", "three"], to: /storage/second)
                            signer.storage.save(Test.Foo(), to: /storage/third)
                            signer.storage.save(1, to: /storage/fourth)
                            signer.storage.save(Test.Foo(), to: /storage/fifth)
                            signer.storage.save("two", to: /storage/sixth)
                        }
                    }
                `),
			},
			Context{
				Interface: runtimeInterface,
				Location:  nextTransactionLocation(),
			},
		)
		require.NoError(t, err)

		// Make the `Test` contract broken. i.e: `Test.Foo` type is broken
		contractIsBroken = true

		var programStack *[]Location

		runtimeInterface, programStack = newRuntimeInterface()

		// Read value
		err = runtime.ExecuteTransaction(
			Script{
				Source: []byte(`
                    transaction {
                        prepare(account: auth(Storage) &Account) {
                            var total = 0
                            account.storage.forEachStored(fun (path: StoragePath, type: Type): Bool {
                                account.storage.borrow<&AnyStruct>(from: path)!
                                total = total + 1
                                return true
                            })

                            // Total values iterated should be 4.
                            // The two broken values must be skipped.
                            assert(total == 4)
                        }
                    }
                `),
			},
			Context{
				Interface: runtimeInterface,
				Location:  nextTransactionLocation(),
			},
		)
		require.NoError(t, err)

		require.Empty(t, *programStack)
	})

	t.Run("broken contract, parsing problem", func(t *testing.T) {

		t.Parallel()

		runtime := NewTestInterpreterRuntime()
		address := common.MustBytesToAddress([]byte{0x1})
		accountCodes := map[common.Location][]byte{}
		ledger := NewTestLedger(nil, nil)
		nextTransactionLocation := NewTransactionLocationGenerator()
		contractIsBroken := false

		deployTx := DeploymentTransaction("Test", []byte(`
            access(all) contract Test {
                access(all) struct Foo {}
            }
        `))

		newRuntimeInterface := func() Interface {
			return &TestRuntimeInterface{
				Storage: ledger,
				OnGetSigningAccounts: func() ([]Address, error) {
					return []Address{address}, nil
				},
				OnResolveLocation: NewSingleIdentifierLocationResolver(t),
				OnUpdateAccountContractCode: func(location common.AddressLocation, code []byte) error {
					accountCodes[location] = code
					return nil
				},
				OnGetAccountContractCode: func(location common.AddressLocation) (code []byte, err error) {
					if contractIsBroken {
						// Contract has a syntax problem
						return []byte(`BROKEN`), nil
					}

					code = accountCodes[location]
					return code, nil
				},
				OnEmitEvent: func(event cadence.Event) error {
					return nil
				},
			}

		}

		// Deploy contract

		runtimeInterface := newRuntimeInterface()

		err := runtime.ExecuteTransaction(
			Script{
				Source: deployTx,
			},
			Context{
				Interface: runtimeInterface,
				Location:  nextTransactionLocation(),
			},
		)
		require.NoError(t, err)

		// Store values

		runtimeInterface = newRuntimeInterface()

		err = runtime.ExecuteTransaction(
			Script{
				Source: []byte(`
                    import Test from 0x1

                    transaction {
                        prepare(signer: auth(Storage, Capabilities) &Account) {
                            signer.storage.save("Hello, World!", to: /storage/first)
                            signer.storage.save(["one", "two", "three"], to: /storage/second)
                            signer.storage.save(Test.Foo(), to: /storage/third)
                            signer.storage.save(1, to: /storage/fourth)
                            signer.storage.save(Test.Foo(), to: /storage/fifth)
                            signer.storage.save("two", to: /storage/sixth)

                            let capA = signer.capabilities.storage.issue<&String>(/storage/first)
                            signer.capabilities.publish(capA, at: /public/a)
                            let capB = signer.capabilities.storage.issue<&[String]>(/storage/second)
                            signer.capabilities.publish(capB, at: /public/b)
                            let capC = signer.capabilities.storage.issue<&Test.Foo>(/storage/third)
                            signer.capabilities.publish(capC, at: /public/c)
                            let capD = signer.capabilities.storage.issue<&Int>(/storage/fourth)
                            signer.capabilities.publish(capD, at: /public/d)
                            let capE = signer.capabilities.storage.issue<&Test.Foo>(/storage/fifth)
                            signer.capabilities.publish(capE, at: /public/e)
                            let capF = signer.capabilities.storage.issue<&String>(/storage/sixth)
                            signer.capabilities.publish(capF, at: /public/f)
                        }
                    }
                `),
			},
			Context{
				Interface: runtimeInterface,
				Location:  nextTransactionLocation(),
			},
		)
		require.NoError(t, err)

		// Make the `Test` contract broken. i.e: `Test.Foo` type is broken
		contractIsBroken = true

		runtimeInterface = newRuntimeInterface()

		// Read value
		err = runtime.ExecuteTransaction(
			Script{
				Source: []byte(`
                    transaction {
                        prepare(account: auth(Storage) &Account) {
                            var total = 0
                            account.storage.forEachPublic(fun (path: PublicPath, type: Type): Bool {
                                account.capabilities.borrow<&AnyStruct>(path)!
                                total = total + 1
                                return true
                            })

                            // Total values iterated should be 4.
                            // The two broken values must be skipped.
                            assert(total == 4)
                        }
                    }
                `),
			},
			Context{
				Interface: runtimeInterface,
				Location:  nextTransactionLocation(),
			},
		)
		require.NoError(t, err)
	})

	t.Run("broken contract, type checking problem", func(t *testing.T) {

		t.Parallel()

		runtime := NewTestInterpreterRuntime()
		address := common.MustBytesToAddress([]byte{0x1})
		accountCodes := map[common.Location][]byte{}
		ledger := NewTestLedger(nil, nil)
		nextTransactionLocation := NewTransactionLocationGenerator()
		contractIsBroken := false

		deployTx := DeploymentTransaction("Test", []byte(`
            access(all) contract Test {
                access(all) struct Foo {}
            }
        `))

		newRuntimeInterface := func() Interface {
			return &TestRuntimeInterface{
				Storage: ledger,
				OnGetSigningAccounts: func() ([]Address, error) {
					return []Address{address}, nil
				},
				OnResolveLocation: NewSingleIdentifierLocationResolver(t),
				OnUpdateAccountContractCode: func(location common.AddressLocation, code []byte) error {
					accountCodes[location] = code
					return nil
				},
				OnGetAccountContractCode: func(location common.AddressLocation) (code []byte, err error) {
					if contractIsBroken {
						// Contract has a semantic error. i.e: cannot find `Bar`
						return []byte(`access(all) contract Test {
                            access(all) struct Foo: Bar {}
                        }`), nil
					}

					code = accountCodes[location]
					return code, nil
				},
				OnEmitEvent: func(event cadence.Event) error {
					return nil
				},
			}
		}

		// Deploy contract

		runtimeInterface := newRuntimeInterface()

		err := runtime.ExecuteTransaction(
			Script{
				Source: deployTx,
			},
			Context{
				Interface: runtimeInterface,
				Location:  nextTransactionLocation(),
			},
		)
		require.NoError(t, err)

		// Store values

		runtimeInterface = newRuntimeInterface()

		err = runtime.ExecuteTransaction(
			Script{
				Source: []byte(`
                    import Test from 0x1
                    transaction {
                        prepare(signer: auth(Storage, Capabilities) &Account) {
                            signer.storage.save("Hello, World!", to: /storage/first)
                            signer.storage.save(["one", "two", "three"], to: /storage/second)
                            signer.storage.save(Test.Foo(), to: /storage/third)
                            signer.storage.save(1, to: /storage/fourth)
                            signer.storage.save(Test.Foo(), to: /storage/fifth)
                            signer.storage.save("two", to: /storage/sixth)

                            let capA = signer.capabilities.storage.issue<&String>(/storage/first)
                            signer.capabilities.publish(capA, at: /public/a)
                            let capB = signer.capabilities.storage.issue<&[String]>(/storage/second)
                            signer.capabilities.publish(capB, at: /public/b)
                            let capC = signer.capabilities.storage.issue<&Test.Foo>(/storage/third)
                            signer.capabilities.publish(capC, at: /public/c)
                            let capD = signer.capabilities.storage.issue<&Int>(/storage/fourth)
                            signer.capabilities.publish(capD, at: /public/d)
                            let capE = signer.capabilities.storage.issue<&Test.Foo>(/storage/fifth)
                            signer.capabilities.publish(capE, at: /public/e)
                            let capF = signer.capabilities.storage.issue<&String>(/storage/sixth)
                            signer.capabilities.publish(capF, at: /public/f)
                        }
                    }
                `),
			},
			Context{
				Interface: runtimeInterface,
				Location:  nextTransactionLocation(),
			},
		)
		require.NoError(t, err)

		// Make the `Test` contract broken. i.e: `Test.Foo` type is broken
		contractIsBroken = true

		runtimeInterface = newRuntimeInterface()

		// Read value
		err = runtime.ExecuteTransaction(
			Script{
				Source: []byte(`
                    transaction {
                        prepare(account: &Account) {
                            var total = 0
                            account.storage.forEachPublic(fun (path: PublicPath, type: Type): Bool {
                                account.capabilities.borrow<&AnyStruct>(path)!
                                total = total + 1
                                return true
                            })
                            // Total values iterated should be 4.
                            // The two broken values must be skipped.
                            assert(total == 4)
                        }
                    }
                `),
			},
			Context{
				Interface: runtimeInterface,
				Location:  nextTransactionLocation(),
			},
		)
		require.NoError(t, err)
	})

	t.Run("type checking problem, wrapped error", func(t *testing.T) {

		t.Parallel()

		runtime := NewTestInterpreterRuntime()
		address := common.MustBytesToAddress([]byte{0x1})
		accountCodes := map[common.Location][]byte{}
		ledger := NewTestLedger(nil, nil)
		nextTransactionLocation := NewTransactionLocationGenerator()
		contractIsBroken := false

		deployTx := DeploymentTransaction("Test", []byte(`
            access(all) contract Test {
                access(all) struct Foo {}
            }
        `))

		newRuntimeInterface := func() *TestRuntimeInterface {
			return &TestRuntimeInterface{
				Storage: ledger,
				OnGetSigningAccounts: func() ([]Address, error) {
					return []Address{address}, nil
				},
				OnResolveLocation: NewSingleIdentifierLocationResolver(t),
				OnUpdateAccountContractCode: func(location common.AddressLocation, code []byte) error {
					accountCodes[location] = code
					return nil
				},
				OnGetAccountContractCode: func(location common.AddressLocation) (code []byte, err error) {
					if contractIsBroken {
						// Contract has a semantic error. i.e: cannot find `Bar`
						return []byte(`access(all) contract Test {
                            access(all) struct Foo: Bar {}
                        }`), nil
					}

					code = accountCodes[location]
					return code, nil
				},
				OnEmitEvent: func(event cadence.Event) error {
					return nil
				},
			}
		}

		// Deploy contract

		runtimeInterface := newRuntimeInterface()

		err := runtime.ExecuteTransaction(
			Script{
				Source: deployTx,
			},
			Context{
				Interface: runtimeInterface,
				Location:  nextTransactionLocation(),
			},
		)
		require.NoError(t, err)

		// Store values

		runtimeInterface = newRuntimeInterface()

		err = runtime.ExecuteTransaction(
			Script{
				Source: []byte(`
                    import Test from 0x1
                    transaction {
                        prepare(signer: auth(Storage, Capabilities) &Account) {
                            signer.storage.save("Hello, World!", to: /storage/first)
                            signer.storage.save(["one", "two", "three"], to: /storage/second)
                            signer.storage.save(Test.Foo(), to: /storage/third)
                            signer.storage.save(1, to: /storage/fourth)
                            signer.storage.save(Test.Foo(), to: /storage/fifth)
                            signer.storage.save("two", to: /storage/sixth)

                            let capA = signer.capabilities.storage.issue<&String>(/storage/first)
                            signer.capabilities.publish(capA, at: /public/a)
                            let capB = signer.capabilities.storage.issue<&[String]>(/storage/second)
                            signer.capabilities.publish(capB, at: /public/b)
                            let capC = signer.capabilities.storage.issue<&Test.Foo>(/storage/third)
                            signer.capabilities.publish(capC, at: /public/c)
                            let capD = signer.capabilities.storage.issue<&Int>(/storage/fourth)
                            signer.capabilities.publish(capD, at: /public/d)
                            let capE = signer.capabilities.storage.issue<&Test.Foo>(/storage/fifth)
                            signer.capabilities.publish(capE, at: /public/e)
                            let capF = signer.capabilities.storage.issue<&String>(/storage/sixth)
                            signer.capabilities.publish(capF, at: /public/f)
                        }
                    }
                `),
			},
			Context{
				Interface: runtimeInterface,
				Location:  nextTransactionLocation(),
			},
		)
		require.NoError(t, err)

		// Make the `Test` contract broken. i.e: `Test.Foo` type is broken
		contractIsBroken = true

		runtimeInterface = newRuntimeInterface()

		runtimeInterface.OnGetAndSetProgram = func(
			location Location,
			load func() (*interpreter.Program, error),
		) (*interpreter.Program, error) {
			program, err := load()
			if err != nil {
				// Return a wrapped error
				return nil, fmt.Errorf("failed to load program: %w", err)
			}
			return program, nil
		}

		// Read value
		err = runtime.ExecuteTransaction(
			Script{
				Source: []byte(`
                    transaction {
                        prepare(account: &Account) {
                            var total = 0
                            account.storage.forEachPublic(fun (path: PublicPath, type: Type): Bool {
                                account.capabilities.borrow<&AnyStruct>(path)!
                                total = total + 1
                                return true
                            })

                            // Total values iterated should be 4.
                            // The two broken values must be skipped.
                            assert(total == 4)
                        }
                    }
                `),
			},
			Context{
				Interface: runtimeInterface,
				Location:  nextTransactionLocation(),
			},
		)
		require.NoError(t, err)
	})

	t.Run("broken impl, stored with interface", func(t *testing.T) {

		t.Parallel()

		runtime := NewTestInterpreterRuntime()
		address := common.MustBytesToAddress([]byte{0x1})
		accountCodes := map[common.Location][]byte{}
		ledger := NewTestLedger(nil, nil)
		nextTransactionLocation := NewTransactionLocationGenerator()
		contractIsBroken := false

		deployFoo := DeploymentTransaction("Foo", []byte(`
            access(all) contract Foo {
                access(all) struct interface Collection {}
            }
        `))

		deployBar := DeploymentTransaction("Bar", []byte(`
            import Foo from 0x1

            access(all) contract Bar {
                access(all) struct CollectionImpl: Foo.Collection {}
            }
        `))

		newRuntimeInterface := func() Interface {
			return &TestRuntimeInterface{
				Storage: ledger,
				OnGetSigningAccounts: func() ([]Address, error) {
					return []Address{address}, nil
				},
				OnResolveLocation: NewSingleIdentifierLocationResolver(t),
				OnUpdateAccountContractCode: func(location common.AddressLocation, code []byte) error {
					accountCodes[location] = code
					return nil
				},
				OnGetAccountContractCode: func(location common.AddressLocation) (code []byte, err error) {
					if contractIsBroken && location.Name == "Bar" {
						// Contract has a semantic error. i.e: Mismatched types at `bar` function
						return []byte(`
                        import Foo from 0x1

                        access(all) contract Bar {
                            access(all) struct CollectionImpl: Foo.Collection {
                                access(all) var mismatch: Int

                                init() {
                                    self.mismatch = "hello"
                                }
                            }
                        }`), nil
					}

					code = accountCodes[location]
					return code, nil
				},
				OnEmitEvent: func(event cadence.Event) error {
					return nil
				},
			}
		}

		// Deploy `Foo` contract

		runtimeInterface := newRuntimeInterface()

		err := runtime.ExecuteTransaction(
			Script{
				Source: deployFoo,
			},
			Context{
				Interface: runtimeInterface,
				Location:  nextTransactionLocation(),
			},
		)
		require.NoError(t, err)

		// Deploy `Bar` contract

		err = runtime.ExecuteTransaction(
			Script{
				Source: deployBar,
			},
			Context{
				Interface: runtimeInterface,
				Location:  nextTransactionLocation(),
			},
		)
		require.NoError(t, err)

		// Store values

		runtimeInterface = newRuntimeInterface()

		err = runtime.ExecuteTransaction(
			Script{
				Source: []byte(`
                    import Bar from 0x1
                    import Foo from 0x1

                    transaction {
                        prepare(signer: auth(Storage, Capabilities) &Account) {
                            signer.storage.save("Hello, World!", to: /storage/first)

                            var structArray: [{Foo.Collection}] = [Bar.CollectionImpl()]
                            signer.storage.save(structArray, to: /storage/second)

                            let capA = signer.capabilities.storage.issue<&String>(/storage/first)
                            signer.capabilities.publish(capA, at: /public/a)

                            let capB = signer.capabilities.storage.issue<&[{Foo.Collection}]>(/storage/second)
                            signer.capabilities.publish(capB, at: /public/b)
                        }
                    }
                `),
			},
			Context{
				Interface: runtimeInterface,
				Location:  nextTransactionLocation(),
			},
		)
		require.NoError(t, err)

		// Make the `Bar` contract broken. i.e: `Bar.CollectionImpl` type is broken.
		contractIsBroken = true

		runtimeInterface = newRuntimeInterface()

		// 1) Iterate through public paths

		err = runtime.ExecuteTransaction(
			Script{
				Source: []byte(`
                    import Foo from 0x1

                    transaction {
                        prepare(account: &Account) {
                            var total = 0
                            var capTaken = false

                            account.storage.forEachPublic(fun (path: PublicPath, type: Type): Bool {
                                total = total + 1

                                var cap = account.capabilities.get<&[{Foo.Collection}]>(path)
								if cap.id != 0 {
									cap.check()
									var refArray = cap.borrow()!
									capTaken = true
								}
                                
                                return true
                            })

                            assert(total == 2)
                            assert(capTaken)
                        }
                    }
                `),
			},
			Context{
				Interface: runtimeInterface,
				Location:  nextTransactionLocation(),
			},
		)
		require.NoError(t, err)

		// 2) Iterate through storage paths

		err = runtime.ExecuteTransaction(
			Script{
				Source: []byte(`
                    import Foo from 0x1

                    transaction {
                        prepare(account: &Account) {
                            var total = 0

                            account.storage.forEachStored(fun (path: StoragePath, type: Type): Bool {
                                account.storage.check<[{Foo.Collection}]>(from: path)
                                total = total + 1
                                return true
                            })

                            assert(total == 2)
                        }
                    }
                `),
			},
			Context{
				Interface: runtimeInterface,
				Location:  nextTransactionLocation(),
			},
		)
		require.NoError(t, err)
	})

	t.Run("broken impl, published with interface", func(t *testing.T) {

		t.Parallel()

		runtime := NewTestInterpreterRuntime()
		address := common.MustBytesToAddress([]byte{0x1})
		accountCodes := map[common.Location][]byte{}
		ledger := NewTestLedger(nil, nil)
		nextTransactionLocation := NewTransactionLocationGenerator()
		contractIsBroken := false

		deployFoo := DeploymentTransaction("Foo", []byte(`
            access(all) contract Foo {
                access(all) resource interface Collection {}
            }
        `))

		deployBar := DeploymentTransaction("Bar", []byte(`
            import Foo from 0x1

            access(all) contract Bar {
                access(all) resource CollectionImpl: Foo.Collection {}

                access(all) fun getCollection(): @Bar.CollectionImpl {
                    return <- create Bar.CollectionImpl()
                }
            }
        `))

		newRuntimeInterface := func() Interface {
			return &TestRuntimeInterface{
				Storage: ledger,
				OnGetSigningAccounts: func() ([]Address, error) {
					return []Address{address}, nil
				},
				OnResolveLocation: NewSingleIdentifierLocationResolver(t),
				OnUpdateAccountContractCode: func(location common.AddressLocation, code []byte) error {
					accountCodes[location] = code
					return nil
				},
				OnGetAccountContractCode: func(location common.AddressLocation) (code []byte, err error) {
					if contractIsBroken && location.Name == "Bar" {
						// Contract has a semantic error. i.e: Mismatched types at `bar` function
						return []byte(`
                        import Foo from 0x1

                        access(all) contract Bar {
                            access(all) resource CollectionImpl: Foo.Collection {
                                access(all) var mismatch: Int

                                init() {
                                    self.mismatch = "hello"
                                }
                            }
                        }`), nil
					}

					code = accountCodes[location]
					return code, nil
				},
				OnEmitEvent: func(event cadence.Event) error {
					return nil
				},
			}
		}

		// Deploy ``Foo` contract

		runtimeInterface := newRuntimeInterface()

		err := runtime.ExecuteTransaction(
			Script{
				Source: deployFoo,
			},
			Context{
				Interface: runtimeInterface,
				Location:  nextTransactionLocation(),
			},
		)
		require.NoError(t, err)

		// Deploy `Bar` contract

		err = runtime.ExecuteTransaction(
			Script{
				Source: deployBar,
			},
			Context{
				Interface: runtimeInterface,
				Location:  nextTransactionLocation(),
			},
		)
		require.NoError(t, err)

		// Store values

		runtimeInterface = newRuntimeInterface()

		err = runtime.ExecuteTransaction(
			Script{
				Source: []byte(`
                    import Bar from 0x1
                    import Foo from 0x1

                    transaction {
                        prepare(signer: auth(Storage, Capabilities) &Account) {
                            signer.storage.save("Hello, World!", to: /storage/first)
                            signer.storage.save(<- Bar.getCollection(), to: /storage/second)

                            let capA = signer.capabilities.storage.issue<&String>(/storage/first)
                            signer.capabilities.publish(capA, at: /public/a)

                            let capB = signer.capabilities.storage.issue<&{Foo.Collection}>(/storage/second)
                            signer.capabilities.publish(capB, at: /public/b)
                        }
                    }
                `),
			},
			Context{
				Interface: runtimeInterface,
				Location:  nextTransactionLocation(),
			},
		)
		require.NoError(t, err)

		// Make the `Bar` contract broken. i.e: `Bar.CollectionImpl` type is broken.
		contractIsBroken = true

		runtimeInterface = newRuntimeInterface()

		// 1) Iterate through public paths

		err = runtime.ExecuteTransaction(
			Script{
				Source: []byte(`
                    import Foo from 0x1

                    transaction {
                        prepare(account: &Account) {
                            var total = 0
                            var capTaken = false

                            account.storage.forEachPublic(fun (path: PublicPath, type: Type): Bool {
                                total = total + 1

                                var cap = account.capabilities.get<&{Foo.Collection}>(path)
								if cap.id != 0 {
									cap.check()
									capTaken = true
								}

                                return true
                            })

                            // Total values iterated should be 1.
                            // The broken value must be skipped.
                            assert(total == 1)

                            // Should not reach this path, because the iteration skip the value altogether.
                            assert(!capTaken)
                        }
                    }
                `),
			},
			Context{
				Interface: runtimeInterface,
				Location:  nextTransactionLocation(),
			},
		)
		require.NoError(t, err)

		// 2) Iterate through storage paths

		err = runtime.ExecuteTransaction(
			Script{
				Source: []byte(`
                    import Foo from 0x1

                    transaction {
                        prepare(account: &Account) {
                            var total = 0
                            var capTaken = false

                            account.storage.forEachStored(fun (path: StoragePath, type: Type): Bool {
                                account.storage.check<@{Foo.Collection}>(from: path)
                                total = total + 1
                                return true
                            })

                            // Total values iterated should be 1.
                            // The broken value must be skipped.
                            assert(total == 1)
                        }
                    }
                `),
			},
			Context{
				Interface: runtimeInterface,
				Location:  nextTransactionLocation(),
			},
		)
		require.NoError(t, err)
	})

	t.Run("published with wrong type", func(t *testing.T) {

		t.Parallel()

		test := func(brokenType bool, t *testing.T) {

			runtime := NewTestInterpreterRuntime()
			address := common.MustBytesToAddress([]byte{0x1})
			accountCodes := map[common.Location][]byte{}
			ledger := NewTestLedger(nil, nil)
			nextTransactionLocation := NewTransactionLocationGenerator()
			contractIsBroken := false

			deployFoo := DeploymentTransaction("Foo", []byte(`
              access(all) contract Foo {
                  access(all) resource interface Collection {}
              }
            `))

			deployBar := DeploymentTransaction("Bar", []byte(`
              import Foo from 0x1

              access(all) contract Bar {
                  access(all) resource CollectionImpl: Foo.Collection {}

                  access(all) fun getCollection(): @Bar.CollectionImpl {
                      return <- create Bar.CollectionImpl()
                  }
              }
            `))

			newRuntimeInterface := func() Interface {
				return &TestRuntimeInterface{
					Storage: ledger,
					OnGetSigningAccounts: func() ([]Address, error) {
						return []Address{address}, nil
					},
					OnResolveLocation: NewSingleIdentifierLocationResolver(t),
					OnUpdateAccountContractCode: func(location common.AddressLocation, code []byte) error {
						accountCodes[location] = code
						return nil
					},
					OnGetAccountContractCode: func(location common.AddressLocation) (code []byte, err error) {
						if contractIsBroken && location.Name == "Bar" {
							// Contract has a semantic error. i.e: Mismatched types at `bar` function
							return []byte(`
                              import Foo from 0x1

                              access(all) contract Bar {
                                  access(all) resource CollectionImpl: Foo.Collection {
                                      access(all) var mismatch: Int

                                      init() {
                                          self.mismatch = "hello"
                                      }
                                  }
                              }
                            `), nil
						}

						code = accountCodes[location]
						return code, nil
					},
					OnEmitEvent: func(event cadence.Event) error {
						return nil
					},
				}
			}

			// Deploy ``Foo` contract

			runtimeInterface := newRuntimeInterface()

			err := runtime.ExecuteTransaction(
				Script{
					Source: deployFoo,
				},
				Context{
					Interface: runtimeInterface,
					Location:  nextTransactionLocation(),
				},
			)
			require.NoError(t, err)

			// Deploy `Bar` contract

			err = runtime.ExecuteTransaction(
				Script{
					Source: deployBar,
				},
				Context{
					Interface: runtimeInterface,
					Location:  nextTransactionLocation(),
				},
			)
			require.NoError(t, err)

			// Store values

			runtimeInterface = newRuntimeInterface()

			err = runtime.ExecuteTransaction(
				Script{
					Source: []byte(`
                      import Bar from 0x1
                      import Foo from 0x1

                      transaction {
                          prepare(signer: auth(Storage, Capabilities) &Account) {
                              signer.storage.save("Hello, World!", to: /storage/first)
                              signer.storage.save(<- Bar.getCollection(), to: /storage/second)

                              let capA = signer.capabilities.storage.issue<&String>(/storage/first)
                              signer.capabilities.publish(capA, at: /public/a)

                              let capB = signer.capabilities.storage.issue<&String>(/storage/second)
                              signer.capabilities.publish(capB, at: /public/b)
                          }
                      }
                    `),
				},
				Context{
					Interface: runtimeInterface,
					Location:  nextTransactionLocation(),
				},
			)
			require.NoError(t, err)

			// Make the `Bar` contract broken. i.e: `Bar.CollectionImpl` type is broken.
			contractIsBroken = brokenType

			runtimeInterface = newRuntimeInterface()

			// Iterate through public paths

			// If the type is broken, iterator should only find 1 value.
			// Otherwise, it should find all values (2).
			count := 2
			if brokenType {
				count = 1
			}

			err = runtime.ExecuteTransaction(
				Script{
					Source: []byte(fmt.Sprintf(`
                          import Foo from 0x1

                          transaction {
                              prepare(account: &Account) {
                                  var total = 0
                                  account.storage.forEachPublic(fun (path: PublicPath, type: Type): Bool {
                                      var cap = account.capabilities.get<&String>(path)
                                      cap.check()
                                      total = total + 1
                                      return true
                                  })

                                  // The broken value must be skipped.
                                  assert(total == %d)
                              }
                          }
                        `,
						count,
					)),
				},
				Context{
					Interface: runtimeInterface,
					Location:  nextTransactionLocation(),
				},
			)
			require.NoError(t, err)
		}

		t.Run("broken type in storage", func(t *testing.T) {
			test(true, t)
		})

		t.Run("valid type in storage", func(t *testing.T) {
			test(false, t)
		})
	})

	t.Run("box and convert arguments, forEachStored", func(t *testing.T) {
		t.Parallel()

		runtime := NewTestInterpreterRuntime()

		runtimeInterface := &TestRuntimeInterface{
			Storage: NewTestLedger(nil, nil),
		}

		const script = `
          access(all)
		  fun main(): String? {
			  let account = getAuthAccount<auth(Storage) &Account>(0x1)

			  account.storage.save(1, to: /storage/foo1)

              var res: String? = nil
              // NOTE: The function has a parameter of type StoragePath? instead of just StoragePath
			  account.storage.forEachStored(fun (path: StoragePath?, type: Type): Bool {
                  // The map should call Optional.map, not fail,
                  // because path is StoragePath?, not StoragePath
                  res = path.map(fun(string: AnyStruct): String {
                      return "Optional.map"
                  })
                  return true
              })
              return res
		  }
        `
		result, err := runtime.ExecuteScript(
			Script{
				Source: []byte(script),
			},
			Context{
				Interface: runtimeInterface,
				Location:  common.ScriptLocation{},
			},
		)
		require.NoError(t, err)

		require.Equal(t,
			cadence.NewOptional(cadence.String("Optional.map")),
			result,
		)
	})

	t.Run("box and convert arguments, forEachPublic", func(t *testing.T) {
		t.Parallel()

		runtime := NewTestInterpreterRuntime()

		runtimeInterface := &TestRuntimeInterface{
			Storage: NewTestLedger(nil, nil),
			OnEmitEvent: func(event cadence.Event) error {
				return nil
			},
		}

		const script = `
          access(all)
		  fun main(): String? {
			  let account = getAuthAccount<auth(Storage, Capabilities) &Account>(0x1)

              let cap = account.capabilities.storage.issue<&AnyStruct>(/storage/foo)
			  account.capabilities.publish(cap, at: /public/bar)

              var res: String? = nil
              // NOTE: The function has a parameter of type PublicPath? instead of just PublicPath
			  account.storage.forEachPublic(fun (path: PublicPath?, type: Type): Bool {
                  // The map should call Optional.map, not fail,
                  // because path is PublicPath?, not PublicPath
                  res = path.map(fun(string: AnyStruct): String {
                      return "Optional.map"
                  })
                  return true
              })
              return res
		  }
        `
		result, err := runtime.ExecuteScript(
			Script{
				Source: []byte(script),
			},
			Context{
				Interface: runtimeInterface,
				Location:  common.ScriptLocation{},
			},
		)
		require.NoError(t, err)

		require.Equal(t,
			cadence.NewOptional(cadence.String("Optional.map")),
			result,
		)
	})
}

func TestRuntimeStorageIteration2(t *testing.T) {

	t.Parallel()

	address := common.MustBytesToAddress([]byte{0x1})

	newRuntime := func() (TestInterpreterRuntime, *TestRuntimeInterface) {
		runtime := NewTestInterpreterRuntime()
		accountCodes := map[common.Location][]byte{}

		runtimeInterface := &TestRuntimeInterface{
			Storage: NewTestLedger(nil, nil),
			OnGetSigningAccounts: func() ([]Address, error) {
				return []Address{address}, nil
			},
			OnResolveLocation: NewSingleIdentifierLocationResolver(t),
			OnUpdateAccountContractCode: func(location common.AddressLocation, code []byte) error {
				accountCodes[location] = code
				return nil
			},
			OnGetAccountContractCode: func(location common.AddressLocation) (code []byte, err error) {
				code = accountCodes[location]
				return code, nil
			},
			OnEmitEvent: func(event cadence.Event) error {
				return nil
			},
		}
		return runtime, runtimeInterface
	}

	t.Run("paths field", func(t *testing.T) {

		t.Parallel()

		const testContract = `
          access(all)
          contract Test {
              access(all)
              fun saveStorage() {
                  self.account.storage.save(0, to:/storage/foo)
              }

              access(all)
              fun saveOtherStorage() {
                  self.account.storage.save(0, to:/storage/bar)
              }

              access(all)
              fun loadStorage() {
                  self.account.storage.load<Int>(from:/storage/foo)
              }

              access(all)
              fun publish() {
                  let cap = self.account.capabilities.storage.issue<&Int>(/storage/foo)
                  self.account.capabilities.publish(cap, at: /public/foo)
              }

              access(all)
              fun unpublish() {
                  self.account.capabilities.unpublish(/public/foo)
              }

              access(all)
              fun getStoragePaths(): &[StoragePath] {
                  return self.account.storage.storagePaths
              }

              access(all)
              fun getPublicPaths(): &[PublicPath] {
                  return getAccount(self.account.address).storage.publicPaths
              }
          }
        `

		contractLocation := common.NewAddressLocation(nil, address, "Test")

		deployTestContractTx := DeploymentTransaction("Test", []byte(testContract))

		runtime, runtimeInterface := newRuntime()

		nextTransactionLocation := NewTransactionLocationGenerator()

		// Deploy contract

		err := runtime.ExecuteTransaction(
			Script{
				Source: deployTestContractTx,
			},
			Context{
				Interface: runtimeInterface,
				Location:  nextTransactionLocation(),
			},
		)
		require.NoError(t, err)

		invoke := func(name string) (cadence.Value, error) {
			return runtime.InvokeContractFunction(
				contractLocation,
				name,
				nil,
				nil,
				Context{Interface: runtimeInterface},
			)
		}

		t.Run("before any save", func(t *testing.T) {

			value, err := invoke("getStoragePaths")
			require.NoError(t, err)
			require.IsType(t, cadence.Array{}, value)
			paths := value.(cadence.Array).Values
			require.Equal(t, 0, len(paths))

			value, err = invoke("getPublicPaths")
			require.NoError(t, err)
			require.IsType(t, cadence.Array{}, value)
			paths = value.(cadence.Array).Values
			require.Equal(t, 0, len(paths))
		})

		t.Run("storage save", func(t *testing.T) {
			_, err := invoke("saveStorage")
			require.NoError(t, err)

			value, err := invoke("getStoragePaths")
			require.NoError(t, err)
			require.IsType(t, cadence.Array{}, value)
			paths := value.(cadence.Array).Values
			require.Equal(t, 1, len(paths))
			expectedPath, err := cadence.NewPath(common.PathDomainStorage, "foo")
			require.NoError(t, err)
			require.Equal(t, expectedPath, paths[0])

			value, err = invoke("getPublicPaths")
			require.NoError(t, err)
			require.IsType(t, cadence.Array{}, value)
			paths = value.(cadence.Array).Values
			require.Equal(t, 0, len(paths))
		})

		t.Run("publish", func(t *testing.T) {
			_, err := invoke("publish")
			require.NoError(t, err)

			value, err := invoke("getStoragePaths")
			require.NoError(t, err)
			require.IsType(t, cadence.Array{}, value)
			paths := value.(cadence.Array).Values
			require.Equal(t, 1, len(paths))
			require.Equal(t, cadence.MustNewPath(common.PathDomainStorage, "foo"), paths[0])

			value, err = invoke("getPublicPaths")
			require.NoError(t, err)
			require.IsType(t, cadence.Array{}, value)
			paths = value.(cadence.Array).Values
			require.Equal(t, 1, len(paths))
			require.Equal(t, cadence.MustNewPath(common.PathDomainPublic, "foo"), paths[0])
		})

		t.Run("save storage bar", func(t *testing.T) {
			_, err := invoke("saveOtherStorage")
			require.NoError(t, err)

			value, err := invoke("getStoragePaths")
			require.NoError(t, err)
			require.IsType(t, cadence.Array{}, value)
			paths := value.(cadence.Array).Values
			require.Equal(t, 2, len(paths))
			require.Equal(t, cadence.MustNewPath(common.PathDomainStorage, "bar"), paths[0])
			require.Equal(t, cadence.MustNewPath(common.PathDomainStorage, "foo"), paths[1])

			value, err = invoke("getPublicPaths")
			require.NoError(t, err)
			require.IsType(t, cadence.Array{}, value)
			paths = value.(cadence.Array).Values
			require.Equal(t, 1, len(paths))
			require.Equal(t, cadence.MustNewPath(common.PathDomainPublic, "foo"), paths[0])
		})

		t.Run("load storage", func(t *testing.T) {
			_, err := invoke("loadStorage")
			require.NoError(t, err)

			value, err := invoke("getStoragePaths")
			require.NoError(t, err)
			require.IsType(t, cadence.Array{}, value)
			paths := value.(cadence.Array).Values
			require.Equal(t, 1, len(paths))
			require.Equal(t, cadence.MustNewPath(common.PathDomainStorage, "bar"), paths[0])

			value, err = invoke("getPublicPaths")
			require.NoError(t, err)
			require.IsType(t, cadence.Array{}, value)
			paths = value.(cadence.Array).Values
			require.Equal(t, 1, len(paths))
			require.Equal(t, cadence.MustNewPath(common.PathDomainPublic, "foo"), paths[0])
		})

		t.Run("unpublish", func(t *testing.T) {
			_, err := invoke("unpublish")
			require.NoError(t, err)

			value, err := invoke("getStoragePaths")
			require.NoError(t, err)
			require.IsType(t, cadence.Array{}, value)
			paths := value.(cadence.Array).Values
			require.Equal(t, 1, len(paths))
			require.Equal(t, cadence.MustNewPath(common.PathDomainStorage, "bar"), paths[0])

			value, err = invoke("getPublicPaths")
			require.NoError(t, err)
			require.IsType(t, cadence.Array{}, value)
			paths = value.(cadence.Array).Values
			require.Equal(t, 0, len(paths))
		})
	})

	t.Run("forEachPublic PublicAccount", func(t *testing.T) {

		runtime, runtimeInterface := newRuntime()

		const script = `
          access(all)
          struct S {
              access(all)
              let value: Int

              init(value: Int) {
                  self.value = value
              }
          }

          access(all)
          fun main(): Int {
              let account = getAuthAccount<auth(Storage, Capabilities) &Account>(0x1)
              let pubAccount = getAccount(0x1)

              account.storage.save(S(value: 2), to: /storage/foo)
              account.storage.save("", to: /storage/bar)
              let capA = account.capabilities.storage.issue<&S>(/storage/foo)
              account.capabilities.publish(capA, at: /public/a)
              let capB = account.capabilities.storage.issue<&String>(/storage/bar)
              account.capabilities.publish(capB, at: /public/b)
              let capC = account.capabilities.storage.issue<&S>(/storage/foo)
              account.capabilities.publish(capC, at: /public/c)
              let capD = account.capabilities.storage.issue<&S>(/storage/foo)
              account.capabilities.publish(capD, at: /public/d)
              let capE = account.capabilities.storage.issue<&String>(/storage/bar)
              account.capabilities.publish(capE, at: /public/e)

              var total = 0
              pubAccount.storage.forEachPublic(fun (path: PublicPath, type: Type): Bool {
                  if type == Type<Capability<&S>>() {
                      total = total + pubAccount.capabilities.borrow<&S>(path)!.value
                  }
                  return true
              })

              return total
          }
        `

		result, err := runtime.ExecuteScript(
			Script{
				Source: []byte(script),
			},
			Context{
				Interface: runtimeInterface,
				Location:  common.ScriptLocation{},
			},
		)
		require.NoError(t, err)

		assert.Equal(
			t,
			cadence.NewInt(6),
			result,
		)
	})

	t.Run("forEachPublic PublicAccount number", func(t *testing.T) {

		runtime, runtimeInterface := newRuntime()

		const script = `
          access(all)
          struct S {
              access(all)
              let value: Int

              init(value: Int) {
                  self.value = value
              }
          }

          access(all)
          fun main(): Int {
              let account = getAuthAccount<auth(Storage, Capabilities) &Account>(0x1)
              let pubAccount = getAccount(0x1)

              account.storage.save(S(value: 2), to: /storage/foo)
              account.storage.save("", to: /storage/bar)
              let capA = account.capabilities.storage.issue<&S>(/storage/foo)
              account.capabilities.publish(capA, at: /public/a)
              let capB = account.capabilities.storage.issue<&String>(/storage/bar)
              account.capabilities.publish(capB, at: /public/b)
              let capC = account.capabilities.storage.issue<&S>(/storage/foo)
              account.capabilities.publish(capC, at: /public/c)
              let capD = account.capabilities.storage.issue<&S>(/storage/foo)
              account.capabilities.publish(capD, at: /public/d)
              let capE = account.capabilities.storage.issue<&String>(/storage/bar)
              account.capabilities.publish(capE, at: /public/e)

              var total = 0
              pubAccount.storage.forEachPublic(fun (path: PublicPath, type: Type): Bool {
                  total = total + 1
                  return true
              })

              return total
          }
        `

		result, err := runtime.ExecuteScript(
			Script{
				Source: []byte(script),
			},
			Context{
				Interface: runtimeInterface,
				Location:  common.ScriptLocation{},
			},
		)
		require.NoError(t, err)

		assert.Equal(
			t,
			cadence.NewInt(5),
			result,
		)
	})

	t.Run("forEachPublic AuthAccount", func(t *testing.T) {
		runtime, runtimeInterface := newRuntime()

		const script = `
          access(all)
          struct S {
              access(all)
              let value: Int

              init(value: Int) {
                  self.value = value
              }
          }

          access(all)
          fun main(): Int {
              let account = getAuthAccount<auth(Storage, Capabilities) &Account>(0x1)
              let pubAccount = getAccount(0x1)

              account.storage.save(S(value: 2), to: /storage/foo)
              account.storage.save("", to: /storage/bar)
              let capA = account.capabilities.storage.issue<&S>(/storage/foo)
              account.capabilities.publish(capA, at: /public/a)
              let capB = account.capabilities.storage.issue<&String>(/storage/bar)
              account.capabilities.publish(capB, at: /public/b)
              let capC = account.capabilities.storage.issue<&S>(/storage/foo)
              account.capabilities.publish(capC, at: /public/c)
              let capD = account.capabilities.storage.issue<&S>(/storage/foo)
              account.capabilities.publish(capD, at: /public/d)
              let capE = account.capabilities.storage.issue<&String>(/storage/bar)
              account.capabilities.publish(capE, at: /public/e)

              var total = 0
              account.storage.forEachPublic(fun (path: PublicPath, type: Type): Bool {
                  if type == Type<Capability<&S>>() {
                      total = total + account.capabilities.borrow<&S>(path)!.value
                  }
                  return true
              })

              return total
           }
        `

		result, err := runtime.ExecuteScript(
			Script{
				Source: []byte(script),
			},
			Context{
				Interface: runtimeInterface,
				Location:  common.ScriptLocation{},
			},
		)
		require.NoError(t, err)

		assert.Equal(
			t,
			cadence.NewInt(6),
			result,
		)
	})

	t.Run("forEachStored", func(t *testing.T) {
		runtime, runtimeInterface := newRuntime()

		const script = `
          access(all)
          struct S {
              access(all)
              let value: Int

              init(value: Int) {
                  self.value = value
              }
          }

          access(all)
          fun main(): Int {
              let account = getAuthAccount<auth(Storage, Capabilities) &Account>(0x1)

              account.storage.save(S(value: 1), to: /storage/foo1)
              account.storage.save(S(value: 2), to: /storage/foo2)
              account.storage.save(S(value: 5), to: /storage/foo3)
              account.storage.save("", to: /storage/bar1)
              account.storage.save(4, to: /storage/bar2)

              var total = 0
              account.storage.forEachStored(fun (path: StoragePath, type: Type): Bool {
                  if type == Type<S>() {
                      total = total + account.storage.borrow<&S>(from: path)!.value
                  }
                  return true
              })

              return total
          }
        `

		result, err := runtime.ExecuteScript(
			Script{
				Source: []byte(script),
			},
			Context{
				Interface: runtimeInterface,
				Location:  common.ScriptLocation{},
			},
		)
		require.NoError(t, err)

		assert.Equal(
			t,
			cadence.NewInt(8),
			result,
		)
	})

	t.Run("forEachStored after empty", func(t *testing.T) {
		runtime, runtimeInterface := newRuntime()

		const script = `
          access(all)
          struct S {
              access(all)
              let value: Int

              init(value: Int) {
                  self.value = value
              }
          }

          access(all)
          fun main(): Int {
              let account = getAuthAccount<auth(Storage) &Account>(0x1)

              var total = 0
              account.storage.forEachStored(fun (path: StoragePath, type: Type): Bool {
                  total = total + 1
                  return true
              })

              account.storage.save(S(value: 1), to: /storage/foo1)
              account.storage.save(S(value: 2), to: /storage/foo2)
              account.storage.save(S(value: 5), to: /storage/foo3)

              return total
          }
        `

		nextScriptLocation := NewScriptLocationGenerator()

		result, err := runtime.ExecuteScript(
			Script{
				Source: []byte(script),
			},
			Context{
				Interface: runtimeInterface,
				Location:  nextScriptLocation(),
			},
		)
		require.NoError(t, err)

		assert.Equal(
			t,
			cadence.NewInt(0),
			result,
		)

		const script2 = `
           access(all)
           fun main(): Int {
              let account = getAuthAccount<auth(Storage) &Account>(0x1)

              var total = 0
              account.storage.forEachStored(fun (path: StoragePath, type: Type): Bool {
                  total = total + 1
                  return true
              })
              return total
          }
        `

		result, err = runtime.ExecuteScript(
			Script{
				Source: []byte(script2),
			},
			Context{
				Interface: runtimeInterface,
				Location:  nextScriptLocation(),
			},
		)
		require.NoError(t, err)

		assert.Equal(
			t,
			cadence.NewInt(3),
			result,
		)
	})

	t.Run("forEachStored with update", func(t *testing.T) {
		runtime, runtimeInterface := newRuntime()

		const script = `
          access(all)
          struct S {
              access(all)
              var value: Int

              init(value: Int) {
                  self.value = value
              }

              access(all)
              fun increment() {
                  self.value = self.value + 1
              }
          }

          access(all)
          fun main(): Int {
              let account = getAuthAccount<auth(Storage) &Account>(0x1)

              account.storage.save(S(value: 1), to: /storage/foo1)
              account.storage.save(S(value: 2), to: /storage/foo2)
              account.storage.save(S(value: 5), to: /storage/foo3)
              account.storage.save("", to: /storage/bar1)
              account.storage.save(4, to: /storage/bar2)

              var total = 0
              account.storage.forEachStored(fun (path: StoragePath, type: Type): Bool {
                  if type == Type<S>() {
                      account.storage.borrow<&S>(from: path)!.increment()
                  }
                  return true
              })
              account.storage.forEachStored(fun (path: StoragePath, type: Type): Bool {
                  if type == Type<S>() {
                      total = total + account.storage.borrow<&S>(from: path)!.value
                  }
                  return true
              })

              return total
          }
        `

		result, err := runtime.ExecuteScript(
			Script{
				Source: []byte(script),
			},
			Context{
				Interface: runtimeInterface,
				Location:  common.ScriptLocation{},
			},
		)
		require.NoError(t, err)

		assert.Equal(
			t,
			cadence.NewInt(11),
			result,
		)
	})

	t.Run("forEachStored with mutation", func(t *testing.T) {
		runtime, runtimeInterface := newRuntime()

		const script = `
          access(all)
          struct S {
              access(all)
              var value: Int

              init(value: Int) {
                  self.value = value
              }

              access(all)
              fun increment() {
                  self.value = self.value + 1
              }
          }

          access(all)
          fun main(): Int {
              let account = getAuthAccount<auth(Storage) &Account>(0x1)

              account.storage.save(S(value: 1), to: /storage/foo1)
              account.storage.save(S(value: 2), to: /storage/foo2)
              account.storage.save(S(value: 5), to: /storage/foo3)
              account.storage.save("qux", to: /storage/bar1)
              account.storage.save(4, to: /storage/bar2)

              var total = 0
              account.storage.forEachStored(fun (path: StoragePath, type: Type): Bool {
                  if type == Type<S>() {
                      total = total + account.storage.borrow<&S>(from: path)!.value
                  }
                  if type == Type<String>() {
                      let id = account.storage.load<String>(from: path)!
                      account.storage.save(S(value:3), to: StoragePath(identifier: id)!)
                  }
                  return true
              })

              return total
          }
        `

		_, err := runtime.ExecuteScript(
			Script{
				Source: []byte(script),
			},
			Context{
				Interface: runtimeInterface,
				Location:  common.ScriptLocation{},
			},
		)
		RequireError(t, err)

		require.ErrorAs(t, err, &interpreter.StorageMutatedDuringIterationError{})
	})

	t.Run("forEachStored with early termination", func(t *testing.T) {
		runtime, runtimeInterface := newRuntime()

		const script = `
          access(all)
          struct S {
              access(all)
              var value: Int

              init(value: Int) {
                  self.value = value
              }

              access(all)
              fun increment() {
                  self.value = self.value + 1
              }
          }

          access(all)
          fun main(): Int {
              let account = getAuthAccount<auth(Storage) &Account>(0x1)

              account.storage.save(1, to: /storage/foo1)
              account.storage.save(2, to: /storage/foo2)
              account.storage.save(3, to: /storage/foo3)
              account.storage.save(4, to: /storage/bar1)
              account.storage.save(5, to: /storage/bar2)

              var seen = 0
              var stuff: [&AnyStruct] = []
              account.storage.forEachStored(fun (path: StoragePath, type: Type): Bool {
                  if seen >= 3 {
                      return false
                  }
                  stuff.append(account.storage.borrow<&AnyStruct>(from: path)!)
                  seen = seen + 1
                  return true
              })

              return stuff.length
          }
        `

		result, err := runtime.ExecuteScript(
			Script{
				Source: []byte(script),
			},
			Context{
				Interface: runtimeInterface,
				Location:  common.ScriptLocation{},
			},
		)
		require.NoError(t, err)

		assert.Equal(
			t,
			cadence.NewInt(3),
			result,
		)
	})
}

func TestRuntimeAccountIterationMutation(t *testing.T) {

	t.Parallel()

	address := common.MustBytesToAddress([]byte{0x1})

	newRuntime := func() (TestInterpreterRuntime, *TestRuntimeInterface) {
		runtime := NewTestInterpreterRuntime()
		accountCodes := map[common.Location][]byte{}

		runtimeInterface := &TestRuntimeInterface{
			Storage: NewTestLedger(nil, nil),
			OnGetSigningAccounts: func() ([]Address, error) {
				return []Address{address}, nil
			},
			OnResolveLocation: NewSingleIdentifierLocationResolver(t),
			OnUpdateAccountContractCode: func(location common.AddressLocation, code []byte) error {
				accountCodes[location] = code
				return nil
			},
			OnGetAccountContractCode: func(location common.AddressLocation) (code []byte, err error) {
				code = accountCodes[location]
				return code, nil
			},
			OnEmitEvent: func(event cadence.Event) error {
				return nil
			},
		}
		return runtime, runtimeInterface
	}

	test := func(continueAfterMutation bool) {

		t.Run(fmt.Sprintf("forEachStored, continue: %t", continueAfterMutation), func(t *testing.T) {
			t.Parallel()

			runtime, runtimeInterface := newRuntime()

			script := fmt.Sprintf(
				`
                  access(all)
                  fun main() {
                      let account = getAuthAccount<auth(Storage) &Account>(0x1)

                      account.storage.save(1, to: /storage/foo1)
                      account.storage.save(2, to: /storage/foo2)
                      account.storage.save(3, to: /storage/foo3)
                      account.storage.save("qux", to: /storage/foo4)

                      account.storage.forEachStored(fun (path: StoragePath, type: Type): Bool {
                          if type == Type<String>() {
                              account.storage.save("bar", to: /storage/foo5)
                              return %t
                          }
                          return true
                      })
                  }
                `,
				continueAfterMutation,
			)

			_, err := runtime.ExecuteScript(
				Script{
					Source: []byte(script),
				},
				Context{
					Interface: runtimeInterface,
					Location:  common.ScriptLocation{},
				},
			)

			if continueAfterMutation {
				RequireError(t, err)

				require.ErrorAs(t, err, &interpreter.StorageMutatedDuringIterationError{})
			} else {
				require.NoError(t, err)
			}
		})

		t.Run(fmt.Sprintf("forEachPublic, continue: %t", continueAfterMutation), func(t *testing.T) {
			t.Parallel()

			runtime, runtimeInterface := newRuntime()

			script := fmt.Sprintf(
				`
                  access(all)
                  fun main() {
                      let account = getAuthAccount<auth(Storage, Capabilities) &Account>(0x1)

                      account.storage.save(1, to: /storage/foo1)

                      let capA = account.capabilities.storage.issue<&Int>(/storage/foo1)
                      account.capabilities.publish(capA, at: /public/foo1)

                      account.storage.save("", to: /storage/foo2)

                      let capB = account.capabilities.storage.issue<&String>(/storage/foo2)
                      account.capabilities.publish(capB, at: /public/foo2)

                      account.storage.forEachPublic(fun (path: PublicPath, type: Type): Bool {
                          if type == Type<Capability<&String>>() {
                              account.storage.save("bar", to: /storage/foo3)
                              return %t
                          }
                          return true
                      })
                  }
                `,
				continueAfterMutation,
			)

			_, err := runtime.ExecuteScript(
				Script{
					Source: []byte(script),
				},
				Context{
					Interface: runtimeInterface,
					Location:  common.ScriptLocation{},
				},
			)

			if continueAfterMutation {
				RequireError(t, err)

				require.ErrorAs(t, err, &interpreter.StorageMutatedDuringIterationError{})
			} else {
				require.NoError(t, err)
			}
		})

		t.Run(fmt.Sprintf("with function call, continue: %t", continueAfterMutation), func(t *testing.T) {
			t.Parallel()

			runtime, runtimeInterface := newRuntime()

			script := fmt.Sprintf(
				`
                  access(all)
                  fun foo() {
                      let account = getAuthAccount<auth(Storage) &Account>(0x1)

                      account.storage.save("bar", to: /storage/foo5)
                  }

                  access(all)
                  fun main() {
                      let account = getAuthAccount<auth(Storage) &Account>(0x1)

                      account.storage.save(1, to: /storage/foo1)
                      account.storage.save(2, to: /storage/foo2)
                      account.storage.save(3, to: /storage/foo3)
                      account.storage.save("qux", to: /storage/foo4)

                      account.storage.forEachStored(fun (path: StoragePath, type: Type): Bool {
                          if type == Type<String>() {
                              foo()
                              return %t
                          }
                          return true
                      })
                  }
                `,
				continueAfterMutation,
			)

			_, err := runtime.ExecuteScript(
				Script{
					Source: []byte(script),
				},
				Context{
					Interface: runtimeInterface,
					Location:  common.ScriptLocation{},
				},
			)

			if continueAfterMutation {
				RequireError(t, err)

				require.ErrorAs(t, err, &interpreter.StorageMutatedDuringIterationError{})
			} else {
				require.NoError(t, err)
			}
		})

		t.Run(fmt.Sprintf("with function call and nested iteration, continue: %t", continueAfterMutation), func(t *testing.T) {
			t.Parallel()

			runtime, runtimeInterface := newRuntime()

			script := fmt.Sprintf(
				`
                  access(all)
                  fun foo() {
                      let account = getAuthAccount<auth(Storage) &Account>(0x1)

                      account.storage.forEachStored(fun (path: StoragePath, type: Type): Bool {
                          return true
                      })
                      account.storage.save("bar", to: /storage/foo5)
                  }

                  access(all)
                  fun main() {
                      let account = getAuthAccount<auth(Storage) &Account>(0x1)

                      account.storage.save(1, to: /storage/foo1)
                      account.storage.save(2, to: /storage/foo2)
                      account.storage.save(3, to: /storage/foo3)
                      account.storage.save("qux", to: /storage/foo4)

                      account.storage.forEachStored(fun (path: StoragePath, type: Type): Bool {
                          if type == Type<String>() {
                              foo()
                              return %t
                          }
                          return true
                      })
                  }
                `,
				continueAfterMutation,
			)

			_, err := runtime.ExecuteScript(
				Script{
					Source: []byte(script),
				},
				Context{
					Interface: runtimeInterface,
					Location:  common.ScriptLocation{},
				},
			)

			if continueAfterMutation {
				RequireError(t, err)

				require.ErrorAs(t, err, &interpreter.StorageMutatedDuringIterationError{})
			} else {
				require.NoError(t, err)
			}
		})

		t.Run(fmt.Sprintf("load, continue: %t", continueAfterMutation), func(t *testing.T) {
			t.Parallel()

			runtime, runtimeInterface := newRuntime()

			script := fmt.Sprintf(
				`
                  access(all)
                  fun main() {
                      let account = getAuthAccount<auth(Storage) &Account>(0x1)

                      account.storage.save(1, to: /storage/foo1)
                      account.storage.save(2, to: /storage/foo2)
                      account.storage.save(3, to: /storage/foo3)
                      account.storage.save("qux", to: /storage/foo4)

                      account.storage.forEachStored(fun (path: StoragePath, type: Type): Bool {
                          if type == Type<String>() {
                              account.storage.load<Int>(from: /storage/foo1)
                              return %t
                          }
                          return true
                      })
                   }
                `,
				continueAfterMutation,
			)

			_, err := runtime.ExecuteScript(
				Script{
					Source: []byte(script),
				},
				Context{
					Interface: runtimeInterface,
					Location:  common.ScriptLocation{},
				},
			)
			if continueAfterMutation {
				RequireError(t, err)

				require.ErrorAs(t, err, &interpreter.StorageMutatedDuringIterationError{})
			} else {
				require.NoError(t, err)
			}
		})

		t.Run(fmt.Sprintf("publish, continue: %t", continueAfterMutation), func(t *testing.T) {
			t.Parallel()

			runtime, runtimeInterface := newRuntime()

			script := fmt.Sprintf(
				`
                  access(all)
                  fun main() {
                      let account = getAuthAccount<auth(Storage, Capabilities) &Account>(0x1)

                      account.storage.save(1, to: /storage/foo1)
                      account.storage.save("", to: /storage/foo2)
                      let capA = account.capabilities.storage.issue<&Int>(/storage/foo1)
                      account.capabilities.publish(capA, at: /public/foo1)
                      let capB = account.capabilities.storage.issue<&String>(/storage/foo2)
                      account.capabilities.publish(capB, at: /public/foo2)

                      account.storage.forEachPublic(fun (path: PublicPath, type: Type): Bool {
                          if type == Type<Capability<&String>>() {
                              account.capabilities.storage.issue<&Int>(/storage/foo1)
                              return %t
                          }
                          return true
                      })
                  }
                `,
				continueAfterMutation,
			)

			_, err := runtime.ExecuteScript(
				Script{
					Source: []byte(script),
				},
				Context{
					Interface: runtimeInterface,
					Location:  common.ScriptLocation{},
				},
			)
			if continueAfterMutation {
				RequireError(t, err)

				require.ErrorAs(t, err, &interpreter.StorageMutatedDuringIterationError{})
			} else {
				require.NoError(t, err)
			}
		})

		t.Run(fmt.Sprintf("unpublish, continue: %t", continueAfterMutation), func(t *testing.T) {
			t.Parallel()

			runtime, runtimeInterface := newRuntime()

			script := fmt.Sprintf(
				`
                  access(all)
                  fun main() {
                      let account = getAuthAccount<auth(Storage, Capabilities) &Account>(0x1)

                      account.storage.save(1, to: /storage/foo1)
                      account.storage.save("", to: /storage/foo2)
                      let capA = account.capabilities.storage.issue<&Int>(/storage/foo1)
                      account.capabilities.publish(capA, at: /public/foo1)
                      let capB = account.capabilities.storage.issue<&String>(/storage/foo2)
                      account.capabilities.publish(capB, at: /public/foo2)

                      account.storage.forEachPublic(fun (path: PublicPath, type: Type): Bool {
                          if type == Type<Capability<&String>>() {
                              account.capabilities.unpublish(/public/foo1)
                              return %t
                          }
                          return true
                      })
                  }
                `,
				continueAfterMutation,
			)

			_, err := runtime.ExecuteScript(
				Script{
					Source: []byte(script),
				},
				Context{
					Interface: runtimeInterface,
					Location:  common.ScriptLocation{},
				},
			)
			if continueAfterMutation {
				RequireError(t, err)

				require.ErrorAs(t, err, &interpreter.StorageMutatedDuringIterationError{})
			} else {
				require.NoError(t, err)
			}
		})

		t.Run(fmt.Sprintf("with imported function call, continue: %t", continueAfterMutation), func(t *testing.T) {
			t.Parallel()

			runtime, runtimeInterface := newRuntime()

			// Deploy contract

			const testContract = `
              access(all)
              contract Test {

                  access(all)
                  fun foo() {
                      self.account.storage.save("bar", to: /storage/foo5)
                  }
              }
            `

			deployTestContractTx := DeploymentTransaction("Test", []byte(testContract))

			err := runtime.ExecuteTransaction(
				Script{
					Source: deployTestContractTx,
				},
				Context{
					Interface: runtimeInterface,
					Location:  common.TransactionLocation{},
				},
			)
			require.NoError(t, err)

			// Run test script

			script := fmt.Sprintf(`
                  import Test from 0x1

                  access(all)
                  fun main() {
                      let account = getAuthAccount<auth(Storage) &Account>(0x1)

                      account.storage.save(1, to: /storage/foo1)
                      account.storage.save(2, to: /storage/foo2)
                      account.storage.save(3, to: /storage/foo3)
                      account.storage.save("qux", to: /storage/foo4)

                      account.storage.forEachStored(fun (path: StoragePath, type: Type): Bool {
                          if type == Type<String>() {
                              Test.foo()
                              return %t
                          }
                          return true
                      })
                  }
                `,
				continueAfterMutation,
			)

			_, err = runtime.ExecuteScript(
				Script{
					Source: []byte(script),
				},
				Context{
					Interface: runtimeInterface,
					Location:  common.ScriptLocation{},
				},
			)
			if continueAfterMutation {
				RequireError(t, err)

				require.ErrorAs(t, err, &interpreter.StorageMutatedDuringIterationError{})
			} else {
				require.NoError(t, err)
			}
		})
	}

	test(true)
	test(false)

	t.Run("state properly cleared on iteration end", func(t *testing.T) {
		t.Parallel()

		runtime, runtimeInterface := newRuntime()

		const script = `
          access(all)
          fun main() {
              let account = getAuthAccount<auth(Storage) &Account>(0x1)

              account.storage.save(1, to: /storage/foo1)
              account.storage.save(2, to: /storage/foo2)
              account.storage.save(3, to: /storage/foo3)
              account.storage.save("qux", to: /storage/foo4)

              account.storage.forEachStored(fun (path: StoragePath, type: Type): Bool {
                  return true
              })
              account.storage.save("bar", to: /storage/foo5)

              account.storage.forEachStored(fun (path: StoragePath, type: Type): Bool {
                  account.storage.forEachStored(fun (path: StoragePath, type: Type): Bool {
                      return true
                  })
                  return true
              })
              account.storage.save("baz", to: /storage/foo6)
          }
        `

		_, err := runtime.ExecuteScript(
			Script{
				Source: []byte(script),
			},
			Context{
				Interface: runtimeInterface,
				Location:  common.ScriptLocation{},
			},
		)
		require.NoError(t, err)
	})

	t.Run("non-lambda", func(t *testing.T) {
		t.Parallel()

		runtime, runtimeInterface := newRuntime()

		const script = `
          access(all)
          fun foo (path: StoragePath, type: Type): Bool {
              return true
          }

          access(all)
          fun main() {
              let account = getAuthAccount<auth(Storage) &Account>(0x1)

              account.storage.forEachStored(foo)
          }
        `

		_, err := runtime.ExecuteScript(
			Script{
				Source: []byte(script),
			},
			Context{
				Interface: runtimeInterface,
				Location:  common.ScriptLocation{},
			},
		)
		require.NoError(t, err)
	})

	t.Run("method", func(t *testing.T) {
		t.Parallel()

		runtime, runtimeInterface := newRuntime()

		const script = `
          access(all)
          struct S {

              access(all)
              fun foo(path: StoragePath, type: Type): Bool {
                  return true
              }
          }

          access(all)
          fun main() {

              let account = getAuthAccount<auth(Storage) &Account>(0x1)
              let s = S()
              account.storage.forEachStored(s.foo)
          }
        `

		_, err := runtime.ExecuteScript(
			Script{
				Source: []byte(script),
			},
			Context{
				Interface: runtimeInterface,
				Location:  common.ScriptLocation{},
			},
		)
		require.NoError(t, err)
	})
}

func TestRuntimeTypeOrderInsignificance(t *testing.T) {

	t.Parallel()

	address := common.MustBytesToAddress([]byte{0x1})

	newRuntime := func() (TestInterpreterRuntime, *TestRuntimeInterface) {
		runtime := NewTestInterpreterRuntime()
		accountCodes := map[common.Location][]byte{}

		runtimeInterface := &TestRuntimeInterface{
			Storage: NewTestLedger(nil, nil),
			OnGetSigningAccounts: func() ([]Address, error) {
				return []Address{address}, nil
			},
			OnResolveLocation: NewSingleIdentifierLocationResolver(t),
			OnUpdateAccountContractCode: func(location common.AddressLocation, code []byte) error {
				accountCodes[location] = code
				return nil
			},
			OnGetAccountContractCode: func(location common.AddressLocation) (code []byte, err error) {
				code = accountCodes[location]
				return code, nil
			},
			OnEmitEvent: func(event cadence.Event) error {
				return nil
			},
		}
		return runtime, runtimeInterface
	}

	t.Run("intersection types", func(t *testing.T) {
		t.Parallel()

		runtime, runtimeInterface := newRuntime()

		deployTx := DeploymentTransaction("Test", []byte(`
            access(all)
            contract Test {

                access(all)
                struct interface A {}


                access(all)
                struct interface B {}
            }
        `))

		tx1 := []byte(`
          import Test from 0x1

          transaction {
              prepare(account: auth(Storage) &Account) {

                  let t1 = Type<&{Test.A, Test.B}>()
                  let t2 = Type<&{Test.B, Test.A}>()

                  let dict: {Type: Bool} = {}
                  dict[t1] = true

                  assert(dict[t1]!)
                  assert(dict[t2]!)

                  account.storage.save(dict, to: /storage/dict)
              }
          }
        `)

		tx2 := []byte(`
          import Test from 0x1

          transaction {
              prepare(account: auth(Storage) &Account) {

                  let t1 = Type<&{Test.A, Test.B}>()
                  let t2 = Type<&{Test.B, Test.A}>()

                  let dict = account.storage.load<{Type: Bool}>(from: /storage/dict)!

                  assert(dict[t1]!)
                  assert(dict[t2]!)
              }
          }
        `)

		nextTransactionLocation := NewTransactionLocationGenerator()

		for _, tx := range [][]byte{deployTx, tx1, tx2} {

			err := runtime.ExecuteTransaction(
				Script{
					Source: tx,
				},
				Context{
					Interface: runtimeInterface,
					Location:  nextTransactionLocation(),
				},
			)
			require.NoError(t, err)
		}
	})

	t.Run("entitlements", func(t *testing.T) {
		t.Parallel()

		runtime, runtimeInterface := newRuntime()

		deployTx := DeploymentTransaction("Test", []byte(`
            access(all)
            contract Test {

                access(all)
                entitlement A


                access(all)
                entitlement B
            }
        `))

		tx1 := []byte(`
          import Test from 0x1

          transaction {
              prepare(account: auth(Storage) &Account) {

                  let t1 = Type<auth(Test.A, Test.B) &AnyStruct>()
                  let t2 = Type<auth(Test.B, Test.A) &AnyStruct>()

                  let dict: {Type: Bool} = {}
                  dict[t1] = true

                  assert(dict[t1]!)
                  assert(dict[t2]!)

                  account.storage.save(dict, to: /storage/dict)
              }
          }
        `)

		tx2 := []byte(`
          import Test from 0x1

          transaction {
              prepare(account: auth(Storage) &Account) {

                  let t1 = Type<auth(Test.A, Test.B) &AnyStruct>()
                  let t2 = Type<auth(Test.B, Test.A) &AnyStruct>()

                  let dict = account.storage.load<{Type: Bool}>(from: /storage/dict)!

                  assert(dict[t1]!)
                  assert(dict[t2]!)
              }
          }
        `)

		nextTransactionLocation := NewTransactionLocationGenerator()

		for _, tx := range [][]byte{deployTx, tx1, tx2} {

			err := runtime.ExecuteTransaction(
				Script{
					Source: tx,
				},
				Context{
					Interface: runtimeInterface,
					Location:  nextTransactionLocation(),
				},
			)
			require.NoError(t, err)
		}
	})
}

func TestRuntimeStorageReferenceBoundFunction(t *testing.T) {

	t.Parallel()

	t.Run("resource", func(t *testing.T) {

		runtime := NewTestInterpreterRuntime()

		signerAddress := common.MustBytesToAddress([]byte{0x42})

		deployTx := DeploymentTransaction("Test", []byte(`
            access(all) contract Test {

                access(all) resource R {
                    access(all) fun foo() {}
                }

                access(all) fun createR(): @R {
                    return <-create R()
                }
            }
        `))

		accountCodes := map[Location][]byte{}
		var events []cadence.Event
		var loggedMessages []string

		runtimeInterface := &TestRuntimeInterface{
			Storage: NewTestLedger(nil, nil),
			OnGetSigningAccounts: func() ([]Address, error) {
				return []Address{signerAddress}, nil
			},
			OnResolveLocation: NewSingleIdentifierLocationResolver(t),
			OnUpdateAccountContractCode: func(location common.AddressLocation, code []byte) error {
				accountCodes[location] = code
				return nil
			},
			OnGetAccountContractCode: func(location common.AddressLocation) (code []byte, err error) {
				code = accountCodes[location]
				return code, nil
			},
			OnEmitEvent: func(event cadence.Event) error {
				events = append(events, event)
				return nil
			},
			OnProgramLog: func(message string) {
				loggedMessages = append(loggedMessages, message)
			},
		}

		nextTransactionLocation := NewTransactionLocationGenerator()

		// Deploy contract

		err := runtime.ExecuteTransaction(
			Script{
				Source: deployTx,
			},
			Context{
				Interface: runtimeInterface,
				Location:  nextTransactionLocation(),
			},
		)
		require.NoError(t, err)

		// Run test transaction

		const testTx = `
            import Test from 0x42

            transaction {
                prepare(signer: auth(Storage) &Account) {
                    signer.storage.save(<-Test.createR(), to: /storage/r)

                    let ref = signer.storage.borrow<&Test.R>(from: /storage/r)!

                    var func = ref.foo

                    let r <- signer.storage.load<@Test.R>(from: /storage/r)!

                    // Should fail: Underlying value was removed from storage
                    func()

                    destroy r
                }
            }
        `

		err = runtime.ExecuteTransaction(
			Script{
				Source: []byte(testTx),
			},
			Context{
				Interface: runtimeInterface,
				Location:  nextTransactionLocation(),
			},
		)

		RequireError(t, err)
		require.ErrorAs(t, err, &interpreter.ReferencedValueChangedError{})
	})

	t.Run("struct", func(t *testing.T) {
		t.Parallel()

		runtime := NewTestInterpreterRuntime()

		tx := []byte(`
            transaction {

               prepare(signer: auth(Storage, Capabilities) &Account) {

                  signer.storage.save([] as [AnyStruct], to: /storage/zombieArray)
                  var borrowed = signer.storage.borrow<auth(Mutate) &[AnyStruct]>(from: /storage/zombieArray)!

                  var x: [Int] = []

                  var appendFunc = borrowed.append

                  // If we were to call appendFunc() here, we wouldn't see a big effect as the
                  // next load() call  will remove the array from storage
                  var throwaway = signer.storage.load<[AnyStruct]>(from: /storage/zombieArray)

                  // Should be an error, since the value was moved out.
                  appendFunc(x)
               }
            }
        `)

		signer := common.MustBytesToAddress([]byte{0x1})

		runtimeInterface := &TestRuntimeInterface{
			Storage: NewTestLedger(nil, nil),
			OnGetSigningAccounts: func() ([]Address, error) {
				return []Address{signer}, nil
			},
			OnResolveLocation: NewSingleIdentifierLocationResolver(t),
		}

		nextTransactionLocation := NewTransactionLocationGenerator()

		err := runtime.ExecuteTransaction(
			Script{
				Source: tx,
			},
			Context{
				Interface: runtimeInterface,
				Location:  nextTransactionLocation(),
			})

		RequireError(t, err)
		require.ErrorAs(t, err, &interpreter.ReferencedValueChangedError{})
	})

	t.Run("replace resource", func(t *testing.T) {

		runtime := NewTestInterpreterRuntime()

		signerAddress := common.MustBytesToAddress([]byte{0x42})

		deployTx := DeploymentTransaction("Test", []byte(`
            access(all) contract Test {

                access(all) resource Foo {
                    access(all) fun hello() {}
                }

                access(all) fun createFoo(): @Foo {
                    return <-create Foo()
                }

                access(all) resource Bar {
                    access(all) fun hello() {}
                }

                access(all) fun createBar(): @Bar {
                    return <-create Bar()
                }
            }
        `))

		accountCodes := map[Location][]byte{}
		var events []cadence.Event
		var loggedMessages []string

		runtimeInterface := &TestRuntimeInterface{
			Storage: NewTestLedger(nil, nil),
			OnGetSigningAccounts: func() ([]Address, error) {
				return []Address{signerAddress}, nil
			},
			OnResolveLocation: NewSingleIdentifierLocationResolver(t),
			OnUpdateAccountContractCode: func(location common.AddressLocation, code []byte) error {
				accountCodes[location] = code
				return nil
			},
			OnGetAccountContractCode: func(location common.AddressLocation) (code []byte, err error) {
				code = accountCodes[location]
				return code, nil
			},
			OnEmitEvent: func(event cadence.Event) error {
				events = append(events, event)
				return nil
			},
			OnProgramLog: func(message string) {
				loggedMessages = append(loggedMessages, message)
			},
		}

		nextTransactionLocation := NewTransactionLocationGenerator()

		// Deploy contract

		err := runtime.ExecuteTransaction(
			Script{
				Source: deployTx,
			},
			Context{
				Interface: runtimeInterface,
				Location:  nextTransactionLocation(),
			},
		)
		require.NoError(t, err)

		// Run test transaction

		const testTx = `
            import Test from 0x42

            transaction {
                prepare(signer: auth(Storage) &Account) {
                    signer.storage.save(<-Test.createFoo(), to: /storage/xyz)
                    let ref = signer.storage.borrow<&Test.Foo>(from: /storage/xyz)!

                    // Take a reference to 'Foo.hello'
                    var hello = ref.hello

                    // Remove 'Foo'
                    let foo <- signer.storage.load<@Test.Foo>(from: /storage/xyz)!

                    // Replace it with 'Bar' value
                    signer.storage.save(<-Test.createBar(), to: /storage/xyz)

                    // Should be an error
                    hello()

                    destroy foo
                }
            }
        `

		err = runtime.ExecuteTransaction(
			Script{
				Source: []byte(testTx),
			},
			Context{
				Interface: runtimeInterface,
				Location:  nextTransactionLocation(),
			},
		)

		RequireError(t, err)
		require.ErrorAs(t, err, &interpreter.DereferenceError{})
	})

}

func TestRuntimeStorageReferenceAccess(t *testing.T) {

	t.Parallel()

	runtime := NewTestInterpreterRuntime()

	address := common.MustBytesToAddress([]byte{0x1})

	deployTx := DeploymentTransaction("Test", []byte(`
      access(all)
      contract Test {

          access(all)
          resource R {

              access(all)
              var balance: Int

              init() {
                  self.balance = 10
              }
          }

          access(all)
          fun createR(): @R {
              return <-create R()
          }
      }
    `))

	accountCodes := map[Location][]byte{}
	var events []cadence.Event

	runtimeInterface := &TestRuntimeInterface{
		Storage: NewTestLedger(nil, nil),
		OnGetSigningAccounts: func() ([]Address, error) {
			return []Address{address}, nil
		},
		OnResolveLocation: NewSingleIdentifierLocationResolver(t),
		OnUpdateAccountContractCode: func(location common.AddressLocation, code []byte) error {
			accountCodes[location] = code
			return nil
		},
		OnGetAccountContractCode: func(location common.AddressLocation) (code []byte, err error) {
			code = accountCodes[location]
			return code, nil
		},
		OnEmitEvent: func(event cadence.Event) error {
			events = append(events, event)
			return nil
		},
	}

	nextTransactionLocation := NewTransactionLocationGenerator()

	// Deploy contract

	err := runtime.ExecuteTransaction(
		Script{
			Source: deployTx,
		},
		Context{
			Interface: runtimeInterface,
			Location:  nextTransactionLocation(),
		},
	)
	require.NoError(t, err)

	t.Run("top-level reference", func(t *testing.T) {

		transferTx := []byte(`
          import Test from 0x1

          transaction {
              prepare(signer: auth(Storage) &Account) {
                  signer.storage.save(<-Test.createR(), to: /storage/test)
                  let ref = signer.storage.borrow<&Test.R>(from: /storage/test)!
                  let value <- signer.storage.load<@Test.R>(from: /storage/test)!
                  destroy value
                  ref.balance
              }
          }
        `)

		err = runtime.ExecuteTransaction(
			Script{
				Source: transferTx,
			},
			Context{
				Interface: runtimeInterface,
				Location:  nextTransactionLocation(),
			},
		)
		RequireError(t, err)
		require.ErrorAs(t, err, &interpreter.DereferenceError{})
	})

	t.Run("optional reference", func(t *testing.T) {

		transferTx := []byte(`
          import Test from 0x1

          transaction {
              prepare(signer: auth(Storage) &Account) {
                  signer.storage.save(<-Test.createR(), to: /storage/test)
                  let ref = signer.storage.borrow<&Test.R>(from: /storage/test)
                  let value <- signer.storage.load<@Test.R>(from: /storage/test)!
                  destroy value
                  ref?.balance
              }
          }
        `)

		err = runtime.ExecuteTransaction(
			Script{
				Source: transferTx,
			},
			Context{
				Interface: runtimeInterface,
				Location:  nextTransactionLocation(),
			},
		)
		RequireError(t, err)
		require.ErrorAs(t, err, &interpreter.DereferenceError{})
	})
}

type (
	domainStorageMapValues  map[interpreter.StorageMapKey]interpreter.Value
	accountStorageMapValues map[string]domainStorageMapValues
)

func TestRuntimeStorageForNewAccount(t *testing.T) {
	t.Parallel()

	address := common.MustBytesToAddress([]byte{0x1})

	// This test reads non-existent domain storage map and commit changes.
	// pre-condition: empty storage
	// post-condition: empty storage
	// migration: no migration
	t.Run("read non-existent domain storage map", func(t *testing.T) {

		var writeCount int

		// Create empty storage
		ledger := NewTestLedger(nil, LedgerOnWriteCounter(&writeCount))
		storage := NewStorage(ledger, nil)

		inter := NewTestInterpreterWithStorage(t, storage)

		domain := common.PathDomainStorage.Identifier()

		// Get non-existent domain storage map
		const createIfNotExists = false
		domainStorageMap := storage.GetStorageMap(inter, address, domain, createIfNotExists)
		require.Nil(t, domainStorageMap)

		// Commit changes
		const commitContractUpdates = false
		err := storage.Commit(inter, commitContractUpdates)
		require.NoError(t, err)

		// Check storage health
		err = storage.CheckHealth()
		require.NoError(t, err)

		// Check number of writes to underlying storage
		require.Equal(t, 0, writeCount)
	})

	// This test creates and writes to new domain storage map and commit changes.
	// pre-condition: empty storage
	// post-condition: storage containing
	//  - account register
	//  - account storage map
	//  - zero or more non-inlined domain storage map
	// migration: no migraiton for new account.
	createDomainTestCases := []struct {
		name                  string
		newDomains            []string
		domainStorageMapCount int
		inlined               bool
	}{
		{name: "empty domain storage map", newDomains: []string{common.PathDomainStorage.Identifier()}, domainStorageMapCount: 0, inlined: true},
		{name: "small domain storage map", newDomains: []string{common.PathDomainStorage.Identifier()}, domainStorageMapCount: 10, inlined: true},
		{name: "large domain storage map", newDomains: []string{common.PathDomainStorage.Identifier()}, domainStorageMapCount: 20, inlined: false},
	}

	for _, tc := range createDomainTestCases {
		t.Run("create "+tc.name, func(t *testing.T) {

			var writeEntries []OwnerKeyValue

			// Create empty storage
			ledger := NewTestLedger(nil, LedgerOnWriteEntries(&writeEntries))
			storage := NewStorage(ledger, nil)

			inter := NewTestInterpreterWithStorage(t, storage)

			random := rand.New(rand.NewSource(42))

			accountValues := make(accountStorageMapValues)

			// Create and write to domain storage map (createIfNotExists is true)
			for _, domain := range tc.newDomains {
				// Create new domain storage map
				const createIfNotExists = true
				domainStorageMap := storage.GetStorageMap(inter, address, domain, createIfNotExists)
				require.NotNil(t, domainStorageMap)
				require.Equal(t, uint64(0), domainStorageMap.Count())

				// Write to domain storage map
				accountValues[domain] = writeToDomainStorageMap(inter, domainStorageMap, tc.domainStorageMapCount, random)
			}

			// Commit changes
			const commitContractUpdates = false
			err := storage.Commit(inter, commitContractUpdates)
			require.NoError(t, err)

			// Check storage health after commit
			err = storage.CheckHealth()
			require.NoError(t, err)

			// Check writes to underlying storage
			require.Equal(t, 2+len(tc.newDomains), len(writeEntries))

			// writes[0]: account register
			require.Equal(t, address[:], writeEntries[0].Owner)
			require.Equal(t, []byte(AccountStorageKey), writeEntries[0].Key)
			require.Equal(t, []byte{0x0, 0x0, 0x0, 0x0, 0x0, 0x0, 0x0, 0x1}, writeEntries[0].Value)

			// writes[1]: account storage map
			require.Equal(t, address[:], writeEntries[1].Owner)
			require.Equal(t, []byte{'$', 0x0, 0x0, 0x0, 0x0, 0x0, 0x0, 0x0, 0x1}, writeEntries[1].Key)
			require.True(t, len(writeEntries[1].Value) > 0)

			for i := range len(tc.newDomains) {
				// writes[2+i]: domain storage map

				writeEntryIndex := 2 + i
				owner := writeEntries[writeEntryIndex].Owner
				key := writeEntries[writeEntryIndex].Key
				value := writeEntries[writeEntryIndex].Value

				var slabKey [9]byte
				slabKey[0] = '$'
				binary.BigEndian.PutUint64(slabKey[1:], uint64(2+i))

				require.Equal(t, address[:], owner)
				require.Equal(t, slabKey[:], key)

				// Domain storage map value is empty if it is inlined in account storage map
				if tc.inlined {
					require.True(t, len(value) == 0)
				} else {
					require.True(t, len(value) > 0)
				}
			}

			// Verify account storage map data
			checkAccountStorageMapData(t, ledger.StoredValues, ledger.StorageIndices, address, accountValues)
		})
	}

	// This test tests storage map operations with intermittent Commit():
	// - create domain storage map and commit
	// - write to domain storage map and commit
	// - remove all elements from domain storage map and commit
	// - read domain storage map and commit
	t.Run("create, commit, write, commit, remove, commit", func(t *testing.T) {
		// Create empty storage
		ledger := NewTestLedger(nil, nil)
		storage := NewStorage(ledger, nil)

		inter := NewTestInterpreterWithStorage(t, storage)

		random := rand.New(rand.NewSource(42))

		accountValues := make(accountStorageMapValues)

		domains := []string{
			common.PathDomainStorage.Identifier(),
			common.PathDomainPublic.Identifier(),
		}

		// Create empty domain storage map and commit
		{
			for _, domain := range domains {
				const createIfNotExists = true
				domainStorageMap := storage.GetStorageMap(inter, address, domain, createIfNotExists)
				require.NotNil(t, domainStorageMap)
				require.Equal(t, uint64(0), domainStorageMap.Count())

				accountValues[domain] = make(domainStorageMapValues)
			}

			// Commit changes
			const commitContractUpdates = false
			err := storage.Commit(inter, commitContractUpdates)
			require.NoError(t, err)

			// Check storage health after commit
			err = storage.CheckHealth()
			require.NoError(t, err)

			// Verify account storage map data
			checkAccountStorageMapData(t, ledger.StoredValues, ledger.StorageIndices, address, accountValues)
		}

		// Write to existing domain storage map and commit
		{
			for _, domain := range domains {
				const createIfNotExists = false
				domainStorageMap := storage.GetStorageMap(inter, address, domain, createIfNotExists)
				require.NotNil(t, domainStorageMap)
				require.Equal(t, uint64(0), domainStorageMap.Count())

				// Write to domain storage map
				const domainStorageMapCount = 2
				accountValues[domain] = writeToDomainStorageMap(inter, domainStorageMap, domainStorageMapCount, random)
			}

			// Commit changes
			const commitContractUpdates = false
			err := storage.Commit(inter, commitContractUpdates)
			require.NoError(t, err)

			// Check storage health after commit
			err = storage.CheckHealth()
			require.NoError(t, err)

			// Verify account storage map data
			checkAccountStorageMapData(t, ledger.StoredValues, ledger.StorageIndices, address, accountValues)
		}

		// Remove all elements from existing domain storage map and commit
		{
			for _, domain := range domains {
				const createIfNotExists = false
				domainStorageMap := storage.GetStorageMap(inter, address, domain, createIfNotExists)
				require.NotNil(t, domainStorageMap)

				expectedDomainValues := accountValues[domain]
				require.Equal(t, uint64(len(expectedDomainValues)), domainStorageMap.Count())

				// Remove elements from domain storage map
				for k := range expectedDomainValues {
					existed := domainStorageMap.WriteValue(inter, k, nil)
					require.True(t, existed)

					delete(expectedDomainValues, k)
				}
			}

			// Commit changes
			const commitContractUpdates = false
			err := storage.Commit(inter, commitContractUpdates)
			require.NoError(t, err)

			// Check storage health after commit
			err = storage.CheckHealth()
			require.NoError(t, err)

			// Verify account storage map data
			checkAccountStorageMapData(t, ledger.StoredValues, ledger.StorageIndices, address, accountValues)
		}

		// Read domain storage map and commit
		{
			for _, domain := range domains {
				const createIfNotExists = false
				domainStorageMap := storage.GetStorageMap(inter, address, domain, createIfNotExists)
				require.NotNil(t, domainStorageMap)
				require.Equal(t, uint64(0), domainStorageMap.Count())
			}

			// Commit changes
			const commitContractUpdates = false
			err := storage.Commit(inter, commitContractUpdates)
			require.NoError(t, err)

			// Check storage health after commit
			err = storage.CheckHealth()
			require.NoError(t, err)

			// Verify account storage map data
			checkAccountStorageMapData(t, ledger.StoredValues, ledger.StorageIndices, address, accountValues)
		}
	})
}

func TestRuntimeStorageForMigratedAccount(t *testing.T) {
	t.Parallel()

	address := common.MustBytesToAddress([]byte{0x1})

	// newTestLedgerWithMigratedAccount creates a new TestLedger containing
	// account storage map with given domains for given address.
	newTestLedgerWithMigratedAccount := func(
		onRead LedgerOnRead,
		onWrite LedgerOnWrite,
		address common.Address,
		domains []string,
		domainStorageMapCount int,
	) (TestLedger, accountStorageMapValues) {
		ledger := NewTestLedger(nil, nil)
		storage := NewStorage(ledger, nil)

		inter := NewTestInterpreterWithStorage(t, storage)

		random := rand.New(rand.NewSource(42))

		accountValues := createAndWriteAccountStorageMap(t, storage, inter, address, domains, domainStorageMapCount, random)

		newLedger := NewTestLedgerWithData(onRead, onWrite, ledger.StoredValues, ledger.StorageIndices)

		return newLedger, accountValues
	}

	// This test reads non-existent domain storage map and commit changes.
	// pre-condition: storage contains account register and account storage map
	// post-condition: no change
	// migration: none
	t.Run("read non-existent domain storage map", func(t *testing.T) {
		existingDomains := []string{
			common.PathDomainStorage.Identifier(),
		}

		nonexistentDomain := common.PathDomainPublic.Identifier()

		var writeCount int

		// Create storage with account storage map
		const domainStorageMapCount = 5
		ledger, _ := newTestLedgerWithMigratedAccount(
			nil,
			LedgerOnWriteCounter(&writeCount),
			address,
			existingDomains,
			domainStorageMapCount)
		storage := NewStorage(ledger, nil)

		inter := NewTestInterpreterWithStorage(t, storage)

		// Get non-existent domain storage map
		const createIfNotExists = false
		domainStorageMap := storage.GetStorageMap(inter, address, nonexistentDomain, createIfNotExists)
		require.Nil(t, domainStorageMap)

		// Commit changes
		const commitContractUpdates = false
		err := storage.Commit(inter, commitContractUpdates)
		require.NoError(t, err)

		// Check writes to underlying storage
		require.Equal(t, 0, writeCount)
	})

	// This test reads existing domain storage map and commit changes.
	// pre-condition: storage contains account register and account storage map
	// post-condition: no change
	// migration: none
	readExistingDomainTestCases := []struct {
		name              string
		createIfNotExists bool
	}{
		{name: "(createIfNotExists is true)", createIfNotExists: true},
		{name: "(createIfNotExists is false)", createIfNotExists: false},
	}

	for _, tc := range readExistingDomainTestCases {
		t.Run("read existing domain storage map "+tc.name, func(t *testing.T) {

			existingDomains := []string{common.PathDomainStorage.Identifier()}

			var writeCount int

			// Create storage with account storage map
			const domainStorageMapCount = 5
			ledger, accountValues := newTestLedgerWithMigratedAccount(
				nil,
				LedgerOnWriteCounter(&writeCount),
				address,
				existingDomains,
				domainStorageMapCount,
			)
			storage := NewStorage(ledger, nil)

			inter := NewTestInterpreterWithStorage(t, storage)

			// Read existing domain storage map
			for domain, domainValues := range accountValues {
				domainStorageMap := storage.GetStorageMap(inter, address, domain, tc.createIfNotExists)
				require.NotNil(t, domainStorageMap)
				require.Equal(t, uint64(len(domainValues)), domainStorageMap.Count())

				for k, expectedV := range domainValues {
					v := domainStorageMap.ReadValue(nil, k)
					ev, ok := v.(interpreter.EquatableValue)
					require.True(t, ok)
					require.True(t, ev.Equal(inter, interpreter.EmptyLocationRange, expectedV))
				}
			}

			// Commit changes
			const commitContractUpdates = false
			err := storage.Commit(inter, commitContractUpdates)
			require.NoError(t, err)

			// Check storage health after commit
			err = storage.CheckHealth()
			require.NoError(t, err)

			// Check writes to underlying storage
			require.Equal(t, 0, writeCount)
		})
	}

	// This test creates and writes to new domain storage map and commit changes.
	// pre-condition: storage contains account register and account storage map
	// post-condition: storage contains
	//  - account register
	//  - account storage map with new domain storage map.
	createDomainTestCases := []struct {
		name                          string
		existingDomains               []string
		newDomains                    []string
		existingDomainStorageMapCount int
		newDomainStorageMapCount      int
		isNewDomainStorageMapInlined  bool
	}{
		{
			name:                          "empty domain storage map",
			existingDomains:               []string{common.PathDomainStorage.Identifier()},
			existingDomainStorageMapCount: 5,
			newDomains:                    []string{common.PathDomainPublic.Identifier()},
			newDomainStorageMapCount:      0,
			isNewDomainStorageMapInlined:  true,
		},
		{
			name:                          "small domain storage map",
			existingDomains:               []string{common.PathDomainStorage.Identifier()},
			existingDomainStorageMapCount: 5,
			newDomains:                    []string{common.PathDomainPublic.Identifier()},
			newDomainStorageMapCount:      10,
			isNewDomainStorageMapInlined:  true,
		},
		{
			name:                          "large domain storage map",
			existingDomains:               []string{common.PathDomainStorage.Identifier()},
			existingDomainStorageMapCount: 5,
			newDomains:                    []string{common.PathDomainPublic.Identifier()},
			newDomainStorageMapCount:      20,
			isNewDomainStorageMapInlined:  false,
		},
	}

	for _, tc := range createDomainTestCases {
		t.Run("create and write "+tc.name, func(t *testing.T) {

			var writeEntries []OwnerKeyValue

			// Create storage with existing account storage map
			ledger, accountValues := newTestLedgerWithMigratedAccount(
				nil,
				LedgerOnWriteEntries(&writeEntries),
				address,
				tc.existingDomains,
				tc.existingDomainStorageMapCount,
			)
			storage := NewStorage(ledger, nil)

			inter := NewTestInterpreterWithStorage(t, storage)

			lastIndex := ledger.StorageIndices[string(address[:])]

			random := rand.New(rand.NewSource(42))

			// Create and write to domain storage map (createIfNotExists is true)
			for _, domain := range tc.newDomains {
				const createIfNotExists = true
				domainStorageMap := storage.GetStorageMap(inter, address, domain, createIfNotExists)
				require.NotNil(t, domainStorageMap)
				require.Equal(t, uint64(0), domainStorageMap.Count())

				// Write elements to to domain storage map
				accountValues[domain] = writeToDomainStorageMap(inter, domainStorageMap, tc.newDomainStorageMapCount, random)
			}

			// Commit changes
			const commitContractUpdates = false
			err := storage.Commit(inter, commitContractUpdates)
			require.NoError(t, err)

			// Check storage health after commit
			err = storage.CheckHealth()
			require.NoError(t, err)

			// Check writes to underlying storage
			require.Equal(t, 1+len(tc.newDomains), len(writeEntries))

			// writes[0]: account storage map
			// account storage map is updated to include new domains.
			require.Equal(t, address[:], writeEntries[0].Owner)
			require.Equal(t, []byte{'$', 0x0, 0x0, 0x0, 0x0, 0x0, 0x0, 0x0, 0x1}, writeEntries[0].Key)
			require.True(t, len(writeEntries[0].Value) > 0)

			for i := range len(tc.newDomains) {
				// writes[1+i]: domain storage map
				// domain storage map value is empty if it is inlined in account storage map

				writeEntryIndex := 1 + i
				owner := writeEntries[writeEntryIndex].Owner
				key := writeEntries[writeEntryIndex].Key
				value := writeEntries[writeEntryIndex].Value

				var slabKey [9]byte
				slabKey[0] = '$'
				binary.BigEndian.PutUint64(slabKey[1:], lastIndex+1+uint64(i))

				require.Equal(t, address[:], owner)
				require.Equal(t, slabKey[:], key)

				if tc.isNewDomainStorageMapInlined {
					require.True(t, len(value) == 0)
				} else {
					require.True(t, len(value) > 0)
				}
			}

			// Verify account storage map data
			checkAccountStorageMapData(t, ledger.StoredValues, ledger.StorageIndices, address, accountValues)
		})
	}

	// This test reads and writes to existing domain storage map and commit changes.
	// pre-condition: storage contains account register and account storage map
	// post-condition: storage contains
	//  - account register
	//  - account storage map with updated domain storage map.
	t.Run("read and write to existing domain storage map", func(t *testing.T) {

		var writeEntries []OwnerKeyValue

		existingDomains := []string{common.PathDomainStorage.Identifier()}
		const existingDomainStorageMapCount = 5

		// Create storage with account storage map
		ledger, accountValues := newTestLedgerWithMigratedAccount(
			nil,
			LedgerOnWriteEntries(&writeEntries),
			address,
			existingDomains,
			existingDomainStorageMapCount,
		)
		storage := NewStorage(ledger, nil)

		inter := NewTestInterpreterWithStorage(t, storage)

		random := rand.New(rand.NewSource(42))

		// Write to existing domain storage map (createIfNotExists is false)
		for _, domain := range existingDomains {
			const createIfNotExists = false
			domainStorageMap := storage.GetStorageMap(inter, address, domain, createIfNotExists)
			require.NotNil(t, domainStorageMap)

			domainValues := accountValues[domain]

			require.Equal(t, uint64(len(domainValues)), domainStorageMap.Count())

			domainKeys := make([]interpreter.StorageMapKey, 0, len(domainValues))
			for k := range domainValues { //nolint:maprange
				domainKeys = append(domainKeys, k)
			}

			// Update or remove existing elements
			for i, k := range domainKeys {
				if i%2 == 0 {
					n := random.Int()
					newValue := interpreter.NewUnmeteredIntValueFromInt64(int64(n))

					// Update existing element
					existed := domainStorageMap.WriteValue(inter, k, newValue)
					require.True(t, existed)

					domainValues[k] = newValue
				} else {
					// Remove existing element
					existed := domainStorageMap.WriteValue(inter, k, nil)
					require.True(t, existed)

					delete(domainValues, k)
				}
			}

			// Write new elements
			const newElementCount = 2
			newDomainValues := writeToDomainStorageMap(inter, domainStorageMap, newElementCount, random)

			for k, v := range newDomainValues {
				domainValues[k] = v
			}
		}

		// Commit changes
		const commitContractUpdates = false
		err := storage.Commit(inter, commitContractUpdates)
		require.NoError(t, err)

		// Check storage health after commit
		err = storage.CheckHealth()
		require.NoError(t, err)

		// Check writes to underlying storage
		require.Equal(t, 1, len(writeEntries))

		// writes[0]: account storage map
		// account storage map is updated because inlined domain storage map is updated.
		require.Equal(t, address[:], writeEntries[0].Owner)
		require.Equal(t, []byte{'$', 0x0, 0x0, 0x0, 0x0, 0x0, 0x0, 0x0, 0x1}, writeEntries[0].Key)
		require.True(t, len(writeEntries[0].Value) > 0)

		// Verify account storage map data
		checkAccountStorageMapData(t, ledger.StoredValues, ledger.StorageIndices, address, accountValues)
	})

	// This test tests storage map operations with intermittent Commit():
	// - read domain storage map and commit
	// - write to domain storage map and commit
	// - remove all elements from domain storage map and commit
	// - read domain storage map and commit
	t.Run("read, commit, update, commit, remove, commit", func(t *testing.T) {

		domains := []string{
			common.PathDomainStorage.Identifier(),
			common.PathDomainPublic.Identifier(),
		}
		const domainStorageMapCount = 5

		// Create storage with existing account storage map
		ledger, accountValues := newTestLedgerWithMigratedAccount(
			nil,
			nil,
			address,
			domains,
			domainStorageMapCount,
		)
		storage := NewStorage(ledger, nil)

		inter := NewTestInterpreterWithStorage(t, storage)

		random := rand.New(rand.NewSource(42))

		// Read domain storage map and commit
		{
			for _, domain := range domains {
				const createIfNotExists = false
				domainStorageMap := storage.GetStorageMap(inter, address, domain, createIfNotExists)
				require.NotNil(t, domainStorageMap)

				domainValues := accountValues[domain]

				require.Equal(t, uint64(len(domainValues)), domainStorageMap.Count())

				for k, expectedValue := range domainValues {
					v := domainStorageMap.ReadValue(nil, k)
					ev := v.(interpreter.EquatableValue)
					require.True(t, ev.Equal(inter, interpreter.EmptyLocationRange, expectedValue))
				}
			}

			// Commit changes
			const commitContractUpdates = false
			err := storage.Commit(inter, commitContractUpdates)
			require.NoError(t, err)

			// Check storage health after commit
			err = storage.CheckHealth()
			require.NoError(t, err)

			// Verify account storage map data
			checkAccountStorageMapData(t, ledger.StoredValues, ledger.StorageIndices, address, accountValues)
		}

		// Write to existing domain storage map and commit
		{
			for _, domain := range domains {
				const createIfNotExists = false
				domainStorageMap := storage.GetStorageMap(inter, address, domain, createIfNotExists)
				require.NotNil(t, domainStorageMap)

				domainValues := accountValues[domain]
				require.Equal(t, uint64(len(domainValues)), domainStorageMap.Count())

				// Write to domain storage map
				const domainStorageMapCount = 2
				newDomainValues := writeToDomainStorageMap(inter, domainStorageMap, domainStorageMapCount, random)
				for k, v := range newDomainValues {
					domainValues[k] = v
				}
			}

			// Commit changes
			const commitContractUpdates = false
			err := storage.Commit(inter, commitContractUpdates)
			require.NoError(t, err)

			// Check storage health after commit
			err = storage.CheckHealth()
			require.NoError(t, err)

			// Verify account storage map data
			checkAccountStorageMapData(t, ledger.StoredValues, ledger.StorageIndices, address, accountValues)
		}

		// Remove all elements from existing domain storage map and commit
		{
			for _, domain := range domains {
				const createIfNotExists = false
				domainStorageMap := storage.GetStorageMap(inter, address, domain, createIfNotExists)
				require.NotNil(t, domainStorageMap)

				expectedDomainValues := accountValues[domain]
				require.Equal(t, uint64(len(expectedDomainValues)), domainStorageMap.Count())

				// Remove elements from domain storage map
				for k := range expectedDomainValues {
					existed := domainStorageMap.WriteValue(inter, k, nil)
					require.True(t, existed)

					delete(expectedDomainValues, k)
				}
			}

			// Commit changes
			const commitContractUpdates = false
			err := storage.Commit(inter, commitContractUpdates)
			require.NoError(t, err)

			// Check storage health after commit
			err = storage.CheckHealth()
			require.NoError(t, err)

			// Verify account storage map data
			checkAccountStorageMapData(t, ledger.StoredValues, ledger.StorageIndices, address, accountValues)
		}

		// Read domain storage map
		{
			for _, domain := range domains {
				const createIfNotExists = false
				domainStorageMap := storage.GetStorageMap(inter, address, domain, createIfNotExists)
				require.NotNil(t, domainStorageMap)
				require.Equal(t, uint64(0), domainStorageMap.Count())
			}

			// Commit changes
			const commitContractUpdates = false
			err := storage.Commit(inter, commitContractUpdates)
			require.NoError(t, err)

			// Check storage health after commit
			err = storage.CheckHealth()
			require.NoError(t, err)

			// Verify account storage map data
			checkAccountStorageMapData(t, ledger.StoredValues, ledger.StorageIndices, address, accountValues)
		}
	})
}

func TestRuntimeStorageForUnmigratedAccount(t *testing.T) {

	t.Parallel()

	address := common.MustBytesToAddress([]byte{0x1})

	newTestLedgerWithUnmigratedAccount := func(
		onRead LedgerOnRead,
		onWrite LedgerOnWrite,
		address common.Address,
		domains []string,
		domainStorageMapCount int,
	) (TestLedger, accountStorageMapValues) {
		ledger := NewTestLedger(nil, nil)
		storage := NewStorage(ledger, nil)

		inter := NewTestInterpreter(t)

		accountValues := make(accountStorageMapValues)

		random := rand.New(rand.NewSource(42))

		for _, domain := range domains {
			accountValues[domain] = make(domainStorageMapValues)

			// Create domain storage map
			domainStorageMap := interpreter.NewDomainStorageMap(nil, storage, atree.Address(address))

			// Write domain register
			domainStorageMapValueID := domainStorageMap.ValueID()
			err := ledger.SetValue(address[:], []byte(domain), domainStorageMapValueID[8:])
			require.NoError(t, err)

			// Write elements to to domain storage map
			for len(accountValues[domain]) < domainStorageMapCount {
				n := random.Int()
				key := interpreter.StringStorageMapKey(strconv.Itoa(n))
				value := interpreter.NewUnmeteredIntValueFromInt64(int64(n))

				_ = domainStorageMap.WriteValue(inter, key, value)

				accountValues[domain][key] = value
			}
		}

		// Commit changes
		const commitContractUpdates = false
		err := storage.Commit(inter, commitContractUpdates)
		require.NoError(t, err)

		// Create a new storage
		newLedger := NewTestLedgerWithData(onRead, onWrite, ledger.StoredValues, ledger.StorageIndices)

		return newLedger, accountValues
	}

	// This test reads non-existent domain storage map and commit changes.
	// pre-condition: storage contains domain register and domain storage map
	// post-condition: no change
	// migration: none because only read ops.
	t.Run("read non-existent domain storage map", func(t *testing.T) {
		existingDomains := []string{
			common.PathDomainStorage.Identifier(),
		}

		var writeCount int

		// Create storage with unmigrated accounts
		const domainStorageMapCount = 5
		ledger, _ := newTestLedgerWithUnmigratedAccount(
			nil,
			LedgerOnWriteCounter(&writeCount),
			address,
			existingDomains,
			domainStorageMapCount)
		storage := NewStorage(ledger, nil)

		inter := NewTestInterpreterWithStorage(t, storage)

		// Get non-existent domain storage map
		const createIfNotExists = false
		nonexistingDomain := common.PathDomainPublic.Identifier()
		domainStorageMap := storage.GetStorageMap(inter, address, nonexistingDomain, createIfNotExists)
		require.Nil(t, domainStorageMap)

		// Commit changes
		const commitContractUpdates = false
		err := storage.Commit(inter, commitContractUpdates)
		require.NoError(t, err)

		// Check there are no writes to underlying storage
		require.Equal(t, 0, writeCount)
	})

	// This test reads existing domain storage map and commit changes.
	// pre-condition: storage contains domain register and domain storage map
	// post-condition: no change
	// migration: none because only read ops
	readExistingDomainTestCases := []struct {
		name              string
		createIfNotExists bool
	}{
		{name: "(createIfNotExists is true)", createIfNotExists: true},
		{name: "(createIfNotExists is false)", createIfNotExists: false},
	}

	for _, tc := range readExistingDomainTestCases {
		t.Run("read existing domain storage map "+tc.name, func(t *testing.T) {

			var writeCount int

			existingDomains := []string{common.PathDomainStorage.Identifier()}
			const existingDomainStorageMapCount = 5

			// Create storage with existing domain storage map
			ledger, accountValues := newTestLedgerWithUnmigratedAccount(
				nil,
				LedgerOnWriteCounter(&writeCount),
				address,
				existingDomains,
				existingDomainStorageMapCount,
			)
			storage := NewStorage(ledger, nil)

			inter := NewTestInterpreterWithStorage(t, storage)

			// Read existing domain storage map
			for domain, domainValues := range accountValues {
				domainStorageMap := storage.GetStorageMap(inter, address, domain, tc.createIfNotExists)
				require.NotNil(t, domainStorageMap)
				require.Equal(t, uint64(len(domainValues)), domainStorageMap.Count())

				// Read elements to to domain storage map
				for k, expectedV := range domainValues {
					v := domainStorageMap.ReadValue(nil, k)
					ev, ok := v.(interpreter.EquatableValue)
					require.True(t, ok)
					require.True(t, ev.Equal(inter, interpreter.EmptyLocationRange, expectedV))
				}
			}

			// Commit changes
			const commitContractUpdates = false
			err := storage.Commit(inter, commitContractUpdates)
			require.NoError(t, err)

			// Check storage health after commit
			err = storage.CheckHealth()
			require.NoError(t, err)

			// Check writes to underlying storage
			require.Equal(t, 0, writeCount)
		})
	}

	// This test creates and writes to new domain storage map and commit changes.
	// pre-condition: storage contains
	// - domain register
	// - domain storage map
	// post-condition: storage contains
	// - account register
	// - account storage map with existing and new domain storage map.
	// migration: yes
	createDomainTestCases := []struct {
		name                          string
		existingDomains               []string
		newDomains                    []string
		existingDomainStorageMapCount int
		newDomainStorageMapCount      int
		isNewDomainStorageMapInlined  bool
	}{
		{
			name:                          "empty domain storage map",
			existingDomains:               []string{common.PathDomainStorage.Identifier()},
			existingDomainStorageMapCount: 5,
			newDomains:                    []string{common.PathDomainPublic.Identifier()},
			newDomainStorageMapCount:      0,
			isNewDomainStorageMapInlined:  true,
		},
		{
			name:                          "small domain storage map",
			existingDomains:               []string{common.PathDomainStorage.Identifier()},
			existingDomainStorageMapCount: 5,
			newDomains:                    []string{common.PathDomainPublic.Identifier()},
			newDomainStorageMapCount:      10,
			isNewDomainStorageMapInlined:  true,
		},
		{
			name:                          "large domain storage map",
			existingDomains:               []string{common.PathDomainStorage.Identifier()},
			existingDomainStorageMapCount: 5,
			newDomains:                    []string{common.PathDomainPublic.Identifier()},
			newDomainStorageMapCount:      20,
			isNewDomainStorageMapInlined:  false,
		},
	}

	for _, tc := range createDomainTestCases {
		t.Run("create and write "+tc.name, func(t *testing.T) {

			var writeEntries []OwnerKeyValue

			// Create storage with existing account storage map
			ledger, accountValues := newTestLedgerWithUnmigratedAccount(
				nil,
				LedgerOnWriteEntries(&writeEntries),
				address,
				tc.existingDomains,
				tc.existingDomainStorageMapCount,
			)
			storage := NewStorage(ledger, nil)

			inter := NewTestInterpreterWithStorage(t, storage)

			random := rand.New(rand.NewSource(42))

			// Create and write to new domain storage map
			for _, domain := range tc.newDomains {
				const createIfNotExists = true
				domainStorageMap := storage.GetStorageMap(inter, address, domain, createIfNotExists)
				require.NotNil(t, domainStorageMap)
				require.Equal(t, uint64(0), domainStorageMap.Count())

				// Write elements to to domain storage map
				accountValues[domain] = writeToDomainStorageMap(inter, domainStorageMap, tc.newDomainStorageMapCount, random)
			}

			// Commit changes
			const commitContractUpdates = false
			err := storage.Commit(inter, commitContractUpdates)
			require.NoError(t, err)

			// Check storage health after commit
			err = storage.CheckHealth()
			require.NoError(t, err)

			// Check writes to underlying storage
			// writes include:
			// - empty registers for all existing and new domains
			// - 1 account register
			// - 1 account storage map register
			// - other non-inlined domain storage map
			require.True(t, len(writeEntries) > 1+len(tc.existingDomains)+len(tc.newDomains))

			i := 0
			for _, domain := range AccountDomains {

				if slices.Contains(tc.existingDomains, domain) ||
					slices.Contains(tc.newDomains, domain) {

					// Existing and new domain registers are removed.
					// Removing new (non-existent) domain registers is no-op.
					require.Equal(t, address[:], writeEntries[i].Owner)
					require.Equal(t, []byte(domain), writeEntries[i].Key)
					require.True(t, len(writeEntries[i].Value) == 0)

					i++
				}
			}

			// Account register is created
			require.Equal(t, address[:], writeEntries[i].Owner)
			require.Equal(t, []byte(AccountStorageKey), writeEntries[i].Key)
			require.True(t, len(writeEntries[i].Value) > 0)

			i++

			// Remaining writes are atree slabs (either empty for migrated domain storage map or non-empty for account storage map)
			for ; i < len(writeEntries); i++ {
				require.Equal(t, address[:], writeEntries[i].Owner)
				require.Equal(t, byte('$'), writeEntries[i].Key[0])
			}

			// Verify account storage map data
			checkAccountStorageMapData(t, ledger.StoredValues, ledger.StorageIndices, address, accountValues)
		})
	}

	// This test reads and writes to existing domain storage map and commit changes.
	// pre-condition: storage contains
	// - domain register
	// - domain storage map
	// post-condition: storage contains
	// - account register
	// - account storage map with updated domain storage map.
	// migration: yes
	t.Run("read and write to existing domain storage map", func(t *testing.T) {

		var writeEntries []OwnerKeyValue

		domains := []string{common.PathDomainStorage.Identifier()}
		const existingDomainStorageMapCount = 5

		// Create storage with existing domain storage maps
		ledger, accountValues := newTestLedgerWithUnmigratedAccount(
			nil,
			LedgerOnWriteEntries(&writeEntries),
			address,
			domains,
			existingDomainStorageMapCount,
		)
		storage := NewStorage(ledger, nil)

		inter := NewTestInterpreterWithStorage(t, storage)

		random := rand.New(rand.NewSource(42))

		// write to existing domain storage map (createIfNotExists is false)
		for _, domain := range domains {
			const createIfNotExists = false
			domainStorageMap := storage.GetStorageMap(inter, address, domain, createIfNotExists)
			require.NotNil(t, domainStorageMap)

			domainValues := accountValues[domain]
			require.Equal(t, uint64(len(domainValues)), domainStorageMap.Count())

			domainKeys := make([]interpreter.StorageMapKey, 0, len(domainValues))
			for k := range domainValues { //nolint:maprange
				domainKeys = append(domainKeys, k)
			}

			// Update or remove elements
			for i, k := range domainKeys {
				if i%2 == 0 {
					n := random.Int()
					newValue := interpreter.NewUnmeteredIntValueFromInt64(int64(n))

					// Update existing element
					existed := domainStorageMap.WriteValue(inter, k, newValue)
					require.True(t, existed)

					domainValues[k] = newValue
				} else {
					// Remove existing element
					existed := domainStorageMap.WriteValue(inter, k, nil)
					require.True(t, existed)

					delete(domainValues, k)
				}
			}

			// Write new elements
			const newElementCount = 2
			newDomainValues := writeToDomainStorageMap(inter, domainStorageMap, newElementCount, random)

			for k, v := range newDomainValues {
				domainValues[k] = v
			}
		}

		// Commit changes
		const commitContractUpdates = false
		err := storage.Commit(inter, commitContractUpdates)
		require.NoError(t, err)

		// Check storage health after commit
		err = storage.CheckHealth()
		require.NoError(t, err)

		// Check writes to underlying storage
		require.Equal(t, 4, len(writeEntries))

		// writes[0]: domain register
		// storage domain register is removed
		require.Equal(t, address[:], writeEntries[0].Owner)
		require.Equal(t, []byte(common.PathDomainStorage.Identifier()), writeEntries[0].Key)
		require.True(t, len(writeEntries[0].Value) == 0)

		// writes[1]: account register
		// account register is created
		require.Equal(t, address[:], writeEntries[1].Owner)
		require.Equal(t, []byte(AccountStorageKey), writeEntries[1].Key)
		require.True(t, len(writeEntries[1].Value) > 0)

		// writes[2]: storage domain storage map
		// storage domain storage map is removed because it is inlined in account storage map.
		require.Equal(t, address[:], writeEntries[2].Owner)
		require.Equal(t, []byte{'$', 0x0, 0x0, 0x0, 0x0, 0x0, 0x0, 0x0, 0x1}, writeEntries[2].Key)
		require.True(t, len(writeEntries[2].Value) == 0)

		// writes[3]: account storage map
		// account storage map is created with inlined domain storage map.
		require.Equal(t, address[:], writeEntries[3].Owner)
		require.Equal(t, []byte{'$', 0x0, 0x0, 0x0, 0x0, 0x0, 0x0, 0x0, 0x2}, writeEntries[3].Key)
		require.True(t, len(writeEntries[3].Value) > 0)

		// Verify account storage map data
		checkAccountStorageMapData(t, ledger.StoredValues, ledger.StorageIndices, address, accountValues)
	})

	// This test test storage map operations (including account migration) with intermittent Commit()
	// - read domain storage map and commit
	// - write to domain storage map and commit (including account migration)
	// - remove all elements from domain storage map and commit
	// - read domain storage map and commit
	t.Run("read, commit, update, commit, remove, commit", func(t *testing.T) {

		var writeEntries []OwnerKeyValue

		domains := []string{common.PathDomainStorage.Identifier()}
		const domainStorageMapCount = 5

		// Create storage with existing account storage map
		ledger, accountValues := newTestLedgerWithUnmigratedAccount(
			nil,
			LedgerOnWriteEntries(&writeEntries),
			address,
			domains,
			domainStorageMapCount,
		)
		storage := NewStorage(ledger, nil)

		inter := NewTestInterpreterWithStorage(t, storage)

		random := rand.New(rand.NewSource(42))

		// Read domain storage map and commit
		{
			for _, domain := range domains {
				const createIfNotExists = false
				domainStorageMap := storage.GetStorageMap(inter, address, domain, createIfNotExists)
				require.NotNil(t, domainStorageMap)

				domainValues := accountValues[domain]

				require.Equal(t, uint64(len(domainValues)), domainStorageMap.Count())

				for k, expectedValue := range domainValues {
					v := domainStorageMap.ReadValue(nil, k)
					ev := v.(interpreter.EquatableValue)
					require.True(t, ev.Equal(inter, interpreter.EmptyLocationRange, expectedValue))
				}
			}

			// Commit changes
			const commitContractUpdates = false
			err := storage.Commit(inter, commitContractUpdates)
			require.NoError(t, err)

			// Check storage health after commit
			err = storage.CheckHealth()
			require.NoError(t, err)
		}

		// Update domain storage map, and commit changes (account is migrated during commmit)
		{
			// update existing domain storage map (loaded from storage)
			for _, domain := range domains {
				const createIfNotExists = false
				domainStorageMap := storage.GetStorageMap(inter, address, domain, createIfNotExists)
				require.NotNil(t, domainStorageMap)

				domainValues := accountValues[domain]

				require.Equal(t, uint64(len(domainValues)), domainStorageMap.Count())

				domainKeys := make([]interpreter.StorageMapKey, 0, len(domainValues))
				for k := range domainValues { //nolint:maprange
					domainKeys = append(domainKeys, k)
				}

				// Update elements
				for _, k := range domainKeys {
					n := random.Int()
					newValue := interpreter.NewUnmeteredIntValueFromInt64(int64(n))

					// Update existing element
					existed := domainStorageMap.WriteValue(inter, k, newValue)
					require.True(t, existed)

					domainValues[k] = newValue
				}
			}

			// Commit changes
			const commitContractUpdates = false
			err := storage.Commit(inter, commitContractUpdates)
			require.NoError(t, err)

			// Check storage health after commit
			err = storage.CheckHealth()
			require.NoError(t, err)

			// Check writes to underlying storage
			require.Equal(t, 4, len(writeEntries))

			// writes[0]: storage domain register
			// Storage domain register is removed
			require.Equal(t, address[:], writeEntries[0].Owner)
			require.Equal(t, []byte(common.PathDomainStorage.Identifier()), writeEntries[0].Key)
			require.True(t, len(writeEntries[0].Value) == 0)

			// writes[1]: account register
			// Account register is created
			require.Equal(t, address[:], writeEntries[1].Owner)
			require.Equal(t, []byte(AccountStorageKey), writeEntries[1].Key)
			require.True(t, len(writeEntries[1].Value) > 0)

			// writes[2]: storage domain storage map
			// storage domain storage map is removed because it is inlined in account storage map.
			require.Equal(t, address[:], writeEntries[2].Owner)
			require.Equal(t, []byte{'$', 0x0, 0x0, 0x0, 0x0, 0x0, 0x0, 0x0, 0x1}, writeEntries[2].Key)
			require.True(t, len(writeEntries[2].Value) == 0)

			// writes[3]: account storage map
			// account storage map is created with inlined domain storage map.
			require.Equal(t, address[:], writeEntries[3].Owner)
			require.Equal(t, []byte{'$', 0x0, 0x0, 0x0, 0x0, 0x0, 0x0, 0x0, 0x2}, writeEntries[3].Key)
			require.True(t, len(writeEntries[3].Value) > 0)

			// Verify account storage map data
			checkAccountStorageMapData(t, ledger.StoredValues, ledger.StorageIndices, address, accountValues)

			writeEntries = nil
		}

		// Remove all elements from domain storage map, and commit changes
		{
			for _, domain := range domains {
				const createIfNotExists = false
				domainStorageMap := storage.GetStorageMap(inter, address, domain, createIfNotExists)
				require.NotNil(t, domainStorageMap)

				domainValues := accountValues[domain]

				require.Equal(t, uint64(len(domainValues)), domainStorageMap.Count())

				domainKeys := make([]interpreter.StorageMapKey, 0, len(domainValues))
				for k := range domainValues { //nolint:maprange
					domainKeys = append(domainKeys, k)
				}

				// Remove elements
				for _, k := range domainKeys {

					// Update existing element
					existed := domainStorageMap.WriteValue(inter, k, nil)
					require.True(t, existed)

					delete(domainValues, k)
				}
			}

			// Commit changes
			const commitContractUpdates = false
			err := storage.Commit(inter, commitContractUpdates)
			require.NoError(t, err)

			// Check storage health after commit
			err = storage.CheckHealth()
			require.NoError(t, err)

			// Check writes to underlying storage
			require.Equal(t, 1, len(writeEntries))

			// writes[0]: account storage map
			// account storage map is modified because inlined domain storage map is modified.
			require.Equal(t, address[:], writeEntries[0].Owner)
			require.Equal(t, []byte{'$', 0x0, 0x0, 0x0, 0x0, 0x0, 0x0, 0x0, 0x2}, writeEntries[0].Key)
			require.True(t, len(writeEntries[0].Value) > 0)

			// Verify account storage map data
			checkAccountStorageMapData(t, ledger.StoredValues, ledger.StorageIndices, address, accountValues)
		}

		// Read domain storage map and commit
		{
			for _, domain := range domains {
				const createIfNotExists = false
				domainStorageMap := storage.GetStorageMap(inter, address, domain, createIfNotExists)
				require.NotNil(t, domainStorageMap)

				domainValues := accountValues[domain]

				require.Equal(t, uint64(len(domainValues)), domainStorageMap.Count())

				for k, expectedValue := range domainValues {
					v := domainStorageMap.ReadValue(nil, k)
					ev := v.(interpreter.EquatableValue)
					require.True(t, ev.Equal(inter, interpreter.EmptyLocationRange, expectedValue))
				}
			}

			// Commit changes
			const commitContractUpdates = false
			err := storage.Commit(inter, commitContractUpdates)
			require.NoError(t, err)

			// Check storage health after commit
			err = storage.CheckHealth()
			require.NoError(t, err)

			// Verify account storage map data
			checkAccountStorageMapData(t, ledger.StoredValues, ledger.StorageIndices, address, accountValues)
		}
	})
}

// TestRuntimeStorageDomainStorageMapInlinedState tests inlined state
// of domain storage map when large number of elements are inserted,
// updated, and removed from domain storage map.
// Initially domain storage map is inlined in account storage map, it
// becomes un-inlined when large number elements are inserted, and then
// inlined again when all elements are removed.
func TestRuntimeStorageDomainStorageMapInlinedState(t *testing.T) {
	random := rand.New(rand.NewSource(42))

	address := common.MustBytesToAddress([]byte{0x1})

	// Create empty storage
	ledger := NewTestLedger(nil, nil)
	storage := NewStorage(ledger, nil)

	inter := NewTestInterpreterWithStorage(t, storage)

	domains := []string{
		common.PathDomainStorage.Identifier(),
		common.PathDomainPublic.Identifier(),
		common.PathDomainPrivate.Identifier(),
	}

	const domainStorageMapCount = 500

	accountValues := make(accountStorageMapValues)

	for _, domain := range domains {

		// Create domain storage map
		const createIfNotExists = true
		domainStorageMap := storage.GetStorageMap(inter, address, domain, createIfNotExists)
		require.NotNil(t, domainStorageMap)
		require.True(t, domainStorageMap.Inlined())

		valueID := domainStorageMap.ValueID()

		accountValues[domain] = make(domainStorageMapValues)

		domainValues := accountValues[domain]

		// Insert new values to domain storage map
		for domainStorageMap.Count() < domainStorageMapCount {
			n := random.Int()
			key := interpreter.StringStorageMapKey(strconv.Itoa(n))
			if _, exists := domainValues[key]; exists {
				continue
			}
			value := interpreter.NewUnmeteredIntValueFromInt64(int64(n))

			existed := domainStorageMap.WriteValue(inter, key, value)
			require.False(t, existed)

			domainValues[key] = value
		}

		require.Equal(t, uint64(domainStorageMapCount), domainStorageMap.Count())
		require.Equal(t, valueID, domainStorageMap.ValueID())
		require.False(t, domainStorageMap.Inlined())

		// Check storage health
		err := storage.CheckHealth()
		require.NoError(t, err)

		// Overwrite values in domain storage map
		for key := range domainValues {
			n := random.Int()
			value := interpreter.NewUnmeteredIntValueFromInt64(int64(n))

			existed := domainStorageMap.WriteValue(inter, key, value)
			require.True(t, existed)

			domainValues[key] = value
		}

		require.Equal(t, uint64(domainStorageMapCount), domainStorageMap.Count())
		require.Equal(t, valueID, domainStorageMap.ValueID())
		require.False(t, domainStorageMap.Inlined())

		// Check storage health
		err = storage.CheckHealth()
		require.NoError(t, err)

		// Remove all values in domain storage map
		for key := range domainValues {
			existed := domainStorageMap.WriteValue(inter, key, nil)
			require.True(t, existed)

			delete(domainValues, key)
		}

		require.Equal(t, uint64(0), domainStorageMap.Count())
		require.Equal(t, valueID, domainStorageMap.ValueID())
		require.True(t, domainStorageMap.Inlined())
	}

	// Commit changes
	const commitContractUpdates = false
	err := storage.Commit(inter, commitContractUpdates)
	require.NoError(t, err)

	// Check storage health
	err = storage.CheckHealth()
	require.NoError(t, err)

	// There should be 2 non-empty registers in ledger after commits:
	// - account register (key is "stored")
	// - account storage map (atree slab)
	nonEmptyRegisters := make(map[string][]byte)
	for k, v := range ledger.StoredValues {
		if len(v) > 0 {
			nonEmptyRegisters[k] = v
		}
	}
	require.Equal(t, 2, len(nonEmptyRegisters))

	accountRegisterValue, accountRegisterExists := nonEmptyRegisters[string(address[:])+"|"+AccountStorageKey]
	require.True(t, accountRegisterExists)
	require.Equal(t, 8, len(accountRegisterValue))

	_, accountStorageMapRegisterExists := nonEmptyRegisters[string(address[:])+"|$"+string(accountRegisterValue)]
	require.True(t, accountStorageMapRegisterExists)

	checkAccountStorageMapData(t, ledger.StoredValues, ledger.StorageIndices, address, accountValues)
}

// TestRuntimeStorageLargeDomainValues tests large values
// in domain storage map.
func TestRuntimeStorageLargeDomainValues(t *testing.T) {
	random := rand.New(rand.NewSource(42))

	address := common.MustBytesToAddress([]byte{0x1})

	// Create empty storage
	ledger := NewTestLedger(nil, nil)
	storage := NewStorage(ledger, nil)

	inter := NewTestInterpreterWithStorage(t, storage)

	domains := []string{
		common.PathDomainStorage.Identifier(),
		common.PathDomainPublic.Identifier(),
		common.PathDomainPrivate.Identifier(),
	}

	const domainStorageMapCount = 5

	accountValues := make(accountStorageMapValues)

	for _, domain := range domains {

		// Create domain storage map
		const createIfNotExists = true
		domainStorageMap := storage.GetStorageMap(inter, address, domain, createIfNotExists)
		require.NotNil(t, domainStorageMap)
		require.True(t, domainStorageMap.Inlined())

		valueID := domainStorageMap.ValueID()

		accountValues[domain] = make(domainStorageMapValues)

		domainValues := accountValues[domain]

		// Insert new values to domain storage map
		for domainStorageMap.Count() < domainStorageMapCount {
			n := random.Int()
			key := interpreter.StringStorageMapKey(strconv.Itoa(n))
			if _, exists := domainValues[key]; exists {
				continue
			}
			value := interpreter.NewUnmeteredStringValue(strings.Repeat("a", 1_000))

			existed := domainStorageMap.WriteValue(inter, key, value)
			require.False(t, existed)

			domainValues[key] = value
		}

		require.Equal(t, uint64(domainStorageMapCount), domainStorageMap.Count())
		require.Equal(t, valueID, domainStorageMap.ValueID())
		require.True(t, domainStorageMap.Inlined())

		// Check storage health
		err := storage.CheckHealth()
		require.NoError(t, err)

		// Overwrite values in domain storage map
		for key := range domainValues {
			value := interpreter.NewUnmeteredStringValue(strings.Repeat("b", 1_000))

			existed := domainStorageMap.WriteValue(inter, key, value)
			require.True(t, existed)

			domainValues[key] = value
		}

		require.Equal(t, uint64(domainStorageMapCount), domainStorageMap.Count())
		require.Equal(t, valueID, domainStorageMap.ValueID())
		require.True(t, domainStorageMap.Inlined())

		// Check storage health
		err = storage.CheckHealth()
		require.NoError(t, err)

		// Remove all values in domain storage map
		for key := range domainValues {
			existed := domainStorageMap.WriteValue(inter, key, nil)
			require.True(t, existed)

			delete(domainValues, key)
		}

		require.Equal(t, uint64(0), domainStorageMap.Count())
		require.Equal(t, valueID, domainStorageMap.ValueID())
		require.True(t, domainStorageMap.Inlined())
	}

	// Commit changes
	const commitContractUpdates = false
	err := storage.Commit(inter, commitContractUpdates)
	require.NoError(t, err)

	// Check storage health
	err = storage.CheckHealth()
	require.NoError(t, err)

	// There should be 2 non-empty registers in ledger after commits:
	// - account register (key is "stored")
	// - account storage map (atree slab)
	nonEmptyRegisters := make(map[string][]byte)
	for k, v := range ledger.StoredValues {
		if len(v) > 0 {
			nonEmptyRegisters[k] = v
		}
	}
	require.Equal(t, 2, len(nonEmptyRegisters))

	accountRegisterValue, accountRegisterExists := nonEmptyRegisters[string(address[:])+"|"+AccountStorageKey]
	require.True(t, accountRegisterExists)
	require.Equal(t, 8, len(accountRegisterValue))

	_, accountStorageMapRegisterExists := nonEmptyRegisters[string(address[:])+"|$"+string(accountRegisterValue)]
	require.True(t, accountStorageMapRegisterExists)

	checkAccountStorageMapData(t, ledger.StoredValues, ledger.StorageIndices, address, accountValues)
}

func TestDomainRegisterMigrationForLargeAccount(t *testing.T) {
	t.Parallel()

	address := common.MustBytesToAddress([]byte{0x1})

	var writeCount int

	accountsInfo := []accountInfo{
		{
			address: address,
			domains: []domainInfo{
				{domain: common.PathDomainStorage.Identifier(), domainStorageMapCount: 100, maxDepth: 3},
				{domain: common.PathDomainPublic.Identifier(), domainStorageMapCount: 100, maxDepth: 3},
				{domain: common.PathDomainPrivate.Identifier(), domainStorageMapCount: 100, maxDepth: 3},
			},
		},
	}

	ledger, accountsValues := newTestLedgerWithUnmigratedAccounts(
		t,
		nil,
		LedgerOnWriteCounter(&writeCount),
		accountsInfo,
	)
	storage := NewStorage(ledger, nil)

	inter := NewTestInterpreterWithStorage(t, storage)

	accountValues := accountsValues[address]

	// Create new domain storage map
	const createIfNotExists = true
	domain := stdlib.InboxStorageDomain
	domainStorageMap := storage.GetStorageMap(inter, address, domain, createIfNotExists)
	require.NotNil(t, domainStorageMap)

	accountValues[domain] = make(domainStorageMapValues)

	// Commit changes
	const commitContractUpdates = false
	err := storage.Commit(inter, commitContractUpdates)
	require.NoError(t, err)

	// Check there are writes to underlying storage
	require.True(t, writeCount > 0)

	// Check there isn't any domain registers
	nonAtreeRegisters := make(map[string][]byte)
	for k, v := range ledger.StoredValues {
		if len(v) == 0 {
			continue
		}
		ks := strings.Split(k, "|")
		if ks[1][0] != '$' {
			nonAtreeRegisters[k] = v
		}
	}

	require.Equal(t, 1, len(nonAtreeRegisters))
	for k := range nonAtreeRegisters {
		ks := strings.Split(k, "|")
		require.Equal(t, address[:], []byte(ks[0]))
		require.Equal(t, AccountStorageKey, ks[1])
	}

	// Check storage health after commit
	err = storage.CheckHealth()
	require.NoError(t, err)

	// Verify account storage map data
	checkAccountStorageMapData(t, ledger.StoredValues, ledger.StorageIndices, address, accountValues)
}

// createAndWriteAccountStorageMap creates account storage map with given domains and writes random values to domain storage map.
func createAndWriteAccountStorageMap(
	t testing.TB,
	storage *Storage,
	inter *interpreter.Interpreter,
	address common.Address,
	domains []string,
	count int,
	random *rand.Rand,
) accountStorageMapValues {

	accountValues := make(accountStorageMapValues)

	// Create domain storage map
	for _, domain := range domains {
		const createIfNotExists = true
		domainStorageMap := storage.GetStorageMap(inter, address, domain, createIfNotExists)
		require.NotNil(t, domainStorageMap)
		require.Equal(t, uint64(0), domainStorageMap.Count())

		// Write to to domain storage map
		accountValues[domain] = writeToDomainStorageMap(inter, domainStorageMap, count, random)
	}

	// Commit changes
	const commitContractUpdates = false
	err := storage.Commit(inter, commitContractUpdates)
	require.NoError(t, err)

	// Check storage health after commit
	err = storage.CheckHealth()
	require.NoError(t, err)

	return accountValues
}

func writeToDomainStorageMap(
	inter *interpreter.Interpreter,
	domainStorageMap *interpreter.DomainStorageMap,
	count int,
	random *rand.Rand,
) domainStorageMapValues {
	domainValues := make(domainStorageMapValues)

	for len(domainValues) < count {
		n := random.Int()

		key := interpreter.StringStorageMapKey(strconv.Itoa(n))

		value := interpreter.NewUnmeteredIntValueFromInt64(int64(n))

		domainStorageMap.WriteValue(inter, key, value)

		domainValues[key] = value
	}

	return domainValues
}

// checkAccountStorageMapData creates new storage with given storedValues, and compares account storage map values with given expectedAccountValues.
func checkAccountStorageMapData(
	tb testing.TB,
	storedValues map[string][]byte,
	storageIndices map[string]uint64,
	address common.Address,
	expectedAccountValues accountStorageMapValues,
) {
	// Create storage with given storedValues and storageIndices
	ledger := NewTestLedgerWithData(nil, nil, storedValues, storageIndices)
	storage := NewStorage(ledger, nil)

	inter := NewTestInterpreterWithStorage(tb, storage)

	// Get account register
	accountStorageMapSlabIndex, err := ledger.GetValue(address[:], []byte(AccountStorageKey))
	require.NoError(tb, err)
	require.Equal(tb, 8, len(accountStorageMapSlabIndex))

	// Load account storage map
	accountSlabID := atree.NewSlabID(
		atree.Address(address[:]),
		atree.SlabIndex(accountStorageMapSlabIndex[:]),
	)
	accountStorageMap := interpreter.NewAccountStorageMapWithRootID(storage, accountSlabID)
	require.NotNil(tb, accountStorageMap)
	require.Equal(tb, uint64(len(expectedAccountValues)), accountStorageMap.Count())

	domainCount := 0
	iter := accountStorageMap.Iterator()
	for {
		domain, domainStorageMap := iter.Next()
		if domain == "" {
			break
		}

		domainCount++

		expectedDomainValues, exist := expectedAccountValues[domain]
		require.True(tb, exist)
		require.Equal(tb, uint64(len(expectedDomainValues)), domainStorageMap.Count())

		// Check values stored in domain storage map
		for key, expectedValue := range expectedDomainValues {
			value := domainStorageMap.ReadValue(nil, key)

			ev, ok := value.(interpreter.EquatableValue)
			require.True(tb, ok)
			require.True(tb, ev.Equal(inter, interpreter.EmptyLocationRange, expectedValue))
		}
	}

	require.Equal(tb, len(expectedAccountValues), domainCount)

	// Check atree storage health
	rootSlabIDs, err := atree.CheckStorageHealth(storage.PersistentSlabStorage, 1)
	require.NoError(tb, err)
	require.Equal(tb, 1, len(rootSlabIDs))
	require.Contains(tb, rootSlabIDs, accountSlabID)
}<|MERGE_RESOLUTION|>--- conflicted
+++ resolved
@@ -39,7 +39,6 @@
 	"github.com/onflow/cadence/encoding/json"
 	"github.com/onflow/cadence/interpreter"
 	. "github.com/onflow/cadence/runtime"
-	"github.com/onflow/cadence/stdlib"
 	. "github.com/onflow/cadence/test_utils/common_utils"
 	. "github.com/onflow/cadence/test_utils/interpreter_utils"
 	. "github.com/onflow/cadence/test_utils/runtime_utils"
@@ -64,21 +63,16 @@
 		var address common.Address
 		random.Read(address[:])
 
-		storageKey := interpreter.StorageDomainKey{
+		storageKey := interpreter.StorageKey{
 			Address: address,
-			Domain:  common.StorageDomainPathStorage,
+			Key:     AccountStorageKey,
 		}
 
 		var slabIndex atree.SlabIndex
 		binary.BigEndian.PutUint32(slabIndex[:], randomIndex)
 
-<<<<<<< HEAD
 		if storage.NewAccountStorageMapSlabIndices == nil {
 			storage.NewAccountStorageMapSlabIndices = &orderedmap.OrderedMap[interpreter.StorageKey, atree.SlabIndex]{}
-=======
-		if storage.NewStorageMaps == nil {
-			storage.NewStorageMaps = &orderedmap.OrderedMap[interpreter.StorageDomainKey, atree.SlabIndex]{}
->>>>>>> 33c0dede
 		}
 		storage.NewAccountStorageMapSlabIndices.Set(storageKey, slabIndex)
 	}
@@ -3116,11 +3110,7 @@
 	})
 	require.NoError(t, err)
 
-<<<<<<< HEAD
-	storageMap := storage.GetStorageMap(inter, address, common.PathDomainStorage.Identifier(), false)
-=======
-	storageMap := storage.GetStorageMap(address, common.PathDomainStorage.StorageDomain(), false)
->>>>>>> 33c0dede
+	storageMap := storage.GetStorageMap(inter, address, common.PathDomainStorage.StorageDomain(), false)
 	require.NotNil(t, storageMap)
 
 	// Read first
@@ -6252,7 +6242,7 @@
 
 type (
 	domainStorageMapValues  map[interpreter.StorageMapKey]interpreter.Value
-	accountStorageMapValues map[string]domainStorageMapValues
+	accountStorageMapValues map[common.StorageDomain]domainStorageMapValues
 )
 
 func TestRuntimeStorageForNewAccount(t *testing.T) {
@@ -6274,7 +6264,7 @@
 
 		inter := NewTestInterpreterWithStorage(t, storage)
 
-		domain := common.PathDomainStorage.Identifier()
+		domain := common.PathDomainStorage.StorageDomain()
 
 		// Get non-existent domain storage map
 		const createIfNotExists = false
@@ -6303,13 +6293,13 @@
 	// migration: no migraiton for new account.
 	createDomainTestCases := []struct {
 		name                  string
-		newDomains            []string
+		newDomains            []common.StorageDomain
 		domainStorageMapCount int
 		inlined               bool
 	}{
-		{name: "empty domain storage map", newDomains: []string{common.PathDomainStorage.Identifier()}, domainStorageMapCount: 0, inlined: true},
-		{name: "small domain storage map", newDomains: []string{common.PathDomainStorage.Identifier()}, domainStorageMapCount: 10, inlined: true},
-		{name: "large domain storage map", newDomains: []string{common.PathDomainStorage.Identifier()}, domainStorageMapCount: 20, inlined: false},
+		{name: "empty domain storage map", newDomains: []common.StorageDomain{common.PathDomainStorage.StorageDomain()}, domainStorageMapCount: 0, inlined: true},
+		{name: "small domain storage map", newDomains: []common.StorageDomain{common.PathDomainStorage.StorageDomain()}, domainStorageMapCount: 10, inlined: true},
+		{name: "large domain storage map", newDomains: []common.StorageDomain{common.PathDomainStorage.StorageDomain()}, domainStorageMapCount: 20, inlined: false},
 	}
 
 	for _, tc := range createDomainTestCases {
@@ -6405,9 +6395,9 @@
 
 		accountValues := make(accountStorageMapValues)
 
-		domains := []string{
-			common.PathDomainStorage.Identifier(),
-			common.PathDomainPublic.Identifier(),
+		domains := []common.StorageDomain{
+			common.PathDomainStorage.StorageDomain(),
+			common.PathDomainPublic.StorageDomain(),
 		}
 
 		// Create empty domain storage map and commit
@@ -6527,7 +6517,7 @@
 		onRead LedgerOnRead,
 		onWrite LedgerOnWrite,
 		address common.Address,
-		domains []string,
+		domains []common.StorageDomain,
 		domainStorageMapCount int,
 	) (TestLedger, accountStorageMapValues) {
 		ledger := NewTestLedger(nil, nil)
@@ -6549,11 +6539,11 @@
 	// post-condition: no change
 	// migration: none
 	t.Run("read non-existent domain storage map", func(t *testing.T) {
-		existingDomains := []string{
-			common.PathDomainStorage.Identifier(),
+		existingDomains := []common.StorageDomain{
+			common.PathDomainStorage.StorageDomain(),
 		}
 
-		nonexistentDomain := common.PathDomainPublic.Identifier()
+		nonexistentDomain := common.PathDomainPublic.StorageDomain()
 
 		var writeCount int
 
@@ -6598,7 +6588,7 @@
 	for _, tc := range readExistingDomainTestCases {
 		t.Run("read existing domain storage map "+tc.name, func(t *testing.T) {
 
-			existingDomains := []string{common.PathDomainStorage.Identifier()}
+			existingDomains := []common.StorageDomain{common.PathDomainStorage.StorageDomain()}
 
 			var writeCount int
 
@@ -6650,33 +6640,33 @@
 	//  - account storage map with new domain storage map.
 	createDomainTestCases := []struct {
 		name                          string
-		existingDomains               []string
-		newDomains                    []string
+		existingDomains               []common.StorageDomain
+		newDomains                    []common.StorageDomain
 		existingDomainStorageMapCount int
 		newDomainStorageMapCount      int
 		isNewDomainStorageMapInlined  bool
 	}{
 		{
 			name:                          "empty domain storage map",
-			existingDomains:               []string{common.PathDomainStorage.Identifier()},
+			existingDomains:               []common.StorageDomain{common.PathDomainStorage.StorageDomain()},
 			existingDomainStorageMapCount: 5,
-			newDomains:                    []string{common.PathDomainPublic.Identifier()},
+			newDomains:                    []common.StorageDomain{common.PathDomainPublic.StorageDomain()},
 			newDomainStorageMapCount:      0,
 			isNewDomainStorageMapInlined:  true,
 		},
 		{
 			name:                          "small domain storage map",
-			existingDomains:               []string{common.PathDomainStorage.Identifier()},
+			existingDomains:               []common.StorageDomain{common.PathDomainStorage.StorageDomain()},
 			existingDomainStorageMapCount: 5,
-			newDomains:                    []string{common.PathDomainPublic.Identifier()},
+			newDomains:                    []common.StorageDomain{common.PathDomainPublic.StorageDomain()},
 			newDomainStorageMapCount:      10,
 			isNewDomainStorageMapInlined:  true,
 		},
 		{
 			name:                          "large domain storage map",
-			existingDomains:               []string{common.PathDomainStorage.Identifier()},
+			existingDomains:               []common.StorageDomain{common.PathDomainStorage.StorageDomain()},
 			existingDomainStorageMapCount: 5,
-			newDomains:                    []string{common.PathDomainPublic.Identifier()},
+			newDomains:                    []common.StorageDomain{common.PathDomainPublic.StorageDomain()},
 			newDomainStorageMapCount:      20,
 			isNewDomainStorageMapInlined:  false,
 		},
@@ -6769,7 +6759,7 @@
 
 		var writeEntries []OwnerKeyValue
 
-		existingDomains := []string{common.PathDomainStorage.Identifier()}
+		existingDomains := []common.StorageDomain{common.PathDomainStorage.StorageDomain()}
 		const existingDomainStorageMapCount = 5
 
 		// Create storage with account storage map
@@ -6859,9 +6849,9 @@
 	// - read domain storage map and commit
 	t.Run("read, commit, update, commit, remove, commit", func(t *testing.T) {
 
-		domains := []string{
-			common.PathDomainStorage.Identifier(),
-			common.PathDomainPublic.Identifier(),
+		domains := []common.StorageDomain{
+			common.PathDomainStorage.StorageDomain(),
+			common.PathDomainPublic.StorageDomain(),
 		}
 		const domainStorageMapCount = 5
 
@@ -7007,7 +6997,7 @@
 		onRead LedgerOnRead,
 		onWrite LedgerOnWrite,
 		address common.Address,
-		domains []string,
+		domains []common.StorageDomain,
 		domainStorageMapCount int,
 	) (TestLedger, accountStorageMapValues) {
 		ledger := NewTestLedger(nil, nil)
@@ -7027,7 +7017,7 @@
 
 			// Write domain register
 			domainStorageMapValueID := domainStorageMap.ValueID()
-			err := ledger.SetValue(address[:], []byte(domain), domainStorageMapValueID[8:])
+			err := ledger.SetValue(address[:], []byte(domain.Identifier()), domainStorageMapValueID[8:])
 			require.NoError(t, err)
 
 			// Write elements to to domain storage map
@@ -7058,8 +7048,8 @@
 	// post-condition: no change
 	// migration: none because only read ops.
 	t.Run("read non-existent domain storage map", func(t *testing.T) {
-		existingDomains := []string{
-			common.PathDomainStorage.Identifier(),
+		existingDomains := []common.StorageDomain{
+			common.PathDomainStorage.StorageDomain(),
 		}
 
 		var writeCount int
@@ -7078,7 +7068,7 @@
 
 		// Get non-existent domain storage map
 		const createIfNotExists = false
-		nonexistingDomain := common.PathDomainPublic.Identifier()
+		nonexistingDomain := common.PathDomainPublic.StorageDomain()
 		domainStorageMap := storage.GetStorageMap(inter, address, nonexistingDomain, createIfNotExists)
 		require.Nil(t, domainStorageMap)
 
@@ -7108,7 +7098,7 @@
 
 			var writeCount int
 
-			existingDomains := []string{common.PathDomainStorage.Identifier()}
+			existingDomains := []common.StorageDomain{common.PathDomainStorage.StorageDomain()}
 			const existingDomainStorageMapCount = 5
 
 			// Create storage with existing domain storage map
@@ -7162,33 +7152,33 @@
 	// migration: yes
 	createDomainTestCases := []struct {
 		name                          string
-		existingDomains               []string
-		newDomains                    []string
+		existingDomains               []common.StorageDomain
+		newDomains                    []common.StorageDomain
 		existingDomainStorageMapCount int
 		newDomainStorageMapCount      int
 		isNewDomainStorageMapInlined  bool
 	}{
 		{
 			name:                          "empty domain storage map",
-			existingDomains:               []string{common.PathDomainStorage.Identifier()},
+			existingDomains:               []common.StorageDomain{common.PathDomainStorage.StorageDomain()},
 			existingDomainStorageMapCount: 5,
-			newDomains:                    []string{common.PathDomainPublic.Identifier()},
+			newDomains:                    []common.StorageDomain{common.PathDomainPublic.StorageDomain()},
 			newDomainStorageMapCount:      0,
 			isNewDomainStorageMapInlined:  true,
 		},
 		{
 			name:                          "small domain storage map",
-			existingDomains:               []string{common.PathDomainStorage.Identifier()},
+			existingDomains:               []common.StorageDomain{common.PathDomainStorage.StorageDomain()},
 			existingDomainStorageMapCount: 5,
-			newDomains:                    []string{common.PathDomainPublic.Identifier()},
+			newDomains:                    []common.StorageDomain{common.PathDomainPublic.StorageDomain()},
 			newDomainStorageMapCount:      10,
 			isNewDomainStorageMapInlined:  true,
 		},
 		{
 			name:                          "large domain storage map",
-			existingDomains:               []string{common.PathDomainStorage.Identifier()},
+			existingDomains:               []common.StorageDomain{common.PathDomainStorage.StorageDomain()},
 			existingDomainStorageMapCount: 5,
-			newDomains:                    []string{common.PathDomainPublic.Identifier()},
+			newDomains:                    []common.StorageDomain{common.PathDomainPublic.StorageDomain()},
 			newDomainStorageMapCount:      20,
 			isNewDomainStorageMapInlined:  false,
 		},
@@ -7242,7 +7232,7 @@
 			require.True(t, len(writeEntries) > 1+len(tc.existingDomains)+len(tc.newDomains))
 
 			i := 0
-			for _, domain := range AccountDomains {
+			for _, domain := range common.AllStorageDomains {
 
 				if slices.Contains(tc.existingDomains, domain) ||
 					slices.Contains(tc.newDomains, domain) {
@@ -7250,7 +7240,7 @@
 					// Existing and new domain registers are removed.
 					// Removing new (non-existent) domain registers is no-op.
 					require.Equal(t, address[:], writeEntries[i].Owner)
-					require.Equal(t, []byte(domain), writeEntries[i].Key)
+					require.Equal(t, []byte(domain.Identifier()), writeEntries[i].Key)
 					require.True(t, len(writeEntries[i].Value) == 0)
 
 					i++
@@ -7287,7 +7277,7 @@
 
 		var writeEntries []OwnerKeyValue
 
-		domains := []string{common.PathDomainStorage.Identifier()}
+		domains := []common.StorageDomain{common.PathDomainStorage.StorageDomain()}
 		const existingDomainStorageMapCount = 5
 
 		// Create storage with existing domain storage maps
@@ -7396,7 +7386,7 @@
 
 		var writeEntries []OwnerKeyValue
 
-		domains := []string{common.PathDomainStorage.Identifier()}
+		domains := []common.StorageDomain{common.PathDomainStorage.StorageDomain()}
 		const domainStorageMapCount = 5
 
 		// Create storage with existing account storage map
@@ -7612,10 +7602,10 @@
 
 	inter := NewTestInterpreterWithStorage(t, storage)
 
-	domains := []string{
-		common.PathDomainStorage.Identifier(),
-		common.PathDomainPublic.Identifier(),
-		common.PathDomainPrivate.Identifier(),
+	domains := []common.StorageDomain{
+		common.PathDomainStorage.StorageDomain(),
+		common.PathDomainPublic.StorageDomain(),
+		common.PathDomainPrivate.StorageDomain(),
 	}
 
 	const domainStorageMapCount = 500
@@ -7734,10 +7724,10 @@
 
 	inter := NewTestInterpreterWithStorage(t, storage)
 
-	domains := []string{
-		common.PathDomainStorage.Identifier(),
-		common.PathDomainPublic.Identifier(),
-		common.PathDomainPrivate.Identifier(),
+	domains := []common.StorageDomain{
+		common.PathDomainStorage.StorageDomain(),
+		common.PathDomainPublic.StorageDomain(),
+		common.PathDomainPrivate.StorageDomain(),
 	}
 
 	const domainStorageMapCount = 5
@@ -7853,9 +7843,9 @@
 		{
 			address: address,
 			domains: []domainInfo{
-				{domain: common.PathDomainStorage.Identifier(), domainStorageMapCount: 100, maxDepth: 3},
-				{domain: common.PathDomainPublic.Identifier(), domainStorageMapCount: 100, maxDepth: 3},
-				{domain: common.PathDomainPrivate.Identifier(), domainStorageMapCount: 100, maxDepth: 3},
+				{domain: common.PathDomainStorage.StorageDomain(), domainStorageMapCount: 100, maxDepth: 3},
+				{domain: common.PathDomainPublic.StorageDomain(), domainStorageMapCount: 100, maxDepth: 3},
+				{domain: common.PathDomainPrivate.StorageDomain(), domainStorageMapCount: 100, maxDepth: 3},
 			},
 		},
 	}
@@ -7874,7 +7864,7 @@
 
 	// Create new domain storage map
 	const createIfNotExists = true
-	domain := stdlib.InboxStorageDomain
+	domain := common.StorageDomainInbox
 	domainStorageMap := storage.GetStorageMap(inter, address, domain, createIfNotExists)
 	require.NotNil(t, domainStorageMap)
 
@@ -7921,7 +7911,7 @@
 	storage *Storage,
 	inter *interpreter.Interpreter,
 	address common.Address,
-	domains []string,
+	domains []common.StorageDomain,
 	count int,
 	random *rand.Rand,
 ) accountStorageMapValues {
@@ -8006,7 +7996,7 @@
 	iter := accountStorageMap.Iterator()
 	for {
 		domain, domainStorageMap := iter.Next()
-		if domain == "" {
+		if domain == common.StorageDomainUnknown {
 			break
 		}
 
