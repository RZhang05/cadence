/*
 * Cadence - The resource-oriented smart contract programming language
 *
 * Copyright Dapper Labs, Inc.
 *
 * Licensed under the Apache License, Version 2.0 (the "License");
 * you may not use this file except in compliance with the License.
 * You may obtain a copy of the License at
 *
 *   http://www.apache.org/licenses/LICENSE-2.0
 *
 * Unless required by applicable law or agreed to in writing, software
 * distributed under the License is distributed on an "AS IS" BASIS,
 * WITHOUT WARRANTIES OR CONDITIONS OF ANY KIND, either express or implied.
 * See the License for the specific language governing permissions and
 * limitations under the License.
 */

package interpreter

import (
	"fmt"
	"runtime"
	"strings"

	"github.com/onflow/cadence/runtime/ast"
	"github.com/onflow/cadence/runtime/common"
	"github.com/onflow/cadence/runtime/errors"
	"github.com/onflow/cadence/runtime/pretty"
	"github.com/onflow/cadence/runtime/sema"
)

// unsupportedOperation

type unsupportedOperation struct {
	kind      common.OperationKind
	operation ast.Operation
	ast.Range
}

var _ errors.InternalError = &unsupportedOperation{}

func (*unsupportedOperation) IsInternalError() {}

func (e *unsupportedOperation) Error() string {
	return fmt.Sprintf(
		"internal error: cannot evaluate unsupported %s operation: %s",
		e.kind.Name(),
		e.operation.Symbol(),
	)
}

// Error is the containing type for all errors produced by the interpreter.
type Error struct {
	Err        error
	Location   common.Location
	StackTrace []Invocation
}

func (e Error) Unwrap() error {
	return e.Err
}

func (e Error) Error() string {
	var sb strings.Builder
	sb.WriteString("Execution failed:\n")
	printErr := pretty.NewErrorPrettyPrinter(&sb, false).
		PrettyPrintError(e.Err, e.Location, map[common.Location][]byte{})
	if printErr != nil {
		panic(printErr)
	}
	return sb.String()
}

func (e Error) ChildErrors() []error {
	errs := make([]error, 0, 1+len(e.StackTrace))

	for _, invocation := range e.StackTrace {
		locationRange := invocation.LocationRange
		if locationRange.Location == nil {
			continue
		}

		errs = append(
			errs,
			StackTraceError{
				LocationRange: locationRange,
			},
		)
	}

	return append(errs, e.Err)
}

func (e Error) ImportLocation() common.Location {
	return e.Location
}

type StackTraceError struct {
	LocationRange
}

func (e StackTraceError) Error() string {
	return ""
}

func (e StackTraceError) Prefix() string {
	return ""
}

func (e StackTraceError) ImportLocation() common.Location {
	return e.Location
}

// PositionedError wraps an unpositioned error with position info
type PositionedError struct {
	Err error
	ast.Range
}

var _ errors.UserError = PositionedError{}

func (PositionedError) IsUserError() {}

func (e PositionedError) Unwrap() error {
	return e.Err
}

func (e PositionedError) Error() string {
	return e.Err.Error()
}

// NotDeclaredError

type NotDeclaredError struct {
	Name         string
	ExpectedKind common.DeclarationKind
}

var _ errors.UserError = NotDeclaredError{}
var _ errors.SecondaryError = NotDeclaredError{}

func (NotDeclaredError) IsUserError() {}

func (e NotDeclaredError) Error() string {
	return fmt.Sprintf(
		"cannot find %s in this scope: `%s`",
		e.ExpectedKind.Name(),
		e.Name,
	)
}

func (e NotDeclaredError) SecondaryError() string {
	return "not found in this scope"
}

// NotInvokableError

type NotInvokableError struct {
	Value Value
}

var _ errors.UserError = NotInvokableError{}

func (NotInvokableError) IsUserError() {}

func (e NotInvokableError) Error() string {
	return fmt.Sprintf("cannot call value: %#+v", e.Value)
}

// ArgumentCountError

type ArgumentCountError struct {
	ParameterCount int
	ArgumentCount  int
}

var _ errors.UserError = ArgumentCountError{}

func (ArgumentCountError) IsUserError() {}

func (e ArgumentCountError) Error() string {
	return fmt.Sprintf(
		"incorrect number of arguments: expected %d, got %d",
		e.ParameterCount,
		e.ArgumentCount,
	)
}

// TransactionNotDeclaredError

type TransactionNotDeclaredError struct {
	Index int
}

var _ errors.UserError = TransactionNotDeclaredError{}

func (TransactionNotDeclaredError) IsUserError() {}

func (e TransactionNotDeclaredError) Error() string {
	return fmt.Sprintf(
		"cannot find transaction with index %d in this scope",
		e.Index,
	)
}

// ConditionError

type ConditionError struct {
	LocationRange
	Message       string
	ConditionKind ast.ConditionKind
}

var _ errors.UserError = ConditionError{}

func (ConditionError) IsUserError() {}

func (e ConditionError) Error() string {
	if e.Message == "" {
		return fmt.Sprintf("%s failed", e.ConditionKind.Name())
	}
	return fmt.Sprintf("%s failed: %s", e.ConditionKind.Name(), e.Message)
}

// RedeclarationError

type RedeclarationError struct {
	Name string
}

var _ errors.UserError = RedeclarationError{}

func (RedeclarationError) IsUserError() {}

func (e RedeclarationError) Error() string {
	return fmt.Sprintf("cannot redeclare: `%s` is already declared", e.Name)
}

// DereferenceError

type DereferenceError struct {
	Cause        string
	ExpectedType sema.Type
	ActualType   sema.Type
	LocationRange
}

var _ errors.UserError = DereferenceError{}
var _ errors.SecondaryError = DereferenceError{}

func (DereferenceError) IsUserError() {}

func (e DereferenceError) Error() string {
	return "dereference failed"
}

func (e DereferenceError) SecondaryError() string {
	if e.Cause != "" {
		return e.Cause
	}
	expected, actual := sema.ErrorMessageExpectedActualTypes(
		e.ExpectedType,
		e.ActualType,
	)

	return fmt.Sprintf(
		"type mismatch: expected `%s`, got `%s`",
		expected,
		actual,
	)
}

// OverflowError

type OverflowError struct {
	LocationRange
}

var _ errors.UserError = OverflowError{}

func (OverflowError) IsUserError() {}

func (e OverflowError) Error() string {
	return "overflow"
}

// UnderflowError

type UnderflowError struct {
	LocationRange
}

var _ errors.UserError = UnderflowError{}

func (UnderflowError) IsUserError() {}

func (e UnderflowError) Error() string {
	return "underflow"
}

// UnderflowError

type DivisionByZeroError struct {
	LocationRange
}

var _ errors.UserError = DivisionByZeroError{}

func (DivisionByZeroError) IsUserError() {}

func (e DivisionByZeroError) Error() string {
	return "division by zero"
}

// InvalidatedResourceError
type InvalidatedResourceError struct {
	LocationRange
}

var _ errors.InternalError = InvalidatedResourceError{}

func (InvalidatedResourceError) IsInternalError() {}

func (e InvalidatedResourceError) Error() string {
	return "internal error: resource is invalidated and cannot be used anymore"
}

// DestroyedResourceError is the error which is reported
// when a user uses a destroyed resource through a reference
type DestroyedResourceError struct {
	LocationRange
}

var _ errors.UserError = DestroyedResourceError{}

func (DestroyedResourceError) IsUserError() {}

func (e DestroyedResourceError) Error() string {
	return "resource was destroyed and cannot be used anymore"
}

// ForceAssignmentToNonNilResourceError
type ForceAssignmentToNonNilResourceError struct {
	LocationRange
}

var _ errors.UserError = ForceAssignmentToNonNilResourceError{}

func (ForceAssignmentToNonNilResourceError) IsUserError() {}

func (e ForceAssignmentToNonNilResourceError) Error() string {
	return "force assignment to non-nil resource-typed value"
}

// ForceNilError
type ForceNilError struct {
	LocationRange
}

var _ errors.UserError = ForceNilError{}

func (ForceNilError) IsUserError() {}

func (e ForceNilError) Error() string {
	return "unexpectedly found nil while forcing an Optional value"
}

// ForceCastTypeMismatchError
type ForceCastTypeMismatchError struct {
	ExpectedType sema.Type
	ActualType   sema.Type
	LocationRange
}

var _ errors.UserError = ForceCastTypeMismatchError{}

func (ForceCastTypeMismatchError) IsUserError() {}

func (e ForceCastTypeMismatchError) Error() string {
	expected, actual := sema.ErrorMessageExpectedActualTypes(
		e.ExpectedType,
		e.ActualType,
	)

	return fmt.Sprintf(
		"failed to force-cast value: expected type `%s`, got `%s`",
		expected,
		actual,
	)
}

// TypeMismatchError
type TypeMismatchError struct {
	ExpectedType sema.Type
	ActualType   sema.Type
	LocationRange
}

var _ errors.UserError = TypeMismatchError{}

func (TypeMismatchError) IsUserError() {}

func (e TypeMismatchError) Error() string {
	expected, actual := sema.ErrorMessageExpectedActualTypes(
		e.ExpectedType,
		e.ActualType,
	)

	return fmt.Sprintf(
		"type mismatch: expected `%s`, got `%s`",
		expected,
		actual,
	)
}

// InvalidPathDomainError
type InvalidPathDomainError struct {
	LocationRange
	ExpectedDomains []common.PathDomain
	ActualDomain    common.PathDomain
}

var _ errors.UserError = InvalidPathDomainError{}
var _ errors.SecondaryError = InvalidPathDomainError{}

func (InvalidPathDomainError) IsUserError() {}

func (e InvalidPathDomainError) Error() string {
	return "invalid path domain"
}

func (e InvalidPathDomainError) SecondaryError() string {

	domainNames := make([]string, len(e.ExpectedDomains))

	for i, domain := range e.ExpectedDomains {
		domainNames[i] = domain.Identifier()
	}

	return fmt.Sprintf(
		"expected %s, got `%s`",
		common.EnumerateWords(domainNames, "or"),
		e.ActualDomain.Identifier(),
	)
}

// OverwriteError
type OverwriteError struct {
	LocationRange
	Path    PathValue
	Address AddressValue
}

var _ errors.UserError = OverwriteError{}

func (OverwriteError) IsUserError() {}

func (e OverwriteError) Error() string {
	return fmt.Sprintf(
		"failed to save object: path %s in account %s already stores an object",
		e.Path,
		e.Address,
	)
}

// ArrayIndexOutOfBoundsError
type ArrayIndexOutOfBoundsError struct {
	LocationRange
	Index int
	Size  int
}

var _ errors.UserError = ArrayIndexOutOfBoundsError{}

func (ArrayIndexOutOfBoundsError) IsUserError() {}

func (e ArrayIndexOutOfBoundsError) Error() string {
	return fmt.Sprintf(
		"array index out of bounds: %d, but size is %d",
		e.Index,
		e.Size,
	)
}

// ArraySliceIndicesError
type ArraySliceIndicesError struct {
	LocationRange
	FromIndex int
	UpToIndex int
	Size      int
}

var _ errors.UserError = ArraySliceIndicesError{}

func (ArraySliceIndicesError) IsUserError() {}

func (e ArraySliceIndicesError) Error() string {
	return fmt.Sprintf(
		"slice indices [%d:%d] are out of bounds (size %d)",
		e.FromIndex, e.UpToIndex, e.Size,
	)
}

// InvalidSliceIndexError is returned when a slice index is invalid, such as fromIndex > upToIndex
// This error can be returned even when fromIndex and upToIndex are both within bounds.
type InvalidSliceIndexError struct {
	LocationRange
	FromIndex int
	UpToIndex int
}

var _ errors.UserError = InvalidSliceIndexError{}

func (InvalidSliceIndexError) IsUserError() {}

func (e InvalidSliceIndexError) Error() string {
	return fmt.Sprintf("invalid slice index: %d > %d", e.FromIndex, e.UpToIndex)
}

// StringIndexOutOfBoundsError
type StringIndexOutOfBoundsError struct {
	LocationRange
	Index  int
	Length int
}

var _ errors.UserError = StringIndexOutOfBoundsError{}

func (StringIndexOutOfBoundsError) IsUserError() {}

func (e StringIndexOutOfBoundsError) Error() string {
	return fmt.Sprintf(
		"string index out of bounds: %d, but length is %d",
		e.Index,
		e.Length,
	)
}

// StringSliceIndicesError
type StringSliceIndicesError struct {
	LocationRange
	FromIndex int
	UpToIndex int
	Length    int
}

var _ errors.UserError = StringSliceIndicesError{}

func (StringSliceIndicesError) IsUserError() {}

func (e StringSliceIndicesError) Error() string {
	return fmt.Sprintf(
		"string slice indices [%d:%d] are out of bounds (length %d)",
		e.FromIndex, e.UpToIndex, e.Length,
	)
}

// EventEmissionUnavailableError
type EventEmissionUnavailableError struct {
	LocationRange
}

var _ errors.UserError = EventEmissionUnavailableError{}

func (EventEmissionUnavailableError) IsUserError() {}

func (e EventEmissionUnavailableError) Error() string {
	return "cannot emit event: event emission is unavailable in this configuration of Cadence"
}

// UUIDUnavailableError
type UUIDUnavailableError struct {
	LocationRange
}

var _ errors.UserError = UUIDUnavailableError{}

func (UUIDUnavailableError) IsUserError() {}

func (e UUIDUnavailableError) Error() string {
	return "cannot get UUID: UUID access is unavailable in this configuration of Cadence"
}

// TypeLoadingError
type TypeLoadingError struct {
	TypeID TypeID
}

var _ errors.UserError = TypeLoadingError{}

func (TypeLoadingError) IsUserError() {}

func (e TypeLoadingError) Error() string {
	return fmt.Sprintf("failed to load type: %s", e.TypeID)
}

// UseBeforeInitializationError
type UseBeforeInitializationError struct {
	LocationRange
	Name string
}

var _ errors.UserError = UseBeforeInitializationError{}

func (UseBeforeInitializationError) IsUserError() {}

func (e UseBeforeInitializationError) Error() string {
	return fmt.Sprintf("member `%s` is used before it has been initialized", e.Name)
}

// InvocationArgumentTypeError
type InvocationArgumentTypeError struct {
	LocationRange
	ParameterType sema.Type
	Index         int
}

var _ errors.UserError = InvocationArgumentTypeError{}

func (InvocationArgumentTypeError) IsUserError() {}

func (e InvocationArgumentTypeError) Error() string {
	return fmt.Sprintf(
		"invalid invocation with argument at index %d: expected `%s`",
		e.Index,
		e.ParameterType.QualifiedString(),
	)
}

// MemberAccessTypeError
type MemberAccessTypeError struct {
	ExpectedType sema.Type
	ActualType   sema.Type
	LocationRange
}

var _ errors.InternalError = MemberAccessTypeError{}

func (MemberAccessTypeError) IsInternalError() {}

func (e MemberAccessTypeError) Error() string {
	return fmt.Sprintf(
		"invalid member access: expected `%s`, got `%s`",
		e.ExpectedType.QualifiedString(),
		e.ActualType.QualifiedString(),
	)
}

// ValueTransferTypeError
type ValueTransferTypeError struct {
	ExpectedType sema.Type
	ActualType   sema.Type
	LocationRange
}

var _ errors.InternalError = ValueTransferTypeError{}

func (ValueTransferTypeError) IsInternalError() {}

func (e ValueTransferTypeError) Error() string {
	expected, actual := sema.ErrorMessageExpectedActualTypes(
		e.ExpectedType,
		e.ActualType,
	)

	return fmt.Sprintf(
		"invalid transfer of value: expected `%s`, got `%s`",
		expected,
		actual,
	)
}

// UnexpectedMappedEntitlementError
type UnexpectedMappedEntitlementError struct {
	Type sema.Type
	LocationRange
}

var _ errors.InternalError = UnexpectedMappedEntitlementError{}

func (UnexpectedMappedEntitlementError) IsInternalError() {}

func (e UnexpectedMappedEntitlementError) Error() string {
	return fmt.Sprintf(
		"invalid transfer of value: found an unexpected runtime mapped entitlement `%s`",
		e.Type.QualifiedString(),
	)
}

// ResourceConstructionError
type ResourceConstructionError struct {
	CompositeType *sema.CompositeType
	LocationRange
}

var _ errors.InternalError = ResourceConstructionError{}

func (ResourceConstructionError) IsInternalError() {}

func (e ResourceConstructionError) Error() string {
	return fmt.Sprintf(
		"cannot create resource `%s`: outside of declaring location %s",
		e.CompositeType.QualifiedString(),
		e.CompositeType.Location.String(),
	)
}

// ContainerMutationError
type ContainerMutationError struct {
	ExpectedType sema.Type
	ActualType   sema.Type
	LocationRange
}

var _ errors.UserError = ContainerMutationError{}

func (ContainerMutationError) IsUserError() {}

func (e ContainerMutationError) Error() string {
	return fmt.Sprintf(
		"invalid container update: expected a subtype of `%s`, found `%s`",
		e.ExpectedType.QualifiedString(),
		e.ActualType.QualifiedString(),
	)
}

// NonStorableValueError
type NonStorableValueError struct {
	Value Value
}

var _ errors.UserError = NonStorableValueError{}

func (NonStorableValueError) IsUserError() {}

func (e NonStorableValueError) Error() string {
	return "cannot store non-storable value"
}

// NonStorableStaticTypeError
type NonStorableStaticTypeError struct {
	Type sema.Type
}

var _ errors.UserError = NonStorableStaticTypeError{}

func (NonStorableStaticTypeError) IsUserError() {}

func (e NonStorableStaticTypeError) Error() string {
	return fmt.Sprintf(
		"cannot store non-storable type: `%s`",
		e.Type.QualifiedString(),
	)
}

// InterfaceMissingLocation is reported during interface lookup,
// if an interface is looked up without a location
type InterfaceMissingLocationError struct {
	QualifiedIdentifier string
}

var _ errors.UserError = InterfaceMissingLocationError{}

func (InterfaceMissingLocationError) IsUserError() {}

func (e InterfaceMissingLocationError) Error() string {
	return fmt.Sprintf(
		"tried to look up interface %s without a location",
		e.QualifiedIdentifier,
	)
}

// InvalidOperandsError
type InvalidOperandsError struct {
	LocationRange
	LeftType     StaticType
	RightType    StaticType
	FunctionName string
	Operation    ast.Operation
}

var _ errors.UserError = InvalidOperandsError{}

func (InvalidOperandsError) IsUserError() {}

func (e InvalidOperandsError) Error() string {
	var op string
	if e.Operation == ast.OperationUnknown {
		op = e.FunctionName
	} else {
		op = e.Operation.Symbol()
	}

	return fmt.Sprintf(
		"cannot apply operation %s to types: `%s`, `%s`",
		op,
		e.LeftType.String(),
		e.RightType.String(),
	)
}

// InvalidPublicKeyError is reported during PublicKey creation, if the PublicKey is invalid.
type InvalidPublicKeyError struct {
	PublicKey *ArrayValue
	Err       error
	LocationRange
}

var _ errors.UserError = InvalidPublicKeyError{}

func (InvalidPublicKeyError) IsUserError() {}

func (e InvalidPublicKeyError) Error() string {
	return fmt.Sprintf("invalid public key: %s, err: %s", e.PublicKey, e.Err)
}

func (e InvalidPublicKeyError) Unwrap() error {
	return e.Err
}

// NonTransferableValueError
type NonTransferableValueError struct {
	Value Value
}

var _ errors.UserError = NonTransferableValueError{}

func (NonTransferableValueError) IsUserError() {}

func (e NonTransferableValueError) Error() string {
	return "cannot transfer non-transferable value"
}

// DuplicateKeyInResourceDictionaryError
type DuplicateKeyInResourceDictionaryError struct {
	LocationRange
}

var _ errors.UserError = DuplicateKeyInResourceDictionaryError{}

func (DuplicateKeyInResourceDictionaryError) IsUserError() {}

func (e DuplicateKeyInResourceDictionaryError) Error() string {
	return "duplicate key in resource dictionary"
}

// StorageMutatedDuringIterationError
type StorageMutatedDuringIterationError struct {
	LocationRange
}

var _ errors.UserError = StorageMutatedDuringIterationError{}

func (StorageMutatedDuringIterationError) IsUserError() {}

func (StorageMutatedDuringIterationError) Error() string {
	return "storage iteration continued after modifying storage"
}

// ContainerMutatedDuringIterationError
type ContainerMutatedDuringIterationError struct {
	LocationRange
}

var _ errors.UserError = ContainerMutatedDuringIterationError{}

func (ContainerMutatedDuringIterationError) IsUserError() {}

func (ContainerMutatedDuringIterationError) Error() string {
	return "resource container modified during iteration"
}

// InvalidHexByteError
type InvalidHexByteError struct {
	LocationRange
	Byte byte
}

var _ errors.UserError = InvalidHexByteError{}

func (InvalidHexByteError) IsUserError() {}

func (e InvalidHexByteError) Error() string {
	return fmt.Sprintf("invalid byte in hex string: %x", e.Byte)
}

// InvalidHexLengthError
type InvalidHexLengthError struct {
	LocationRange
}

var _ errors.UserError = InvalidHexLengthError{}

func (InvalidHexLengthError) IsUserError() {}

func (InvalidHexLengthError) Error() string {
	return "hex string has non-even length"
}

// InvalidatedResourceReferenceError is reported when accessing a reference value
// that is pointing to a moved or destroyed resource.
type InvalidatedResourceReferenceError struct {
	LocationRange
}

var _ errors.UserError = InvalidatedResourceReferenceError{}

func (InvalidatedResourceReferenceError) IsUserError() {}

func (e InvalidatedResourceReferenceError) Error() string {
	return "referenced resource has been moved or destroyed after taking the reference"
}

// DuplicateAttachmentError
type DuplicateAttachmentError struct {
	AttachmentType sema.Type
	Value          *CompositeValue
	LocationRange
}

var _ errors.UserError = DuplicateAttachmentError{}

func (DuplicateAttachmentError) IsUserError() {}

func (e DuplicateAttachmentError) Error() string {
	return fmt.Sprintf(
		"cannot attach %s to %s, as it already exists on that value",
		e.AttachmentType.QualifiedString(),
		e.Value.QualifiedIdentifier,
	)
}

// AttachmentIterationMutationError
type AttachmentIterationMutationError struct {
	Value *CompositeValue
	LocationRange
}

var _ errors.UserError = AttachmentIterationMutationError{}

func (AttachmentIterationMutationError) IsUserError() {}

func (e AttachmentIterationMutationError) Error() string {
	return fmt.Sprintf(
		"cannot modify %s's attachments while iterating over them",
		e.Value.QualifiedIdentifier,
	)
}

// InvalidAttachmentOperationTargetError
type InvalidAttachmentOperationTargetError struct {
	Value Value
	LocationRange
}

var _ errors.InternalError = InvalidAttachmentOperationTargetError{}

func (InvalidAttachmentOperationTargetError) IsInternalError() {}

func (e InvalidAttachmentOperationTargetError) Error() string {
	return fmt.Sprintf(
		"cannot add or remove attachment with non-owned value (%T)",
		e.Value,
	)
}

// RecursiveTransferError
type RecursiveTransferError struct {
	LocationRange
}

var _ errors.UserError = RecursiveTransferError{}

func (RecursiveTransferError) IsUserError() {}

func (RecursiveTransferError) Error() string {
	return "recursive transfer of value"
}

func WrappedExternalError(err error) error {
	switch err := err.(type) {
	case
		// If the error is a go-runtime error, don't wrap.
		// These are crashers.
		runtime.Error,

		// If the error is already a cadence error, then avoid redundant wrapping.
		errors.InternalError,
		errors.UserError,
		errors.ExternalError,
		Error:
		return err

	default:
		return errors.NewExternalError(err)
	}
}

<<<<<<< HEAD
// InclusiveRangeConstructionError

type InclusiveRangeConstructionError struct {
	LocationRange
	Message string
}

var _ errors.UserError = InclusiveRangeConstructionError{}

func (InclusiveRangeConstructionError) IsUserError() {}

func (e InclusiveRangeConstructionError) Error() string {
	const message = "InclusiveRange construction failed"
	if e.Message == "" {
		return message
	}
	return fmt.Sprintf("%s: %s", message, e.Message)
=======
// CapabilityAddressPublishingError
type CapabilityAddressPublishingError struct {
	LocationRange
	CapabilityAddress AddressValue
	AccountAddress    AddressValue
}

var _ errors.UserError = CapabilityAddressPublishingError{}

func (CapabilityAddressPublishingError) IsUserError() {}

func (e CapabilityAddressPublishingError) Error() string {
	return fmt.Sprintf(
		"cannot publish capability of account %s in account %s",
		e.CapabilityAddress.String(),
		e.AccountAddress.String(),
	)
}

// NestedReferenceError
type NestedReferenceError struct {
	Value *EphemeralReferenceValue
	LocationRange
}

var _ errors.UserError = NestedReferenceError{}

func (NestedReferenceError) IsUserError() {}

func (e NestedReferenceError) Error() string {
	return fmt.Sprintf(
		"cannot create a nested reference to %s",
		e.Value.String(),
	)
>>>>>>> 32ddd355
}<|MERGE_RESOLUTION|>--- conflicted
+++ resolved
@@ -997,7 +997,42 @@
 	}
 }
 
-<<<<<<< HEAD
+// CapabilityAddressPublishingError
+type CapabilityAddressPublishingError struct {
+	LocationRange
+	CapabilityAddress AddressValue
+	AccountAddress    AddressValue
+}
+
+var _ errors.UserError = CapabilityAddressPublishingError{}
+
+func (CapabilityAddressPublishingError) IsUserError() {}
+
+func (e CapabilityAddressPublishingError) Error() string {
+	return fmt.Sprintf(
+		"cannot publish capability of account %s in account %s",
+		e.CapabilityAddress.String(),
+		e.AccountAddress.String(),
+	)
+}
+
+// NestedReferenceError
+type NestedReferenceError struct {
+	Value *EphemeralReferenceValue
+	LocationRange
+}
+
+var _ errors.UserError = NestedReferenceError{}
+
+func (NestedReferenceError) IsUserError() {}
+
+func (e NestedReferenceError) Error() string {
+	return fmt.Sprintf(
+		"cannot create a nested reference to %s",
+		e.Value.String(),
+	)
+}
+
 // InclusiveRangeConstructionError
 
 type InclusiveRangeConstructionError struct {
@@ -1015,40 +1050,4 @@
 		return message
 	}
 	return fmt.Sprintf("%s: %s", message, e.Message)
-=======
-// CapabilityAddressPublishingError
-type CapabilityAddressPublishingError struct {
-	LocationRange
-	CapabilityAddress AddressValue
-	AccountAddress    AddressValue
-}
-
-var _ errors.UserError = CapabilityAddressPublishingError{}
-
-func (CapabilityAddressPublishingError) IsUserError() {}
-
-func (e CapabilityAddressPublishingError) Error() string {
-	return fmt.Sprintf(
-		"cannot publish capability of account %s in account %s",
-		e.CapabilityAddress.String(),
-		e.AccountAddress.String(),
-	)
-}
-
-// NestedReferenceError
-type NestedReferenceError struct {
-	Value *EphemeralReferenceValue
-	LocationRange
-}
-
-var _ errors.UserError = NestedReferenceError{}
-
-func (NestedReferenceError) IsUserError() {}
-
-func (e NestedReferenceError) Error() string {
-	return fmt.Sprintf(
-		"cannot create a nested reference to %s",
-		e.Value.String(),
-	)
->>>>>>> 32ddd355
 }