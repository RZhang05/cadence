--- conflicted
+++ resolved
@@ -633,15 +633,11 @@
 	LocationRange
 }
 
-<<<<<<< HEAD
-var _ errors.UserError = InvocationReceiverTypeError{}
-
-func (InvocationReceiverTypeError) IsUserError() {}
-
-func (e InvocationReceiverTypeError) Error() string {
-=======
+var _ errors.UserError = MemberAccessTypeError{}
+
+func (MemberAccessTypeError) IsUserError() {}
+
 func (e MemberAccessTypeError) Error() string {
->>>>>>> 5a06fec8
 	return fmt.Sprintf(
 		"invalid member access: expected %s",
 		e.ExpectedType.QualifiedString(),
