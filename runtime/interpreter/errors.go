--- conflicted
+++ resolved
@@ -621,15 +621,8 @@
 	return fmt.Sprintf("failed to load type: %s", e.TypeID)
 }
 
-<<<<<<< HEAD
 // UseBeforeInitializationError
 type UseBeforeInitializationError struct {
-	Name string
-=======
-// MissingMemberValueError
-
-type MissingMemberValueError struct {
->>>>>>> ed1c4933
 	LocationRange
 	Name string
 }
