/*
 * Cadence - The resource-oriented smart contract programming language
 *
 * Copyright Dapper Labs, Inc.
 *
 * Licensed under the Apache License, Version 2.0 (the "License");
 * you may not use this file except in compliance with the License.
 * You may obtain a copy of the License at
 *
 *   http://www.apache.org/licenses/LICENSE-2.0
 *
 * Unless required by applicable law or agreed to in writing, software
 * distributed under the License is distributed on an "AS IS" BASIS,
 * WITHOUT WARRANTIES OR CONDITIONS OF ANY KIND, either express or implied.
 * See the License for the specific language governing permissions and
 * limitations under the License.
 */

package interpreter

import (
	"github.com/onflow/atree"

	"github.com/onflow/cadence/runtime/ast"
	"github.com/onflow/cadence/runtime/common"
	"github.com/onflow/cadence/runtime/errors"
	"github.com/onflow/cadence/runtime/sema"
)

// FunctionValue
type FunctionValue interface {
	Value
	isFunctionValue()
	FunctionType() *sema.FunctionType
	// invoke evaluates the function.
	// Only used internally by the interpreter.
	// Use Interpreter.InvokeFunctionValue if you want to invoke the function externally
	invoke(Invocation) Value
}

// InterpretedFunctionValue
type InterpretedFunctionValue struct {
	Interpreter      *Interpreter
	ParameterList    *ast.ParameterList
	Type             *sema.FunctionType
	Activation       *VariableActivation
	BeforeStatements []ast.Statement
	PreConditions    ast.Conditions
	Statements       []ast.Statement
	PostConditions   ast.Conditions
}

func NewInterpretedFunctionValue(
	interpreter *Interpreter,
	parameterList *ast.ParameterList,
	functionType *sema.FunctionType,
	lexicalScope *VariableActivation,
	beforeStatements []ast.Statement,
	preConditions ast.Conditions,
	statements []ast.Statement,
	postConditions ast.Conditions,
) *InterpretedFunctionValue {

	common.UseMemory(interpreter, common.InterpretedFunctionValueMemoryUsage)

	return &InterpretedFunctionValue{
		Interpreter:      interpreter,
		ParameterList:    parameterList,
		Type:             functionType,
		Activation:       lexicalScope,
		BeforeStatements: beforeStatements,
		PreConditions:    preConditions,
		Statements:       statements,
		PostConditions:   postConditions,
	}
}

var _ Value = &InterpretedFunctionValue{}
var _ FunctionValue = &InterpretedFunctionValue{}

func (*InterpretedFunctionValue) isValue() {}

func (f *InterpretedFunctionValue) String() string {
	return f.Type.String()
}

func (f *InterpretedFunctionValue) RecursiveString(_ SeenReferences) string {
	return f.String()
}

func (f *InterpretedFunctionValue) MeteredString(memoryGauge common.MemoryGauge, _ SeenReferences) string {
	// TODO: Meter sema.Type String conversion
	typeString := f.Type.String()
	common.UseMemory(memoryGauge, common.NewRawStringMemoryUsage(8+len(typeString)))
	return f.String()
}

<<<<<<< HEAD
func (f *InterpretedFunctionValue) Accept(interpreter *Interpreter, _ LocationRange, visitor Visitor) {
	visitor.VisitInterpretedFunctionValue(interpreter, f)
}

func (f *InterpretedFunctionValue) Walk(_ *Interpreter, _ LocationRange, _ func(Value)) {
=======
func (f *InterpretedFunctionValue) Accept(interpreter *Interpreter, visitor Visitor, _ LocationRange) {
	visitor.VisitInterpretedFunctionValue(interpreter, f)
}

func (f *InterpretedFunctionValue) Walk(_ *Interpreter, _ func(Value), _ LocationRange) {
>>>>>>> eecd3931
	// NO-OP
}

func (f *InterpretedFunctionValue) StaticType(interpreter *Interpreter) StaticType {
	return ConvertSemaToStaticType(interpreter, f.Type)
}

func (*InterpretedFunctionValue) IsImportable(_ *Interpreter, _ LocationRange) bool {
	return false
}

func (*InterpretedFunctionValue) isFunctionValue() {}

func (f *InterpretedFunctionValue) FunctionType() *sema.FunctionType {
	return f.Type
}

func (f *InterpretedFunctionValue) invoke(invocation Invocation) Value {

	// The check that arguments' dynamic types match the parameter types
	// was already performed by the interpreter's checkValueTransferTargetType function

	return f.Interpreter.invokeInterpretedFunction(f, invocation)
}

func (f *InterpretedFunctionValue) ConformsToStaticType(
	_ *Interpreter,
	_ LocationRange,
	_ TypeConformanceResults,
) bool {
	return true
}

func (f *InterpretedFunctionValue) Storable(_ atree.SlabStorage, _ atree.Address, _ uint64) (atree.Storable, error) {
	return NonStorable{Value: f}, nil
}

func (*InterpretedFunctionValue) NeedsStoreTo(_ atree.Address) bool {
	return false
}

func (*InterpretedFunctionValue) IsResourceKinded(_ *Interpreter) bool {
	return false
}

func (f *InterpretedFunctionValue) Transfer(
	interpreter *Interpreter,
	_ LocationRange,
	_ atree.Address,
	remove bool,
	storable atree.Storable,
	_ map[atree.ValueID]struct{},
	_ bool,
) Value {
	// TODO: actually not needed, value is not storable
	if remove {
		interpreter.RemoveReferencedSlab(storable)
	}
	return f
}

func (f *InterpretedFunctionValue) Clone(_ *Interpreter) Value {
	return f
}

func (*InterpretedFunctionValue) DeepRemove(_ *Interpreter, _ bool) {
	// NO-OP
}

// HostFunctionValue
type HostFunction func(invocation Invocation) Value

type HostFunctionValue struct {
	Function        HostFunction
	NestedVariables map[string]*Variable
	Type            *sema.FunctionType
}

func (f *HostFunctionValue) String() string {
	return f.Type.String()
}

func (f *HostFunctionValue) RecursiveString(_ SeenReferences) string {
	return f.String()
}

func (f *HostFunctionValue) MeteredString(memoryGauge common.MemoryGauge, _ SeenReferences) string {
	common.UseMemory(memoryGauge, common.HostFunctionValueStringMemoryUsage)
	return f.String()
}

func NewUnmeteredHostFunctionValue(
	funcType *sema.FunctionType,
	function HostFunction,
) *HostFunctionValue {
	// Host functions can be passed by value,
	// so for the interpreter value transfer check to work,
	// they need a static type
	if funcType == nil {
		panic(errors.NewUnreachableError())
	}

	return &HostFunctionValue{
		Function: function,
		Type:     funcType,
	}
}

func NewHostFunctionValue(
	gauge common.MemoryGauge,
	funcType *sema.FunctionType,
	function HostFunction,
) *HostFunctionValue {

	common.UseMemory(gauge, common.HostFunctionValueMemoryUsage)

	return NewUnmeteredHostFunctionValue(funcType, function)
}

var _ Value = &HostFunctionValue{}
var _ FunctionValue = &HostFunctionValue{}
var _ MemberAccessibleValue = &HostFunctionValue{}
var _ ContractValue = &HostFunctionValue{}

func (*HostFunctionValue) isValue() {}

<<<<<<< HEAD
func (f *HostFunctionValue) Accept(interpreter *Interpreter, _ LocationRange, visitor Visitor) {
	visitor.VisitHostFunctionValue(interpreter, f)
}

func (f *HostFunctionValue) Walk(_ *Interpreter, _ LocationRange, _ func(Value)) {
=======
func (f *HostFunctionValue) Accept(interpreter *Interpreter, visitor Visitor, _ LocationRange) {
	visitor.VisitHostFunctionValue(interpreter, f)
}

func (f *HostFunctionValue) Walk(_ *Interpreter, _ func(Value), _ LocationRange) {
>>>>>>> eecd3931
	// NO-OP
}

func (f *HostFunctionValue) StaticType(interpreter *Interpreter) StaticType {
	return ConvertSemaToStaticType(interpreter, f.Type)
}

func (*HostFunctionValue) IsImportable(_ *Interpreter, _ LocationRange) bool {
	return false
}

func (*HostFunctionValue) isFunctionValue() {}

func (f *HostFunctionValue) FunctionType() *sema.FunctionType {
	return f.Type
}

func (f *HostFunctionValue) invoke(invocation Invocation) Value {

	// The check that arguments' dynamic types match the parameter types
	// was already performed by the interpreter's checkValueTransferTargetType function

	return f.Function(invocation)
}

func (f *HostFunctionValue) GetMember(_ *Interpreter, _ LocationRange, name string) Value {
	if f.NestedVariables != nil {
		if variable, ok := f.NestedVariables[name]; ok {
			return variable.GetValue()
		}
	}
	return nil
}

func (*HostFunctionValue) RemoveMember(_ *Interpreter, _ LocationRange, _ string) Value {
	// Host functions have no removable members (fields / functions)
	panic(errors.NewUnreachableError())
}

func (*HostFunctionValue) SetMember(_ *Interpreter, _ LocationRange, _ string, _ Value) bool {
	// Host functions have no settable members (fields / functions)
	panic(errors.NewUnreachableError())
}

func (f *HostFunctionValue) ConformsToStaticType(
	_ *Interpreter,
	_ LocationRange,
	_ TypeConformanceResults,
) bool {
	return true
}

func (f *HostFunctionValue) Storable(_ atree.SlabStorage, _ atree.Address, _ uint64) (atree.Storable, error) {
	return NonStorable{Value: f}, nil
}

func (*HostFunctionValue) NeedsStoreTo(_ atree.Address) bool {
	return false
}

func (*HostFunctionValue) IsResourceKinded(_ *Interpreter) bool {
	return false
}

func (f *HostFunctionValue) Transfer(
	interpreter *Interpreter,
	_ LocationRange,
	_ atree.Address,
	remove bool,
	storable atree.Storable,
	_ map[atree.ValueID]struct{},
	_ bool,
) Value {
	// TODO: actually not needed, value is not storable
	if remove {
		interpreter.RemoveReferencedSlab(storable)
	}
	return f
}

func (f *HostFunctionValue) Clone(_ *Interpreter) Value {
	return f
}

func (*HostFunctionValue) DeepRemove(_ *Interpreter, _ bool) {
	// NO-OP
}

func (v *HostFunctionValue) SetNestedVariables(variables map[string]*Variable) {
	v.NestedVariables = variables
}

// BoundFunctionValue
type BoundFunctionValue struct {
	Function           FunctionValue
	Base               *EphemeralReferenceValue
	Self               *MemberAccessibleValue
	BoundAuthorization Authorization
	selfRef            *EphemeralReferenceValue
}

var _ Value = BoundFunctionValue{}
var _ FunctionValue = BoundFunctionValue{}

func NewBoundFunctionValue(
	interpreter *Interpreter,
	function FunctionValue,
	self *MemberAccessibleValue,
	base *EphemeralReferenceValue,
	boundAuth Authorization,
) BoundFunctionValue {

	common.UseMemory(interpreter, common.BoundFunctionValueMemoryUsage)

	// Since 'self' work as an implicit reference, create an explicit one and hold it.
	// This reference is later used to check the validity of the referenced value/resource.
	var selfRef *EphemeralReferenceValue
	if reference, isReference := (*self).(*EphemeralReferenceValue); isReference {
		// For attachments, 'self' is already a reference.
		// So no need to create a reference again.
		selfRef = reference
	} else {
		semaType := interpreter.MustSemaTypeOfValue(*self)
		selfRef = NewEphemeralReferenceValue(interpreter, boundAuth, *self, semaType, EmptyLocationRange)
	}

	return BoundFunctionValue{
		Function:           function,
		Self:               self,
		selfRef:            selfRef,
		Base:               base,
		BoundAuthorization: boundAuth,
	}
}

func (BoundFunctionValue) isValue() {}

func (f BoundFunctionValue) String() string {
	return f.RecursiveString(SeenReferences{})
}

func (f BoundFunctionValue) RecursiveString(seenReferences SeenReferences) string {
	return f.Function.RecursiveString(seenReferences)
}

func (f BoundFunctionValue) MeteredString(memoryGauge common.MemoryGauge, seenReferences SeenReferences) string {
	return f.Function.MeteredString(memoryGauge, seenReferences)
}

<<<<<<< HEAD
func (f BoundFunctionValue) Accept(interpreter *Interpreter, _ LocationRange, visitor Visitor) {
	visitor.VisitBoundFunctionValue(interpreter, f)
}

func (f BoundFunctionValue) Walk(_ *Interpreter, _ LocationRange, _ func(Value)) {
=======
func (f BoundFunctionValue) Accept(interpreter *Interpreter, visitor Visitor, _ LocationRange) {
	visitor.VisitBoundFunctionValue(interpreter, f)
}

func (f BoundFunctionValue) Walk(_ *Interpreter, _ func(Value), _ LocationRange) {
>>>>>>> eecd3931
	// NO-OP
}

func (f BoundFunctionValue) StaticType(inter *Interpreter) StaticType {
	return f.Function.StaticType(inter)
}

func (BoundFunctionValue) IsImportable(_ *Interpreter, _ LocationRange) bool {
	return false
}

func (BoundFunctionValue) isFunctionValue() {}

func (f BoundFunctionValue) FunctionType() *sema.FunctionType {
	return f.Function.FunctionType()
}

func (f BoundFunctionValue) invoke(invocation Invocation) Value {
	invocation.Self = f.Self
	invocation.Base = f.Base
	invocation.BoundAuthorization = f.BoundAuthorization

	// Check if the 'self' is not invalidated.
	invocation.Interpreter.checkInvalidatedResourceOrResourceReference(f.selfRef, invocation.LocationRange)

	return f.Function.invoke(invocation)
}

func (f BoundFunctionValue) ConformsToStaticType(
	interpreter *Interpreter,
	locationRange LocationRange,
	results TypeConformanceResults,
) bool {
	return f.Function.ConformsToStaticType(
		interpreter,
		locationRange,
		results,
	)
}

func (f BoundFunctionValue) Storable(_ atree.SlabStorage, _ atree.Address, _ uint64) (atree.Storable, error) {
	return NonStorable{Value: f}, nil
}

func (BoundFunctionValue) NeedsStoreTo(_ atree.Address) bool {
	return false
}

func (BoundFunctionValue) IsResourceKinded(_ *Interpreter) bool {
	return false
}

func (f BoundFunctionValue) Transfer(
	interpreter *Interpreter,
	_ LocationRange,
	_ atree.Address,
	remove bool,
	storable atree.Storable,
	_ map[atree.ValueID]struct{},
	_ bool,
) Value {
	// TODO: actually not needed, value is not storable
	if remove {
		interpreter.RemoveReferencedSlab(storable)
	}
	return f
}

func (f BoundFunctionValue) Clone(_ *Interpreter) Value {
	return f
}

func (BoundFunctionValue) DeepRemove(_ *Interpreter, _ bool) {
	// NO-OP
}<|MERGE_RESOLUTION|>--- conflicted
+++ resolved
@@ -95,19 +95,11 @@
 	return f.String()
 }
 
-<<<<<<< HEAD
-func (f *InterpretedFunctionValue) Accept(interpreter *Interpreter, _ LocationRange, visitor Visitor) {
-	visitor.VisitInterpretedFunctionValue(interpreter, f)
-}
-
-func (f *InterpretedFunctionValue) Walk(_ *Interpreter, _ LocationRange, _ func(Value)) {
-=======
 func (f *InterpretedFunctionValue) Accept(interpreter *Interpreter, visitor Visitor, _ LocationRange) {
 	visitor.VisitInterpretedFunctionValue(interpreter, f)
 }
 
 func (f *InterpretedFunctionValue) Walk(_ *Interpreter, _ func(Value), _ LocationRange) {
->>>>>>> eecd3931
 	// NO-OP
 }
 
@@ -234,19 +226,11 @@
 
 func (*HostFunctionValue) isValue() {}
 
-<<<<<<< HEAD
-func (f *HostFunctionValue) Accept(interpreter *Interpreter, _ LocationRange, visitor Visitor) {
-	visitor.VisitHostFunctionValue(interpreter, f)
-}
-
-func (f *HostFunctionValue) Walk(_ *Interpreter, _ LocationRange, _ func(Value)) {
-=======
 func (f *HostFunctionValue) Accept(interpreter *Interpreter, visitor Visitor, _ LocationRange) {
 	visitor.VisitHostFunctionValue(interpreter, f)
 }
 
 func (f *HostFunctionValue) Walk(_ *Interpreter, _ func(Value), _ LocationRange) {
->>>>>>> eecd3931
 	// NO-OP
 }
 
@@ -396,19 +380,11 @@
 	return f.Function.MeteredString(memoryGauge, seenReferences)
 }
 
-<<<<<<< HEAD
-func (f BoundFunctionValue) Accept(interpreter *Interpreter, _ LocationRange, visitor Visitor) {
-	visitor.VisitBoundFunctionValue(interpreter, f)
-}
-
-func (f BoundFunctionValue) Walk(_ *Interpreter, _ LocationRange, _ func(Value)) {
-=======
 func (f BoundFunctionValue) Accept(interpreter *Interpreter, visitor Visitor, _ LocationRange) {
 	visitor.VisitBoundFunctionValue(interpreter, f)
 }
 
 func (f BoundFunctionValue) Walk(_ *Interpreter, _ func(Value), _ LocationRange) {
->>>>>>> eecd3931
 	// NO-OP
 }
 
