--- conflicted
+++ resolved
@@ -50,17 +50,11 @@
 	// UUIDHandler is used to handle the generation of UUIDs
 	UUIDHandler UUIDHandlerFunc
 	// CompositeTypeHandler is used to load composite types
-<<<<<<< HEAD
 	CompositeTypeHandler CompositeTypeHandlerFunc
 	// CompositeValueFunctionsHandler is used to load composite value functions
 	CompositeValueFunctionsHandler CompositeValueFunctionsHandlerFunc
-	BaseActivation                 *VariableActivation
+	BaseActivationHandler func(location common.Location) *VariableActivation
 	Debugger                       *Debugger
-=======
-	CompositeTypeHandler  CompositeTypeHandlerFunc
-	BaseActivationHandler func(location common.Location) *VariableActivation
-	Debugger              *Debugger
->>>>>>> c00aedce
 	// OnStatement is triggered when a statement is about to be executed
 	OnStatement OnStatementFunc
 	// OnLoopIteration is triggered when a loop iteration is about to be executed
