--- conflicted
+++ resolved
@@ -45,19 +45,11 @@
 	return ""
 }
 
-<<<<<<< HEAD
-func (f placeholderValue) Accept(_ *Interpreter, _ LocationRange, _ Visitor) {
-	// NO-OP
-}
-
-func (f placeholderValue) Walk(_ *Interpreter, _ LocationRange, _ func(Value)) {
-=======
 func (f placeholderValue) Accept(_ *Interpreter, _ Visitor, _ LocationRange) {
 	// NO-OP
 }
 
 func (f placeholderValue) Walk(_ *Interpreter, _ func(Value), _ LocationRange) {
->>>>>>> eecd3931
 	// NO-OP
 }
 
