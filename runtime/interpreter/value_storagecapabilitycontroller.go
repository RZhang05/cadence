--- conflicted
+++ resolved
@@ -54,7 +54,7 @@
 	// Tags are not stored directly inside the controller
 	// to avoid unnecessary storage reads
 	// when the controller is loaded for borrowing/checking
-	GetCapability    func() *IDCapabilityValue
+	GetCapability    func() *CapabilityValue
 	GetTag           func() *StringValue
 	SetTag           func(*StringValue)
 	TargetFunction   FunctionValue
@@ -278,10 +278,6 @@
 	panic(errors.NewUnreachableError())
 }
 
-<<<<<<< HEAD
-func (v *StorageCapabilityControllerValue) SetMember(_ *Interpreter, _ LocationRange, identifier string, value Value) bool {
-	// Storage capability controllers have no settable members (fields / functions)
-=======
 func (v *StorageCapabilityControllerValue) SetMember(
 	_ *Interpreter,
 	_ LocationRange,
@@ -299,7 +295,6 @@
 		return true
 	}
 
->>>>>>> c5ea8475
 	panic(errors.NewUnreachableError())
 }
 
@@ -358,7 +353,7 @@
 	)
 }
 
-func (controller *StorageCapabilityControllerValue) newSetTagFunction(
+func (v *StorageCapabilityControllerValue) newSetTagFunction(
 	inter *Interpreter,
 ) *HostFunctionValue {
 	return NewHostFunctionValue(
@@ -370,8 +365,8 @@
 				panic(errors.NewUnreachableError())
 			}
 
-			controller.tag = newTagValue
-			controller.SetTag(newTagValue)
+			v.tag = newTagValue
+			v.SetTag(newTagValue)
 
 			return Void
 		},
