/*
 * Cadence - The resource-oriented smart contract programming language
 *
 * Copyright Dapper Labs, Inc.
 *
 * Licensed under the Apache License, Version 2.0 (the "License");
 * you may not use this file except in compliance with the License.
 * You may obtain a copy of the License at
 *
 *   http://www.apache.org/licenses/LICENSE-2.0
 *
 * Unless required by applicable law or agreed to in writing, software
 * distributed under the License is distributed on an "AS IS" BASIS,
 * WITHOUT WARRANTIES OR CONDITIONS OF ANY KIND, either express or implied.
 * See the License for the specific language governing permissions and
 * limitations under the License.
 */

package interpreter_test

import (
	"testing"

	"github.com/stretchr/testify/require"

	"github.com/onflow/cadence/runtime/common"
	. "github.com/onflow/cadence/runtime/interpreter"
	"github.com/onflow/cadence/runtime/sema"
	"github.com/onflow/cadence/runtime/tests/utils"
)

func TestCapabilityStaticType_Equal(t *testing.T) {

	t.Parallel()

	t.Run("equal, borrow type", func(t *testing.T) {

		t.Parallel()

		require.True(t,
			CapabilityStaticType{
				BorrowType: PrimitiveStaticTypeString,
			}.Equal(
				CapabilityStaticType{
					BorrowType: PrimitiveStaticTypeString,
				},
			),
		)
	})

	t.Run("equal, no borrow type", func(t *testing.T) {

		t.Parallel()

		a := CapabilityStaticType{}
		b := CapabilityStaticType{}
		require.True(t, a.Equal(b))
	})

	t.Run("unequal, self no borrow type", func(t *testing.T) {

		t.Parallel()

		require.False(t,
			CapabilityStaticType{}.Equal(
				CapabilityStaticType{
					BorrowType: PrimitiveStaticTypeString,
				},
			),
		)
	})

	t.Run("unequal, other no borrow type", func(t *testing.T) {

		t.Parallel()

		require.False(t,
			CapabilityStaticType{
				BorrowType: PrimitiveStaticTypeString,
			}.Equal(
				CapabilityStaticType{},
			),
		)
	})

	t.Run("different kind", func(t *testing.T) {

		t.Parallel()

		require.False(t,
			CapabilityStaticType{
				BorrowType: PrimitiveStaticTypeString,
			}.Equal(
				ReferenceStaticType{
					ReferencedType: PrimitiveStaticTypeString,
				},
			),
		)
	})
}

func TestReferenceStaticType_Equal(t *testing.T) {

	t.Parallel()

	t.Run("equal", func(t *testing.T) {

		t.Parallel()

		require.True(t,
			ReferenceStaticType{
				Authorization:  UnauthorizedAccess,
				ReferencedType: PrimitiveStaticTypeString,
			}.Equal(
				ReferenceStaticType{
					Authorization:  UnauthorizedAccess,
					ReferencedType: PrimitiveStaticTypeString,
				},
			),
		)
	})

	t.Run("different types", func(t *testing.T) {

		t.Parallel()

		require.False(t,
			ReferenceStaticType{
				Authorization:  UnauthorizedAccess,
				ReferencedType: PrimitiveStaticTypeInt,
			}.Equal(
				ReferenceStaticType{
					Authorization:  UnauthorizedAccess,
					ReferencedType: PrimitiveStaticTypeString,
				},
			),
		)
	})

	t.Run("different auth", func(t *testing.T) {

		t.Parallel()

		require.False(t,
			ReferenceStaticType{
				Authorization:  UnauthorizedAccess,
				ReferencedType: PrimitiveStaticTypeInt,
			}.Equal(
				ReferenceStaticType{
					Authorization:  EntitlementMapAuthorization{TypeID: "Foo"},
					ReferencedType: PrimitiveStaticTypeInt,
				},
			),
		)
	})

	t.Run("different kind", func(t *testing.T) {

		t.Parallel()

		require.False(t,
			ReferenceStaticType{
				ReferencedType: PrimitiveStaticTypeString,
			}.Equal(
				CapabilityStaticType{
					BorrowType: PrimitiveStaticTypeString,
				},
			),
		)
	})
}

func TestCompositeStaticType_Equal(t *testing.T) {

	t.Parallel()

	t.Run("equal", func(t *testing.T) {

		t.Parallel()

		require.True(t,
			NewCompositeStaticType(
				nil,
				utils.TestLocation,
				"X",
			).Equal(
				NewCompositeStaticType(
					nil,
					utils.TestLocation,
					"X",
				),
			),
		)
	})

	t.Run("different qualified identifier", func(t *testing.T) {

		t.Parallel()

		require.False(t,
			NewCompositeStaticType(
				nil,
				utils.TestLocation,
				"X",
			).Equal(
				NewCompositeStaticType(
					nil,
					utils.TestLocation,
					"Y",
				),
			),
		)
	})

	t.Run("different locations of same kind, same qualified identifier", func(t *testing.T) {

		t.Parallel()

		require.False(t,
			NewCompositeStaticType(
				nil,
				common.IdentifierLocation("A"),
				"X",
			).Equal(
				NewCompositeStaticType(
					nil,
					common.IdentifierLocation("B"),
					"X",
				),
			),
		)
	})

	t.Run("different locations of different kinds, same qualified identifier", func(t *testing.T) {

		t.Parallel()

		require.False(t,
			NewCompositeStaticType(
				nil,
				common.IdentifierLocation("A"),
				"X",
			).Equal(
				NewCompositeStaticType(
					nil,
					common.StringLocation("A"),
					"X",
				),
			),
		)
	})

	t.Run("no locations, same qualified identifier", func(t *testing.T) {

		t.Parallel()

		require.True(t,
			NewCompositeStaticType(
				nil,
				nil,
				"X",
			).Equal(
				NewCompositeStaticType(
					nil,
					nil,
					"X",
				),
			),
		)
	})

	t.Run("no locations, different qualified identifier", func(t *testing.T) {

		t.Parallel()

		require.False(t,
			NewCompositeStaticType(
				nil,
				nil,
				"X",
			).Equal(
				NewCompositeStaticType(
					nil,
					nil,
					"Y",
				),
			),
		)
	})

	t.Run("one location, same qualified identifier", func(t *testing.T) {

		t.Parallel()

		require.False(t,
			NewCompositeStaticType(
				nil,
				nil,
				"X",
			).Equal(
				NewCompositeStaticType(
					nil,
					common.StringLocation("B"),
					"X",
				),
			),
		)
	})

	t.Run("different kind", func(t *testing.T) {

		t.Parallel()

		require.False(t,
			NewCompositeStaticType(
				nil,
				nil,
				"X",
			).Equal(
				NewInterfaceStaticTypeComputeTypeID(nil, nil, "X"),
			),
		)
	})
}

func TestInterfaceStaticType_Equal(t *testing.T) {

	t.Parallel()

	t.Run("equal", func(t *testing.T) {

		t.Parallel()

		require.True(t,
			NewInterfaceStaticTypeComputeTypeID(nil, utils.TestLocation, "X").
				Equal(NewInterfaceStaticTypeComputeTypeID(nil, utils.TestLocation, "X")),
		)
	})

	t.Run("different name", func(t *testing.T) {

		t.Parallel()

		require.False(t,
			NewInterfaceStaticTypeComputeTypeID(nil, utils.TestLocation, "X").
				Equal(NewInterfaceStaticTypeComputeTypeID(nil, utils.TestLocation, "Y")),
		)
	})

	t.Run("different locations of same kind, same qualified identifier", func(t *testing.T) {

		t.Parallel()

		require.False(t,
			NewInterfaceStaticTypeComputeTypeID(nil, common.IdentifierLocation("A"), "X").
				Equal(NewInterfaceStaticTypeComputeTypeID(nil, common.IdentifierLocation("B"), "X")),
		)
	})

	t.Run("different locations of different kinds, same qualified identifier", func(t *testing.T) {

		t.Parallel()

		require.False(t,
			NewInterfaceStaticTypeComputeTypeID(nil, common.IdentifierLocation("A"), "X").
				Equal(NewInterfaceStaticTypeComputeTypeID(nil, common.StringLocation("A"), "X")),
		)
	})

	t.Run("no location", func(t *testing.T) {

		t.Parallel()

		require.True(t,
			NewInterfaceStaticTypeComputeTypeID(nil, nil, "X").
				Equal(NewInterfaceStaticTypeComputeTypeID(nil, nil, "X")),
		)
	})

	t.Run("no location, different identifier", func(t *testing.T) {

		t.Parallel()

		require.False(t,
			NewInterfaceStaticTypeComputeTypeID(nil, nil, "X").
				Equal(NewInterfaceStaticTypeComputeTypeID(nil, nil, "Y")),
		)
	})

	t.Run("one location, same identifier", func(t *testing.T) {

		t.Parallel()

		require.False(t,
			NewInterfaceStaticTypeComputeTypeID(nil, nil, "X").
				Equal(NewInterfaceStaticTypeComputeTypeID(nil, common.StringLocation("B"), "X")),
		)
	})

	t.Run("different kind", func(t *testing.T) {

		t.Parallel()

		require.False(t,
<<<<<<< HEAD
			InterfaceStaticType{
				Location:            nil,
				QualifiedIdentifier: "X",
			}.Equal(
				NewCompositeStaticType(
					nil,
					nil,
					"X",
				),
			),
=======
			NewInterfaceStaticTypeComputeTypeID(nil, nil, "X").
				Equal(NewCompositeStaticTypeComputeTypeID(nil, nil, "X")),
>>>>>>> 3773020e
		)
	})
}

func TestConstantSizedStaticType_Equal(t *testing.T) {

	t.Parallel()

	t.Run("equal", func(t *testing.T) {

		t.Parallel()

		require.True(t,
			ConstantSizedStaticType{
				Type: PrimitiveStaticTypeString,
				Size: 10,
			}.Equal(
				ConstantSizedStaticType{
					Type: PrimitiveStaticTypeString,
					Size: 10,
				},
			),
		)
	})

	t.Run("different sizes", func(t *testing.T) {

		t.Parallel()

		require.False(t,
			ConstantSizedStaticType{
				Type: PrimitiveStaticTypeString,
				Size: 20,
			}.Equal(
				ConstantSizedStaticType{
					Type: PrimitiveStaticTypeString,
					Size: 10,
				},
			),
		)
	})

	t.Run("different types", func(t *testing.T) {

		t.Parallel()

		require.False(t,
			ConstantSizedStaticType{
				Type: PrimitiveStaticTypeInt,
				Size: 10,
			}.Equal(
				ConstantSizedStaticType{
					Type: PrimitiveStaticTypeString,
					Size: 10,
				},
			),
		)
	})

	t.Run("different kind", func(t *testing.T) {

		t.Parallel()

		require.False(t,
			ConstantSizedStaticType{
				Type: PrimitiveStaticTypeInt,
				Size: 10,
			}.Equal(
				VariableSizedStaticType{
					Type: PrimitiveStaticTypeInt,
				},
			),
		)
	})
}

func TestVariableSizedStaticType_Equal(t *testing.T) {

	t.Parallel()

	t.Run("equal", func(t *testing.T) {

		t.Parallel()

		require.True(t,
			VariableSizedStaticType{
				Type: PrimitiveStaticTypeString,
			}.Equal(
				VariableSizedStaticType{
					Type: PrimitiveStaticTypeString,
				},
			),
		)
	})

	t.Run("different kind", func(t *testing.T) {

		t.Parallel()

		require.False(t,
			VariableSizedStaticType{
				Type: PrimitiveStaticTypeInt,
			}.Equal(
				ConstantSizedStaticType{
					Type: PrimitiveStaticTypeInt,
					Size: 10,
				},
			),
		)
	})

	t.Run("different types", func(t *testing.T) {

		t.Parallel()

		require.False(t,
			VariableSizedStaticType{
				Type: PrimitiveStaticTypeInt,
			}.Equal(
				VariableSizedStaticType{
					Type: PrimitiveStaticTypeString,
				},
			),
		)
	})
}

func TestPrimitiveStaticType_Equal(t *testing.T) {

	t.Parallel()

	t.Run("equal", func(t *testing.T) {

		t.Parallel()

		a := PrimitiveStaticTypeString
		b := PrimitiveStaticTypeString
		require.True(t, a.Equal(b))
	})

	t.Run("different types", func(t *testing.T) {

		t.Parallel()

		require.False(t,
			PrimitiveStaticTypeInt.
				Equal(PrimitiveStaticTypeString),
		)
	})

	t.Run("different kind", func(t *testing.T) {

		t.Parallel()

		require.False(t,
			PrimitiveStaticTypeInt.
				Equal(CapabilityStaticType{}),
		)
	})
}

func TestOptionalStaticType_Equal(t *testing.T) {

	t.Parallel()

	t.Run("equal", func(t *testing.T) {

		t.Parallel()

		require.True(t,
			OptionalStaticType{
				Type: PrimitiveStaticTypeString,
			}.Equal(
				OptionalStaticType{
					Type: PrimitiveStaticTypeString,
				},
			),
		)
	})

	t.Run("different types", func(t *testing.T) {

		t.Parallel()

		require.False(t,
			OptionalStaticType{
				Type: PrimitiveStaticTypeInt,
			}.Equal(
				OptionalStaticType{
					Type: PrimitiveStaticTypeString,
				},
			),
		)
	})

	t.Run("different kind", func(t *testing.T) {

		t.Parallel()

		require.False(t,
			OptionalStaticType{
				Type: PrimitiveStaticTypeInt,
			}.Equal(
				VariableSizedStaticType{
					Type: PrimitiveStaticTypeInt,
				},
			),
		)
	})
}

func TestDictionaryStaticType_Equal(t *testing.T) {

	t.Parallel()

	t.Run("equal", func(t *testing.T) {

		t.Parallel()

		require.True(t,
			DictionaryStaticType{
				KeyType:   PrimitiveStaticTypeInt,
				ValueType: PrimitiveStaticTypeString,
			}.Equal(
				DictionaryStaticType{
					KeyType:   PrimitiveStaticTypeInt,
					ValueType: PrimitiveStaticTypeString,
				},
			),
		)
	})

	t.Run("different key types", func(t *testing.T) {

		t.Parallel()

		require.False(t,
			DictionaryStaticType{
				KeyType:   PrimitiveStaticTypeInt,
				ValueType: PrimitiveStaticTypeString,
			}.Equal(
				DictionaryStaticType{
					KeyType:   PrimitiveStaticTypeVoid,
					ValueType: PrimitiveStaticTypeString,
				},
			),
		)
	})

	t.Run("different value types", func(t *testing.T) {

		t.Parallel()

		require.False(t,
			DictionaryStaticType{
				KeyType:   PrimitiveStaticTypeInt,
				ValueType: PrimitiveStaticTypeVoid,
			}.Equal(
				DictionaryStaticType{
					KeyType:   PrimitiveStaticTypeInt,
					ValueType: PrimitiveStaticTypeString,
				},
			),
		)
	})

	t.Run("different kind", func(t *testing.T) {

		t.Parallel()

		require.False(t,
			DictionaryStaticType{
				KeyType:   PrimitiveStaticTypeInt,
				ValueType: PrimitiveStaticTypeVoid,
			}.Equal(
				VariableSizedStaticType{
					Type: PrimitiveStaticTypeInt,
				},
			),
		)
	})
}

func TestIntersectionStaticType_Equal(t *testing.T) {

	t.Parallel()

	t.Run("equal", func(t *testing.T) {

		t.Parallel()

		require.True(t,
			(&IntersectionStaticType{
				Types: []InterfaceStaticType{
					NewInterfaceStaticTypeComputeTypeID(nil, utils.TestLocation, "X"),
					NewInterfaceStaticTypeComputeTypeID(nil, utils.TestLocation, "Y"),
				},
			}).Equal(
				&IntersectionStaticType{
					Types: []InterfaceStaticType{
						NewInterfaceStaticTypeComputeTypeID(nil, utils.TestLocation, "Y"),
						NewInterfaceStaticTypeComputeTypeID(nil, utils.TestLocation, "X"),
					},
				},
			),
		)
	})

	t.Run("equal, no intersections", func(t *testing.T) {

		t.Parallel()

		require.True(t,
			(&IntersectionStaticType{
				Types: []InterfaceStaticType{},
			}).Equal(
				&IntersectionStaticType{
					Types: []InterfaceStaticType{},
				},
			),
		)
	})

	t.Run("fewer intersections", func(t *testing.T) {

		t.Parallel()

		require.False(t,
			(&IntersectionStaticType{
				Types: []InterfaceStaticType{
					NewInterfaceStaticTypeComputeTypeID(nil, utils.TestLocation, "X"),
					NewInterfaceStaticTypeComputeTypeID(nil, utils.TestLocation, "Y"),
				},
			}).Equal(
				&IntersectionStaticType{
					Types: []InterfaceStaticType{
						NewInterfaceStaticTypeComputeTypeID(nil, utils.TestLocation, "X"),
					},
				},
			),
		)
	})

	t.Run("same, restrictions in different order", func(t *testing.T) {

		t.Parallel()

		require.True(t,
			(&IntersectionStaticType{
				Types: []InterfaceStaticType{
					NewInterfaceStaticTypeComputeTypeID(nil, utils.TestLocation, "X"),
					NewInterfaceStaticTypeComputeTypeID(nil, utils.TestLocation, "Y"),
				},
			}).Equal(
				&IntersectionStaticType{
					Types: []InterfaceStaticType{
						NewInterfaceStaticTypeComputeTypeID(nil, utils.TestLocation, "Y"),
						NewInterfaceStaticTypeComputeTypeID(nil, utils.TestLocation, "X"),
					},
				},
			),
		)
	})

	t.Run("same, restrictions in same order", func(t *testing.T) {

		t.Parallel()

		require.True(t,
			(&IntersectionStaticType{
				Types: []InterfaceStaticType{
					NewInterfaceStaticTypeComputeTypeID(nil, utils.TestLocation, "X"),
					NewInterfaceStaticTypeComputeTypeID(nil, utils.TestLocation, "Y"),
				},
			}).Equal(
				&IntersectionStaticType{
					Types: []InterfaceStaticType{
						NewInterfaceStaticTypeComputeTypeID(nil, utils.TestLocation, "X"),
						NewInterfaceStaticTypeComputeTypeID(nil, utils.TestLocation, "Y"),
					},
				},
			),
		)
	})

	t.Run("different intersections", func(t *testing.T) {

		t.Parallel()

		require.False(t,
			(&IntersectionStaticType{
				Types: []InterfaceStaticType{
					NewInterfaceStaticTypeComputeTypeID(nil, utils.TestLocation, "X"),
					NewInterfaceStaticTypeComputeTypeID(nil, utils.TestLocation, "Y"),
				},
			}).Equal(
				&IntersectionStaticType{
					Types: []InterfaceStaticType{
						NewInterfaceStaticTypeComputeTypeID(nil, utils.TestLocation, "X"),
						NewInterfaceStaticTypeComputeTypeID(nil, utils.TestLocation, "Z"),
					},
				},
			),
		)
	})

	t.Run("more restrictions", func(t *testing.T) {

		t.Parallel()

		require.False(t,
			(&IntersectionStaticType{
				Types: []InterfaceStaticType{
					NewInterfaceStaticTypeComputeTypeID(nil, utils.TestLocation, "X"),
				},
			}).Equal(
				&IntersectionStaticType{
					Types: []InterfaceStaticType{
						NewInterfaceStaticTypeComputeTypeID(nil, utils.TestLocation, "X"),
						NewInterfaceStaticTypeComputeTypeID(nil, utils.TestLocation, "Y"),
					},
				},
			),
		)
	})

	t.Run("different restrictions", func(t *testing.T) {

		t.Parallel()

		require.False(t,
			(&IntersectionStaticType{
				Types: []InterfaceStaticType{
					NewInterfaceStaticTypeComputeTypeID(nil, utils.TestLocation, "X"),
					NewInterfaceStaticTypeComputeTypeID(nil, utils.TestLocation, "Y"),
				},
			}).Equal(
				&IntersectionStaticType{
					Types: []InterfaceStaticType{
						NewInterfaceStaticTypeComputeTypeID(nil, utils.TestLocation, "X"),
						NewInterfaceStaticTypeComputeTypeID(nil, utils.TestLocation, "Z"),
					},
				},
			),
		)
	})

	t.Run("different kind", func(t *testing.T) {

		t.Parallel()

		require.False(t,
			(&IntersectionStaticType{
				Types: []InterfaceStaticType{
					NewInterfaceStaticTypeComputeTypeID(nil, utils.TestLocation, "X"),
					NewInterfaceStaticTypeComputeTypeID(nil, utils.TestLocation, "Y"),
				},
			}).Equal(
				ReferenceStaticType{
					ReferencedType: PrimitiveStaticTypeInt,
				},
			),
		)
	})
}

func TestPrimitiveStaticTypeCount(t *testing.T) {
	t.Parallel()

	// This asserts that the total number of types in the PrimitiveStaticType enum has not changed,
	// in order to prevent adding new types into the enum in the middle.
	// However, it is possible to safely change the size of this enum by only appending new types the end,
	// (before the PrimitiveStaticType_Count of course).
	// Only update this test if you are certain your change to this enum was to append new types to the end.
	t.Run("No new types added in between", func(t *testing.T) {
		require.Equal(t, byte(151), byte(PrimitiveStaticType_Count))
	})
}

func TestStaticTypeConversion(t *testing.T) {

	t.Parallel()

	const testLocation = common.StringLocation("test")

	const testInterfaceQualifiedIdentifier = "TestInterface"

	testInterfaceSemaType := &sema.InterfaceType{
		Location:   testLocation,
		Identifier: testInterfaceQualifiedIdentifier,
	}

	testInterfaceStaticType := NewInterfaceStaticTypeComputeTypeID(
		nil,
		testLocation,
		testInterfaceQualifiedIdentifier,
	)

	const testCompositeQualifiedIdentifier = "TestComposite"

	testCompositeSemaType := &sema.CompositeType{
		Location:   testLocation,
		Identifier: testCompositeQualifiedIdentifier,
	}

<<<<<<< HEAD
	testCompositeStaticType := CompositeStaticType{
		Location:            testLocation,
		QualifiedIdentifier: testCompositeQualifiedIdentifier,
	}
=======
	testCompositeStaticType := NewCompositeStaticTypeComputeTypeID(
		nil,
		testLocation,
		testCompositeQualifiedIdentifier,
	)
>>>>>>> 3773020e

	testFunctionType := &sema.FunctionType{}

	type testCase struct {
		name         string
		semaType     sema.Type
		staticType   StaticType
		getInterface func(
			t *testing.T,
			location common.Location,
			qualifiedIdentifier string,
		) (
			*sema.InterfaceType,
			error,
		)
		getComposite func(
			t *testing.T,
			location common.Location,
			qualifiedIdentifier string,
<<<<<<< HEAD
=======
			typeID TypeID,
>>>>>>> 3773020e
		) (
			*sema.CompositeType,
			error,
		)
	}

	tests := []testCase{
		{
			name:       "Void",
			semaType:   sema.VoidType,
			staticType: PrimitiveStaticTypeVoid,
		},
		{
			name:       "Any",
			semaType:   sema.AnyType,
			staticType: PrimitiveStaticTypeAny,
		},
		{
			name:       "Never",
			semaType:   sema.NeverType,
			staticType: PrimitiveStaticTypeNever,
		},
		{
			name:       "AnyStruct",
			semaType:   sema.AnyStructType,
			staticType: PrimitiveStaticTypeAnyStruct,
		},
		{
			name:       "AnyResource",
			semaType:   sema.AnyResourceType,
			staticType: PrimitiveStaticTypeAnyResource,
		},
		{
			name:       "Bool",
			semaType:   sema.BoolType,
			staticType: PrimitiveStaticTypeBool,
		},
		{
			name:       "Address",
			semaType:   sema.TheAddressType,
			staticType: PrimitiveStaticTypeAddress,
		},
		{
			name:       "String",
			semaType:   sema.StringType,
			staticType: PrimitiveStaticTypeString,
		},
		{
			name:       "Character",
			semaType:   sema.CharacterType,
			staticType: PrimitiveStaticTypeCharacter,
		},
		{
			name:       "MetaType",
			semaType:   sema.MetaType,
			staticType: PrimitiveStaticTypeMetaType,
		},
		{
			name:       "Block",
			semaType:   sema.BlockType,
			staticType: PrimitiveStaticTypeBlock,
		},

		{
			name:       "Number",
			semaType:   sema.NumberType,
			staticType: PrimitiveStaticTypeNumber,
		},
		{
			name:       "SignedNumber",
			semaType:   sema.SignedNumberType,
			staticType: PrimitiveStaticTypeSignedNumber,
		},

		{
			name:       "Integer",
			semaType:   sema.IntegerType,
			staticType: PrimitiveStaticTypeInteger,
		},
		{
			name:       "SignedInteger",
			semaType:   sema.SignedIntegerType,
			staticType: PrimitiveStaticTypeSignedInteger,
		},

		{
			name:       "FixedPoint",
			semaType:   sema.FixedPointType,
			staticType: PrimitiveStaticTypeFixedPoint,
		},
		{
			name:       "SignedFixedPoint",
			semaType:   sema.SignedFixedPointType,
			staticType: PrimitiveStaticTypeSignedFixedPoint,
		},

		{
			name:       "Int",
			semaType:   sema.IntType,
			staticType: PrimitiveStaticTypeInt,
		},
		{
			name:       "Int8",
			semaType:   sema.Int8Type,
			staticType: PrimitiveStaticTypeInt8,
		},
		{
			name:       "Int16",
			semaType:   sema.Int16Type,
			staticType: PrimitiveStaticTypeInt16,
		},
		{
			name:       "Int32",
			semaType:   sema.Int32Type,
			staticType: PrimitiveStaticTypeInt32,
		},
		{
			name:       "Int64",
			semaType:   sema.Int64Type,
			staticType: PrimitiveStaticTypeInt64,
		},
		{
			name:       "Int128",
			semaType:   sema.Int128Type,
			staticType: PrimitiveStaticTypeInt128,
		},
		{
			name:       "Int256",
			semaType:   sema.Int256Type,
			staticType: PrimitiveStaticTypeInt256,
		},

		{
			name:       "UInt",
			semaType:   sema.UIntType,
			staticType: PrimitiveStaticTypeUInt,
		},
		{
			name:       "UInt8",
			semaType:   sema.UInt8Type,
			staticType: PrimitiveStaticTypeUInt8,
		},
		{
			name:       "UInt16",
			semaType:   sema.UInt16Type,
			staticType: PrimitiveStaticTypeUInt16,
		},
		{
			name:       "UInt32",
			semaType:   sema.UInt32Type,
			staticType: PrimitiveStaticTypeUInt32,
		},
		{
			name:       "UInt64",
			semaType:   sema.UInt64Type,
			staticType: PrimitiveStaticTypeUInt64,
		},
		{
			name:       "UInt128",
			semaType:   sema.UInt128Type,
			staticType: PrimitiveStaticTypeUInt128,
		},
		{
			name:       "UInt256",
			semaType:   sema.UInt256Type,
			staticType: PrimitiveStaticTypeUInt256,
		},

		{
			name:       "Word8",
			semaType:   sema.Word8Type,
			staticType: PrimitiveStaticTypeWord8,
		},
		{
			name:       "Word16",
			semaType:   sema.Word16Type,
			staticType: PrimitiveStaticTypeWord16,
		},
		{
			name:       "Word32",
			semaType:   sema.Word32Type,
			staticType: PrimitiveStaticTypeWord32,
		},
		{
			name:       "Word64",
			semaType:   sema.Word64Type,
			staticType: PrimitiveStaticTypeWord64,
		},
		{
			name:       "Word128",
			semaType:   sema.Word128Type,
			staticType: PrimitiveStaticTypeWord128,
		},
		{
			name:       "Word256",
			semaType:   sema.Word256Type,
			staticType: PrimitiveStaticTypeWord256,
		},

		{
			name:       "Fix64",
			semaType:   sema.Fix64Type,
			staticType: PrimitiveStaticTypeFix64,
		},

		{
			name:       "UFix64",
			semaType:   sema.UFix64Type,
			staticType: PrimitiveStaticTypeUFix64,
		},

		{
			name:       "Path",
			semaType:   sema.PathType,
			staticType: PrimitiveStaticTypePath,
		},
		{
			name:       "Capability",
			semaType:   &sema.CapabilityType{},
			staticType: PrimitiveStaticTypeCapability,
		},
		{
			name:       "StoragePath",
			semaType:   sema.StoragePathType,
			staticType: PrimitiveStaticTypeStoragePath,
		},
		{
			name:       "CapabilityPath",
			semaType:   sema.CapabilityPathType,
			staticType: PrimitiveStaticTypeCapabilityPath,
		},
		{
			name:       "PublicPath",
			semaType:   sema.PublicPathType,
			staticType: PrimitiveStaticTypePublicPath,
		},
		{
			name:       "PrivatePath",
			semaType:   sema.PrivatePathType,
			staticType: PrimitiveStaticTypePrivatePath,
		},
		{
			name:       "Account",
			semaType:   sema.AccountType,
			staticType: PrimitiveStaticTypeAccount,
		},
		{
			name:       "DeployedContract",
			semaType:   sema.DeployedContractType,
			staticType: PrimitiveStaticTypeDeployedContract,
		},
		{
			name:       "Account.Storage",
			semaType:   sema.Account_StorageType,
			staticType: PrimitiveStaticTypeAccount_Storage,
		},
		{
			name:       "Account.Contracts",
			semaType:   sema.Account_ContractsType,
			staticType: PrimitiveStaticTypeAccount_Contracts,
		},
		{
			name:       "Account.Keys",
			semaType:   sema.Account_KeysType,
			staticType: PrimitiveStaticTypeAccount_Keys,
		},
		{
			name:       "Account.Inbox",
			semaType:   sema.Account_InboxType,
			staticType: PrimitiveStaticTypeAccount_Inbox,
		},
		{
			name:       "Account.Capabilities",
			semaType:   sema.Account_CapabilitiesType,
			staticType: PrimitiveStaticTypeAccount_Capabilities,
		},
		{
			name:       "Account.StorageCapabilities",
			semaType:   sema.Account_StorageCapabilitiesType,
			staticType: PrimitiveStaticTypeAccount_StorageCapabilities,
		},
		{
			name:       "Account.AccountCapabilities",
			semaType:   sema.Account_AccountCapabilitiesType,
			staticType: PrimitiveStaticTypeAccount_AccountCapabilities,
		},
		{
			name:       "StorageCapabilityController",
			semaType:   sema.StorageCapabilityControllerType,
			staticType: PrimitiveStaticTypeStorageCapabilityController,
		},
		{
			name:       "AccountCapabilityController",
			semaType:   sema.AccountCapabilityControllerType,
			staticType: PrimitiveStaticTypeAccountCapabilityController,
		},

		{
			name:       "AnyResourceAttachment",
			semaType:   sema.AnyResourceAttachmentType,
			staticType: PrimitiveStaticTypeAnyResourceAttachment,
		},

		{
			name:       "AnyStructAttachment",
			semaType:   sema.AnyStructAttachmentType,
			staticType: PrimitiveStaticTypeAnyStructAttachment,
		},
		{
			name:       "AccountKey",
			semaType:   sema.AccountKeyType,
			staticType: AccountKeyStaticType,
			getComposite: func(
				t *testing.T,
				location common.Location,
				qualifiedIdentifier string,
			) (*sema.CompositeType, error) {
				require.Nil(t, location)
				require.Equal(t, "AccountKey", qualifiedIdentifier)
				return sema.AccountKeyType, nil
			},
		},
		{
			name:       "Mutate",
			semaType:   sema.MutateType,
			staticType: PrimitiveStaticTypeMutate,
		},
		{
			name:       "Insert",
			semaType:   sema.InsertType,
			staticType: PrimitiveStaticTypeInsert,
		},
		{
			name:       "Remove",
			semaType:   sema.RemoveType,
			staticType: PrimitiveStaticTypeRemove,
		},
		{
			name:       "Storage",
			semaType:   sema.StorageType,
			staticType: PrimitiveStaticTypeStorage,
		},
		{
			name:       "SaveValue",
			semaType:   sema.SaveValueType,
			staticType: PrimitiveStaticTypeSaveValue,
		},
		{
			name:       "LoadValue",
			semaType:   sema.LoadValueType,
			staticType: PrimitiveStaticTypeLoadValue,
		},
		{
			name:       "BorrowValue",
			semaType:   sema.BorrowValueType,
			staticType: PrimitiveStaticTypeBorrowValue,
		},
		{
			name:       "Contracts",
			semaType:   sema.ContractsType,
			staticType: PrimitiveStaticTypeContracts,
		},
		{
			name:       "AddContract",
			semaType:   sema.AddContractType,
			staticType: PrimitiveStaticTypeAddContract,
		},
		{
			name:       "UpdateContract",
			semaType:   sema.UpdateContractType,
			staticType: PrimitiveStaticTypeUpdateContract,
		},
		{
			name:       "RemoveContract",
			semaType:   sema.RemoveContractType,
			staticType: PrimitiveStaticTypeRemoveContract,
		},
		{
			name:       "Keys",
			semaType:   sema.KeysType,
			staticType: PrimitiveStaticTypeKeys,
		},
		{
			name:       "AddKey",
			semaType:   sema.AddKeyType,
			staticType: PrimitiveStaticTypeAddKey,
		},
		{
			name:       "RevokeKey",
			semaType:   sema.RevokeKeyType,
			staticType: PrimitiveStaticTypeRevokeKey,
		},
		{
			name:       "Inbox",
			semaType:   sema.InboxType,
			staticType: PrimitiveStaticTypeInbox,
		},
		{
			name:       "PublishInboxCapability",
			semaType:   sema.PublishInboxCapabilityType,
			staticType: PrimitiveStaticTypePublishInboxCapability,
		},
		{
			name:       "UnpublishInboxCapability",
			semaType:   sema.UnpublishInboxCapabilityType,
			staticType: PrimitiveStaticTypeUnpublishInboxCapability,
		},
		{
			name:       "ClaimInboxCapability",
			semaType:   sema.ClaimInboxCapabilityType,
			staticType: PrimitiveStaticTypeClaimInboxCapability,
		},
		{
			name:       "Capabilities",
			semaType:   sema.CapabilitiesType,
			staticType: PrimitiveStaticTypeCapabilities,
		},
		{
			name:       "StorageCapabilities",
			semaType:   sema.StorageCapabilitiesType,
			staticType: PrimitiveStaticTypeStorageCapabilities,
		},
		{
			name:       "AccountCapabilities",
			semaType:   sema.AccountCapabilitiesType,
			staticType: PrimitiveStaticTypeAccountCapabilities,
		},
		{
			name:       "PublishCapability",
			semaType:   sema.PublishCapabilityType,
			staticType: PrimitiveStaticTypePublishCapability,
		},
		{
			name:       "UnpublishCapability",
			semaType:   sema.UnpublishCapabilityType,
			staticType: PrimitiveStaticTypeUnpublishCapability,
		},
		{
			name:       "GetStorageCapabilityController",
			semaType:   sema.GetStorageCapabilityControllerType,
			staticType: PrimitiveStaticTypeGetStorageCapabilityController,
		},
		{
			name:       "IssueStorageCapabilityController",
			semaType:   sema.IssueStorageCapabilityControllerType,
			staticType: PrimitiveStaticTypeIssueStorageCapabilityController,
		},
		{
			name:       "GetAccountCapabilityController",
			semaType:   sema.GetAccountCapabilityControllerType,
			staticType: PrimitiveStaticTypeGetAccountCapabilityController,
		},
		{
			name:       "IssueAccountCapabilityController",
			semaType:   sema.IssueAccountCapabilityControllerType,
			staticType: PrimitiveStaticTypeIssueAccountCapabilityController,
		},
		{
			name:       "CapabilitiesMapping",
			semaType:   sema.CapabilitiesMappingType,
			staticType: PrimitiveStaticTypeCapabilitiesMapping,
		},
		{
			name:       "AccountMapping",
			semaType:   sema.AccountMappingType,
			staticType: PrimitiveStaticTypeAccountMapping,
		},
		{
			name:       "Identity",
			semaType:   sema.IdentityType,
			staticType: PrimitiveStaticTypeIdentity,
		},

		{
			name:       "Unparameterized Capability",
			semaType:   &sema.CapabilityType{},
			staticType: PrimitiveStaticTypeCapability,
		},
		{
			name: "Parameterized  Capability",
			semaType: &sema.CapabilityType{
				BorrowType: sema.IntType,
			},
			staticType: CapabilityStaticType{
				BorrowType: PrimitiveStaticTypeInt,
			},
		},

		{
			name: "Variable-sized array",
			semaType: &sema.VariableSizedType{
				Type: sema.IntType,
			},
			staticType: VariableSizedStaticType{
				Type: PrimitiveStaticTypeInt,
			},
		},
		{
			name: "Constant-sized array",
			semaType: &sema.ConstantSizedType{
				Type: sema.IntType,
				Size: 42,
			},
			staticType: ConstantSizedStaticType{
				Type: PrimitiveStaticTypeInt,
				Size: 42,
			},
		},
		{
			name: "Optional",
			semaType: &sema.OptionalType{
				Type: sema.IntType,
			},
			staticType: OptionalStaticType{
				Type: PrimitiveStaticTypeInt,
			},
		},
		{
			name: "Reference",
			semaType: &sema.ReferenceType{
				Type:          sema.IntType,
				Authorization: sema.UnauthorizedAccess,
			},
			staticType: ReferenceStaticType{
				ReferencedType: PrimitiveStaticTypeInt,
				Authorization:  UnauthorizedAccess,
			},
		},
		{
			name: "Dictionary",
			semaType: &sema.DictionaryType{
				KeyType:   sema.IntType,
				ValueType: sema.StringType,
			},
			staticType: DictionaryStaticType{
				KeyType:   PrimitiveStaticTypeInt,
				ValueType: PrimitiveStaticTypeString,
			},
		},
		{
			name: "Intersection",
			semaType: &sema.IntersectionType{
				Types: []*sema.InterfaceType{
					testInterfaceSemaType,
				},
			},
			staticType: &IntersectionStaticType{
				Types: []InterfaceStaticType{
					testInterfaceStaticType,
				},
			},
			getInterface: func(
				t *testing.T,
				location common.Location,
				qualifiedIdentifier string,
			) (*sema.InterfaceType, error) {
				require.Equal(t, testLocation, location)
				require.Equal(t, testInterfaceQualifiedIdentifier, qualifiedIdentifier)
				return testInterfaceSemaType, nil
			},
		},
		{
			name:       "Interface",
			semaType:   testInterfaceSemaType,
			staticType: testInterfaceStaticType,
			getInterface: func(
				t *testing.T,
				location common.Location,
				qualifiedIdentifier string,
			) (*sema.InterfaceType, error) {
				require.Equal(t, testLocation, location)
				require.Equal(t, testInterfaceQualifiedIdentifier, qualifiedIdentifier)
				return testInterfaceSemaType, nil
			},
		},
		{
			name:       "Composite",
			semaType:   testCompositeSemaType,
			staticType: testCompositeStaticType,
<<<<<<< HEAD
			getComposite: func(
				t *testing.T,
				location common.Location,
				qualifiedIdentifier string,
			) (*sema.CompositeType, error) {
=======
			getComposite: func(location common.Location, qualifiedIdentifier string, typeID TypeID) (*sema.CompositeType, error) {
>>>>>>> 3773020e
				require.Equal(t, testLocation, location)
				require.Equal(t, testCompositeQualifiedIdentifier, qualifiedIdentifier)
				return testCompositeSemaType, nil
			},
		},
		{
			name:     "Function",
			semaType: testFunctionType,
			staticType: FunctionStaticType{
				Type: testFunctionType,
			},
		},

		// Deprecated primitive static types, only exist for migration purposes
		{
			name:       "AuthAccount",
			semaType:   nil,
			staticType: PrimitiveStaticTypeAuthAccount,
		},
		{
			name:       "PublicAccount",
			semaType:   nil,
			staticType: PrimitiveStaticTypePublicAccount,
		},
		{
			name:       "AuthAccount.Contracts",
			staticType: PrimitiveStaticTypeAuthAccountContracts,
			semaType:   nil,
		},
		{
			name:       "PublicAccount.Contracts",
			staticType: PrimitiveStaticTypePublicAccountContracts,
			semaType:   nil,
		},
		{
			name:       "AuthAccount.Keys",
			staticType: PrimitiveStaticTypeAuthAccountKeys,
			semaType:   nil,
		},
		{
			name:       "PublicAccount.Keys",
			staticType: PrimitiveStaticTypePublicAccountKeys,
			semaType:   nil,
		},
		{
			name:       "AuthAccount.Inbox",
			staticType: PrimitiveStaticTypeAuthAccountInbox,
			semaType:   nil,
		},
		{
			name:       "AuthAccount.StorageCapabilities",
			staticType: PrimitiveStaticTypeAuthAccountStorageCapabilities,
			semaType:   nil,
		},
		{
			name:       "AuthAccount.AccountCapabilities",
			staticType: PrimitiveStaticTypeAuthAccountAccountCapabilities,
			semaType:   nil,
		},
		{
			name:       "AuthAccount.Capabilities",
			staticType: PrimitiveStaticTypeAuthAccountCapabilities,
			semaType:   nil,
		},
		{
			name:       "PublicAccount.Capabilities",
			staticType: PrimitiveStaticTypePublicAccountCapabilities,
			semaType:   nil,
		},
		{
			name:       "AccountKey",
			staticType: PrimitiveStaticTypeAccountKey,
			semaType:   nil,
		},
	}

	test := func(test testCase) {
		t.Run(test.name, func(t *testing.T) {

			t.Parallel()

			// Test sema to static

			if test.semaType != nil {
				convertedStaticType := ConvertSemaToStaticType(nil, test.semaType)
				require.Equal(t,
					test.staticType,
					convertedStaticType,
				)
			}

			// Test static to sema

			getInterface := test.getInterface
			if getInterface == nil {
				getInterface = func(
					_ *testing.T,
					_ common.Location,
					_ string,
				) (*sema.InterfaceType, error) {
					require.FailNow(t, "getInterface should not be called")
					return nil, nil
				}
			}

			getComposite := test.getComposite
			if getComposite == nil {
<<<<<<< HEAD
				getComposite = func(
					_ *testing.T,
					_ common.Location,
					_ string,
				) (*sema.CompositeType, error) {
=======
				getComposite = func(_ common.Location, _ string, _ TypeID) (*sema.CompositeType, error) {
>>>>>>> 3773020e
					require.FailNow(t, "getComposite should not be called")
					return nil, nil
				}
			}

			getEntitlement := func(_ common.TypeID) (*sema.EntitlementType, error) {
				require.FailNow(t, "getComposite should not be called")
				return nil, nil
			}

			getEntitlementMap := func(_ common.TypeID) (*sema.EntitlementMapType, error) {
				require.FailNow(t, "getComposite should not be called")
				return nil, nil
			}

			convertedSemaType, err := ConvertStaticToSemaType(
				nil,
				test.staticType,
				func(location common.Location, qualifiedIdentifier string) (*sema.InterfaceType, error) {
					return getInterface(t, location, qualifiedIdentifier)
				},
				func(location common.Location, qualifiedIdentifier string) (*sema.CompositeType, error) {
					return getComposite(t, location, qualifiedIdentifier)
				},
				getEntitlement,
				getEntitlementMap,
			)
			require.NoError(t, err)
			require.Equal(t,
				test.semaType,
				convertedSemaType,
			)
		})
	}

	testedStaticTypes := map[StaticType]struct{}{}

	for _, testCase := range tests {
		testedStaticTypes[testCase.staticType] = struct{}{}
		test(testCase)
	}

	for ty := PrimitiveStaticType(1); ty < PrimitiveStaticType_Count; ty++ {
		if !ty.IsDefined() {
			continue
		}
		if _, ok := testedStaticTypes[ty]; !ok {
			t.Errorf("missing test case for primitive static type %s", ty)
		}
	}

}<|MERGE_RESOLUTION|>--- conflicted
+++ resolved
@@ -179,12 +179,12 @@
 		t.Parallel()
 
 		require.True(t,
-			NewCompositeStaticType(
+			NewCompositeStaticTypeComputeTypeID(
 				nil,
 				utils.TestLocation,
 				"X",
 			).Equal(
-				NewCompositeStaticType(
+				NewCompositeStaticTypeComputeTypeID(
 					nil,
 					utils.TestLocation,
 					"X",
@@ -198,12 +198,12 @@
 		t.Parallel()
 
 		require.False(t,
-			NewCompositeStaticType(
+			NewCompositeStaticTypeComputeTypeID(
 				nil,
 				utils.TestLocation,
 				"X",
 			).Equal(
-				NewCompositeStaticType(
+				NewCompositeStaticTypeComputeTypeID(
 					nil,
 					utils.TestLocation,
 					"Y",
@@ -217,12 +217,12 @@
 		t.Parallel()
 
 		require.False(t,
-			NewCompositeStaticType(
+			NewCompositeStaticTypeComputeTypeID(
 				nil,
 				common.IdentifierLocation("A"),
 				"X",
 			).Equal(
-				NewCompositeStaticType(
+				NewCompositeStaticTypeComputeTypeID(
 					nil,
 					common.IdentifierLocation("B"),
 					"X",
@@ -236,12 +236,12 @@
 		t.Parallel()
 
 		require.False(t,
-			NewCompositeStaticType(
+			NewCompositeStaticTypeComputeTypeID(
 				nil,
 				common.IdentifierLocation("A"),
 				"X",
 			).Equal(
-				NewCompositeStaticType(
+				NewCompositeStaticTypeComputeTypeID(
 					nil,
 					common.StringLocation("A"),
 					"X",
@@ -255,12 +255,12 @@
 		t.Parallel()
 
 		require.True(t,
-			NewCompositeStaticType(
+			NewCompositeStaticTypeComputeTypeID(
 				nil,
 				nil,
 				"X",
 			).Equal(
-				NewCompositeStaticType(
+				NewCompositeStaticTypeComputeTypeID(
 					nil,
 					nil,
 					"X",
@@ -274,12 +274,12 @@
 		t.Parallel()
 
 		require.False(t,
-			NewCompositeStaticType(
+			NewCompositeStaticTypeComputeTypeID(
 				nil,
 				nil,
 				"X",
 			).Equal(
-				NewCompositeStaticType(
+				NewCompositeStaticTypeComputeTypeID(
 					nil,
 					nil,
 					"Y",
@@ -293,12 +293,12 @@
 		t.Parallel()
 
 		require.False(t,
-			NewCompositeStaticType(
+			NewCompositeStaticTypeComputeTypeID(
 				nil,
 				nil,
 				"X",
 			).Equal(
-				NewCompositeStaticType(
+				NewCompositeStaticTypeComputeTypeID(
 					nil,
 					common.StringLocation("B"),
 					"X",
@@ -312,7 +312,7 @@
 		t.Parallel()
 
 		require.False(t,
-			NewCompositeStaticType(
+			NewCompositeStaticTypeComputeTypeID(
 				nil,
 				nil,
 				"X",
@@ -402,21 +402,8 @@
 		t.Parallel()
 
 		require.False(t,
-<<<<<<< HEAD
-			InterfaceStaticType{
-				Location:            nil,
-				QualifiedIdentifier: "X",
-			}.Equal(
-				NewCompositeStaticType(
-					nil,
-					nil,
-					"X",
-				),
-			),
-=======
 			NewInterfaceStaticTypeComputeTypeID(nil, nil, "X").
 				Equal(NewCompositeStaticTypeComputeTypeID(nil, nil, "X")),
->>>>>>> 3773020e
 		)
 	})
 }
@@ -922,18 +909,11 @@
 		Identifier: testCompositeQualifiedIdentifier,
 	}
 
-<<<<<<< HEAD
-	testCompositeStaticType := CompositeStaticType{
-		Location:            testLocation,
-		QualifiedIdentifier: testCompositeQualifiedIdentifier,
-	}
-=======
 	testCompositeStaticType := NewCompositeStaticTypeComputeTypeID(
 		nil,
 		testLocation,
 		testCompositeQualifiedIdentifier,
 	)
->>>>>>> 3773020e
 
 	testFunctionType := &sema.FunctionType{}
 
@@ -945,6 +925,7 @@
 			t *testing.T,
 			location common.Location,
 			qualifiedIdentifier string,
+			typeID TypeID,
 		) (
 			*sema.InterfaceType,
 			error,
@@ -953,10 +934,7 @@
 			t *testing.T,
 			location common.Location,
 			qualifiedIdentifier string,
-<<<<<<< HEAD
-=======
 			typeID TypeID,
->>>>>>> 3773020e
 		) (
 			*sema.CompositeType,
 			error,
@@ -1273,6 +1251,7 @@
 				t *testing.T,
 				location common.Location,
 				qualifiedIdentifier string,
+				_ TypeID,
 			) (*sema.CompositeType, error) {
 				require.Nil(t, location)
 				require.Equal(t, "AccountKey", qualifiedIdentifier)
@@ -1512,6 +1491,7 @@
 				t *testing.T,
 				location common.Location,
 				qualifiedIdentifier string,
+				typeID TypeID,
 			) (*sema.InterfaceType, error) {
 				require.Equal(t, testLocation, location)
 				require.Equal(t, testInterfaceQualifiedIdentifier, qualifiedIdentifier)
@@ -1526,6 +1506,7 @@
 				t *testing.T,
 				location common.Location,
 				qualifiedIdentifier string,
+				typeID TypeID,
 			) (*sema.InterfaceType, error) {
 				require.Equal(t, testLocation, location)
 				require.Equal(t, testInterfaceQualifiedIdentifier, qualifiedIdentifier)
@@ -1536,15 +1517,12 @@
 			name:       "Composite",
 			semaType:   testCompositeSemaType,
 			staticType: testCompositeStaticType,
-<<<<<<< HEAD
 			getComposite: func(
 				t *testing.T,
 				location common.Location,
 				qualifiedIdentifier string,
+				typeID TypeID,
 			) (*sema.CompositeType, error) {
-=======
-			getComposite: func(location common.Location, qualifiedIdentifier string, typeID TypeID) (*sema.CompositeType, error) {
->>>>>>> 3773020e
 				require.Equal(t, testLocation, location)
 				require.Equal(t, testCompositeQualifiedIdentifier, qualifiedIdentifier)
 				return testCompositeSemaType, nil
@@ -1644,6 +1622,7 @@
 					_ *testing.T,
 					_ common.Location,
 					_ string,
+					_ TypeID,
 				) (*sema.InterfaceType, error) {
 					require.FailNow(t, "getInterface should not be called")
 					return nil, nil
@@ -1652,15 +1631,12 @@
 
 			getComposite := test.getComposite
 			if getComposite == nil {
-<<<<<<< HEAD
 				getComposite = func(
 					_ *testing.T,
 					_ common.Location,
 					_ string,
+					_ TypeID,
 				) (*sema.CompositeType, error) {
-=======
-				getComposite = func(_ common.Location, _ string, _ TypeID) (*sema.CompositeType, error) {
->>>>>>> 3773020e
 					require.FailNow(t, "getComposite should not be called")
 					return nil, nil
 				}
@@ -1679,11 +1655,11 @@
 			convertedSemaType, err := ConvertStaticToSemaType(
 				nil,
 				test.staticType,
-				func(location common.Location, qualifiedIdentifier string) (*sema.InterfaceType, error) {
-					return getInterface(t, location, qualifiedIdentifier)
-				},
-				func(location common.Location, qualifiedIdentifier string) (*sema.CompositeType, error) {
-					return getComposite(t, location, qualifiedIdentifier)
+				func(location common.Location, qualifiedIdentifier string, typeID TypeID) (*sema.InterfaceType, error) {
+					return getInterface(t, location, qualifiedIdentifier, typeID)
+				},
+				func(location common.Location, qualifiedIdentifier string, typeID TypeID) (*sema.CompositeType, error) {
+					return getComposite(t, location, qualifiedIdentifier, typeID)
 				},
 				getEntitlement,
 				getEntitlementMap,
