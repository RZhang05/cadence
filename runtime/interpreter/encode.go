/*
 * Cadence - The resource-oriented smart contract programming language
 *
 * Copyright Flow Foundation
 *
 * Licensed under the Apache License, Version 2.0 (the "License");
 * you may not use this file except in compliance with the License.
 * You may obtain a copy of the License at
 *
 *   http://www.apache.org/licenses/LICENSE-2.0
 *
 * Unless required by applicable law or agreed to in writing, software
 * distributed under the License is distributed on an "AS IS" BASIS,
 * WITHOUT WARRANTIES OR CONDITIONS OF ANY KIND, either express or implied.
 * See the License for the specific language governing permissions and
 * limitations under the License.
 */

package interpreter

import (
	"bytes"
	"math"
	"math/big"

	"github.com/fxamacker/cbor/v2"
	"github.com/onflow/atree"

	"github.com/onflow/cadence/runtime/common"
	"github.com/onflow/cadence/runtime/errors"
)

const cborTagSize = 2

var bigOne = big.NewInt(1)

func getBigIntCBORSize(v *big.Int) uint32 {
	sign := v.Sign()
	if sign < 0 {
		v = new(big.Int).Abs(v)
		v.Sub(v, bigOne)
	}

	// tag number + bytes
	return 1 + getBytesCBORSize(v.Bytes())
}

func getIntCBORSize(v int64) uint32 {
	if v < 0 {
		return getUintCBORSize(uint64(-v - 1))
	}
	return getUintCBORSize(uint64(v))
}

func getUintCBORSize(v uint64) uint32 {
	if v <= 23 {
		return 1
	}
	if v <= math.MaxUint8 {
		return 2
	}
	if v <= math.MaxUint16 {
		return 3
	}
	if v <= math.MaxUint32 {
		return 5
	}
	return 9
}

func getBytesCBORSize(b []byte) uint32 {
	length := len(b)
	if length == 0 {
		return 1
	}
	return getUintCBORSize(uint64(length)) + uint32(length)
}

// Cadence needs to encode different kinds of objects in CBOR, for instance,
// dictionaries, structs, resources, etc.
//
// However, CBOR only provides one native map type, and no support
// for directly representing e.g. structs or resources.
//
// To be able to encode/decode such semantically different values,
// we define custom CBOR tags.

// !!! *WARNING* !!!
//
// Only add new fields to encoded structs by
// appending new fields with the next highest key.
//
// DO *NOT* REPLACE EXISTING FIELDS!

const CBORTagBase = 128

// !!! *WARNING* !!!
//
// Only add new types by:
// - replacing existing placeholders (`_`) with new types
// - appending new types
//
// Only remove types by:
// - replace existing types with a placeholder `_`
//
// DO *NOT* REPLACE EXISTING TYPES!
// DO *NOT* ADD NEW TYPES IN BETWEEN!

const (
	CBORTagVoidValue = CBORTagBase + iota
	_                // DO *NOT* REPLACE. Previously used for dictionary values
	CBORTagSomeValue
	CBORTagAddressValue
	CBORTagCompositeValue
	CBORTagTypeValue
	_ // DO *NOT* REPLACE. Previously used for array values
	CBORTagStringValue
	CBORTagCharacterValue
	CBORTagSomeValueWithNestedLevels
	_
	_
	_
	_
	_
	_
	_
	_
	_
	_
	_
	_
	_
	_

	// Int*
	CBORTagIntValue
	CBORTagInt8Value
	CBORTagInt16Value
	CBORTagInt32Value
	CBORTagInt64Value
	CBORTagInt128Value
	CBORTagInt256Value
	_

	// UInt*
	CBORTagUIntValue
	CBORTagUInt8Value
	CBORTagUInt16Value
	CBORTagUInt32Value
	CBORTagUInt64Value
	CBORTagUInt128Value
	CBORTagUInt256Value
	_

	// Word*
	_
	CBORTagWord8Value
	CBORTagWord16Value
	CBORTagWord32Value
	CBORTagWord64Value
	CBORTagWord128Value
	CBORTagWord256Value
	_

	// Fix*
	_
	_ // future: Fix8
	_ // future: Fix16
	_ // future: Fix32
	CBORTagFix64Value
	_ // future: Fix128
	_ // future: Fix256
	_

	// UFix*
	_
	_ // future: UFix8
	_ // future: UFix16
	_ // future: UFix32
	CBORTagUFix64Value
	_ // future: UFix128
	_ // future: UFix256
	_

	// Locations
	CBORTagAddressLocation
	CBORTagStringLocation
	CBORTagIdentifierLocation
	CBORTagTransactionLocation
	CBORTagScriptLocation
	_
	_
	_

	// Storage

	CBORTagPathValue
	// Deprecated: CBORTagPathCapabilityValue
	CBORTagPathCapabilityValue
	_ // DO NOT REPLACE! used to be used for storage references
	// Deprecated: CBORTagPathLinkValue
	CBORTagPathLinkValue
	CBORTagPublishedValue
	// Deprecated: CBORTagAccountLinkValue
	CBORTagAccountLinkValue
	CBORTagStorageCapabilityControllerValue
	CBORTagAccountCapabilityControllerValue
	CBORTagCapabilityValue
	_
	_
	_

	// Static Types
	CBORTagPrimitiveStaticType
	CBORTagCompositeStaticType
	CBORTagInterfaceStaticType
	CBORTagVariableSizedStaticType
	CBORTagConstantSizedStaticType
	CBORTagDictionaryStaticType
	CBORTagOptionalStaticType
	CBORTagReferenceStaticType
	CBORTagIntersectionStaticType
	CBORTagCapabilityStaticType
	CBORTagUnauthorizedStaticAuthorization
	CBORTagEntitlementMapStaticAuthorization
	CBORTagEntitlementSetStaticAuthorization
	CBORTagInaccessibleStaticAuthorization

	_
	_
	_
	_

	CBORTagInclusiveRangeStaticType

	// !!! *WARNING* !!!
	// ADD NEW TYPES *BEFORE* THIS WARNING.
	// DO *NOT* ADD NEW TYPES AFTER THIS LINE!
	CBORTag_Count
)

// CBOREncMode
//
// See https://github.com/fxamacker/cbor:
// "For best performance, reuse EncMode and DecMode after creating them."
var CBOREncMode = func() cbor.EncMode {
	options := cbor.CanonicalEncOptions()
	options.BigIntConvert = cbor.BigIntConvertNone
	encMode, err := options.EncMode()
	if err != nil {
		panic(err)
	}
	return encMode
}()

// Encode encodes the value as a CBOR nil
func (v NilValue) Encode(e *atree.Encoder) error {
	// NOTE: when updating, also update NilValue.ByteSize
	return e.CBOR.EncodeNil()
}

// Encode encodes the value as a CBOR bool
func (v BoolValue) Encode(e *atree.Encoder) error {
	// NOTE: when updating, also update BoolValue.ByteSize
	return e.CBOR.EncodeBool(bool(v))
}

// Encode encodes the value as a CBOR string
func (v CharacterValue) Encode(e *atree.Encoder) error {
	err := e.CBOR.EncodeRawBytes([]byte{
		// tag number
		0xd8, CBORTagCharacterValue,
	})
	if err != nil {
		return err
	}
	return e.CBOR.EncodeString(v.Str)
}

// Encode encodes the value as a CBOR string
func (v *StringValue) Encode(e *atree.Encoder) error {
	err := e.CBOR.EncodeRawBytes([]byte{
		// tag number
		0xd8, CBORTagStringValue,
	})
	if err != nil {
		return err
	}
	return e.CBOR.EncodeString(v.Str)
}

// Encode encodes the value as a CBOR string
func (v StringAtreeValue) Encode(e *atree.Encoder) error {
	return e.CBOR.EncodeString(string(v))
}

// Encode encodes the value as a CBOR unsigned integer
func (v Uint64AtreeValue) Encode(e *atree.Encoder) error {
	return e.CBOR.EncodeUint64(uint64(v))
}

// cborVoidValue represents the CBOR value:
//
//	cbor.Tag{
//		Number: CBORTagVoidValue,
//		Content: nil
//	}
var cborVoidValue = []byte{
	// tag
	0xd8, CBORTagVoidValue,
	// null
	0xf6,
}

// Encode writes a value of type Void to the encoder
func (VoidValue) Encode(e *atree.Encoder) error {

	// TODO: optimize: use 0xf7, but decoded by github.com/fxamacker/cbor/v2 as Go `nil`:
	//   https://github.com/fxamacker/cbor/blob/a6ed6ff68e99cbb076997a08d19f03c453851555/README.md#limitations

	return e.CBOR.EncodeRawBytes(cborVoidValue)
}

// Encode encodes the value as
//
//	cbor.Tag{
//			Number:  CBORTagIntValue,
//			Content: *big.Int(v.BigInt),
//	}
func (v IntValue) Encode(e *atree.Encoder) error {
	err := e.CBOR.EncodeRawBytes([]byte{
		// tag number
		0xd8, CBORTagIntValue,
	})
	if err != nil {
		return err
	}
	return e.CBOR.EncodeBigInt(v.BigInt)
}

// Encode encodes Int8Value as
//
//	cbor.Tag{
//			Number:  CBORTagInt8Value,
//			Content: int8(v),
//	}
func (v Int8Value) Encode(e *atree.Encoder) error {
	err := e.CBOR.EncodeRawBytes([]byte{
		// tag number
		0xd8, CBORTagInt8Value,
	})
	if err != nil {
		return err
	}
	return e.CBOR.EncodeInt8(int8(v))
}

// Encode encodes Int16Value as
//
//	cbor.Tag{
//			Number:  CBORTagInt16Value,
//			Content: int16(v),
//	}
func (v Int16Value) Encode(e *atree.Encoder) error {
	err := e.CBOR.EncodeRawBytes([]byte{
		// tag number
		0xd8, CBORTagInt16Value,
	})
	if err != nil {
		return err
	}
	return e.CBOR.EncodeInt16(int16(v))
}

// Encode encodes Int32Value as
//
//	cbor.Tag{
//			Number:  CBORTagInt32Value,
//			Content: int32(v),
//	}
func (v Int32Value) Encode(e *atree.Encoder) error {
	err := e.CBOR.EncodeRawBytes([]byte{
		// tag number
		0xd8, CBORTagInt32Value,
	})
	if err != nil {
		return err
	}
	return e.CBOR.EncodeInt32(int32(v))
}

// Encode encodes Int64Value as
//
//	cbor.Tag{
//			Number:  CBORTagInt64Value,
//			Content: int64(v),
//	}
func (v Int64Value) Encode(e *atree.Encoder) error {
	err := e.CBOR.EncodeRawBytes([]byte{
		// tag number
		0xd8, CBORTagInt64Value,
	})
	if err != nil {
		return err
	}
	return e.CBOR.EncodeInt64(int64(v))
}

// Encode encodes Int128Value as
//
//	cbor.Tag{
//			Number:  CBORTagInt128Value,
//			Content: *big.Int(v.BigInt),
//	}
func (v Int128Value) Encode(e *atree.Encoder) error {
	err := e.CBOR.EncodeRawBytes([]byte{
		// tag number
		0xd8, CBORTagInt128Value,
	})
	if err != nil {
		return err
	}
	return e.CBOR.EncodeBigInt(v.BigInt)
}

// Encode encodes Int256Value as
//
//	cbor.Tag{
//			Number:  CBORTagInt256Value,
//			Content: *big.Int(v.BigInt),
//	}
func (v Int256Value) Encode(e *atree.Encoder) error {
	err := e.CBOR.EncodeRawBytes([]byte{
		// tag number
		0xd8, CBORTagInt256Value,
	})
	if err != nil {
		return err
	}
	return e.CBOR.EncodeBigInt(v.BigInt)
}

// Encode encodes UIntValue as
//
//	cbor.Tag{
//			Number:  CBORTagUIntValue,
//			Content: *big.Int(v.BigInt),
//	}
func (v UIntValue) Encode(e *atree.Encoder) error {
	err := e.CBOR.EncodeRawBytes([]byte{
		// tag number
		0xd8, CBORTagUIntValue,
	})
	if err != nil {
		return err
	}
	return e.CBOR.EncodeBigInt(v.BigInt)
}

// Encode encodes UInt8Value as
//
//	cbor.Tag{
//			Number:  CBORTagUInt8Value,
//			Content: uint8(v),
//	}
func (v UInt8Value) Encode(e *atree.Encoder) error {
	err := e.CBOR.EncodeRawBytes([]byte{
		// tag number
		0xd8, CBORTagUInt8Value,
	})
	if err != nil {
		return err
	}
	return e.CBOR.EncodeUint8(uint8(v))
}

// Encode encodes UInt16Value as
//
//	cbor.Tag{
//			Number:  CBORTagUInt16Value,
//			Content: uint16(v),
//	}
func (v UInt16Value) Encode(e *atree.Encoder) error {
	err := e.CBOR.EncodeRawBytes([]byte{
		// tag number
		0xd8, CBORTagUInt16Value,
	})
	if err != nil {
		return err
	}
	return e.CBOR.EncodeUint16(uint16(v))
}

// Encode encodes UInt32Value as
//
//	cbor.Tag{
//			Number:  CBORTagUInt32Value,
//			Content: uint32(v),
//	}
func (v UInt32Value) Encode(e *atree.Encoder) error {
	err := e.CBOR.EncodeRawBytes([]byte{
		// tag number
		0xd8, CBORTagUInt32Value,
	})
	if err != nil {
		return err
	}
	return e.CBOR.EncodeUint32(uint32(v))
}

// Encode encodes UInt64Value as
//
//	cbor.Tag{
//			Number:  CBORTagUInt64Value,
//			Content: uint64(v),
//	}
func (v UInt64Value) Encode(e *atree.Encoder) error {
	err := e.CBOR.EncodeRawBytes([]byte{
		// tag number
		0xd8, CBORTagUInt64Value,
	})
	if err != nil {
		return err
	}
	return e.CBOR.EncodeUint64(uint64(v))
}

// Encode encodes UInt128Value as
//
//	cbor.Tag{
//			Number:  CBORTagUInt128Value,
//			Content: *big.Int(v.BigInt),
//	}
func (v UInt128Value) Encode(e *atree.Encoder) error {
	err := e.CBOR.EncodeRawBytes([]byte{
		// tag number
		0xd8, CBORTagUInt128Value,
	})
	if err != nil {
		return err
	}
	return e.CBOR.EncodeBigInt(v.BigInt)
}

// Encode encodes UInt256Value as
//
//	cbor.Tag{
//			Number:  CBORTagUInt256Value,
//			Content: *big.Int(v.BigInt),
//	}
func (v UInt256Value) Encode(e *atree.Encoder) error {
	err := e.CBOR.EncodeRawBytes([]byte{
		// tag number
		0xd8, CBORTagUInt256Value,
	})
	if err != nil {
		return err
	}
	return e.CBOR.EncodeBigInt(v.BigInt)
}

// Encode encodes Word8Value as
//
//	cbor.Tag{
//			Number:  CBORTagWord8Value,
//			Content: uint8(v),
//	}
func (v Word8Value) Encode(e *atree.Encoder) error {
	err := e.CBOR.EncodeRawBytes([]byte{
		// tag number
		0xd8, CBORTagWord8Value,
	})
	if err != nil {
		return err
	}
	return e.CBOR.EncodeUint8(uint8(v))
}

// Encode encodes Word16Value as
//
//	cbor.Tag{
//			Number:  CBORTagWord16Value,
//			Content: uint16(v),
//	}
func (v Word16Value) Encode(e *atree.Encoder) error {
	err := e.CBOR.EncodeRawBytes([]byte{
		// tag number
		0xd8, CBORTagWord16Value,
	})
	if err != nil {
		return err
	}
	return e.CBOR.EncodeUint16(uint16(v))
}

// Encode encodes Word32Value as
//
//	cbor.Tag{
//			Number:  CBORTagWord32Value,
//			Content: uint32(v),
//	}
func (v Word32Value) Encode(e *atree.Encoder) error {
	err := e.CBOR.EncodeRawBytes([]byte{
		// tag number
		0xd8, CBORTagWord32Value,
	})
	if err != nil {
		return err
	}
	return e.CBOR.EncodeUint32(uint32(v))
}

// Encode encodes Word64Value as
//
//	cbor.Tag{
//			Number:  CBORTagWord64Value,
//			Content: uint64(v),
//	}
func (v Word64Value) Encode(e *atree.Encoder) error {
	err := e.CBOR.EncodeRawBytes([]byte{
		// tag number
		0xd8, CBORTagWord64Value,
	})
	if err != nil {
		return err
	}
	return e.CBOR.EncodeUint64(uint64(v))
}

// Encode encodes Word128Value as
//
//	cbor.Tag{
//			Number:  CBORTagWord128Value,
//			Content: *big.Int(v.BigInt),
//	}
func (v Word128Value) Encode(e *atree.Encoder) error {
	err := e.CBOR.EncodeRawBytes([]byte{
		// tag number
		0xd8, CBORTagWord128Value,
	})
	if err != nil {
		return err
	}
	return e.CBOR.EncodeBigInt(v.BigInt)
}

// Encode encodes Word256Value as
//
//	cbor.Tag{
//			Number:  CBORTagWord256Value,
//			Content: *big.Int(v.BigInt),
//	}
func (v Word256Value) Encode(e *atree.Encoder) error {
	err := e.CBOR.EncodeRawBytes([]byte{
		// tag number
		0xd8, CBORTagWord256Value,
	})
	if err != nil {
		return err
	}
	return e.CBOR.EncodeBigInt(v.BigInt)
}

// Encode encodes Fix64Value as
//
//	cbor.Tag{
//			Number:  CBORTagFix64Value,
//			Content: int64(v),
//	}
func (v Fix64Value) Encode(e *atree.Encoder) error {
	err := e.CBOR.EncodeRawBytes([]byte{
		// tag number
		0xd8, CBORTagFix64Value,
	})
	if err != nil {
		return err
	}
	return e.CBOR.EncodeInt64(int64(v))
}

// Encode encodes UFix64Value as
//
//	cbor.Tag{
//			Number:  CBORTagUFix64Value,
//			Content: uint64(v),
//	}
func (v UFix64Value) Encode(e *atree.Encoder) error {
	err := e.CBOR.EncodeRawBytes([]byte{
		// tag number
		0xd8, CBORTagUFix64Value,
	})
	if err != nil {
		return err
	}
	return e.CBOR.EncodeUint64(uint64(v))
}

var _ atree.ContainerStorable = &SomeStorable{}

func (s SomeStorable) Encode(e *atree.Encoder) error {
	nonSomeStorable, nestedLevels := s.nonSomeStorable()
	if nestedLevels == 1 {
		return s.encode(e)
	}
	return s.encodeMultipleNestedLevels(e, nestedLevels, nonSomeStorable)
}

// encode encodes SomeStorable with nested levels = 1 as
//
//	cbor.Tag{
//			Number: CBORTagSomeValue,
//			Content: Value(v.Value),
//	}
func (s SomeStorable) encode(e *atree.Encoder) error {
	// NOTE: when updating, also update SomeStorable.ByteSize
	err := e.CBOR.EncodeRawBytes([]byte{
		// tag number
		0xd8, CBORTagSomeValue,
	})
	if err != nil {
		return err
	}
	return s.Storable.Encode(e)
}

const (
	someStorableWithMultipleNestedlevelsArraySize  = 1
	someStorableWithMultipleNestedLevelsArrayCount = 2
)

// encodeMultipleNestedLevels encodes SomeStorable with nested levels > 1 as
//
//	cbor.Tag{
//			Number: CBORTagSomeValueWithNestedLevels,
//			Content: CBORArray[nested_levels, innermsot_value],
//	}
func (s SomeStorable) encodeMultipleNestedLevels(
	e *atree.Encoder,
	levels uint64,
	nonSomeStorable atree.Storable,
) error {
	// NOTE: when updating, also update SomeStorable.ByteSize
	err := e.CBOR.EncodeRawBytes([]byte{
		// tag number
		0xd8, CBORTagSomeValueWithNestedLevels,
		// array of 2 elements
		0x82,
	})
	if err != nil {
		return err
	}

	err = e.CBOR.EncodeUint64(levels)
	if err != nil {
		return err
	}

	return nonSomeStorable.Encode(e)
}

// Encode encodes AddressValue as
//
//	cbor.Tag{
//			Number:  CBORTagAddressValue,
//			Content: []byte(v.ToAddress().Bytes()),
//	}
func (v AddressValue) Encode(e *atree.Encoder) error {
	err := e.CBOR.EncodeRawBytes([]byte{
		// tag number
		0xd8, CBORTagAddressValue,
	})
	if err != nil {
		return err
	}
	return e.CBOR.EncodeBytes(v.ToAddress().Bytes())
}

// NOTE: NEVER change, only add/increment; ensure uint64
const (
	// encodedPathValueDomainFieldKey     uint64 = 0
	// encodedPathValueIdentifierFieldKey uint64 = 1

	// !!! *WARNING* !!!
	//
	// encodedPathValueLength MUST be updated when new element is added.
	// It is used to verify encoded path length during decoding.
	encodedPathValueLength = 2
)

// Encode encodes PathValue as
//
//	cbor.Tag{
//				Number: CBORTagPathValue,
//				Content: []any{
//					encodedPathValueDomainFieldKey:     uint(v.Domain),
//					encodedPathValueIdentifierFieldKey: string(v.Identifier),
//				},
//	}
func (v PathValue) Encode(e *atree.Encoder) error {
	// Encode tag number and array head
	err := e.CBOR.EncodeRawBytes([]byte{
		// tag number
		0xd8, CBORTagPathValue,
		// array, 2 items follow
		0x82,
	})
	if err != nil {
		return err
	}

	// Encode domain at array index encodedPathValueDomainFieldKey
	err = e.CBOR.EncodeUint(uint(v.Domain))
	if err != nil {
		return err
	}

	// Encode identifier at array index encodedPathValueIdentifierFieldKey
	return e.CBOR.EncodeString(v.Identifier)
}

// NOTE: NEVER change, only add/increment; ensure uint64
const (
	// encodedCapabilityValueAddressFieldKey    uint64 = 0
	// encodedCapabilityValueIDFieldKey         uint64 = 1
	// encodedCapabilityValueBorrowTypeFieldKey uint64 = 2

	// !!! *WARNING* !!!
	//
	// encodedCapabilityValueLength MUST be updated when new element is added.
	// It is used to verify encoded capability length during decoding.
	encodedCapabilityValueLength = 3
)

// Encode encodes IDCapabilityValue as
//
//	cbor.Tag{
//				Number: CBORTagCapabilityValue,
//				Content: []any{
//						encodedCapabilityValueAddressFieldKey:    AddressValue(v.Address),
//						encodedCapabilityValueIDFieldKey:         v.ID,
//						encodedCapabilityValueBorrowTypeFieldKey: StaticType(v.BorrowType),
//					},
//	}
func (v *IDCapabilityValue) Encode(e *atree.Encoder) error {
	// Encode tag number and array head
	err := e.CBOR.EncodeRawBytes([]byte{
		// tag number
		0xd8, CBORTagCapabilityValue,
		// array, 3 items follow
		0x83,
	})
	if err != nil {
		return err
	}

	// Encode address at array index encodedCapabilityValueAddressFieldKey
	err = v.Address.Encode(e)
	if err != nil {
		return err
	}

	// Encode ID at array index encodedCapabilityValueIDFieldKey
	err = e.CBOR.EncodeUint64(uint64(v.ID))
	if err != nil {
		return err
	}

	// Encode borrow type at array index encodedCapabilityValueBorrowTypeFieldKey
	return v.BorrowType.Encode(e.CBOR)
}

// NOTE: NEVER change, only add/increment; ensure uint64
const (
	// encodedAddressLocationAddressFieldKey uint64 = 0
	// encodedAddressLocationNameFieldKey    uint64 = 1

	// !!! *WARNING* !!!
	//
	// encodedAddressLocationLength MUST be updated when new element is added.
	// It is used to verify encoded address location length during decoding.
	encodedAddressLocationLength = 2
)

func EncodeLocation(e *cbor.StreamEncoder, l common.Location) error {
	if l == nil {
		return e.EncodeNil()
	}

	switch l := l.(type) {

	case common.StringLocation:
		// common.StringLocation is encoded as
		// cbor.Tag{
		//		Number:  CBORTagStringLocation,
		//		Content: string(l),
		// }
		err := e.EncodeRawBytes([]byte{
			// tag number
			0xd8, CBORTagStringLocation,
		})
		if err != nil {
			return err
		}

		return e.EncodeString(string(l))

	case common.IdentifierLocation:
		// common.IdentifierLocation is encoded as
		// cbor.Tag{
		//		Number:  CBORTagIdentifierLocation,
		//		Content: string(l),
		// }
		err := e.EncodeRawBytes([]byte{
			// tag number
			0xd8, CBORTagIdentifierLocation,
		})
		if err != nil {
			return err
		}

		return e.EncodeString(string(l))

	case common.AddressLocation:
		// common.AddressLocation is encoded as
		// cbor.Tag{
		//		Number: CBORTagAddressLocation,
		//		Content: []any{
		//			encodedAddressLocationAddressFieldKey: []byte{l.Address.Bytes()},
		//			encodedAddressLocationNameFieldKey:    string(l.Name),
		//		},
		// }
		// Encode tag number and array head
		err := e.EncodeRawBytes([]byte{
			// tag number
			0xd8, CBORTagAddressLocation,
			// array, 2 items follow
			0x82,
		})
		if err != nil {
			return err
		}

		// Encode address at array index encodedAddressLocationAddressFieldKey
		err = e.EncodeBytes(l.Address.Bytes())
		if err != nil {
			return err
		}

		// Encode name at array index encodedAddressLocationNameFieldKey
		return e.EncodeString(l.Name)

	case common.TransactionLocation:
		// common.TransactionLocation is encoded as
		// cbor.Tag{
		//		Number: CBORTagTransactionLocation,
		//		Content: []byte(l),
		// }
		// Encode tag number and array head
		err := e.EncodeRawBytes([]byte{
			// tag number
			0xd8, CBORTagTransactionLocation,
		})
		if err != nil {
			return err
		}

		return e.EncodeBytes(l[:])

	case common.ScriptLocation:
		// common.ScriptLocation is encoded as
		// cbor.Tag{
		//		Number: CBORTagScriptLocation,
		//		Content: []byte(l),
		// }
		// Encode tag number and array head
		err := e.EncodeRawBytes([]byte{
			// tag number
			0xd8, CBORTagScriptLocation,
		})
		if err != nil {
			return err
		}

		return e.EncodeBytes(l[:])

	default:
		return errors.NewUnexpectedError("unsupported location: %T", l)
	}
}

// NOTE: NEVER change, only add/increment; ensure uint64
const (
	// encodedPublishedValueRecipientFieldKey uint64 = 0
	// encodedPublishedValueValueFieldKey     uint64 = 1

	// !!! *WARNING* !!!
	//
	// encodedPublishedValueLength MUST be updated when new element is added.
	// It is used to verify encoded link length during decoding.
	encodedPublishedValueLength = 2
)

// Encode encodes PublishedValue as
//
//	cbor.Tag{
//				Number: CBORTagPublishedValue,
//				Content: []any{
//					encodedPublishedValueRecipientFieldKey: AddressValue(v.Recipient),
//					encodedPublishedValueValueFieldKey:     v.Value,
//				},
//	}
func (v *PublishedValue) Encode(e *atree.Encoder) error {
	// Encode tag number and array head
	err := e.CBOR.EncodeRawBytes([]byte{
		// tag number
		0xd8, CBORTagPublishedValue,
		// array, 2 items follow
		0x82,
	})
	if err != nil {
		return err
	}
	// Encode path at array index encodedPublishedValueRecipientFieldKey
	err = v.Recipient.Encode(e)
	if err != nil {
		return err
	}
	// Encode type at array index encodedPublishedValueValueFieldKey
	return v.Value.Encode(e)
}

// NOTE: NEVER change, only add/increment; ensure uint64
const (
	// encodedTypeValueTypeFieldKey uint64 = 0

	// !!! *WARNING* !!!
	//
	// encodedTypeValueTypeLength MUST be updated when new element is added.
	// It is used to verify encoded type length during decoding.
	encodedTypeValueTypeLength = 1
)

// Encode encodes TypeValue as
//
//	cbor.Tag{
//				Number: CBORTagTypeValue,
//				Content: cborArray{
//					encodedTypeValueTypeFieldKey: StaticType(v.Type),
//				},
//		}
func (v TypeValue) Encode(e *atree.Encoder) error {
	// Encode tag number and array head
	err := e.CBOR.EncodeRawBytes([]byte{
		// tag number
		0xd8, CBORTagTypeValue,
		// array, 1 item follow
		0x81,
	})
	if err != nil {
		return err
	}

	// Encode type at array index encodedTypeValueTypeFieldKey
	if v.Type == nil {
		return e.CBOR.EncodeNil()
	} else {
		return v.Type.Encode(e.CBOR)
	}
}

// NOTE: NEVER change, only add/increment; ensure uint64
const (
	// encodedStorageCapabilityControllerValueBorrowTypeFieldKey   uint64 = 0
	// encodedStorageCapabilityControllerValueCapabilityIDFieldKey uint64 = 1
	// encodedStorageCapabilityControllerValueTargetPathFieldKey   uint64 = 2

	// !!! *WARNING* !!!
	//
	// encodedStorageCapabilityControllerValueLength MUST be updated when new element is added.
	// It is used to verify encoded storage capability controller length during decoding.
	encodedStorageCapabilityControllerValueLength = 3
)

// Encode encodes StorageCapabilityControllerValue as
//
//	cbor.Tag{
//				Number: CBORTagStorageCapabilityControllerValue,
//				Content: []any{
//					encodedStorageCapabilityControllerValueBorrowTypeFieldKey:   StaticType(v.BorrowType),
//					encodedStorageCapabilityControllerValueCapabilityIDFieldKey: UInt64Value(v.CapabilityID),
//					encodedStorageCapabilityControllerValueTargetPathFieldKey:   PathValue(v.TargetPath),
//				},
//	}
func (v *StorageCapabilityControllerValue) Encode(e *atree.Encoder) error {
	// Encode tag number and array head
	err := e.CBOR.EncodeRawBytes([]byte{
		// tag number
		0xd8, CBORTagStorageCapabilityControllerValue,
		// array, 3 items follow
		0x83,
	})
	if err != nil {
		return err
	}

	// Encode borrow type at array index encodedStorageCapabilityControllerValueBorrowTypeFieldKey
	err = v.BorrowType.Encode(e.CBOR)
	if err != nil {
		return err
	}

	// Encode ID at array index encodedStorageCapabilityControllerValueCapabilityIDFieldKey
	err = e.CBOR.EncodeUint64(uint64(v.CapabilityID))
	if err != nil {
		return err
	}

	// Encode target path at array index encodedStorageCapabilityControllerValueTargetPathFieldKey
	return v.TargetPath.Encode(e)
}

// NOTE: NEVER change, only add/increment; ensure uint64
const (
	// encodedAccountCapabilityControllerValueBorrowTypeFieldKey   uint64 = 0
	// encodedAccountCapabilityControllerValueCapabilityIDFieldKey uint64 = 1

	// !!! *WARNING* !!!
	//
	// encodedAccountCapabilityControllerValueLength MUST be updated when new element is added.
	// It is used to verify encoded account capability controller length during decoding.
	encodedAccountCapabilityControllerValueLength = 2
)

// Encode encodes AccountCapabilityControllerValue as
//
//	cbor.Tag{
//				Number: CBORTagAccountCapabilityControllerValue,
//				Content: []any{
//					encodedAccountCapabilityControllerValueBorrowTypeFieldKey:   StaticType(v.BorrowType),
//					encodedAccountCapabilityControllerValueCapabilityIDFieldKey: UInt64Value(v.CapabilityID),
//				},
//	}
func (v *AccountCapabilityControllerValue) Encode(e *atree.Encoder) error {
	// Encode tag number and array head
	err := e.CBOR.EncodeRawBytes([]byte{
		// tag number
		0xd8, CBORTagAccountCapabilityControllerValue,
		// array, 2 items follow
		0x82,
	})
	if err != nil {
		return err
	}

	// Encode borrow type at array index encodedAccountCapabilityControllerValueBorrowTypeFieldKey
	err = v.BorrowType.Encode(e.CBOR)
	if err != nil {
		return err
	}

	// Encode ID at array index encodedAccountCapabilityControllerValueCapabilityIDFieldKey
	return e.CBOR.EncodeUint64(uint64(v.CapabilityID))
}

func StaticTypeToBytes(t StaticType) (cbor.RawMessage, error) {
	var buf bytes.Buffer
	enc := CBOREncMode.NewStreamEncoder(&buf)

	err := t.Encode(enc)
	if err != nil {
		return nil, err
	}

	err = enc.Flush()
	if err != nil {
		return nil, err
	}

	return buf.Bytes(), nil
}

// Encode encodes PrimitiveStaticType as
//
//	cbor.Tag{
//			Number:  CBORTagPrimitiveStaticType,
//			Content: uint(v),
//	}
func (t PrimitiveStaticType) Encode(e *cbor.StreamEncoder) error {
	err := e.EncodeRawBytes([]byte{
		// tag number
		0xd8, CBORTagPrimitiveStaticType,
	})
	if err != nil {
		return err
	}
	return e.EncodeUint(uint(t))
}

// Encode encodes OptionalStaticType as
//
//	cbor.Tag{
//			Number:  CBORTagOptionalStaticType,
//			Content: StaticType(v.Type),
//	}
func (t *OptionalStaticType) Encode(e *cbor.StreamEncoder) error {
	err := e.EncodeRawBytes([]byte{
		// tag number
		0xd8, CBORTagOptionalStaticType,
	})
	if err != nil {
		return err
	}

	return t.Type.Encode(e)
}

// NOTE: NEVER change, only add/increment; ensure uint64
const (
	// encodedCompositeStaticTypeLocationFieldKey            uint64 = 0
	// encodedCompositeStaticTypeQualifiedIdentifierFieldKey uint64 = 1

	// !!! *WARNING* !!!
	//
	// encodedCompositeStaticTypeLength MUST be updated when new element is added.
	// It is used to verify encoded composite static type length during decoding.
	encodedCompositeStaticTypeLength = 2
)

// Encode encodes CompositeStaticType as
//
//	cbor.Tag{
//				Number: CBORTagCompositeStaticType,
//				Content: cborArray{
//					encodedCompositeStaticTypeLocationFieldKey:            Location(v.Location),
//					encodedCompositeStaticTypeQualifiedIdentifierFieldKey: string(v.QualifiedIdentifier),
//			},
//	}
func (t *CompositeStaticType) Encode(e *cbor.StreamEncoder) error {
	// Encode tag number and array head
	err := e.EncodeRawBytes([]byte{
		// tag number
		0xd8, CBORTagCompositeStaticType,
		// array, 2 items follow
		0x82,
	})
	if err != nil {
		return err
	}

	// Encode location at array index encodedCompositeStaticTypeLocationFieldKey
	err = EncodeLocation(e, t.Location)
	if err != nil {
		return err
	}

	// Encode qualified identifier at array index encodedCompositeStaticTypeQualifiedIdentifierFieldKey
	return e.EncodeString(t.QualifiedIdentifier)
}

// NOTE: NEVER change, only add/increment; ensure uint64
const (
	// encodedInterfaceStaticTypeLocationFieldKey            uint64 = 0
	// encodedInterfaceStaticTypeQualifiedIdentifierFieldKey uint64 = 1

	// !!! *WARNING* !!!
	//
	// encodedInterfaceStaticTypeLength MUST be updated when new element is added.
	// It is used to verify encoded interface static type length during decoding.
	encodedInterfaceStaticTypeLength = 2
)

// Encode encodes InterfaceStaticType as
//
//	cbor.Tag{
//			Number: CBORTagInterfaceStaticType,
//			Content: cborArray{
//					encodedInterfaceStaticTypeLocationFieldKey:            Location(v.Location),
//					encodedInterfaceStaticTypeQualifiedIdentifierFieldKey: string(v.QualifiedIdentifier),
//			},
//	}
func (t *InterfaceStaticType) Encode(e *cbor.StreamEncoder) error {
	// Encode tag number and array head
	err := e.EncodeRawBytes([]byte{
		// tag number
		0xd8, CBORTagInterfaceStaticType,
		// array, 2 items follow
		0x82,
	})
	if err != nil {
		return err
	}

	// Encode location at array index encodedInterfaceStaticTypeLocationFieldKey
	err = EncodeLocation(e, t.Location)
	if err != nil {
		return err
	}

	// Encode qualified identifier at array index encodedInterfaceStaticTypeQualifiedIdentifierFieldKey
	return e.EncodeString(t.QualifiedIdentifier)
}

// Encode encodes VariableSizedStaticType as
//
//	cbor.Tag{
//			Number:  CBORTagVariableSizedStaticType,
//			Content: StaticType(v.Type),
//	}
func (t *VariableSizedStaticType) Encode(e *cbor.StreamEncoder) error {
	err := e.EncodeRawBytes([]byte{
		// tag number
		0xd8, CBORTagVariableSizedStaticType,
	})
	if err != nil {
		return err
	}
	return t.Type.Encode(e)
}

// NOTE: NEVER change, only add/increment; ensure uint64
const (
	// encodedConstantSizedStaticTypeSizeFieldKey uint64 = 0
	// encodedConstantSizedStaticTypeTypeFieldKey uint64 = 1

	// !!! *WARNING* !!!
	//
	// encodedConstantSizedStaticTypeLength MUST be updated when new element is added.
	// It is used to verify encoded constant sized static type length during decoding.
	encodedConstantSizedStaticTypeLength = 2
)

// Encode encodes ConstantSizedStaticType as
//
//	cbor.Tag{
//			Number: CBORTagConstantSizedStaticType,
//			Content: cborArray{
//					encodedConstantSizedStaticTypeSizeFieldKey: int64(v.Size),
//					encodedConstantSizedStaticTypeTypeFieldKey: StaticType(v.Type),
//			},
//	}
func (t *ConstantSizedStaticType) Encode(e *cbor.StreamEncoder) error {
	// Encode tag number and array head
	err := e.EncodeRawBytes([]byte{
		// tag number
		0xd8, CBORTagConstantSizedStaticType,
		// array, 2 items follow
		0x82,
	})
	if err != nil {
		return err
	}
	// Encode size at array index encodedConstantSizedStaticTypeSizeFieldKey
	err = e.EncodeInt64(t.Size)
	if err != nil {
		return err
	}
	// Encode type at array index encodedConstantSizedStaticTypeTypeFieldKey
	return t.Type.Encode(e)
}

func (t Unauthorized) Encode(e *cbor.StreamEncoder) error {
	err := e.EncodeRawBytes([]byte{
		// tag number
		0xd8, CBORTagUnauthorizedStaticAuthorization,
	})
	if err != nil {
		return err
	}
	return e.EncodeNil()
}

func (t Inaccessible) Encode(e *cbor.StreamEncoder) error {
	err := e.EncodeRawBytes([]byte{
		// tag number
		0xd8, CBORTagInaccessibleStaticAuthorization,
	})
	if err != nil {
		return err
	}
	return e.EncodeNil()
}

func (a EntitlementMapAuthorization) Encode(e *cbor.StreamEncoder) error {
	err := e.EncodeRawBytes([]byte{
		// tag number
		0xd8, CBORTagEntitlementMapStaticAuthorization,
	})
	if err != nil {
		return err
	}
	return e.EncodeString(string(a.TypeID))
}

// NOTE: NEVER change, only add/increment; ensure uint64
const (
	// encodedSetAuthorizationStaticTypeKindKey                uint64 = 0
	// encodedSetAuthorizationStaticTypeEntitlementsKey        uint64 = 1

	// !!! *WARNING* !!!
	//
	// encodedSetAuthorizationStaticTypeLength MUST be updated when new element is added.
	// It is used to verify encoded reference static type length during decoding.
	encodedSetAuthorizationStaticTypeLength = 2
)

func (a EntitlementSetAuthorization) Encode(e *cbor.StreamEncoder) error {
	err := e.EncodeRawBytes([]byte{
		// tag number
		0xd8, CBORTagEntitlementSetStaticAuthorization,
		// array, 2 items follow
		0x82,
	})
	if err != nil {
		return err
	}

	err = e.EncodeUint8(uint8(a.SetKind))
	if err != nil {
		return err
	}

	err = e.EncodeArrayHead(uint64(a.Entitlements.Len()))
	if err != nil {
		return err
	}
	return a.Entitlements.ForeachWithError(func(entitlement common.TypeID, value struct{}) error {
		// Encode entitlement as array entitlements element
		return e.EncodeString(string(entitlement))
	})
}

// NOTE: NEVER change, only add/increment; ensure uint64
const (
	// encodedReferenceStaticTypeAuthorizationFieldKey uint64 = 0
	// encodedReferenceStaticTypeTypeFieldKey          uint64 = 1

	// !!! *WARNING* !!!
	//
	// encodedReferenceStaticTypeLength MUST be updated when new element is added.
	// It is used to verify encoded reference static type length during decoding.
	encodedReferenceStaticTypeLength = 2
)

// Encode encodes ReferenceStaticType as
//
//	cbor.Tag{
//			Number: CBORTagReferenceStaticType,
//			Content: cborArray{
//					encodedReferenceStaticTypeAuthorizationFieldKey: v.Authorization,
//					encodedReferenceStaticTypeTypeFieldKey:          StaticType(v.Type),
//			},
//		}
func (t *ReferenceStaticType) Encode(e *cbor.StreamEncoder) error {
	// Encode tag number and array head
	err := e.EncodeRawBytes([]byte{
		// tag number
		0xd8, CBORTagReferenceStaticType,
		// array, 2 items follow
		0x82,
	})
	if err != nil {
		return err
	}
	// Encode authorized at array index encodedReferenceStaticTypeAuthorizationFieldKey
	err = t.Authorization.Encode(e)
	if err != nil {
		return err
	}
	// Encode type at array index encodedReferenceStaticTypeTypeFieldKey
	return t.ReferencedType.Encode(e)
}

// NOTE: NEVER change, only add/increment; ensure uint64
const (
	// encodedDictionaryStaticTypeKeyTypeFieldKey   uint64 = 0
	// encodedDictionaryStaticTypeValueTypeFieldKey uint64 = 1

	// !!! *WARNING* !!!
	//
	// encodedDictionaryStaticTypeLength MUST be updated when new element is added.
	// It is used to verify encoded dictionary static type length during decoding.
	encodedDictionaryStaticTypeLength = 2
)

// Encode encodes DictionaryStaticType as
//
//	cbor.Tag{
//			Number: CBORTagDictionaryStaticType,
//			Content: []any{
//					encodedDictionaryStaticTypeKeyTypeFieldKey:   StaticType(v.KeyType),
//					encodedDictionaryStaticTypeValueTypeFieldKey: StaticType(v.ValueType),
//			},
//	}
func (t *DictionaryStaticType) Encode(e *cbor.StreamEncoder) error {
	// Encode tag number and array head
	err := e.EncodeRawBytes([]byte{
		// tag number
		0xd8, CBORTagDictionaryStaticType,
		// array, 2 items follow
		0x82,
	})
	if err != nil {
		return err
	}
	// Encode key type at array index encodedDictionaryStaticTypeKeyTypeFieldKey
	err = t.KeyType.Encode(e)
	if err != nil {
		return err
	}
	// Encode value type at array index encodedDictionaryStaticTypeValueTypeFieldKey
	return t.ValueType.Encode(e)
}

// Encode encodes InclusiveRangeStaticType as
//
//	cbor.Tag{
//			Number: CBORTagInclusiveRangeStaticType,
//			Content: StaticType(v.Type),
//	}
func (t InclusiveRangeStaticType) Encode(e *cbor.StreamEncoder) error {
	// Encode tag number and array head
	err := e.EncodeRawBytes([]byte{
		// tag number
		0xd8, CBORTagInclusiveRangeStaticType,
	})
	if err != nil {
		return err
	}

	return t.ElementType.Encode(e)
}

// NOTE: NEVER change, only add/increment; ensure uint64
const (
	// encodedIntersectionStaticTypeLegacyTypeFieldKey  uint64 = 0
	// encodedIntersectionStaticTypeTypesFieldKey       uint64 = 1

	// !!! *WARNING* !!!
	//
	// encodedIntersectionStaticTypeLength MUST be updated when new element is added.
	// It is used to verify encoded intersection static type length during decoding.
	encodedIntersectionStaticTypeLength = 2
)

// Encode encodes IntersectionStaticType as
//
//	cbor.Tag{
//			Number: CBORTagIntersectionStaticType,
//			Content: cborArray{
//					encodedIntersectionStaticTypeLegacyTypeFieldKey: StaticType(v.LegacyRestrictedType),
//					encodedIntersectionStaticTypeTypesFieldKey:		[]any(v.Types),
//			},
//	}
func (t *IntersectionStaticType) Encode(e *cbor.StreamEncoder) error {
	// Encode tag number and array head
	err := e.EncodeRawBytes([]byte{
		// tag number
		0xd8, CBORTagIntersectionStaticType,
		// array, 2 items follow
		0x82,
	})
	if err != nil {
		return err
	}

	if t.LegacyType != nil {
		// Encode type at array index encodedIntersectionStaticTypeTypeFieldKey
		err = t.LegacyType.Encode(e)
		if err != nil {
			return err
		}
	} else {
		err = e.EncodeNil()
		if err != nil {
			return err
		}
	}

	// Encode types (as array) at array index encodedIntersectionStaticTypeTypesFieldKey
	err = e.EncodeArrayHead(uint64(len(t.Types)))
	if err != nil {
		return err
	}

	for _, typ := range t.Types {
		// Encode typ as array types element
		err = typ.Encode(e)
		if err != nil {
			return err
		}
	}
	return nil
}

// Encode encodes CapabilityStaticType as
//
//	cbor.Tag{
//			Number:  CBORTagCapabilityStaticType,
//			Content: StaticType(v.BorrowType),
//	}
func (t *CapabilityStaticType) Encode(e *cbor.StreamEncoder) error {
	err := e.EncodeRawBytes([]byte{
		// tag number
		0xd8, CBORTagCapabilityStaticType,
	})
	if err != nil {
		return err
	}
	if t.BorrowType == nil {
		return e.EncodeNil()
	} else {
		return t.BorrowType.Encode(e)
	}
}

func (t FunctionStaticType) Encode(_ *cbor.StreamEncoder) error {
	return NonStorableStaticTypeError{
		Type: t.Type,
	}
}

// CompositeTypeInfo
type CompositeTypeInfo struct {
	Location            common.Location
	QualifiedIdentifier string
	Kind                common.CompositeKind
}

func NewCompositeTypeInfo(
	memoryGauge common.MemoryGauge,
	location common.Location,
	qualifiedIdentifier string,
	kind common.CompositeKind,
) CompositeTypeInfo {
	common.UseMemory(memoryGauge, common.CompositeTypeInfoMemoryUsage)

	return CompositeTypeInfo{
		Location:            location,
		QualifiedIdentifier: qualifiedIdentifier,
		Kind:                kind,
	}
}

var _ atree.TypeInfo = CompositeTypeInfo{}

const encodedCompositeTypeInfoLength = 3

<<<<<<< HEAD
func (c CompositeTypeInfo) Encode(e *cbor.StreamEncoder) error {
=======
func (c compositeTypeInfo) IsComposite() bool {
	return true
}

func (c compositeTypeInfo) Identifier() string {
	return string(c.location.TypeID(nil, c.qualifiedIdentifier))
}

func (c compositeTypeInfo) Copy() atree.TypeInfo {
	// Return c as is because c is a value type.
	return c
}

func (c compositeTypeInfo) Encode(e *cbor.StreamEncoder) error {
>>>>>>> d09bd9af
	err := e.EncodeRawBytes([]byte{
		// tag number
		0xd8, CBORTagCompositeValue,
		// array, 3 items follow
		0x83,
	})
	if err != nil {
		return err
	}

	err = EncodeLocation(e, c.Location)
	if err != nil {
		return err
	}

	err = e.EncodeString(c.QualifiedIdentifier)
	if err != nil {
		return err
	}

	err = e.EncodeUint64(uint64(c.Kind))
	if err != nil {
		return err
	}

	return nil
}

func (c CompositeTypeInfo) Equal(o atree.TypeInfo) bool {
	other, ok := o.(CompositeTypeInfo)
	return ok &&
		c.Location == other.Location &&
		c.QualifiedIdentifier == other.QualifiedIdentifier &&
		c.Kind == other.Kind
}

// EmptyTypeInfo
type EmptyTypeInfo struct{}

func (e EmptyTypeInfo) Encode(encoder *cbor.StreamEncoder) error {
	return encoder.EncodeNil()
}

func (e EmptyTypeInfo) IsComposite() bool {
	return false
}

func (e EmptyTypeInfo) Identifier() string {
	return ""
}

func (e EmptyTypeInfo) Copy() atree.TypeInfo {
	return e
}

var emptyTypeInfo atree.TypeInfo = EmptyTypeInfo{}<|MERGE_RESOLUTION|>--- conflicted
+++ resolved
@@ -1645,24 +1645,20 @@
 
 const encodedCompositeTypeInfoLength = 3
 
-<<<<<<< HEAD
-func (c CompositeTypeInfo) Encode(e *cbor.StreamEncoder) error {
-=======
-func (c compositeTypeInfo) IsComposite() bool {
+func (c CompositeTypeInfo) IsComposite() bool {
 	return true
 }
 
-func (c compositeTypeInfo) Identifier() string {
-	return string(c.location.TypeID(nil, c.qualifiedIdentifier))
-}
-
-func (c compositeTypeInfo) Copy() atree.TypeInfo {
+func (c CompositeTypeInfo) Identifier() string {
+	return string(c.Location.TypeID(nil, c.QualifiedIdentifier))
+}
+
+func (c CompositeTypeInfo) Copy() atree.TypeInfo {
 	// Return c as is because c is a value type.
 	return c
 }
 
-func (c compositeTypeInfo) Encode(e *cbor.StreamEncoder) error {
->>>>>>> d09bd9af
+func (c CompositeTypeInfo) Encode(e *cbor.StreamEncoder) error {
 	err := e.EncodeRawBytes([]byte{
 		// tag number
 		0xd8, CBORTagCompositeValue,
