/*
 * Cadence - The resource-oriented smart contract programming language
 *
 * Copyright Dapper Labs, Inc.
 *
 * Licensed under the Apache License, Version 2.0 (the "License");
 * you may not use this file except in compliance with the License.
 * You may obtain a copy of the License at
 *
 *   http://www.apache.org/licenses/LICENSE-2.0
 *
 * Unless required by applicable law or agreed to in writing, software
 * distributed under the License is distributed on an "AS IS" BASIS,
 * WITHOUT WARRANTIES OR CONDITIONS OF ANY KIND, either express or implied.
 * See the License for the specific language governing permissions and
 * limitations under the License.
 */

package interpreter

import (
	"bytes"
	"math"
	"math/big"

	"github.com/fxamacker/cbor/v2"
	"github.com/onflow/atree"

	"github.com/onflow/cadence/runtime/common"
	"github.com/onflow/cadence/runtime/errors"
)

const cborTagSize = 2

var bigOne = big.NewInt(1)

func getBigIntCBORSize(v *big.Int) uint32 {
	sign := v.Sign()
	if sign < 0 {
		v = new(big.Int).Abs(v)
		v.Sub(v, bigOne)
	}

	// tag number + bytes
	return 1 + getBytesCBORSize(v.Bytes())
}

func getIntCBORSize(v int64) uint32 {
	if v < 0 {
		return getUintCBORSize(uint64(-v - 1))
	}
	return getUintCBORSize(uint64(v))
}

func getUintCBORSize(v uint64) uint32 {
	if v <= 23 {
		return 1
	}
	if v <= math.MaxUint8 {
		return 2
	}
	if v <= math.MaxUint16 {
		return 3
	}
	if v <= math.MaxUint32 {
		return 5
	}
	return 9
}

func getBytesCBORSize(b []byte) uint32 {
	length := len(b)
	if length == 0 {
		return 1
	}
	return getUintCBORSize(uint64(length)) + uint32(length)
}

// Cadence needs to encode different kinds of objects in CBOR, for instance,
// dictionaries, structs, resources, etc.
//
// However, CBOR only provides one native map type, and no support
// for directly representing e.g. structs or resources.
//
// To be able to encode/decode such semantically different values,
// we define custom CBOR tags.

// !!! *WARNING* !!!
//
// Only add new fields to encoded structs by
// appending new fields with the next highest key.
//
// DO *NOT* REPLACE EXISTING FIELDS!

const CBORTagBase = 128

// !!! *WARNING* !!!
//
// Only add new types by:
// - replacing existing placeholders (`_`) with new types
// - appending new types
//
// Only remove types by:
// - replace existing types with a placeholder `_`
//
// DO *NOT* REPLACE EXISTING TYPES!
// DO *NOT* ADD NEW TYPES IN BETWEEN!

const (
	CBORTagVoidValue = CBORTagBase + iota
	_                // DO *NOT* REPLACE. Previously used for dictionary values
	CBORTagSomeValue
	CBORTagAddressValue
	CBORTagCompositeValue
	CBORTagTypeValue
	_ // DO *NOT* REPLACE. Previously used for array values
	CBORTagStringValue
	CBORTagCharacterValue
	_
	_
	_
	_
	_
	_
	_
	_
	_
	_
	_
	_
	_
	_
	_

	// Int*
	CBORTagIntValue
	CBORTagInt8Value
	CBORTagInt16Value
	CBORTagInt32Value
	CBORTagInt64Value
	CBORTagInt128Value
	CBORTagInt256Value
	_

	// UInt*
	CBORTagUIntValue
	CBORTagUInt8Value
	CBORTagUInt16Value
	CBORTagUInt32Value
	CBORTagUInt64Value
	CBORTagUInt128Value
	CBORTagUInt256Value
	_

	// Word*
	_
	CBORTagWord8Value
	CBORTagWord16Value
	CBORTagWord32Value
	CBORTagWord64Value
	CBORTagWord128Value
	_ // future: Word256
	_

	// Fix*
	_
	_ // future: Fix8
	_ // future: Fix16
	_ // future: Fix32
	CBORTagFix64Value
	_ // future: Fix128
	_ // future: Fix256
	_

	// UFix*
	_
	_ // future: UFix8
	_ // future: UFix16
	_ // future: UFix32
	CBORTagUFix64Value
	_ // future: UFix128
	_ // future: UFix256
	_

	// Locations
	CBORTagAddressLocation
	CBORTagStringLocation
	CBORTagIdentifierLocation
	CBORTagTransactionLocation
	CBORTagScriptLocation
	_
	_
	_

	// Storage

	CBORTagPathValue
	CBORTagPathCapabilityValue
	_ // DO NOT REPLACE! used to be used for storage references
	CBORTagPathLinkValue
	CBORTagPublishedValue
	CBORTagAccountLinkValue
	CBORTagStorageCapabilityControllerValue
	CBORTagAccountCapabilityControllerValue
	CBORTagIDCapabilityValue
	_
	_
	_

	// Static Types
	CBORTagPrimitiveStaticType
	CBORTagCompositeStaticType
	CBORTagInterfaceStaticType
	CBORTagVariableSizedStaticType
	CBORTagConstantSizedStaticType
	CBORTagDictionaryStaticType
	CBORTagOptionalStaticType
	CBORTagReferenceStaticType
	CBORTagRestrictedStaticType
	CBORTagCapabilityStaticType
	CBORTagUnauthorizedStaticAuthorization
	CBORTagEntitlementMapStaticAuthorization
	CBORTagEntitlementSetStaticAuthorization

	// !!! *WARNING* !!!
	// ADD NEW TYPES *BEFORE* THIS WARNING.
	// DO *NOT* ADD NEW TYPES AFTER THIS LINE!
	CBORTag_Count
)

// CBOREncMode
//
// See https://github.com/fxamacker/cbor:
// "For best performance, reuse EncMode and DecMode after creating them."
var CBOREncMode = func() cbor.EncMode {
	options := cbor.CanonicalEncOptions()
	options.BigIntConvert = cbor.BigIntConvertNone
	encMode, err := options.EncMode()
	if err != nil {
		panic(err)
	}
	return encMode
}()

// Encode encodes the value as a CBOR nil
func (v NilValue) Encode(e *atree.Encoder) error {
	// NOTE: when updating, also update NilValue.ByteSize
	return e.CBOR.EncodeNil()
}

// Encode encodes the value as a CBOR bool
func (v BoolValue) Encode(e *atree.Encoder) error {
	// NOTE: when updating, also update BoolValue.ByteSize
	return e.CBOR.EncodeBool(bool(v))
}

// Encode encodes the value as a CBOR string
func (v CharacterValue) Encode(e *atree.Encoder) error {
	err := e.CBOR.EncodeRawBytes([]byte{
		// tag number
		0xd8, CBORTagCharacterValue,
	})
	if err != nil {
		return err
	}
	return e.CBOR.EncodeString(string(v))
}

// Encode encodes the value as a CBOR string
func (v *StringValue) Encode(e *atree.Encoder) error {
	err := e.CBOR.EncodeRawBytes([]byte{
		// tag number
		0xd8, CBORTagStringValue,
	})
	if err != nil {
		return err
	}
	return e.CBOR.EncodeString(v.Str)
}

// Encode encodes the value as a CBOR string
func (v StringAtreeValue) Encode(e *atree.Encoder) error {
	return e.CBOR.EncodeString(string(v))
}

// Encode encodes the value as a CBOR unsigned integer
func (v Uint64AtreeValue) Encode(e *atree.Encoder) error {
	return e.CBOR.EncodeUint64(uint64(v))
}

// cborVoidValue represents the CBOR value:
//
//	cbor.Tag{
//		Number: CBORTagVoidValue,
//		Content: nil
//	}
var cborVoidValue = []byte{
	// tag
	0xd8, CBORTagVoidValue,
	// null
	0xf6,
}

// Encode writes a value of type Void to the encoder
func (VoidValue) Encode(e *atree.Encoder) error {

	// TODO: optimize: use 0xf7, but decoded by github.com/fxamacker/cbor/v2 as Go `nil`:
	//   https://github.com/fxamacker/cbor/blob/a6ed6ff68e99cbb076997a08d19f03c453851555/README.md#limitations

	return e.CBOR.EncodeRawBytes(cborVoidValue)
}

// Encode encodes the value as
//
//	cbor.Tag{
//			Number:  CBORTagIntValue,
//			Content: *big.Int(v.BigInt),
//	}
func (v IntValue) Encode(e *atree.Encoder) error {
	err := e.CBOR.EncodeRawBytes([]byte{
		// tag number
		0xd8, CBORTagIntValue,
	})
	if err != nil {
		return err
	}
	return e.CBOR.EncodeBigInt(v.BigInt)
}

// Encode encodes Int8Value as
//
//	cbor.Tag{
//			Number:  CBORTagInt8Value,
//			Content: int8(v),
//	}
func (v Int8Value) Encode(e *atree.Encoder) error {
	err := e.CBOR.EncodeRawBytes([]byte{
		// tag number
		0xd8, CBORTagInt8Value,
	})
	if err != nil {
		return err
	}
	return e.CBOR.EncodeInt8(int8(v))
}

// Encode encodes Int16Value as
//
//	cbor.Tag{
//			Number:  CBORTagInt16Value,
//			Content: int16(v),
//	}
func (v Int16Value) Encode(e *atree.Encoder) error {
	err := e.CBOR.EncodeRawBytes([]byte{
		// tag number
		0xd8, CBORTagInt16Value,
	})
	if err != nil {
		return err
	}
	return e.CBOR.EncodeInt16(int16(v))
}

// Encode encodes Int32Value as
//
//	cbor.Tag{
//			Number:  CBORTagInt32Value,
//			Content: int32(v),
//	}
func (v Int32Value) Encode(e *atree.Encoder) error {
	err := e.CBOR.EncodeRawBytes([]byte{
		// tag number
		0xd8, CBORTagInt32Value,
	})
	if err != nil {
		return err
	}
	return e.CBOR.EncodeInt32(int32(v))
}

// Encode encodes Int64Value as
//
//	cbor.Tag{
//			Number:  CBORTagInt64Value,
//			Content: int64(v),
//	}
func (v Int64Value) Encode(e *atree.Encoder) error {
	err := e.CBOR.EncodeRawBytes([]byte{
		// tag number
		0xd8, CBORTagInt64Value,
	})
	if err != nil {
		return err
	}
	return e.CBOR.EncodeInt64(int64(v))
}

// Encode encodes Int128Value as
//
//	cbor.Tag{
//			Number:  CBORTagInt128Value,
//			Content: *big.Int(v.BigInt),
//	}
func (v Int128Value) Encode(e *atree.Encoder) error {
	err := e.CBOR.EncodeRawBytes([]byte{
		// tag number
		0xd8, CBORTagInt128Value,
	})
	if err != nil {
		return err
	}
	return e.CBOR.EncodeBigInt(v.BigInt)
}

// Encode encodes Int256Value as
//
//	cbor.Tag{
//			Number:  CBORTagInt256Value,
//			Content: *big.Int(v.BigInt),
//	}
func (v Int256Value) Encode(e *atree.Encoder) error {
	err := e.CBOR.EncodeRawBytes([]byte{
		// tag number
		0xd8, CBORTagInt256Value,
	})
	if err != nil {
		return err
	}
	return e.CBOR.EncodeBigInt(v.BigInt)
}

// Encode encodes UIntValue as
//
//	cbor.Tag{
//			Number:  CBORTagUIntValue,
//			Content: *big.Int(v.BigInt),
//	}
func (v UIntValue) Encode(e *atree.Encoder) error {
	err := e.CBOR.EncodeRawBytes([]byte{
		// tag number
		0xd8, CBORTagUIntValue,
	})
	if err != nil {
		return err
	}
	return e.CBOR.EncodeBigInt(v.BigInt)
}

// Encode encodes UInt8Value as
//
//	cbor.Tag{
//			Number:  CBORTagUInt8Value,
//			Content: uint8(v),
//	}
func (v UInt8Value) Encode(e *atree.Encoder) error {
	err := e.CBOR.EncodeRawBytes([]byte{
		// tag number
		0xd8, CBORTagUInt8Value,
	})
	if err != nil {
		return err
	}
	return e.CBOR.EncodeUint8(uint8(v))
}

// Encode encodes UInt16Value as
//
//	cbor.Tag{
//			Number:  CBORTagUInt16Value,
//			Content: uint16(v),
//	}
func (v UInt16Value) Encode(e *atree.Encoder) error {
	err := e.CBOR.EncodeRawBytes([]byte{
		// tag number
		0xd8, CBORTagUInt16Value,
	})
	if err != nil {
		return err
	}
	return e.CBOR.EncodeUint16(uint16(v))
}

// Encode encodes UInt32Value as
//
//	cbor.Tag{
//			Number:  CBORTagUInt32Value,
//			Content: uint32(v),
//	}
func (v UInt32Value) Encode(e *atree.Encoder) error {
	err := e.CBOR.EncodeRawBytes([]byte{
		// tag number
		0xd8, CBORTagUInt32Value,
	})
	if err != nil {
		return err
	}
	return e.CBOR.EncodeUint32(uint32(v))
}

// Encode encodes UInt64Value as
//
//	cbor.Tag{
//			Number:  CBORTagUInt64Value,
//			Content: uint64(v),
//	}
func (v UInt64Value) Encode(e *atree.Encoder) error {
	err := e.CBOR.EncodeRawBytes([]byte{
		// tag number
		0xd8, CBORTagUInt64Value,
	})
	if err != nil {
		return err
	}
	return e.CBOR.EncodeUint64(uint64(v))
}

// Encode encodes UInt128Value as
//
//	cbor.Tag{
//			Number:  CBORTagUInt128Value,
//			Content: *big.Int(v.BigInt),
//	}
func (v UInt128Value) Encode(e *atree.Encoder) error {
	err := e.CBOR.EncodeRawBytes([]byte{
		// tag number
		0xd8, CBORTagUInt128Value,
	})
	if err != nil {
		return err
	}
	return e.CBOR.EncodeBigInt(v.BigInt)
}

// Encode encodes UInt256Value as
//
//	cbor.Tag{
//			Number:  CBORTagUInt256Value,
//			Content: *big.Int(v.BigInt),
//	}
func (v UInt256Value) Encode(e *atree.Encoder) error {
	err := e.CBOR.EncodeRawBytes([]byte{
		// tag number
		0xd8, CBORTagUInt256Value,
	})
	if err != nil {
		return err
	}
	return e.CBOR.EncodeBigInt(v.BigInt)
}

// Encode encodes Word8Value as
//
//	cbor.Tag{
//			Number:  CBORTagWord8Value,
//			Content: uint8(v),
//	}
func (v Word8Value) Encode(e *atree.Encoder) error {
	err := e.CBOR.EncodeRawBytes([]byte{
		// tag number
		0xd8, CBORTagWord8Value,
	})
	if err != nil {
		return err
	}
	return e.CBOR.EncodeUint8(uint8(v))
}

// Encode encodes Word16Value as
//
//	cbor.Tag{
//			Number:  CBORTagWord16Value,
//			Content: uint16(v),
//	}
func (v Word16Value) Encode(e *atree.Encoder) error {
	err := e.CBOR.EncodeRawBytes([]byte{
		// tag number
		0xd8, CBORTagWord16Value,
	})
	if err != nil {
		return err
	}
	return e.CBOR.EncodeUint16(uint16(v))
}

// Encode encodes Word32Value as
//
//	cbor.Tag{
//			Number:  CBORTagWord32Value,
//			Content: uint32(v),
//	}
func (v Word32Value) Encode(e *atree.Encoder) error {
	err := e.CBOR.EncodeRawBytes([]byte{
		// tag number
		0xd8, CBORTagWord32Value,
	})
	if err != nil {
		return err
	}
	return e.CBOR.EncodeUint32(uint32(v))
}

// Encode encodes Word64Value as
//
//	cbor.Tag{
//			Number:  CBORTagWord64Value,
//			Content: uint64(v),
//	}
func (v Word64Value) Encode(e *atree.Encoder) error {
	err := e.CBOR.EncodeRawBytes([]byte{
		// tag number
		0xd8, CBORTagWord64Value,
	})
	if err != nil {
		return err
	}
	return e.CBOR.EncodeUint64(uint64(v))
}

// Encode encodes Word128Value as
//
//	cbor.Tag{
//			Number:  CBORTagWord128Value,
//			Content: *big.Int(v.BigInt),
//	}
func (v Word128Value) Encode(e *atree.Encoder) error {
	err := e.CBOR.EncodeRawBytes([]byte{
		// tag number
		0xd8, CBORTagWord128Value,
	})
	if err != nil {
		return err
	}
	return e.CBOR.EncodeBigInt(v.BigInt)
}

// Encode encodes Fix64Value as
//
//	cbor.Tag{
//			Number:  CBORTagFix64Value,
//			Content: int64(v),
//	}
func (v Fix64Value) Encode(e *atree.Encoder) error {
	err := e.CBOR.EncodeRawBytes([]byte{
		// tag number
		0xd8, CBORTagFix64Value,
	})
	if err != nil {
		return err
	}
	return e.CBOR.EncodeInt64(int64(v))
}

// Encode encodes UFix64Value as
//
//	cbor.Tag{
//			Number:  CBORTagUFix64Value,
//			Content: uint64(v),
//	}
func (v UFix64Value) Encode(e *atree.Encoder) error {
	err := e.CBOR.EncodeRawBytes([]byte{
		// tag number
		0xd8, CBORTagUFix64Value,
	})
	if err != nil {
		return err
	}
	return e.CBOR.EncodeUint64(uint64(v))
}

// Encode encodes SomeStorable as
//
//	cbor.Tag{
//			Number: CBORTagSomeValue,
//			Content: Value(v.Value),
//	}
func (s SomeStorable) Encode(e *atree.Encoder) error {
	// NOTE: when updating, also update SomeStorable.ByteSize
	err := e.CBOR.EncodeRawBytes([]byte{
		// tag number
		0xd8, CBORTagSomeValue,
	})
	if err != nil {
		return err
	}
	return s.Storable.Encode(e)
}

// Encode encodes AddressValue as
//
//	cbor.Tag{
//			Number:  CBORTagAddressValue,
//			Content: []byte(v.ToAddress().Bytes()),
//	}
func (v AddressValue) Encode(e *atree.Encoder) error {
	err := e.CBOR.EncodeRawBytes([]byte{
		// tag number
		0xd8, CBORTagAddressValue,
	})
	if err != nil {
		return err
	}
	return e.CBOR.EncodeBytes(v.ToAddress().Bytes())
}

// NOTE: NEVER change, only add/increment; ensure uint64
const (
	// encodedPathValueDomainFieldKey     uint64 = 0
	// encodedPathValueIdentifierFieldKey uint64 = 1

	// !!! *WARNING* !!!
	//
	// encodedPathValueLength MUST be updated when new element is added.
	// It is used to verify encoded path length during decoding.
	encodedPathValueLength = 2
)

// Encode encodes PathValue as
//
//	cbor.Tag{
//				Number: CBORTagPathValue,
//				Content: []any{
//					encodedPathValueDomainFieldKey:     uint(v.Domain),
//					encodedPathValueIdentifierFieldKey: string(v.Identifier),
//				},
//	}
func (v PathValue) Encode(e *atree.Encoder) error {
	// Encode tag number and array head
	err := e.CBOR.EncodeRawBytes([]byte{
		// tag number
		0xd8, CBORTagPathValue,
		// array, 2 items follow
		0x82,
	})
	if err != nil {
		return err
	}

	// Encode domain at array index encodedPathValueDomainFieldKey
	err = e.CBOR.EncodeUint(uint(v.Domain))
	if err != nil {
		return err
	}

	// Encode identifier at array index encodedPathValueIdentifierFieldKey
	return e.CBOR.EncodeString(v.Identifier)
}

// NOTE: NEVER change, only add/increment; ensure uint64
const (
	// encodedPathCapabilityValueAddressFieldKey    uint64 = 0
	// encodedPathCapabilityValuePathFieldKey       uint64 = 1
	// encodedPathCapabilityValueBorrowTypeFieldKey uint64 = 2

	// !!! *WARNING* !!!
	//
	// encodedPathCapabilityValueLength MUST be updated when new element is added.
	// It is used to verify encoded capability length during decoding.
	encodedPathCapabilityValueLength = 3
)

// Encode encodes PathCapabilityValue as
//
//	cbor.Tag{
//				Number: CBORTagPathCapabilityValue,
//				Content: []any{
//						encodedPathCapabilityValueAddressFieldKey:    AddressValue(v.Address),
//						encodedPathCapabilityValuePathFieldKey:       PathValue(v.Path),
//						encodedPathCapabilityValueBorrowTypeFieldKey: StaticType(v.BorrowType),
//					},
//	}
func (v *PathCapabilityValue) Encode(e *atree.Encoder) error {
	// Encode tag number and array head
	err := e.CBOR.EncodeRawBytes([]byte{
		// tag number
		0xd8, CBORTagPathCapabilityValue,
		// array, 3 items follow
		0x83,
	})
	if err != nil {
		return err
	}

	// Encode address at array index encodedPathCapabilityValueAddressFieldKey
	err = v.Address.Encode(e)
	if err != nil {
		return err
	}

	// Encode path at array index encodedPathCapabilityValuePathFieldKey
	err = v.Path.Encode(e)
	if err != nil {
		return err
	}

	// Encode borrow type at array index encodedPathCapabilityValueBorrowTypeFieldKey

	if v.BorrowType == nil {
		return e.CBOR.EncodeNil()
	} else {
		return v.BorrowType.Encode(e.CBOR)
	}
}

// NOTE: NEVER change, only add/increment; ensure uint64
const (
	// encodedIDCapabilityValueAddressFieldKey    uint64 = 0
	// encodedIDCapabilityValueIDFieldKey         uint64 = 1
	// encodedIDCapabilityValueBorrowTypeFieldKey uint64 = 2

	// !!! *WARNING* !!!
	//
	// encodedIDCapabilityValueLength MUST be updated when new element is added.
	// It is used to verify encoded capability length during decoding.
	encodedIDCapabilityValueLength = 3
)

// Encode encodes IDCapabilityValue as
//
//	cbor.Tag{
//				Number: CBORTagIDCapabilityValue,
//				Content: []any{
//						encodedIDCapabilityValueAddressFieldKey:    AddressValue(v.Address),
//						encodedIDCapabilityValueIDFieldKey:         v.ID,
//						encodedIDCapabilityValueBorrowTypeFieldKey: StaticType(v.BorrowType),
//					},
//	}
func (v *IDCapabilityValue) Encode(e *atree.Encoder) error {
	// Encode tag number and array head
	err := e.CBOR.EncodeRawBytes([]byte{
		// tag number
		0xd8, CBORTagIDCapabilityValue,
		// array, 3 items follow
		0x83,
	})
	if err != nil {
		return err
	}

	// Encode address at array index encodedIDCapabilityValueAddressFieldKey
	err = v.Address.Encode(e)
	if err != nil {
		return err
	}

	// Encode ID at array index encodedIDCapabilityValueIDFieldKey
	err = e.CBOR.EncodeUint64(uint64(v.ID))
	if err != nil {
		return err
	}

	// Encode borrow type at array index encodedIDCapabilityValueBorrowTypeFieldKey
	return v.BorrowType.Encode(e.CBOR)
}

// NOTE: NEVER change, only add/increment; ensure uint64
const (
	// encodedAddressLocationAddressFieldKey uint64 = 0
	// encodedAddressLocationNameFieldKey    uint64 = 1

	// !!! *WARNING* !!!
	//
	// encodedAddressLocationLength MUST be updated when new element is added.
	// It is used to verify encoded address location length during decoding.
	encodedAddressLocationLength = 2
)

func encodeLocation(e *cbor.StreamEncoder, l common.Location) error {
	if l == nil {
		return e.EncodeNil()
	}

	switch l := l.(type) {

	case common.StringLocation:
		// common.StringLocation is encoded as
		// cbor.Tag{
		//		Number:  CBORTagStringLocation,
		//		Content: string(l),
		// }
		err := e.EncodeRawBytes([]byte{
			// tag number
			0xd8, CBORTagStringLocation,
		})
		if err != nil {
			return err
		}

		return e.EncodeString(string(l))

	case common.IdentifierLocation:
		// common.IdentifierLocation is encoded as
		// cbor.Tag{
		//		Number:  CBORTagIdentifierLocation,
		//		Content: string(l),
		// }
		err := e.EncodeRawBytes([]byte{
			// tag number
			0xd8, CBORTagIdentifierLocation,
		})
		if err != nil {
			return err
		}

		return e.EncodeString(string(l))

	case common.AddressLocation:
		// common.AddressLocation is encoded as
		// cbor.Tag{
		//		Number: CBORTagAddressLocation,
		//		Content: []any{
		//			encodedAddressLocationAddressFieldKey: []byte{l.Address.Bytes()},
		//			encodedAddressLocationNameFieldKey:    string(l.Name),
		//		},
		// }
		// Encode tag number and array head
		err := e.EncodeRawBytes([]byte{
			// tag number
			0xd8, CBORTagAddressLocation,
			// array, 2 items follow
			0x82,
		})
		if err != nil {
			return err
		}

		// Encode address at array index encodedAddressLocationAddressFieldKey
		err = e.EncodeBytes(l.Address.Bytes())
		if err != nil {
			return err
		}

		// Encode name at array index encodedAddressLocationNameFieldKey
		return e.EncodeString(l.Name)

	case common.TransactionLocation:
		// common.TransactionLocation is encoded as
		// cbor.Tag{
		//		Number: CBORTagTransactionLocation,
		//		Content: []byte(l),
		// }
		// Encode tag number and array head
		err := e.EncodeRawBytes([]byte{
			// tag number
			0xd8, CBORTagTransactionLocation,
		})
		if err != nil {
			return err
		}

		return e.EncodeBytes(l[:])

	case common.ScriptLocation:
		// common.ScriptLocation is encoded as
		// cbor.Tag{
		//		Number: CBORTagScriptLocation,
		//		Content: []byte(l),
		// }
		// Encode tag number and array head
		err := e.EncodeRawBytes([]byte{
			// tag number
			0xd8, CBORTagScriptLocation,
		})
		if err != nil {
			return err
		}

		return e.EncodeBytes(l[:])

	default:
		return errors.NewUnexpectedError("unsupported location: %T", l)
	}
}

// NOTE: NEVER change, only add/increment; ensure uint64
const (
	// encodedPathLinkValueTargetPathFieldKey uint64 = 0
	// encodedPathLinkValueTypeFieldKey       uint64 = 1

	// !!! *WARNING* !!!
	//
	// encodedPathLinkValueLength MUST be updated when new element is added.
	// It is used to verify encoded link length during decoding.
	encodedPathLinkValueLength = 2
)

// Encode encodes PathLinkValue as
//
//	cbor.Tag{
//				Number: CBORTagPathLinkValue,
//				Content: []any{
//					encodedPathLinkValueTargetPathFieldKey: PathValue(v.TargetPath),
//					encodedPathLinkValueTypeFieldKey:       StaticType(v.Type),
//				},
//	}
func (v PathLinkValue) Encode(e *atree.Encoder) error {
	// Encode tag number and array head
	err := e.CBOR.EncodeRawBytes([]byte{
		// tag number
		0xd8, CBORTagPathLinkValue,
		// array, 2 items follow
		0x82,
	})
	if err != nil {
		return err
	}
	// Encode path at array index encodedPathLinkValueTargetPathFieldKey
	err = v.TargetPath.Encode(e)
	if err != nil {
		return err
	}
	// Encode type at array index encodedPathLinkValueTypeFieldKey
	return v.Type.Encode(e.CBOR)
}

// cborAccountLinkValue represents the CBOR value:
//
//	cbor.Tag{
//		Number: CBORTagAccountLinkValue,
//		Content: nil
//	}
var cborAccountLinkValue = []byte{
	// tag
	0xd8, CBORTagAccountLinkValue,
	// null
	0xf6,
}

// Encode writes a value of type AccountValue to the encoder
func (AccountLinkValue) Encode(e *atree.Encoder) error {
	return e.CBOR.EncodeRawBytes(cborAccountLinkValue)
}

// NOTE: NEVER change, only add/increment; ensure uint64
const (
	// encodedPublishedValueRecipientFieldKey uint64 = 0
	// encodedPublishedValueValueFieldKey     uint64 = 1

	// !!! *WARNING* !!!
	//
	// encodedPublishedValueLength MUST be updated when new element is added.
	// It is used to verify encoded link length during decoding.
	encodedPublishedValueLength = 2
)

// Encode encodes PublishedValue as
//
//	cbor.Tag{
//				Number: CBORTagPublishedValue,
//				Content: []any{
//					encodedPublishedValueRecipientFieldKey: AddressValue(v.Recipient),
//					encodedPublishedValueValueFieldKey:     v.Value,
//				},
//	}
func (v *PublishedValue) Encode(e *atree.Encoder) error {
	// Encode tag number and array head
	err := e.CBOR.EncodeRawBytes([]byte{
		// tag number
		0xd8, CBORTagPublishedValue,
		// array, 2 items follow
		0x82,
	})
	if err != nil {
		return err
	}
	// Encode path at array index encodedPublishedValueRecipientFieldKey
	err = v.Recipient.Encode(e)
	if err != nil {
		return err
	}
	// Encode type at array index encodedPublishedValueValueFieldKey
	return v.Value.Encode(e)
}

// NOTE: NEVER change, only add/increment; ensure uint64
const (
	// encodedTypeValueTypeFieldKey uint64 = 0

	// !!! *WARNING* !!!
	//
	// encodedTypeValueTypeLength MUST be updated when new element is added.
	// It is used to verify encoded type length during decoding.
	encodedTypeValueTypeLength = 1
)

// Encode encodes TypeValue as
//
//	cbor.Tag{
//				Number: CBORTagTypeValue,
//				Content: cborArray{
//					encodedTypeValueTypeFieldKey: StaticType(v.Type),
//				},
//		}
func (v TypeValue) Encode(e *atree.Encoder) error {
	// Encode tag number and array head
	err := e.CBOR.EncodeRawBytes([]byte{
		// tag number
		0xd8, CBORTagTypeValue,
		// array, 1 item follow
		0x81,
	})
	if err != nil {
		return err
	}

	// Encode type at array index encodedTypeValueTypeFieldKey
	if v.Type == nil {
		return e.CBOR.EncodeNil()
	} else {
		return v.Type.Encode(e.CBOR)
	}
}

// NOTE: NEVER change, only add/increment; ensure uint64
const (
	// encodedStorageCapabilityControllerValueBorrowTypeFieldKey   uint64 = 0
	// encodedStorageCapabilityControllerValueCapabilityIDFieldKey uint64 = 1
	// encodedStorageCapabilityControllerValueTargetPathFieldKey   uint64 = 2

	// !!! *WARNING* !!!
	//
	// encodedStorageCapabilityControllerValueLength MUST be updated when new element is added.
	// It is used to verify encoded storage capability controller length during decoding.
	encodedStorageCapabilityControllerValueLength = 3
)

// Encode encodes StorageCapabilityControllerValue as
//
//	cbor.Tag{
//				Number: CBORTagStorageCapabilityControllerValue,
//				Content: []any{
//					encodedStorageCapabilityControllerValueBorrowTypeFieldKey:   StaticType(v.BorrowType),
//					encodedStorageCapabilityControllerValueCapabilityIDFieldKey: UInt64Value(v.CapabilityID),
//					encodedStorageCapabilityControllerValueTargetPathFieldKey:   PathValue(v.TargetPath),
//				},
//	}
func (v *StorageCapabilityControllerValue) Encode(e *atree.Encoder) error {
	// Encode tag number and array head
	err := e.CBOR.EncodeRawBytes([]byte{
		// tag number
		0xd8, CBORTagStorageCapabilityControllerValue,
		// array, 3 items follow
		0x83,
	})
	if err != nil {
		return err
	}

	// Encode borrow type at array index encodedStorageCapabilityControllerValueBorrowTypeFieldKey
	err = v.BorrowType.Encode(e.CBOR)
	if err != nil {
		return err
	}

	// Encode ID at array index encodedStorageCapabilityControllerValueCapabilityIDFieldKey
	err = e.CBOR.EncodeUint64(uint64(v.CapabilityID))
	if err != nil {
		return err
	}

	// Encode target path at array index encodedStorageCapabilityControllerValueTargetPathFieldKey
	return v.TargetPath.Encode(e)
}

// NOTE: NEVER change, only add/increment; ensure uint64
const (
	// encodedAccountCapabilityControllerValueBorrowTypeFieldKey   uint64 = 0
	// encodedAccountCapabilityControllerValueCapabilityIDFieldKey uint64 = 1

	// !!! *WARNING* !!!
	//
	// encodedAccountCapabilityControllerValueLength MUST be updated when new element is added.
	// It is used to verify encoded account capability controller length during decoding.
	encodedAccountCapabilityControllerValueLength = 2
)

// Encode encodes AccountCapabilityControllerValue as
//
//	cbor.Tag{
//				Number: CBORTagAccountCapabilityControllerValue,
//				Content: []any{
//					encodedAccountCapabilityControllerValueBorrowTypeFieldKey:   StaticType(v.BorrowType),
//					encodedAccountCapabilityControllerValueCapabilityIDFieldKey: UInt64Value(v.CapabilityID),
//				},
//	}
func (v *AccountCapabilityControllerValue) Encode(e *atree.Encoder) error {
	// Encode tag number and array head
	err := e.CBOR.EncodeRawBytes([]byte{
		// tag number
		0xd8, CBORTagAccountCapabilityControllerValue,
		// array, 2 items follow
		0x82,
	})
	if err != nil {
		return err
	}

	// Encode borrow type at array index encodedAccountCapabilityControllerValueBorrowTypeFieldKey
	err = v.BorrowType.Encode(e.CBOR)
	if err != nil {
		return err
	}

	// Encode ID at array index encodedAccountCapabilityControllerValueCapabilityIDFieldKey
	return e.CBOR.EncodeUint64(uint64(v.CapabilityID))
}

func StaticTypeToBytes(t StaticType) (cbor.RawMessage, error) {
	var buf bytes.Buffer
	enc := CBOREncMode.NewStreamEncoder(&buf)

	err := t.Encode(enc)
	if err != nil {
		return nil, err
	}

	err = enc.Flush()
	if err != nil {
		return nil, err
	}

	return buf.Bytes(), nil
}

// Encode encodes PrimitiveStaticType as
//
//	cbor.Tag{
//			Number:  CBORTagPrimitiveStaticType,
//			Content: uint(v),
//	}
func (t PrimitiveStaticType) Encode(e *cbor.StreamEncoder) error {
	err := e.EncodeRawBytes([]byte{
		// tag number
		0xd8, CBORTagPrimitiveStaticType,
	})
	if err != nil {
		return err
	}
	return e.EncodeUint(uint(t))
}

// Encode encodes OptionalStaticType as
//
//	cbor.Tag{
//			Number:  CBORTagOptionalStaticType,
//			Content: StaticType(v.Type),
//	}
func (t OptionalStaticType) Encode(e *cbor.StreamEncoder) error {
	err := e.EncodeRawBytes([]byte{
		// tag number
		0xd8, CBORTagOptionalStaticType,
	})
	if err != nil {
		return err
	}

	return t.Type.Encode(e)
}

// NOTE: NEVER change, only add/increment; ensure uint64
const (
	// encodedCompositeStaticTypeLocationFieldKey            uint64 = 0
	// encodedCompositeStaticTypeQualifiedIdentifierFieldKey uint64 = 1

	// !!! *WARNING* !!!
	//
	// encodedCompositeStaticTypeLength MUST be updated when new element is added.
	// It is used to verify encoded composite static type length during decoding.
	encodedCompositeStaticTypeLength = 2
)

// Encode encodes CompositeStaticType as
//
//	cbor.Tag{
//				Number: CBORTagCompositeStaticType,
//				Content: cborArray{
//					encodedCompositeStaticTypeLocationFieldKey:            Location(v.Location),
//					encodedCompositeStaticTypeQualifiedIdentifierFieldKey: string(v.QualifiedIdentifier),
//			},
//	}
func (t CompositeStaticType) Encode(e *cbor.StreamEncoder) error {
	// Encode tag number and array head
	err := e.EncodeRawBytes([]byte{
		// tag number
		0xd8, CBORTagCompositeStaticType,
		// array, 2 items follow
		0x82,
	})
	if err != nil {
		return err
	}

	// Encode location at array index encodedCompositeStaticTypeLocationFieldKey
	err = encodeLocation(e, t.Location)
	if err != nil {
		return err
	}

	// Encode qualified identifier at array index encodedCompositeStaticTypeQualifiedIdentifierFieldKey
	return e.EncodeString(t.QualifiedIdentifier)
}

// NOTE: NEVER change, only add/increment; ensure uint64
const (
	// encodedInterfaceStaticTypeLocationFieldKey            uint64 = 0
	// encodedInterfaceStaticTypeQualifiedIdentifierFieldKey uint64 = 1

	// !!! *WARNING* !!!
	//
	// encodedInterfaceStaticTypeLength MUST be updated when new element is added.
	// It is used to verify encoded interface static type length during decoding.
	encodedInterfaceStaticTypeLength = 2
)

// Encode encodes InterfaceStaticType as
//
//	cbor.Tag{
//			Number: CBORTagInterfaceStaticType,
//			Content: cborArray{
//					encodedInterfaceStaticTypeLocationFieldKey:            Location(v.Location),
//					encodedInterfaceStaticTypeQualifiedIdentifierFieldKey: string(v.QualifiedIdentifier),
//			},
//	}
func (t InterfaceStaticType) Encode(e *cbor.StreamEncoder) error {
	// Encode tag number and array head
	err := e.EncodeRawBytes([]byte{
		// tag number
		0xd8, CBORTagInterfaceStaticType,
		// array, 2 items follow
		0x82,
	})
	if err != nil {
		return err
	}

	// Encode location at array index encodedInterfaceStaticTypeLocationFieldKey
	err = encodeLocation(e, t.Location)
	if err != nil {
		return err
	}

	// Encode qualified identifier at array index encodedInterfaceStaticTypeQualifiedIdentifierFieldKey
	return e.EncodeString(t.QualifiedIdentifier)
}

// Encode encodes VariableSizedStaticType as
//
//	cbor.Tag{
//			Number:  CBORTagVariableSizedStaticType,
//			Content: StaticType(v.Type),
//	}
func (t VariableSizedStaticType) Encode(e *cbor.StreamEncoder) error {
	err := e.EncodeRawBytes([]byte{
		// tag number
		0xd8, CBORTagVariableSizedStaticType,
	})
	if err != nil {
		return err
	}
	return t.Type.Encode(e)
}

// NOTE: NEVER change, only add/increment; ensure uint64
const (
	// encodedConstantSizedStaticTypeSizeFieldKey uint64 = 0
	// encodedConstantSizedStaticTypeTypeFieldKey uint64 = 1

	// !!! *WARNING* !!!
	//
	// encodedConstantSizedStaticTypeLength MUST be updated when new element is added.
	// It is used to verify encoded constant sized static type length during decoding.
	encodedConstantSizedStaticTypeLength = 2
)

// Encode encodes ConstantSizedStaticType as
//
//	cbor.Tag{
//			Number: CBORTagConstantSizedStaticType,
//			Content: cborArray{
//					encodedConstantSizedStaticTypeSizeFieldKey: int64(v.Size),
//					encodedConstantSizedStaticTypeTypeFieldKey: StaticType(v.Type),
//			},
//	}
func (t ConstantSizedStaticType) Encode(e *cbor.StreamEncoder) error {
	// Encode tag number and array head
	err := e.EncodeRawBytes([]byte{
		// tag number
		0xd8, CBORTagConstantSizedStaticType,
		// array, 2 items follow
		0x82,
	})
	if err != nil {
		return err
	}
	// Encode size at array index encodedConstantSizedStaticTypeSizeFieldKey
	err = e.EncodeInt64(t.Size)
	if err != nil {
		return err
	}
	// Encode type at array index encodedConstantSizedStaticTypeTypeFieldKey
	return t.Type.Encode(e)
}

func (t Unauthorized) Encode(e *cbor.StreamEncoder) error {
	err := e.EncodeRawBytes([]byte{
		// tag number
		0xd8, CBORTagUnauthorizedStaticAuthorization,
	})
	if err != nil {
		return err
	}
	return e.EncodeNil()
}

func (t EntitlementMapAuthorization) Encode(e *cbor.StreamEncoder) error {
	err := e.EncodeRawBytes([]byte{
		// tag number
		0xd8, CBORTagEntitlementMapStaticAuthorization,
	})
	if err != nil {
		return err
	}
	return e.EncodeString(string(t.TypeID))
}

// NOTE: NEVER change, only add/increment; ensure uint64
const (
	// encodedSetAuthorizationStaticTypeKindKey                uint64 = 0
	// encodedSetAuthorizationStaticTypeEntitlementsKey        uint64 = 1

	// !!! *WARNING* !!!
	//
	// encodedSetAuthorizationStaticTypeLength MUST be updated when new element is added.
	// It is used to verify encoded reference static type length during decoding.
	encodedSetAuthorizationStaticTypeLength = 2
)

func (t EntitlementSetAuthorization) Encode(e *cbor.StreamEncoder) error {
	err := e.EncodeRawBytes([]byte{
		// tag number
		0xd8, CBORTagEntitlementSetStaticAuthorization,
		// array, 2 items follow
		0x82,
	})
	if err != nil {
		return err
	}

	err = e.EncodeUint8(uint8(t.SetKind))
	if err != nil {
		return err
	}

	err = e.EncodeArrayHead(uint64(t.Entitlements.Len()))
	if err != nil {
		return err
	}
	return t.Entitlements.ForeachWithError(func(entitlement common.TypeID, value struct{}) error {
		// Encode entitlement as array entitlements element
		return e.EncodeString(string(entitlement))
	})
}

// NOTE: NEVER change, only add/increment; ensure uint64
const (
	// encodedReferenceStaticTypeAuthorizationFieldKey uint64 = 0
	// encodedReferenceStaticTypeTypeFieldKey          uint64 = 1

	// !!! *WARNING* !!!
	//
	// encodedReferenceStaticTypeLength MUST be updated when new element is added.
	// It is used to verify encoded reference static type length during decoding.
	encodedReferenceStaticTypeLength = 2
)

// Encode encodes ReferenceStaticType as
//
//	cbor.Tag{
//			Number: CBORTagReferenceStaticType,
//			Content: cborArray{
//					encodedReferenceStaticTypeAuthorizationFieldKey: v.Authorization,
//					encodedReferenceStaticTypeTypeFieldKey:          StaticType(v.Type),
//			},
//		}
func (t ReferenceStaticType) Encode(e *cbor.StreamEncoder) error {
	// Encode tag number and array head
	err := e.EncodeRawBytes([]byte{
		// tag number
		0xd8, CBORTagReferenceStaticType,
		// array, 2 items follow
		0x82,
	})
	if err != nil {
		return err
	}
	// Encode authorized at array index encodedReferenceStaticTypeAuthorizationFieldKey
	err = t.Authorization.Encode(e)
	if err != nil {
		return err
	}
	// Encode type at array index encodedReferenceStaticTypeTypeFieldKey
<<<<<<< HEAD
	return EncodeStaticType(e, t.ReferencedType)
=======
	return t.BorrowedType.Encode(e)
>>>>>>> a0862a6b
}

// NOTE: NEVER change, only add/increment; ensure uint64
const (
	// encodedDictionaryStaticTypeKeyTypeFieldKey   uint64 = 0
	// encodedDictionaryStaticTypeValueTypeFieldKey uint64 = 1

	// !!! *WARNING* !!!
	//
	// encodedDictionaryStaticTypeLength MUST be updated when new element is added.
	// It is used to verify encoded dictionary static type length during decoding.
	encodedDictionaryStaticTypeLength = 2
)

// Encode encodes DictionaryStaticType as
//
//	cbor.Tag{
//			Number: CBORTagDictionaryStaticType,
//			Content: []any{
//					encodedDictionaryStaticTypeKeyTypeFieldKey:   StaticType(v.KeyType),
//					encodedDictionaryStaticTypeValueTypeFieldKey: StaticType(v.ValueType),
//			},
//	}
func (t DictionaryStaticType) Encode(e *cbor.StreamEncoder) error {
	// Encode tag number and array head
	err := e.EncodeRawBytes([]byte{
		// tag number
		0xd8, CBORTagDictionaryStaticType,
		// array, 2 items follow
		0x82,
	})
	if err != nil {
		return err
	}
	// Encode key type at array index encodedDictionaryStaticTypeKeyTypeFieldKey
	err = t.KeyType.Encode(e)
	if err != nil {
		return err
	}
	// Encode value type at array index encodedDictionaryStaticTypeValueTypeFieldKey
	return t.ValueType.Encode(e)
}

// NOTE: NEVER change, only add/increment; ensure uint64
const (
	// encodedRestrictedStaticTypeTypeFieldKey         uint64 = 0
	// encodedRestrictedStaticTypeRestrictionsFieldKey uint64 = 1

	// !!! *WARNING* !!!
	//
	// encodedRestrictedStaticTypeLength MUST be updated when new element is added.
	// It is used to verify encoded restricted static type length during decoding.
	encodedRestrictedStaticTypeLength = 2
)

// Encode encodes RestrictedStaticType as
//
//	cbor.Tag{
//			Number: CBORTagRestrictedStaticType,
//			Content: cborArray{
//					encodedRestrictedStaticTypeTypeFieldKey:         StaticType(v.Type),
//					encodedRestrictedStaticTypeRestrictionsFieldKey: []any(v.Restrictions),
//			},
//	}
func (t *RestrictedStaticType) Encode(e *cbor.StreamEncoder) error {
	// Encode tag number and array head
	err := e.EncodeRawBytes([]byte{
		// tag number
		0xd8, CBORTagRestrictedStaticType,
		// array, 2 items follow
		0x82,
	})
	if err != nil {
		return err
	}
	// Encode type at array index encodedRestrictedStaticTypeTypeFieldKey
	err = t.Type.Encode(e)
	if err != nil {
		return err
	}
	// Encode restrictions (as array) at array index encodedRestrictedStaticTypeRestrictionsFieldKey
	err = e.EncodeArrayHead(uint64(len(t.Restrictions)))
	if err != nil {
		return err
	}
	for _, restriction := range t.Restrictions {
		// Encode restriction as array restrictions element
		err = restriction.Encode(e)
		if err != nil {
			return err
		}
	}
	return nil
}

// Encode encodes CapabilityStaticType as
//
//	cbor.Tag{
//			Number:  CBORTagCapabilityStaticType,
//			Content: StaticType(v.BorrowType),
//	}
func (t CapabilityStaticType) Encode(e *cbor.StreamEncoder) error {
	err := e.EncodeRawBytes([]byte{
		// tag number
		0xd8, CBORTagCapabilityStaticType,
	})
	if err != nil {
		return err
	}
	if t.BorrowType == nil {
		return e.EncodeNil()
	} else {
		return t.BorrowType.Encode(e)
	}
}

func (t FunctionStaticType) Encode(_ *cbor.StreamEncoder) error {
	return NonStorableStaticTypeError{
		Type: t.Type,
	}
}

// compositeTypeInfo
type compositeTypeInfo struct {
	location            common.Location
	qualifiedIdentifier string
	kind                common.CompositeKind
}

func NewCompositeTypeInfo(
	memoryGauge common.MemoryGauge,
	location common.Location,
	qualifiedIdentifier string,
	kind common.CompositeKind,
) compositeTypeInfo {
	common.UseMemory(memoryGauge, common.CompositeTypeInfoMemoryUsage)

	return compositeTypeInfo{
		location:            location,
		qualifiedIdentifier: qualifiedIdentifier,
		kind:                kind,
	}
}

var _ atree.TypeInfo = compositeTypeInfo{}

const encodedCompositeTypeInfoLength = 3

func (c compositeTypeInfo) Encode(e *cbor.StreamEncoder) error {
	err := e.EncodeRawBytes([]byte{
		// tag number
		0xd8, CBORTagCompositeValue,
		// array, 3 items follow
		0x83,
	})
	if err != nil {
		return err
	}

	err = encodeLocation(e, c.location)
	if err != nil {
		return err
	}

	err = e.EncodeString(c.qualifiedIdentifier)
	if err != nil {
		return err
	}

	err = e.EncodeUint64(uint64(c.kind))
	if err != nil {
		return err
	}

	return nil
}

func (c compositeTypeInfo) Equal(o atree.TypeInfo) bool {
	other, ok := o.(compositeTypeInfo)
	return ok &&
		c.location == other.location &&
		c.qualifiedIdentifier == other.qualifiedIdentifier &&
		c.kind == other.kind
}

// EmptyTypeInfo
type EmptyTypeInfo struct{}

func (e EmptyTypeInfo) Encode(encoder *cbor.StreamEncoder) error {
	return encoder.EncodeNil()
}

var emptyTypeInfo atree.TypeInfo = EmptyTypeInfo{}<|MERGE_RESOLUTION|>--- conflicted
+++ resolved
@@ -1498,11 +1498,7 @@
 		return err
 	}
 	// Encode type at array index encodedReferenceStaticTypeTypeFieldKey
-<<<<<<< HEAD
-	return EncodeStaticType(e, t.ReferencedType)
-=======
-	return t.BorrowedType.Encode(e)
->>>>>>> a0862a6b
+	return t.ReferencedType.Encode(e)
 }
 
 // NOTE: NEVER change, only add/increment; ensure uint64
