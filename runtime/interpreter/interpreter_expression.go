--- conflicted
+++ resolved
@@ -224,11 +224,7 @@
 			// This is pre-computed at the checker.
 			if memberAccessInfo.ReturnReference {
 				// Get a reference to the value
-<<<<<<< HEAD
-				resultValue = interpreter.getReferenceValue(resultValue, memberInfo.ResultingType)
-=======
 				resultValue = interpreter.getReferenceValue(resultValue, memberAccessInfo.ResultingType)
->>>>>>> e9508ca3
 			}
 
 			return resultValue
@@ -248,11 +244,7 @@
 // e.g.2: Given T?, this returns (&T)?
 func (interpreter *Interpreter) getReferenceValue(value Value, resultType sema.Type) Value {
 	switch value := value.(type) {
-<<<<<<< HEAD
-	case NilValue:
-=======
 	case NilValue, ReferenceValue:
->>>>>>> e9508ca3
 		// Reference to a nil, should return a nil.
 		// If the value is already a reference then return the same reference.
 		return value
