--- conflicted
+++ resolved
@@ -13853,8 +13853,6 @@
 	Functions           map[string]FunctionValue
 	dictionary          *atree.OrderedMap
 	typeID              common.TypeID
-<<<<<<< HEAD
-	staticType          StaticType
 
 	// attachments also have a reference to their base value. This field is set in three cases:
 	// 1) when an attachment `A` is accessed off `v` using `v[A]`, this is set to `&v`
@@ -13862,11 +13860,9 @@
 	//    have their `base` fields set to `&r`
 	// 3) When a value is transferred, this field is copied between its attachments
 	base *EphemeralReferenceValue
-=======
 	QualifiedIdentifier string
 	Kind                common.CompositeKind
 	isDestroyed         bool
->>>>>>> 22dc160b
 }
 
 type ComputedField func(*Interpreter, LocationRange) Value
