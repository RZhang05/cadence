/*
 * Cadence - The resource-oriented smart contract programming language
 *
 * Copyright 2019-2022 Dapper Labs, Inc.
 *
 * Licensed under the Apache License, Version 2.0 (the "License");
 * you may not use this file except in compliance with the License.
 * You may obtain a copy of the License at
 *
 *   http://www.apache.org/licenses/LICENSE-2.0
 *
 * Unless required by applicable law or agreed to in writing, software
 * distributed under the License is distributed on an "AS IS" BASIS,
 * WITHOUT WARRANTIES OR CONDITIONS OF ANY KIND, either express or implied.
 * See the License for the specific language governing permissions and
 * limitations under the License.
 */

package interpreter

import (
	goErrors "errors"
	"fmt"
	"math"
	"math/big"
	"strconv"
	"time"

	"github.com/onflow/cadence/runtime/activations"

	"github.com/fxamacker/cbor/v2"
	"github.com/onflow/atree"
	"go.opentelemetry.io/otel/attribute"

	"github.com/onflow/cadence/fixedpoint"
	"github.com/onflow/cadence/runtime/ast"
	"github.com/onflow/cadence/runtime/common"
	"github.com/onflow/cadence/runtime/errors"
	"github.com/onflow/cadence/runtime/sema"
)

//

<<<<<<< HEAD
var emptyImpureFunctionType = sema.NewSimpleFunctionType(
	sema.FunctionPurityImpure,
	nil,
	&sema.TypeAnnotation{
=======
var emptyFunctionType = &sema.FunctionType{
	ReturnTypeAnnotation: sema.TypeAnnotation{
>>>>>>> 505e9c39
		Type: sema.VoidType,
	},
)

//

type getterSetter struct {
	target Value
	// allowMissing may be true when the got value is nil.
	// For example, this is the case when a field is initialized
	// with the force-assignment operator (which checks the existing value)
	get func(allowMissing bool) Value
	set func(Value)
}

// Visit-methods for statement which return a non-nil value
// are treated like they are returning a value.

// OnEventEmittedFunc is a function that is triggered when an event is emitted by the program.
type OnEventEmittedFunc func(
	inter *Interpreter,
	locationRange LocationRange,
	event *CompositeValue,
	eventType *sema.CompositeType,
) error

// OnStatementFunc is a function that is triggered when a statement is about to be executed.
type OnStatementFunc func(
	inter *Interpreter,
	statement ast.Statement,
)

// OnLoopIterationFunc is a function that is triggered when a loop iteration is about to be executed.
type OnLoopIterationFunc func(
	inter *Interpreter,
	line int,
)

// OnFunctionInvocationFunc is a function that is triggered when a function is about to be invoked.
type OnFunctionInvocationFunc func(inter *Interpreter)

// OnInvokedFunctionReturnFunc is a function that is triggered when an invoked function returned.
type OnInvokedFunctionReturnFunc func(inter *Interpreter)

// OnRecordTraceFunc is a function that records a trace.
type OnRecordTraceFunc func(
	inter *Interpreter,
	operationName string,
	duration time.Duration,
	attrs []attribute.KeyValue,
)

// OnResourceOwnerChangeFunc is a function that is triggered when a resource's owner changes.
type OnResourceOwnerChangeFunc func(
	inter *Interpreter,
	resource *CompositeValue,
	oldOwner common.Address,
	newOwner common.Address,
)

// OnMeterComputationFunc is a function that is called when some computation is about to happen.
// intensity captures the intensity of the computation and can be set using input sizes
// complexity of computation given input sizes, or any other factors that could help the upper levels
// to differentiate same kind of computation with different level (and time) of execution.
type OnMeterComputationFunc func(
	compKind common.ComputationKind,
	intensity uint,
)

// InjectedCompositeFieldsHandlerFunc is a function that handles storage reads.
type InjectedCompositeFieldsHandlerFunc func(
	inter *Interpreter,
	location common.Location,
	qualifiedIdentifier string,
	compositeKind common.CompositeKind,
) map[string]Value

// ContractValueHandlerFunc is a function that handles contract values.
type ContractValueHandlerFunc func(
	inter *Interpreter,
	compositeType *sema.CompositeType,
	constructorGenerator func(common.Address) *HostFunctionValue,
	invocationRange ast.Range,
) ContractValue

// ImportLocationHandlerFunc is a function that handles imports of locations.
type ImportLocationHandlerFunc func(
	inter *Interpreter,
	location common.Location,
) Import

// AuthAccountHandlerFunc is a function that handles retrieving an auth account at a given address.
// The account returned must be of type `AuthAccount`.
type AuthAccountHandlerFunc func(
	address AddressValue,
) Value

// PublicAccountHandlerFunc is a function that handles retrieving a public account at a given address.
// The account returned must be of type `PublicAccount`.
type PublicAccountHandlerFunc func(
	address AddressValue,
) Value

// UUIDHandlerFunc is a function that handles the generation of UUIDs.
type UUIDHandlerFunc func() (uint64, error)

// CompositeTypeCode contains the "prepared" / "callable" "code"
// for the functions and the destructor of a composite
// (contract, struct, resource, event).
//
// As there is no support for inheritance of concrete types,
// these are the "leaf" nodes in the call chain, and are functions.
type CompositeTypeCode struct {
	CompositeFunctions map[string]FunctionValue
	DestructorFunction FunctionValue
}

type FunctionWrapper = func(inner FunctionValue) FunctionValue

// WrapperCode contains the "prepared" / "callable" "code"
// for inherited types (interfaces and type requirements).
//
// These are "branch" nodes in the call chain, and are function wrappers,
// i.e. they wrap the functions / function wrappers that inherit them.
type WrapperCode struct {
	InitializerFunctionWrapper FunctionWrapper
	DestructorFunctionWrapper  FunctionWrapper
	FunctionWrappers           map[string]FunctionWrapper
	Functions                  map[string]FunctionValue
}

// TypeCodes is the value which stores the "prepared" / "callable" "code"
// of all composite types, interface types, and type requirements.
type TypeCodes struct {
	CompositeCodes       map[sema.TypeID]CompositeTypeCode
	InterfaceCodes       map[sema.TypeID]WrapperCode
	TypeRequirementCodes map[sema.TypeID]WrapperCode
}

func (c TypeCodes) Merge(codes TypeCodes) {

	// Iterating over the maps in a non-deterministic way is OK,
	// we only copy the values over.

	for typeID, code := range codes.CompositeCodes { //nolint:maprange
		c.CompositeCodes[typeID] = code
	}

	for typeID, code := range codes.InterfaceCodes { //nolint:maprange
		c.InterfaceCodes[typeID] = code
	}

	for typeID, code := range codes.TypeRequirementCodes { //nolint:maprange
		c.TypeRequirementCodes[typeID] = code
	}
}

type Storage interface {
	atree.SlabStorage
	GetStorageMap(address common.Address, domain string, createIfNotExists bool) *StorageMap
	CheckHealth() error
}

type ReferencedResourceKindedValues map[atree.StorageID]map[ReferenceTrackedResourceKindedValue]struct{}

type Interpreter struct {
	Program      *Program
	Location     common.Location
	SharedState  *SharedState
	Globals      GlobalVariables
	Transactions []*HostFunctionValue
	interpreted  bool
	activations  *VariableActivations
	statement    ast.Statement
}

var _ common.MemoryGauge = &Interpreter{}
var _ ast.DeclarationVisitor[StatementResult] = &Interpreter{}
var _ ast.StatementVisitor[StatementResult] = &Interpreter{}
var _ ast.ExpressionVisitor[Value] = &Interpreter{}

// BaseActivation is the activation which contains all base declarations.
// It is reused across all interpreters.
var BaseActivation = func() *VariableActivation {
	// No need to meter since this is only created once
	activation := activations.NewActivation[*Variable](nil, nil)

	defineBaseFunctions(activation)
	return activation
}()

func NewInterpreter(
	program *Program,
	location common.Location,
	config *Config,
) (*Interpreter, error) {
	return NewInterpreterWithSharedState(
		program,
		location,
		NewSharedState(config),
	)
}

func NewInterpreterWithSharedState(
	program *Program,
	location common.Location,
	sharedState *SharedState,
) (*Interpreter, error) {

	interpreter := &Interpreter{
		Program:     program,
		Location:    location,
		SharedState: sharedState,
	}

	// Register self
	if location != nil {
		sharedState.allInterpreters[location] = interpreter
	}

	interpreter.activations = activations.NewActivations[*Variable](interpreter)

	baseActivation := sharedState.Config.BaseActivation
	if baseActivation == nil {
		baseActivation = BaseActivation
	}

	interpreter.activations.PushNewWithParent(baseActivation)

	return interpreter, nil
}

func (interpreter *Interpreter) FindVariable(name string) *Variable {
	return interpreter.activations.Find(name)
}

func (interpreter *Interpreter) findOrDeclareVariable(name string) *Variable {
	variable := interpreter.FindVariable(name)
	if variable == nil {
		variable = interpreter.declareVariable(name, nil)
	}
	return variable
}

func (interpreter *Interpreter) setVariable(name string, variable *Variable) {
	interpreter.activations.Set(name, variable)
}

func (interpreter *Interpreter) Interpret() (err error) {
	if interpreter.interpreted {
		return
	}

	// recover internal panics and return them as an error
	defer interpreter.RecoverErrors(func(internalErr error) {
		err = internalErr
	})

	if interpreter.Program != nil {
		interpreter.VisitProgram(interpreter.Program.Program)
	}

	interpreter.interpreted = true

	return nil
}

// visitGlobalDeclaration firsts interprets the global declaration,
// then finds the declaration and adds it to the globals
func (interpreter *Interpreter) visitGlobalDeclaration(declaration ast.Declaration) {
	ast.AcceptDeclaration[StatementResult](declaration, interpreter)
	interpreter.declareGlobal(declaration)
}

func (interpreter *Interpreter) declareGlobal(declaration ast.Declaration) {
	identifier := declaration.DeclarationIdentifier()
	if identifier == nil {
		return
	}
	name := identifier.Identifier
	// NOTE: semantic analysis already checked possible invalid redeclaration
	interpreter.Globals.Set(name, interpreter.FindVariable(name))
}

// invokeVariable looks up the function by the given name from global variables,
// checks the function type, and executes the function with the given arguments
func (interpreter *Interpreter) invokeVariable(
	functionName string,
	arguments []Value,
) (
	value Value,
	err error,
) {

	// function must be defined as a global variable
	variable := interpreter.Globals.Get(functionName)
	if variable == nil {
		return nil, NotDeclaredError{
			ExpectedKind: common.DeclarationKindFunction,
			Name:         functionName,
		}
	}

	variableValue := variable.GetValue()

	// the global variable must be declared as a function
	functionValue, ok := variableValue.(FunctionValue)
	if !ok {
		return nil, NotInvokableError{
			Value: variableValue,
		}
	}

	functionVariable, ok := interpreter.Program.Elaboration.GetGlobalValue(functionName)
	if !ok {
		panic(errors.NewUnreachableError())
	}
	ty := functionVariable.Type

	// function must be invokable
	functionType, ok := ty.(*sema.FunctionType)
	if !ok {
		return nil, NotInvokableError{
			Value: variableValue,
		}
	}

	return interpreter.InvokeExternally(functionValue, functionType, arguments)
}

func (interpreter *Interpreter) InvokeExternally(
	functionValue FunctionValue,
	functionType *sema.FunctionType,
	arguments []Value,
) (
	result Value,
	err error,
) {

	// ensures the invocation's argument count matches the function's parameter count

	parameters := functionType.Parameters
	parameterCount := len(parameters)
	argumentCount := len(arguments)

	if argumentCount != parameterCount {

		// if the function has defined optional parameters,
		// then the provided arguments must be equal to or greater than
		// the number of required parameters.
		if functionType.RequiredArgumentCount == nil ||
			argumentCount < *functionType.RequiredArgumentCount {

			return nil, ArgumentCountError{
				ParameterCount: parameterCount,
				ArgumentCount:  argumentCount,
			}
		}
	}

	locationRange := EmptyLocationRange

	preparedArguments := make([]Value, len(arguments))
	for i, argument := range arguments {
		parameterType := parameters[i].TypeAnnotation.Type

		// converts the argument into the parameter type declared by the function
		preparedArguments[i] = interpreter.ConvertAndBox(locationRange, argument, nil, parameterType)
	}

	var self *MemberAccessibleValue
	if boundFunc, ok := functionValue.(BoundFunctionValue); ok {
		self = boundFunc.Self
	}

	// NOTE: can't fill argument types, as they are unknown
	invocation := NewInvocation(
		interpreter,
		self,
		preparedArguments,
		nil,
		nil,
		locationRange,
	)

	return functionValue.invoke(invocation), nil
}

// Invoke invokes a global function with the given arguments
func (interpreter *Interpreter) Invoke(functionName string, arguments ...Value) (value Value, err error) {

	// recover internal panics and return them as an error
	defer interpreter.RecoverErrors(func(internalErr error) {
		err = internalErr
	})

	return interpreter.invokeVariable(functionName, arguments)
}

// InvokeFunction invokes a function value with the given invocation
func (interpreter *Interpreter) InvokeFunction(function FunctionValue, invocation Invocation) (value Value, err error) {

	// recover internal panics and return them as an error
	defer interpreter.RecoverErrors(func(internalErr error) {
		err = internalErr
	})

	value = function.invoke(invocation)
	return
}

func (interpreter *Interpreter) InvokeTransaction(index int, arguments ...Value) (err error) {

	// recover internal panics and return them as an error
	defer interpreter.RecoverErrors(func(internalErr error) {
		err = internalErr
	})

	if index >= len(interpreter.Transactions) {
		return TransactionNotDeclaredError{Index: index}
	}

	functionValue := interpreter.Transactions[index]

	transactionType := interpreter.Program.Elaboration.TransactionTypes[index]
	functionType := transactionType.EntryPointFunctionType()

	_, err = interpreter.InvokeExternally(functionValue, functionType, arguments)
	return err
}

func (interpreter *Interpreter) RecoverErrors(onError func(error)) {
	if r := recover(); r != nil {
		var err error

		// Recover all errors, because interpreter can be directly invoked by FVM.
		switch r := r.(type) {
		case Error,
			errors.ExternalError,
			errors.InternalError,
			errors.UserError:
			err = r.(error)
		case error:
			err = errors.NewUnexpectedErrorFromCause(r)
		default:
			err = errors.NewUnexpectedError("%s", r)
		}

		// if the error is not yet an interpreter error, wrap it
		if _, ok := err.(Error); !ok {

			// wrap the error with position information if needed

			_, ok := err.(ast.HasPosition)
			if !ok && interpreter.statement != nil {
				r := ast.NewUnmeteredRangeFromPositioned(interpreter.statement)

				err = PositionedError{
					Err:   err,
					Range: r,
				}
			}

			err = Error{
				Err:      err,
				Location: interpreter.Location,
			}
		}

		interpreterErr := err.(Error)
		interpreterErr.StackTrace = interpreter.CallStack()

		onError(interpreterErr)
	}
}

func (interpreter *Interpreter) CallStack() []Invocation {
	return interpreter.SharedState.callStack.Invocations[:]
}

func (interpreter *Interpreter) VisitProgram(program *ast.Program) {

	for _, declaration := range program.ImportDeclarations() {
		interpreter.visitGlobalDeclaration(declaration)
	}

	for _, declaration := range program.InterfaceDeclarations() {
		interpreter.visitGlobalDeclaration(declaration)
	}

	for _, declaration := range program.CompositeDeclarations() {
		interpreter.visitGlobalDeclaration(declaration)
	}

	for _, declaration := range program.FunctionDeclarations() {
		interpreter.visitGlobalDeclaration(declaration)
	}

	for _, declaration := range program.TransactionDeclarations() {
		interpreter.visitGlobalDeclaration(declaration)
	}

	// Finally, evaluate the global variable declarations,
	// which are effectively lazy declarations,
	// i.e. the value is evaluated on first access.
	//
	// This enables forward references, especially indirect ones
	// through functions, for example:
	//
	// ```
	// fun f(): Int {
	//    return g()
	// }
	//
	// let x = f()
	// let y = 0
	//
	// fun g(): Int {
	//     return y
	// }
	// ```
	//
	// Here, the variable `x` has an indirect forward reference
	// to variable `y`, through functions `f` and `g`.
	// When variable `x` is evaluated, it forces the evaluation of variable `y`.
	//
	// Variable declarations are still eagerly evaluated,
	// in the order they are declared.

	// First, for each variable declaration, declare a variable with a getter
	// which will evaluate the variable declaration. The resulting value
	// is reused for subsequent reads of the variable.

	variableDeclarationVariables := make([]*Variable, 0, len(program.VariableDeclarations()))

	for _, declaration := range program.VariableDeclarations() {

		// Rebind declaration, so the closure captures to current iteration's value,
		// i.e. the next iteration doesn't override `declaration`

		declaration := declaration

		identifier := declaration.Identifier.Identifier

		var variable *Variable

		variable = NewVariableWithGetter(interpreter, func() Value {
			var result Value
			interpreter.visitVariableDeclaration(declaration, func(_ string, value Value) {
				result = value
			})

			// Global variables are lazily loaded. Therefore, start resource tracking also
			// lazily when the resource is used for the first time.
			// This is needed to support forward referencing.
			interpreter.startResourceTracking(
				result,
				variable,
				identifier,
				declaration.Identifier,
			)

			return result
		})
		interpreter.setVariable(identifier, variable)
		interpreter.Globals.Set(identifier, variable)

		variableDeclarationVariables = append(variableDeclarationVariables, variable)
	}

	// Second, force the evaluation of all variable declarations,
	// in the order they were declared.

	for _, variable := range variableDeclarationVariables {
		_ = variable.GetValue()
	}
}

func (interpreter *Interpreter) VisitSpecialFunctionDeclaration(declaration *ast.SpecialFunctionDeclaration) StatementResult {
	return interpreter.VisitFunctionDeclaration(declaration.FunctionDeclaration)
}

func (interpreter *Interpreter) VisitFunctionDeclaration(declaration *ast.FunctionDeclaration) StatementResult {

	identifier := declaration.Identifier.Identifier

	functionType := interpreter.Program.Elaboration.FunctionDeclarationFunctionType(declaration)

	// NOTE: find *or* declare, as the function might have not been pre-declared (e.g. in the REPL)
	variable := interpreter.findOrDeclareVariable(identifier)

	// lexical scope: variables in functions are bound to what is visible at declaration time
	lexicalScope := interpreter.activations.CurrentOrNew()

	// make the function itself available inside the function
	lexicalScope.Set(identifier, variable)

	variable.SetValue(
		interpreter.functionDeclarationValue(
			declaration,
			functionType,
			lexicalScope,
		),
	)

	return nil
}

func (interpreter *Interpreter) functionDeclarationValue(
	declaration *ast.FunctionDeclaration,
	functionType *sema.FunctionType,
	lexicalScope *VariableActivation,
) *InterpretedFunctionValue {

	var preConditions ast.Conditions
	if declaration.FunctionBlock.PreConditions != nil {
		preConditions = *declaration.FunctionBlock.PreConditions
	}

	var beforeStatements []ast.Statement
	var rewrittenPostConditions ast.Conditions

	if declaration.FunctionBlock.PostConditions != nil {
		postConditionsRewrite :=
			interpreter.Program.Elaboration.PostConditionsRewrite(declaration.FunctionBlock.PostConditions)

		rewrittenPostConditions = postConditionsRewrite.RewrittenPostConditions
		beforeStatements = postConditionsRewrite.BeforeStatements
	}

	return NewInterpretedFunctionValue(
		interpreter,
		declaration.ParameterList,
		functionType,
		lexicalScope,
		beforeStatements,
		preConditions,
		declaration.FunctionBlock.Block.Statements,
		rewrittenPostConditions,
	)
}

func (interpreter *Interpreter) visitBlock(block *ast.Block) StatementResult {
	// block scope: each block gets an activation record
	interpreter.activations.PushNewWithCurrent()
	defer interpreter.activations.Pop()

	return interpreter.visitStatements(block.Statements)
}

func (interpreter *Interpreter) visitFunctionBody(
	beforeStatements []ast.Statement,
	preConditions ast.Conditions,
	body func() StatementResult,
	postConditions ast.Conditions,
	returnType sema.Type,
) Value {

	// block scope: each function block gets an activation record
	interpreter.activations.PushNewWithCurrent()
	defer interpreter.activations.Pop()

	result := interpreter.visitStatements(beforeStatements)
	if result, ok := result.(ReturnResult); ok {
		return result.Value
	}

	interpreter.visitConditions(preConditions)

	var returnValue Value

	if body != nil {
		result = body()
		if result, ok := result.(ReturnResult); ok {
			returnValue = result.Value
		} else {
			returnValue = Void
		}
	} else {
		returnValue = Void
	}

	// If there is a return type, declare the constant `result`.
	// If it is a resource type, the constant has the same type as a reference to the return type.
	// If it is not a resource type, the constant has the same type as the return type.

	if returnType != sema.VoidType {
		var resultValue Value
		if returnType.IsResourceType() {
			resultValue = NewEphemeralReferenceValue(interpreter, false, returnValue, returnType)
		} else {
			resultValue = returnValue
		}
		interpreter.declareVariable(
			sema.ResultIdentifier,
			resultValue,
		)
	}

	interpreter.visitConditions(postConditions)

	return returnValue
}

func (interpreter *Interpreter) visitConditions(conditions []*ast.Condition) {
	for _, condition := range conditions {
		interpreter.visitCondition(condition)
	}
}

func (interpreter *Interpreter) visitCondition(condition *ast.Condition) {

	// Evaluate the condition as a statement, so we get position information in case of an error

	statement := ast.NewExpressionStatement(interpreter, condition.Test)

	result, ok := interpreter.evalStatement(statement).(ExpressionResult)

	value, valueOk := result.Value.(BoolValue)

	if ok && valueOk && bool(value) {
		return
	}

	var message string
	if condition.Message != nil {
		messageValue := interpreter.evalExpression(condition.Message)
		message = messageValue.(*StringValue).Str
	}

	panic(ConditionError{
		ConditionKind: condition.Kind,
		Message:       message,
		LocationRange: LocationRange{
			Location:    interpreter.Location,
			HasPosition: condition.Test,
		},
	})
}

// declareVariable declares a variable in the latest scope
func (interpreter *Interpreter) declareVariable(identifier string, value Value) *Variable {
	// NOTE: semantic analysis already checked possible invalid redeclaration
	variable := NewVariableWithValue(interpreter, value)
	interpreter.setVariable(identifier, variable)

	// TODO: add proper location info
	interpreter.startResourceTracking(value, variable, identifier, nil)

	return variable
}

func (interpreter *Interpreter) visitAssignment(
	transferOperation ast.TransferOperation,
	targetExpression ast.Expression, targetType sema.Type,
	valueExpression ast.Expression, valueType sema.Type,
	position ast.HasPosition,
) {
	// First evaluate the target, which results in a getter/setter function pair
	getterSetter := interpreter.assignmentGetterSetter(targetExpression)

	locationRange := LocationRange{
		Location:    interpreter.Location,
		HasPosition: position,
	}

	// If the assignment is a forced move,
	// ensure that the target is nil,
	// otherwise panic

	if transferOperation == ast.TransferOperationMoveForced {

		// If the force-move assignment is used for the initialization of a field,
		// then there is no prior value for the field, so allow missing

		const allowMissing = true

		target := getterSetter.get(allowMissing)

		if _, ok := target.(NilValue); !ok && target != nil {
			panic(ForceAssignmentToNonNilResourceError{
				LocationRange: locationRange,
			})
		}
	}

	// Finally, evaluate the value, and assign it using the setter function

	value := interpreter.evalExpression(valueExpression)

	transferredValue := interpreter.transferAndConvert(value, valueType, targetType, locationRange)

	getterSetter.set(transferredValue)
}

// NOTE: only called for top-level composite declarations
func (interpreter *Interpreter) VisitCompositeDeclaration(declaration *ast.CompositeDeclaration) StatementResult {

	// lexical scope: variables in functions are bound to what is visible at declaration time
	lexicalScope := interpreter.activations.CurrentOrNew()

	_, _ = interpreter.declareCompositeValue(declaration, lexicalScope)

	return nil
}

// declareCompositeValue creates and declares the value for
// the composite declaration.
//
// For all composite kinds a constructor function is created.
//
// The constructor is a host function which creates a new composite,
// calls the initializer (interpreted function), if any,
// and then returns the composite.
//
// Inside the initializer and all functions, `self` is bound to
// the new composite value, and the constructor itself is bound
//
// For contracts, `contractValueHandler` is used to declare
// a contract value / instance (singleton).
//
// For all other composite kinds the constructor function is declared.
func (interpreter *Interpreter) declareCompositeValue(
	declaration *ast.CompositeDeclaration,
	lexicalScope *VariableActivation,
) (
	scope *VariableActivation,
	variable *Variable,
) {
	if declaration.CompositeKind == common.CompositeKindEnum {
		return interpreter.declareEnumConstructor(declaration, lexicalScope)
	} else {
		return interpreter.declareNonEnumCompositeValue(declaration, lexicalScope)
	}
}

func (interpreter *Interpreter) declareNonEnumCompositeValue(
	declaration *ast.CompositeDeclaration,
	lexicalScope *VariableActivation,
) (
	scope *VariableActivation,
	variable *Variable,
) {
	identifier := declaration.Identifier.Identifier
	// NOTE: find *or* declare, as the function might have not been pre-declared (e.g. in the REPL)
	variable = interpreter.findOrDeclareVariable(identifier)

	// Make the value available in the initializer
	lexicalScope.Set(identifier, variable)

	// Evaluate nested declarations in a new scope, so values
	// of nested declarations won't be visible after the containing declaration

	nestedVariables := map[string]*Variable{}

	(func() {
		interpreter.activations.PushNewWithCurrent()
		defer interpreter.activations.Pop()

		// Pre-declare empty variables for all interfaces, composites, and function declarations
		predeclare := func(identifier ast.Identifier) {
			name := identifier.Identifier
			lexicalScope.Set(
				name,
				interpreter.declareVariable(name, nil),
			)
		}

		for _, nestedInterfaceDeclaration := range declaration.Members.Interfaces() {
			predeclare(nestedInterfaceDeclaration.Identifier)
		}

		for _, nestedCompositeDeclaration := range declaration.Members.Composites() {
			predeclare(nestedCompositeDeclaration.Identifier)
		}

		for _, nestedInterfaceDeclaration := range declaration.Members.Interfaces() {
			interpreter.declareInterface(nestedInterfaceDeclaration, lexicalScope)
		}

		for _, nestedCompositeDeclaration := range declaration.Members.Composites() {

			// Pass the lexical scope, which has the containing composite's value declared,
			// to the nested declarations so they can refer to it, and update the lexical scope
			// so the container's functions can refer to the nested composite's value

			var nestedVariable *Variable
			lexicalScope, nestedVariable =
				interpreter.declareCompositeValue(
					nestedCompositeDeclaration,
					lexicalScope,
				)

			memberIdentifier := nestedCompositeDeclaration.Identifier.Identifier
			nestedVariables[memberIdentifier] = nestedVariable
		}
	})()

	compositeType := interpreter.Program.Elaboration.CompositeDeclarationType(declaration)

	constructorType := &sema.FunctionType{
		IsConstructor: true,
		Purity:        compositeType.ConstructorPurity,
		Parameters:    compositeType.ConstructorParameters,
		ReturnTypeAnnotation: sema.TypeAnnotation{
			Type: compositeType,
		},
	}

	var initializerFunction FunctionValue
	if declaration.CompositeKind == common.CompositeKindEvent {
		initializerFunction = NewHostFunctionValue(
			interpreter,
			func(invocation Invocation) Value {
				inter := invocation.Interpreter
				locationRange := invocation.LocationRange
				self := *invocation.Self

				for i, argument := range invocation.Arguments {
					parameter := compositeType.ConstructorParameters[i]
					self.SetMember(
						inter,
						locationRange,
						parameter.Identifier,
						argument,
					)
				}
				return nil
			},
			constructorType,
		)
	} else {
		compositeInitializerFunction := interpreter.compositeInitializerFunction(declaration, lexicalScope)
		if compositeInitializerFunction != nil {
			initializerFunction = compositeInitializerFunction
		}
	}

	var destructorFunction FunctionValue
	compositeDestructorFunction := interpreter.compositeDestructorFunction(declaration, lexicalScope)
	if compositeDestructorFunction != nil {
		destructorFunction = compositeDestructorFunction
	}

	functions := interpreter.compositeFunctions(declaration, lexicalScope)

	wrapFunctions := func(code WrapperCode) {

		// Wrap initializer

		initializerFunctionWrapper :=
			code.InitializerFunctionWrapper

		if initializerFunctionWrapper != nil {
			initializerFunction = initializerFunctionWrapper(initializerFunction)
		}

		// Wrap destructor

		destructorFunctionWrapper :=
			code.DestructorFunctionWrapper

		if destructorFunctionWrapper != nil {
			destructorFunction = destructorFunctionWrapper(destructorFunction)
		}

		// Apply default functions, if conforming type does not provide the function

		// Iterating over the map in a non-deterministic way is OK,
		// we only apply the function wrapper to each function,
		// the order does not matter.

		for name, function := range code.Functions { //nolint:maprange
			if functions[name] != nil {
				continue
			}
			if functions == nil {
				functions = map[string]FunctionValue{}
			}
			functions[name] = function
		}

		// Wrap functions

		// Iterating over the map in a non-deterministic way is OK,
		// we only apply the function wrapper to each function,
		// the order does not matter.

		for name, functionWrapper := range code.FunctionWrappers { //nolint:maprange
			functions[name] = functionWrapper(functions[name])
		}
	}

	// NOTE: First the conditions of the type requirements are evaluated,
	//  then the conditions of this composite's conformances
	//
	// Because the conditions are wrappers, they have to be applied
	// in reverse order: first the conformances, then the type requirements;
	// each conformances and type requirements in reverse order as well.

	for i := len(compositeType.ExplicitInterfaceConformances) - 1; i >= 0; i-- {
		conformance := compositeType.ExplicitInterfaceConformances[i]

		wrapFunctions(interpreter.SharedState.typeCodes.InterfaceCodes[conformance.ID()])
	}

	typeRequirements := compositeType.TypeRequirements()

	for i := len(typeRequirements) - 1; i >= 0; i-- {
		typeRequirement := typeRequirements[i]
		wrapFunctions(interpreter.SharedState.typeCodes.TypeRequirementCodes[typeRequirement.ID()])
	}

	interpreter.SharedState.typeCodes.CompositeCodes[compositeType.ID()] = CompositeTypeCode{
		DestructorFunction: destructorFunction,
		CompositeFunctions: functions,
	}

	location := interpreter.Location

	qualifiedIdentifier := compositeType.QualifiedIdentifier()

	config := interpreter.SharedState.Config

	constructorGenerator := func(address common.Address) *HostFunctionValue {
		return NewHostFunctionValue(
			interpreter,
			func(invocation Invocation) Value {

				interpreter := invocation.Interpreter

				// Check that the resource is constructed
				// in the same location as it was declared

				locationRange := invocation.LocationRange

				if compositeType.Kind == common.CompositeKindResource &&
					interpreter.Location != compositeType.Location {

					panic(ResourceConstructionError{
						CompositeType: compositeType,
						LocationRange: locationRange,
					})
				}

				// Load injected fields
				var injectedFields map[string]Value
				injectedCompositeFieldsHandler :=
					config.InjectedCompositeFieldsHandler
				if injectedCompositeFieldsHandler != nil {
					injectedFields = injectedCompositeFieldsHandler(
						interpreter,
						location,
						qualifiedIdentifier,
						declaration.CompositeKind,
					)
				}

				var fields []CompositeField

				if declaration.CompositeKind == common.CompositeKindResource {

					uuidHandler := config.UUIDHandler
					if uuidHandler == nil {
						panic(UUIDUnavailableError{
							LocationRange: locationRange,
						})
					}

					uuid, err := uuidHandler()
					if err != nil {
						panic(err)
					}

					fields = append(
						fields,
						NewCompositeField(
							interpreter,
							sema.ResourceUUIDFieldName,
							NewUInt64Value(
								interpreter,
								func() uint64 {
									return uuid
								},
							),
						),
					)
				}

				value := NewCompositeValue(
					interpreter,
					locationRange,
					location,
					qualifiedIdentifier,
					declaration.CompositeKind,
					fields,
					address,
				)

				value.InjectedFields = injectedFields
				value.Functions = functions
				value.Destructor = destructorFunction

				var self MemberAccessibleValue = value
				invocation.Self = &self

				if declaration.CompositeKind == common.CompositeKindContract {
					// NOTE: set the variable value immediately, as the contract value
					// needs to be available for nested declarations

					variable.SetValue(value)

					// Also, immediately set the nested values,
					// as the initializer of the contract may use nested declarations

					value.NestedVariables = nestedVariables
				}

				if initializerFunction != nil {
					// NOTE: arguments are already properly boxed by invocation expression

					_ = initializerFunction.invoke(invocation)
				}
				return value
			},
			constructorType,
		)
	}

	// Contract declarations declare a value / instance (singleton),
	// for all other composite kinds, the constructor is declared

	if declaration.CompositeKind == common.CompositeKindContract {
		variable.getter = func() Value {
			positioned := ast.NewRangeFromPositioned(interpreter, declaration.Identifier)

			contractValue := config.ContractValueHandler(
				interpreter,
				compositeType,
				constructorGenerator,
				positioned,
			)

			contractValue.SetNestedVariables(nestedVariables)
			return contractValue
		}
	} else {
		constructor := constructorGenerator(common.Address{})
		constructor.NestedVariables = nestedVariables
		variable.SetValue(constructor)
	}

	return lexicalScope, variable
}

type EnumCase struct {
	RawValue IntegerValue
	Value    MemberAccessibleValue
}

func (interpreter *Interpreter) declareEnumConstructor(
	declaration *ast.CompositeDeclaration,
	lexicalScope *VariableActivation,
) (
	scope *VariableActivation,
	variable *Variable,
) {
	identifier := declaration.Identifier.Identifier
	// NOTE: find *or* declare, as the function might have not been pre-declared (e.g. in the REPL)
	variable = interpreter.findOrDeclareVariable(identifier)

	lexicalScope.Set(identifier, variable)

	compositeType := interpreter.Program.Elaboration.CompositeDeclarationType(declaration)
	qualifiedIdentifier := compositeType.QualifiedIdentifier()

	location := interpreter.Location

	intType := sema.IntType

	enumCases := declaration.Members.EnumCases()
	caseValues := make([]EnumCase, len(enumCases))

	constructorNestedVariables := map[string]*Variable{}

	for i, enumCase := range enumCases {

		// TODO: replace, avoid conversion
		rawValue := interpreter.convert(
			NewIntValueFromInt64(interpreter, int64(i)),
			intType,
			compositeType.EnumRawType,
			LocationRange{
				Location:    location,
				HasPosition: enumCase,
			},
		).(IntegerValue)

		caseValueFields := []CompositeField{
			{
				Name:  sema.EnumRawValueFieldName,
				Value: rawValue,
			},
		}

		locationRange := LocationRange{
			Location:    location,
			HasPosition: enumCase,
		}

		caseValue := NewCompositeValue(
			interpreter,
			locationRange,
			location,
			qualifiedIdentifier,
			declaration.CompositeKind,
			caseValueFields,
			common.Address{},
		)
		caseValues[i] = EnumCase{
			Value:    caseValue,
			RawValue: rawValue,
		}

		constructorNestedVariables[enumCase.Identifier.Identifier] =
			NewVariableWithValue(interpreter, caseValue)
	}

	locationRange := LocationRange{
		Location:    location,
		HasPosition: declaration,
	}

	value := EnumConstructorFunction(
		interpreter,
		locationRange,
		compositeType,
		caseValues,
		constructorNestedVariables,
	)
	variable.SetValue(value)

	return lexicalScope, variable
}

func EnumConstructorFunction(
	gauge common.MemoryGauge,
	locationRange LocationRange,
	enumType *sema.CompositeType,
	cases []EnumCase,
	nestedVariables map[string]*Variable,
) *HostFunctionValue {

	// Prepare a lookup table based on the big-endian byte representation

	lookupTable := make(map[string]Value, len(cases))

	for _, c := range cases {
		rawValueBigEndianBytes := c.RawValue.ToBigEndianBytes()
		lookupTable[string(rawValueBigEndianBytes)] = c.Value
	}

	// Prepare the constructor function which performs a lookup in the lookup table

	constructor := NewHostFunctionValue(
		gauge,
		func(invocation Invocation) Value {
			rawValue, ok := invocation.Arguments[0].(IntegerValue)
			if !ok {
				panic(errors.NewUnreachableError())
			}

			rawValueArgumentBigEndianBytes := rawValue.ToBigEndianBytes()

			caseValue, ok := lookupTable[string(rawValueArgumentBigEndianBytes)]
			if !ok {
				return Nil
			}

			return NewSomeValueNonCopying(invocation.Interpreter, caseValue)
		},
		sema.EnumConstructorType(enumType),
	)

	constructor.NestedVariables = nestedVariables

	return constructor
}

func (interpreter *Interpreter) compositeInitializerFunction(
	compositeDeclaration *ast.CompositeDeclaration,
	lexicalScope *VariableActivation,
) *InterpretedFunctionValue {

	// TODO: support multiple overloaded initializers

	initializers := compositeDeclaration.Members.Initializers()
	var initializer *ast.SpecialFunctionDeclaration
	if len(initializers) == 0 {
		return nil
	}

	initializer = initializers[0]
	functionType := interpreter.Program.Elaboration.ConstructorFunctionType(initializer)

	parameterList := initializer.FunctionDeclaration.ParameterList

	var preConditions ast.Conditions
	if initializer.FunctionDeclaration.FunctionBlock.PreConditions != nil {
		preConditions = *initializer.FunctionDeclaration.FunctionBlock.PreConditions
	}

	statements := initializer.FunctionDeclaration.FunctionBlock.Block.Statements

	var beforeStatements []ast.Statement
	var rewrittenPostConditions ast.Conditions

	postConditions := initializer.FunctionDeclaration.FunctionBlock.PostConditions
	if postConditions != nil {
		postConditionsRewrite :=
			interpreter.Program.Elaboration.PostConditionsRewrite(postConditions)

		beforeStatements = postConditionsRewrite.BeforeStatements
		rewrittenPostConditions = postConditionsRewrite.RewrittenPostConditions
	}

	return NewInterpretedFunctionValue(
		interpreter,
		parameterList,
		functionType,
		lexicalScope,
		beforeStatements,
		preConditions,
		statements,
		rewrittenPostConditions,
	)
}

func (interpreter *Interpreter) compositeDestructorFunction(
	compositeDeclaration *ast.CompositeDeclaration,
	lexicalScope *VariableActivation,
) *InterpretedFunctionValue {

	destructor := compositeDeclaration.Members.Destructor()
	if destructor == nil {
		return nil
	}

	statements := destructor.FunctionDeclaration.FunctionBlock.Block.Statements

	var preConditions ast.Conditions

	conditions := destructor.FunctionDeclaration.FunctionBlock.PreConditions
	if conditions != nil {
		preConditions = *conditions
	}

	var beforeStatements []ast.Statement
	var rewrittenPostConditions ast.Conditions

	postConditions := destructor.FunctionDeclaration.FunctionBlock.PostConditions
	if postConditions != nil {
		postConditionsRewrite :=
			interpreter.Program.Elaboration.PostConditionsRewrite(postConditions)

		beforeStatements = postConditionsRewrite.BeforeStatements
		rewrittenPostConditions = postConditionsRewrite.RewrittenPostConditions
	}

	return NewInterpretedFunctionValue(
		interpreter,
		nil,
		emptyImpureFunctionType,
		lexicalScope,
		beforeStatements,
		preConditions,
		statements,
		rewrittenPostConditions,
	)
}

func (interpreter *Interpreter) defaultFunctions(
	members *ast.Members,
	lexicalScope *VariableActivation,
) map[string]FunctionValue {

	functionDeclarations := members.Functions()
	functionCount := len(functionDeclarations)

	if functionCount == 0 {
		return nil
	}

	functions := make(map[string]FunctionValue, functionCount)

	for _, functionDeclaration := range functionDeclarations {
		name := functionDeclaration.Identifier.Identifier
		if !functionDeclaration.FunctionBlock.HasStatements() {
			continue
		}

		functions[name] = interpreter.compositeFunction(
			functionDeclaration,
			lexicalScope,
		)
	}

	return functions
}

func (interpreter *Interpreter) compositeFunctions(
	compositeDeclaration *ast.CompositeDeclaration,
	lexicalScope *VariableActivation,
) map[string]FunctionValue {

	functions := map[string]FunctionValue{}

	for _, functionDeclaration := range compositeDeclaration.Members.Functions() {
		name := functionDeclaration.Identifier.Identifier
		functions[name] =
			interpreter.compositeFunction(
				functionDeclaration,
				lexicalScope,
			)
	}

	return functions
}

func (interpreter *Interpreter) functionWrappers(
	members *ast.Members,
	lexicalScope *VariableActivation,
) map[string]FunctionWrapper {

	functionWrappers := map[string]FunctionWrapper{}

	for _, functionDeclaration := range members.Functions() {

		functionType := interpreter.Program.Elaboration.FunctionDeclarationFunctionType(functionDeclaration)

		name := functionDeclaration.Identifier.Identifier
		functionWrapper := interpreter.functionConditionsWrapper(
			functionDeclaration,
			functionType.ReturnTypeAnnotation.Type,
			lexicalScope,
		)
		if functionWrapper == nil {
			continue
		}
		functionWrappers[name] = functionWrapper
	}

	return functionWrappers
}

func (interpreter *Interpreter) compositeFunction(
	functionDeclaration *ast.FunctionDeclaration,
	lexicalScope *VariableActivation,
) *InterpretedFunctionValue {

	functionType := interpreter.Program.Elaboration.FunctionDeclarationFunctionType(functionDeclaration)

	var preConditions ast.Conditions

	if functionDeclaration.FunctionBlock.PreConditions != nil {
		preConditions = *functionDeclaration.FunctionBlock.PreConditions
	}

	var beforeStatements []ast.Statement
	var rewrittenPostConditions ast.Conditions

	if functionDeclaration.FunctionBlock.PostConditions != nil {

		postConditionsRewrite :=
			interpreter.Program.Elaboration.PostConditionsRewrite(functionDeclaration.FunctionBlock.PostConditions)

		beforeStatements = postConditionsRewrite.BeforeStatements
		rewrittenPostConditions = postConditionsRewrite.RewrittenPostConditions
	}

	parameterList := functionDeclaration.ParameterList
	statements := functionDeclaration.FunctionBlock.Block.Statements

	return NewInterpretedFunctionValue(
		interpreter,
		parameterList,
		functionType,
		lexicalScope,
		beforeStatements,
		preConditions,
		statements,
		rewrittenPostConditions,
	)
}

func (interpreter *Interpreter) VisitFieldDeclaration(_ *ast.FieldDeclaration) StatementResult {
	// fields aren't interpreted
	panic(errors.NewUnreachableError())
}

func (interpreter *Interpreter) VisitEnumCaseDeclaration(_ *ast.EnumCaseDeclaration) StatementResult {
	// enum cases aren't interpreted
	panic(errors.NewUnreachableError())
}

func (interpreter *Interpreter) ValueIsSubtypeOfSemaType(value Value, targetType sema.Type) bool {
	return interpreter.IsSubTypeOfSemaType(value.StaticType(interpreter), targetType)
}

func (interpreter *Interpreter) transferAndConvert(
	value Value,
	valueType, targetType sema.Type,
	locationRange LocationRange,
) Value {

	transferredValue := value.Transfer(
		interpreter,
		locationRange,
		atree.Address{},
		false,
		nil,
	)

	result := interpreter.ConvertAndBox(
		locationRange,
		transferredValue,
		valueType,
		targetType,
	)

	// Defensively check the value's type matches the target type
	resultStaticType := result.StaticType(interpreter)

	if targetType != nil &&
		!interpreter.IsSubTypeOfSemaType(resultStaticType, targetType) {

		resultSemaType := interpreter.MustConvertStaticToSemaType(resultStaticType)

		panic(ValueTransferTypeError{
			ExpectedType:  targetType,
			ActualType:    resultSemaType,
			LocationRange: locationRange,
		})
	}

	return result
}

// ConvertAndBox converts a value to a target type, and boxes in optionals and any value, if necessary
func (interpreter *Interpreter) ConvertAndBox(
	locationRange LocationRange,
	value Value,
	valueType, targetType sema.Type,
) Value {
	value = interpreter.convert(value, valueType, targetType, locationRange)
	return interpreter.BoxOptional(locationRange, value, targetType)
}

func (interpreter *Interpreter) convert(value Value, valueType, targetType sema.Type, locationRange LocationRange) Value {
	if valueType == nil {
		return value
	}

	if _, valueIsOptional := valueType.(*sema.OptionalType); valueIsOptional {
		return value
	}

	unwrappedTargetType := sema.UnwrapOptionalType(targetType)

	switch unwrappedTargetType {
	case sema.IntType:
		if !valueType.Equal(unwrappedTargetType) {
			return ConvertInt(interpreter, value, locationRange)
		}

	case sema.UIntType:
		if !valueType.Equal(unwrappedTargetType) {
			return ConvertUInt(interpreter, value, locationRange)
		}

	// Int*
	case sema.Int8Type:
		if !valueType.Equal(unwrappedTargetType) {
			return ConvertInt8(interpreter, value, locationRange)
		}

	case sema.Int16Type:
		if !valueType.Equal(unwrappedTargetType) {
			return ConvertInt16(interpreter, value, locationRange)
		}

	case sema.Int32Type:
		if !valueType.Equal(unwrappedTargetType) {
			return ConvertInt32(interpreter, value, locationRange)
		}

	case sema.Int64Type:
		if !valueType.Equal(unwrappedTargetType) {
			return ConvertInt64(interpreter, value, locationRange)
		}

	case sema.Int128Type:
		if !valueType.Equal(unwrappedTargetType) {
			return ConvertInt128(interpreter, value, locationRange)
		}

	case sema.Int256Type:
		if !valueType.Equal(unwrappedTargetType) {
			return ConvertInt256(interpreter, value, locationRange)
		}

	// UInt*
	case sema.UInt8Type:
		if !valueType.Equal(unwrappedTargetType) {
			return ConvertUInt8(interpreter, value, locationRange)
		}

	case sema.UInt16Type:
		if !valueType.Equal(unwrappedTargetType) {
			return ConvertUInt16(interpreter, value, locationRange)
		}

	case sema.UInt32Type:
		if !valueType.Equal(unwrappedTargetType) {
			return ConvertUInt32(interpreter, value, locationRange)
		}

	case sema.UInt64Type:
		if !valueType.Equal(unwrappedTargetType) {
			return ConvertUInt64(interpreter, value, locationRange)
		}

	case sema.UInt128Type:
		if !valueType.Equal(unwrappedTargetType) {
			return ConvertUInt128(interpreter, value, locationRange)
		}

	case sema.UInt256Type:
		if !valueType.Equal(unwrappedTargetType) {
			return ConvertUInt256(interpreter, value, locationRange)
		}

	// Word*
	case sema.Word8Type:
		if !valueType.Equal(unwrappedTargetType) {
			return ConvertWord8(interpreter, value, locationRange)
		}

	case sema.Word16Type:
		if !valueType.Equal(unwrappedTargetType) {
			return ConvertWord16(interpreter, value, locationRange)
		}

	case sema.Word32Type:
		if !valueType.Equal(unwrappedTargetType) {
			return ConvertWord32(interpreter, value, locationRange)
		}

	case sema.Word64Type:
		if !valueType.Equal(unwrappedTargetType) {
			return ConvertWord64(interpreter, value, locationRange)
		}

	// Fix*

	case sema.Fix64Type:
		if !valueType.Equal(unwrappedTargetType) {
			return ConvertFix64(interpreter, value, locationRange)
		}

	case sema.UFix64Type:
		if !valueType.Equal(unwrappedTargetType) {
			return ConvertUFix64(interpreter, value, locationRange)
		}
	}

	switch unwrappedTargetType.(type) {
	case *sema.AddressType:
		if !valueType.Equal(unwrappedTargetType) {
			return ConvertAddress(interpreter, value, locationRange)
		}
	}

	return value
}

// BoxOptional boxes a value in optionals, if necessary
func (interpreter *Interpreter) BoxOptional(
	locationRange LocationRange,
	value Value,
	targetType sema.Type,
) Value {

	inner := value

	for {
		optionalType, ok := targetType.(*sema.OptionalType)
		if !ok {
			break
		}

		switch typedInner := inner.(type) {
		case *SomeValue:
			inner = typedInner.InnerValue(interpreter, locationRange)

		case NilValue:
			// NOTE: nested nil will be unboxed!
			return inner

		default:
			value = NewSomeValueNonCopying(interpreter, value)
		}

		targetType = optionalType.Type
	}
	return value
}

func (interpreter *Interpreter) Unbox(locationRange LocationRange, value Value) Value {
	for {
		some, ok := value.(*SomeValue)
		if !ok {
			return value
		}

		value = some.InnerValue(interpreter, locationRange)
	}
}

// NOTE: only called for top-level interface declarations
func (interpreter *Interpreter) VisitInterfaceDeclaration(declaration *ast.InterfaceDeclaration) StatementResult {

	// lexical scope: variables in functions are bound to what is visible at declaration time
	lexicalScope := interpreter.activations.CurrentOrNew()

	interpreter.declareInterface(declaration, lexicalScope)

	return nil
}

func (interpreter *Interpreter) declareInterface(
	declaration *ast.InterfaceDeclaration,
	lexicalScope *VariableActivation,
) {
	// Evaluate nested declarations in a new scope, so values
	// of nested declarations won't be visible after the containing declaration

	(func() {
		interpreter.activations.PushNewWithCurrent()
		defer interpreter.activations.Pop()

		for _, nestedInterfaceDeclaration := range declaration.Members.Interfaces() {
			interpreter.declareInterface(nestedInterfaceDeclaration, lexicalScope)
		}

		for _, nestedCompositeDeclaration := range declaration.Members.Composites() {
			interpreter.declareTypeRequirement(nestedCompositeDeclaration, lexicalScope)
		}
	})()

	interfaceType := interpreter.Program.Elaboration.InterfaceDeclarationType(declaration)
	typeID := interfaceType.ID()

	initializerFunctionWrapper := interpreter.initializerFunctionWrapper(declaration.Members, lexicalScope)
	destructorFunctionWrapper := interpreter.destructorFunctionWrapper(declaration.Members, lexicalScope)
	functionWrappers := interpreter.functionWrappers(declaration.Members, lexicalScope)
	defaultFunctions := interpreter.defaultFunctions(declaration.Members, lexicalScope)

	interpreter.SharedState.typeCodes.InterfaceCodes[typeID] = WrapperCode{
		InitializerFunctionWrapper: initializerFunctionWrapper,
		DestructorFunctionWrapper:  destructorFunctionWrapper,
		FunctionWrappers:           functionWrappers,
		Functions:                  defaultFunctions,
	}
}

func (interpreter *Interpreter) declareTypeRequirement(
	declaration *ast.CompositeDeclaration,
	lexicalScope *VariableActivation,
) {
	// Evaluate nested declarations in a new scope, so values
	// of nested declarations won't be visible after the containing declaration

	(func() {
		interpreter.activations.PushNewWithCurrent()
		defer interpreter.activations.Pop()

		for _, nestedInterfaceDeclaration := range declaration.Members.Interfaces() {
			interpreter.declareInterface(nestedInterfaceDeclaration, lexicalScope)
		}

		for _, nestedCompositeDeclaration := range declaration.Members.Composites() {
			interpreter.declareTypeRequirement(nestedCompositeDeclaration, lexicalScope)
		}
	})()

	compositeType := interpreter.Program.Elaboration.CompositeDeclarationType(declaration)
	typeID := compositeType.ID()

	initializerFunctionWrapper := interpreter.initializerFunctionWrapper(declaration.Members, lexicalScope)
	destructorFunctionWrapper := interpreter.destructorFunctionWrapper(declaration.Members, lexicalScope)
	functionWrappers := interpreter.functionWrappers(declaration.Members, lexicalScope)
	defaultFunctions := interpreter.defaultFunctions(declaration.Members, lexicalScope)

	interpreter.SharedState.typeCodes.TypeRequirementCodes[typeID] = WrapperCode{
		InitializerFunctionWrapper: initializerFunctionWrapper,
		DestructorFunctionWrapper:  destructorFunctionWrapper,
		FunctionWrappers:           functionWrappers,
		Functions:                  defaultFunctions,
	}
}

func (interpreter *Interpreter) initializerFunctionWrapper(
	members *ast.Members,
	lexicalScope *VariableActivation,
) FunctionWrapper {

	// TODO: support multiple overloaded initializers

	initializers := members.Initializers()
	if len(initializers) == 0 {
		return nil
	}

	firstInitializer := initializers[0]
	if firstInitializer.FunctionDeclaration.FunctionBlock == nil {
		return nil
	}

	return interpreter.functionConditionsWrapper(
		firstInitializer.FunctionDeclaration,
		sema.VoidType,
		lexicalScope,
	)
}

func (interpreter *Interpreter) destructorFunctionWrapper(
	members *ast.Members,
	lexicalScope *VariableActivation,
) FunctionWrapper {

	destructor := members.Destructor()
	if destructor == nil {
		return nil
	}

	return interpreter.functionConditionsWrapper(
		destructor.FunctionDeclaration,
		sema.VoidType,
		lexicalScope,
	)
}

func (interpreter *Interpreter) functionConditionsWrapper(
	declaration *ast.FunctionDeclaration,
	returnType sema.Type,
	lexicalScope *VariableActivation,
) FunctionWrapper {

	if declaration.FunctionBlock == nil {
		return nil
	}

	var preConditions ast.Conditions
	if declaration.FunctionBlock.PreConditions != nil {
		preConditions = *declaration.FunctionBlock.PreConditions
	}

	var beforeStatements []ast.Statement
	var rewrittenPostConditions ast.Conditions

	if declaration.FunctionBlock.PostConditions != nil {

		postConditionsRewrite :=
			interpreter.Program.Elaboration.PostConditionsRewrite(declaration.FunctionBlock.PostConditions)

		beforeStatements = postConditionsRewrite.BeforeStatements
		rewrittenPostConditions = postConditionsRewrite.RewrittenPostConditions
	}

	return func(inner FunctionValue) FunctionValue {
		// Construct a raw HostFunctionValue without a type,
		// instead of using NewHostFunctionValue, which requires a type.
		//
		// This host function value is an internally created and used function,
		// and can never be passed around as a value.
		// Hence, the type is not required.

		return &HostFunctionValue{
			Function: func(invocation Invocation) Value {
				// Start a new activation record.
				// Lexical scope: use the function declaration's activation record,
				// not the current one (which would be dynamic scope)
				interpreter.activations.PushNewWithParent(lexicalScope)
				defer interpreter.activations.Pop()

				if declaration.ParameterList != nil {
					interpreter.bindParameterArguments(
						declaration.ParameterList,
						invocation.Arguments,
					)
				}

				if invocation.Self != nil {
					interpreter.declareVariable(sema.SelfIdentifier, *invocation.Self)
				}

				// NOTE: The `inner` function might be nil.
				//   This is the case if the conforming type did not declare a function.

				var body func() StatementResult
				if inner != nil {
					// NOTE: It is important to wrap the invocation in a function,
					//  so the inner function isn't invoked here

					body = func() StatementResult {

						// Pre- and post-condition wrappers "re-declare" the same
						// parameters as are used in the actual body of the function,
						// see the use of bindParameterArguments at the start of this function wrapper.
						//
						// When these parameters are given resource-kinded arguments,
						// this can trick the resource analysis into believing that these
						// resources exist in multiple variables at once
						// (one for each condition wrapper + the function itself).
						//
						// This is not the case, however, as execution of the pre- and post-conditions
						// occurs strictly before and after execution of the body respectively.
						//
						// To prevent the analysis from reporting a false positive here,
						// when we enter the body of the wrapped function,
						// we invalidate any resources that were assigned to parameters by the precondition block,
						// and then restore them after execution of the wrapped function,
						// for use by the post-condition block.

						type argumentVariable struct {
							variable *Variable
							value    ResourceKindedValue
						}

						var argumentVariables []argumentVariable
						for _, argument := range invocation.Arguments {
							resourceKindedValue := interpreter.resourceForValidation(argument)
							if resourceKindedValue == nil {
								continue
							}

							argumentVariables = append(
								argumentVariables,
								argumentVariable{
									variable: interpreter.SharedState.resourceVariables[resourceKindedValue],
									value:    resourceKindedValue,
								},
							)

							interpreter.invalidateResource(resourceKindedValue)
						}

						// NOTE: It is important to actually return the value returned
						//   from the inner function, otherwise it is lost

						returnValue := inner.invoke(invocation)

						// Restore the resources which were temporarily invalidated
						// before execution of the inner function

						for _, argumentVariable := range argumentVariables {
							value := argumentVariable.value
							interpreter.invalidateResource(value)
							interpreter.SharedState.resourceVariables[value] = argumentVariable.variable
						}
						return ReturnResult{Value: returnValue}
					}
				}

				return interpreter.visitFunctionBody(
					beforeStatements,
					preConditions,
					body,
					rewrittenPostConditions,
					returnType,
				)
			},
		}
	}
}

func (interpreter *Interpreter) EnsureLoaded(
	location common.Location,
) *Interpreter {
	return interpreter.ensureLoadedWithLocationHandler(
		location,
		func() Import {
			return interpreter.SharedState.Config.ImportLocationHandler(interpreter, location)
		},
	)
}

func (interpreter *Interpreter) ensureLoadedWithLocationHandler(
	location common.Location,
	loadLocation func() Import,
) *Interpreter {

	// If a sub-interpreter already exists, return it

	subInterpreter := interpreter.SharedState.allInterpreters[location]
	if subInterpreter != nil {
		return subInterpreter
	}

	// Load the import

	var virtualImport *VirtualImport

	imported := loadLocation()

	switch imported := imported.(type) {
	case InterpreterImport:
		subInterpreter = imported.Interpreter
		err := subInterpreter.Interpret()
		if err != nil {
			panic(err)
		}

		return subInterpreter

	case VirtualImport:
		virtualImport = &imported

		var err error
		// NOTE: virtual import, no program
		subInterpreter, err = interpreter.NewSubInterpreter(nil, location)
		if err != nil {
			panic(err)
		}

		// If the imported location is a virtual import,
		// prepare the interpreter

		for _, global := range virtualImport.Globals {
			variable := NewVariableWithValue(interpreter, global.Value)
			subInterpreter.setVariable(global.Name, variable)
			subInterpreter.Globals.Set(global.Name, variable)
		}

		subInterpreter.SharedState.typeCodes.
			Merge(virtualImport.TypeCodes)

		// Virtual import does not register interpreter itself,
		// unlike InterpreterImport
		interpreter.SharedState.allInterpreters[location] = subInterpreter

		subInterpreter.Program = &Program{
			Elaboration: virtualImport.Elaboration,
		}

		return subInterpreter

	default:
		panic(errors.NewUnreachableError())
	}
}

func (interpreter *Interpreter) NewSubInterpreter(
	program *Program,
	location common.Location,
) (
	*Interpreter,
	error,
) {
	return NewInterpreterWithSharedState(
		program,
		location,
		interpreter.SharedState,
	)
}

func (interpreter *Interpreter) storedValueExists(
	storageAddress common.Address,
	domain string,
	identifier string,
) bool {
	config := interpreter.SharedState.Config
	accountStorage := config.Storage.GetStorageMap(storageAddress, domain, false)
	if accountStorage == nil {
		return false
	}
	return accountStorage.ValueExists(identifier)
}

func (interpreter *Interpreter) ReadStored(
	storageAddress common.Address,
	domain string,
	identifier string,
) Value {
	config := interpreter.SharedState.Config
	accountStorage := config.Storage.GetStorageMap(storageAddress, domain, false)
	if accountStorage == nil {
		return nil
	}
	return accountStorage.ReadValue(interpreter, identifier)
}

func (interpreter *Interpreter) WriteStored(
	storageAddress common.Address,
	domain string,
	identifier string,
	value Value,
) {
	config := interpreter.SharedState.Config
	accountStorage := config.Storage.GetStorageMap(storageAddress, domain, true)
	accountStorage.WriteValue(interpreter, identifier, value)
	interpreter.recordStorageMutation()
}

type fromStringFunctionValue struct {
	receiverType sema.Type
	hostFunction *HostFunctionValue
}

// a function that attempts to create a Cadence value from a string, e.g. parsing a number from a string
type stringValueParser func(*Interpreter, string) OptionalValue

func newFromStringFunction(ty sema.Type, parser stringValueParser) fromStringFunctionValue {
	functionType := sema.FromStringFunctionType(ty)

	hostFunctionImpl := NewUnmeteredHostFunctionValue(
		func(invocation Invocation) Value {
			argument, ok := invocation.Arguments[0].(*StringValue)
			if !ok {
				// expect typechecker to catch a mismatch here
				panic(errors.NewUnreachableError())
			}
			inter := invocation.Interpreter
			return parser(inter, argument.Str)
		},
		functionType,
	)
	return fromStringFunctionValue{
		receiverType: ty,
		hostFunction: hostFunctionImpl,
	}
}

// default implementation for parsing a given unsigned numeric type from a string.
// the size provided by sizeInBytes is passed to strconv.ParseUint, ensuring that the parsed value fits in the target type.
// input strings must not begin with a '+' or '-'.
func unsignedIntValueParser[ValueType Value, IntType any](
	bitSize int,
	toValue func(common.MemoryGauge, func() IntType) ValueType,
	fromUInt64 func(uint64) IntType,
) stringValueParser {
	return func(interpreter *Interpreter, input string) OptionalValue {
		val, err := strconv.ParseUint(input, 10, bitSize)
		if err != nil {
			return NilOptionalValue
		}

		converted := toValue(interpreter, func() IntType {
			return fromUInt64(val)
		})
		return NewSomeValueNonCopying(interpreter, converted)
	}
}

// default implementation for parsing a given signed numeric type from a string.
// the size provided by sizeInBytes is passed to strconv.ParseUint, ensuring that the parsed value fits in the target type.
// input strings may begin with a '+' or '-'.
func signedIntValueParser[ValueType Value, IntType any](
	bitSize int,
	toValue func(common.MemoryGauge, func() IntType) ValueType,
	fromInt64 func(int64) IntType,
) stringValueParser {

	return func(interpreter *Interpreter, input string) OptionalValue {
		val, err := strconv.ParseInt(input, 10, bitSize)
		if err != nil {
			return NilOptionalValue
		}

		converted := toValue(interpreter, func() IntType {
			return fromInt64(val)
		})
		return NewSomeValueNonCopying(interpreter, converted)
	}
}

// No need to use metered constructors for values represented by big.Ints,
// since estimation is more granular than fixed-size types.
func bigIntValueParser(convert func(*big.Int) (Value, bool)) stringValueParser {
	return func(interpreter *Interpreter, input string) OptionalValue {
		literalKind := common.IntegerLiteralKindDecimal
		estimatedSize := common.OverEstimateBigIntFromString(input, literalKind)
		common.UseMemory(interpreter, common.NewBigIntMemoryUsage(estimatedSize))

		val, ok := new(big.Int).SetString(input, literalKind.Base())
		if !ok {
			return NilOptionalValue
		}

		converted, ok := convert(val)

		if !ok {
			return NilOptionalValue
		}
		return NewSomeValueNonCopying(interpreter, converted)
	}
}

// check if val is in the inclusive interval [low, high]
func inRange(val *big.Int, low *big.Int, high *big.Int) bool {
	return -1 < val.Cmp(low) && val.Cmp(high) < 1
}

func identity[T any](t T) T { return t }

var fromStringFunctionValues = func() map[string]fromStringFunctionValue {
	u64_8 := func(n uint64) uint8 { return uint8(n) }
	u64_16 := func(n uint64) uint16 { return uint16(n) }
	u64_32 := func(n uint64) uint32 { return uint32(n) }
	u64_64 := identity[uint64]

	declarations := []fromStringFunctionValue{
		// signed int values from 8 bit -> infinity
		newFromStringFunction(sema.Int8Type, signedIntValueParser(8, NewInt8Value, func(n int64) int8 {
			return int8(n)
		})),
		newFromStringFunction(sema.Int16Type, signedIntValueParser(16, NewInt16Value, func(n int64) int16 {
			return int16(n)
		})),
		newFromStringFunction(sema.Int32Type, signedIntValueParser(32, NewInt32Value, func(n int64) int32 {
			return int32(n)
		})),
		newFromStringFunction(sema.Int64Type, signedIntValueParser(64, NewInt64Value, identity[int64])),
		newFromStringFunction(sema.Int128Type, bigIntValueParser(func(b *big.Int) (v Value, ok bool) {
			if ok = inRange(b, sema.Int128TypeMinIntBig, sema.Int128TypeMaxIntBig); ok {
				v = NewUnmeteredInt128ValueFromBigInt(b)
			}
			return
		})),
		newFromStringFunction(sema.Int256Type, bigIntValueParser(func(b *big.Int) (v Value, ok bool) {
			if ok = inRange(b, sema.Int256TypeMinIntBig, sema.Int256TypeMaxIntBig); ok {
				v = NewUnmeteredInt256ValueFromBigInt(b)
			}
			return
		})),
		newFromStringFunction(sema.IntType, bigIntValueParser(func(b *big.Int) (Value, bool) {
			return NewUnmeteredIntValueFromBigInt(b), true
		})),

		// unsigned int values from 8 bit -> infinity
		newFromStringFunction(sema.UInt8Type, unsignedIntValueParser(8, NewUInt8Value, u64_8)),
		newFromStringFunction(sema.UInt16Type, unsignedIntValueParser(16, NewUInt16Value, u64_16)),
		newFromStringFunction(sema.UInt32Type, unsignedIntValueParser(32, NewUInt32Value, u64_32)),
		newFromStringFunction(sema.UInt64Type, unsignedIntValueParser(64, NewUInt64Value, u64_64)),
		newFromStringFunction(sema.UInt128Type, bigIntValueParser(func(b *big.Int) (v Value, ok bool) {
			if ok = inRange(b, sema.UInt128TypeMinIntBig, sema.UInt128TypeMaxIntBig); ok {
				v = NewUnmeteredUInt128ValueFromBigInt(b)
			}
			return
		})),
		newFromStringFunction(sema.UInt256Type, bigIntValueParser(func(b *big.Int) (v Value, ok bool) {
			if ok = inRange(b, sema.UInt256TypeMinIntBig, sema.UInt256TypeMaxIntBig); ok {
				v = NewUnmeteredUInt256ValueFromBigInt(b)
			}
			return
		})),
		newFromStringFunction(sema.UIntType, bigIntValueParser(func(b *big.Int) (Value, bool) {
			return NewUnmeteredUIntValueFromBigInt(b), true
		})),

		// machine-sized word types
		newFromStringFunction(sema.Word8Type, unsignedIntValueParser(8, NewWord8Value, u64_8)),
		newFromStringFunction(sema.Word16Type, unsignedIntValueParser(16, NewWord16Value, u64_16)),
		newFromStringFunction(sema.Word32Type, unsignedIntValueParser(32, NewWord32Value, u64_32)),
		newFromStringFunction(sema.Word64Type, unsignedIntValueParser(64, NewWord64Value, u64_64)),

		// fixed-points
		newFromStringFunction(sema.Fix64Type, func(inter *Interpreter, input string) OptionalValue {
			n, err := fixedpoint.ParseFix64(input)
			if err != nil {
				return NilOptionalValue
			}

			val := NewFix64Value(inter, n.Int64)
			return NewSomeValueNonCopying(inter, val)

		}),
		newFromStringFunction(sema.UFix64Type, func(inter *Interpreter, input string) OptionalValue {
			n, err := fixedpoint.ParseUFix64(input)
			if err != nil {
				return NilOptionalValue
			}
			val := NewUFix64Value(inter, n.Uint64)
			return NewSomeValueNonCopying(inter, val)
		}),
	}

	values := make(map[string]fromStringFunctionValue, len(declarations))
	for _, decl := range declarations {
		// index declaration by type name
		values[decl.receiverType.String()] = decl
	}

	return values
}()

type ValueConverterDeclaration struct {
	name         string
	convert      func(*Interpreter, Value, LocationRange) Value
	min          Value
	max          Value
	functionType *sema.FunctionType
}

// It would be nice if return types in Go's function types would be covariant
var ConverterDeclarations = []ValueConverterDeclaration{
	{
		name:         sema.IntTypeName,
		functionType: sema.NumberConversionFunctionType(sema.IntType),
		convert: func(interpreter *Interpreter, value Value, locationRange LocationRange) Value {
			return ConvertInt(interpreter, value, locationRange)
		},
	},
	{
		name:         sema.UIntTypeName,
		functionType: sema.NumberConversionFunctionType(sema.UIntType),
		convert: func(interpreter *Interpreter, value Value, locationRange LocationRange) Value {
			return ConvertUInt(interpreter, value, locationRange)
		},
		min: NewUnmeteredUIntValueFromBigInt(sema.UIntTypeMin),
	},
	{
		name:         sema.Int8TypeName,
		functionType: sema.NumberConversionFunctionType(sema.Int8Type),
		convert: func(interpreter *Interpreter, value Value, locationRange LocationRange) Value {
			return ConvertInt8(interpreter, value, locationRange)
		},
		min: NewUnmeteredInt8Value(math.MinInt8),
		max: NewUnmeteredInt8Value(math.MaxInt8),
	},
	{
		name:         sema.Int16TypeName,
		functionType: sema.NumberConversionFunctionType(sema.Int16Type),
		convert: func(interpreter *Interpreter, value Value, locationRange LocationRange) Value {
			return ConvertInt16(interpreter, value, locationRange)
		},
		min: NewUnmeteredInt16Value(math.MinInt16),
		max: NewUnmeteredInt16Value(math.MaxInt16),
	},
	{
		name:         sema.Int32TypeName,
		functionType: sema.NumberConversionFunctionType(sema.Int32Type),
		convert: func(interpreter *Interpreter, value Value, locationRange LocationRange) Value {
			return ConvertInt32(interpreter, value, locationRange)
		},
		min: NewUnmeteredInt32Value(math.MinInt32),
		max: NewUnmeteredInt32Value(math.MaxInt32),
	},
	{
		name:         sema.Int64TypeName,
		functionType: sema.NumberConversionFunctionType(sema.Int64Type),
		convert: func(interpreter *Interpreter, value Value, locationRange LocationRange) Value {
			return ConvertInt64(interpreter, value, locationRange)
		},
		min: NewUnmeteredInt64Value(math.MinInt64),
		max: NewUnmeteredInt64Value(math.MaxInt64),
	},
	{
		name:         sema.Int128TypeName,
		functionType: sema.NumberConversionFunctionType(sema.Int128Type),
		convert: func(interpreter *Interpreter, value Value, locationRange LocationRange) Value {
			return ConvertInt128(interpreter, value, locationRange)
		},
		min: NewUnmeteredInt128ValueFromBigInt(sema.Int128TypeMinIntBig),
		max: NewUnmeteredInt128ValueFromBigInt(sema.Int128TypeMaxIntBig),
	},
	{
		name:         sema.Int256TypeName,
		functionType: sema.NumberConversionFunctionType(sema.Int256Type),
		convert: func(interpreter *Interpreter, value Value, locationRange LocationRange) Value {
			return ConvertInt256(interpreter, value, locationRange)
		},
		min: NewUnmeteredInt256ValueFromBigInt(sema.Int256TypeMinIntBig),
		max: NewUnmeteredInt256ValueFromBigInt(sema.Int256TypeMaxIntBig),
	},
	{
		name:         sema.UInt8TypeName,
		functionType: sema.NumberConversionFunctionType(sema.UInt8Type),
		convert: func(interpreter *Interpreter, value Value, locationRange LocationRange) Value {
			return ConvertUInt8(interpreter, value, locationRange)
		},
		min: NewUnmeteredUInt8Value(0),
		max: NewUnmeteredUInt8Value(math.MaxUint8),
	},
	{
		name:         sema.UInt16TypeName,
		functionType: sema.NumberConversionFunctionType(sema.UInt16Type),
		convert: func(interpreter *Interpreter, value Value, locationRange LocationRange) Value {
			return ConvertUInt16(interpreter, value, locationRange)
		},
		min: NewUnmeteredUInt16Value(0),
		max: NewUnmeteredUInt16Value(math.MaxUint16),
	},
	{
		name:         sema.UInt32TypeName,
		functionType: sema.NumberConversionFunctionType(sema.UInt32Type),
		convert: func(interpreter *Interpreter, value Value, locationRange LocationRange) Value {
			return ConvertUInt32(interpreter, value, locationRange)
		},
		min: NewUnmeteredUInt32Value(0),
		max: NewUnmeteredUInt32Value(math.MaxUint32),
	},
	{
		name:         sema.UInt64TypeName,
		functionType: sema.NumberConversionFunctionType(sema.UInt64Type),
		convert: func(interpreter *Interpreter, value Value, locationRange LocationRange) Value {
			return ConvertUInt64(interpreter, value, locationRange)
		},
		min: NewUnmeteredUInt64Value(0),
		max: NewUnmeteredUInt64Value(math.MaxUint64),
	},
	{
		name:         sema.UInt128TypeName,
		functionType: sema.NumberConversionFunctionType(sema.UInt128Type),
		convert: func(interpreter *Interpreter, value Value, locationRange LocationRange) Value {
			return ConvertUInt128(interpreter, value, locationRange)
		},
		min: NewUnmeteredUInt128ValueFromUint64(0),
		max: NewUnmeteredUInt128ValueFromBigInt(sema.UInt128TypeMaxIntBig),
	},
	{
		name:         sema.UInt256TypeName,
		functionType: sema.NumberConversionFunctionType(sema.UInt256Type),
		convert: func(interpreter *Interpreter, value Value, locationRange LocationRange) Value {
			return ConvertUInt256(interpreter, value, locationRange)
		},
		min: NewUnmeteredUInt256ValueFromUint64(0),
		max: NewUnmeteredUInt256ValueFromBigInt(sema.UInt256TypeMaxIntBig),
	},
	{
		name:         sema.Word8TypeName,
		functionType: sema.NumberConversionFunctionType(sema.Word8Type),
		convert: func(interpreter *Interpreter, value Value, locationRange LocationRange) Value {
			return ConvertWord8(interpreter, value, locationRange)
		},
		min: NewUnmeteredWord8Value(0),
		max: NewUnmeteredWord8Value(math.MaxUint8),
	},
	{
		name:         sema.Word16TypeName,
		functionType: sema.NumberConversionFunctionType(sema.Word16Type),
		convert: func(interpreter *Interpreter, value Value, locationRange LocationRange) Value {
			return ConvertWord16(interpreter, value, locationRange)
		},
		min: NewUnmeteredWord16Value(0),
		max: NewUnmeteredWord16Value(math.MaxUint16),
	},
	{
		name:         sema.Word32TypeName,
		functionType: sema.NumberConversionFunctionType(sema.Word32Type),
		convert: func(interpreter *Interpreter, value Value, locationRange LocationRange) Value {
			return ConvertWord32(interpreter, value, locationRange)
		},
		min: NewUnmeteredWord32Value(0),
		max: NewUnmeteredWord32Value(math.MaxUint32),
	},
	{
		name:         sema.Word64TypeName,
		functionType: sema.NumberConversionFunctionType(sema.Word64Type),
		convert: func(interpreter *Interpreter, value Value, locationRange LocationRange) Value {
			return ConvertWord64(interpreter, value, locationRange)
		},
		min: NewUnmeteredWord64Value(0),
		max: NewUnmeteredWord64Value(math.MaxUint64),
	},
	{
		name:         sema.Fix64TypeName,
		functionType: sema.NumberConversionFunctionType(sema.Fix64Type),
		convert: func(interpreter *Interpreter, value Value, locationRange LocationRange) Value {
			return ConvertFix64(interpreter, value, locationRange)
		},
		min: NewUnmeteredFix64Value(math.MinInt64),
		max: NewUnmeteredFix64Value(math.MaxInt64),
	},
	{
		name:         sema.UFix64TypeName,
		functionType: sema.NumberConversionFunctionType(sema.UFix64Type),
		convert: func(interpreter *Interpreter, value Value, locationRange LocationRange) Value {
			return ConvertUFix64(interpreter, value, locationRange)
		},
		min: NewUnmeteredUFix64Value(0),
		max: NewUnmeteredUFix64Value(math.MaxUint64),
	},
	{
		name:         sema.AddressTypeName,
		functionType: sema.AddressConversionFunctionType,
		convert: func(interpreter *Interpreter, value Value, locationRange LocationRange) Value {
			return ConvertAddress(interpreter, value, locationRange)
		},
	},
	{
		name:         sema.PublicPathType.Name,
		functionType: sema.PublicPathConversionFunctionType,
		convert: func(interpreter *Interpreter, value Value, _ LocationRange) Value {
			return ConvertPublicPath(interpreter, value)
		},
	},
	{
		name:         sema.PrivatePathType.Name,
		functionType: sema.PrivatePathConversionFunctionType,
		convert: func(interpreter *Interpreter, value Value, _ LocationRange) Value {
			return ConvertPrivatePath(interpreter, value)
		},
	},
	{
		name:         sema.StoragePathType.Name,
		functionType: sema.StoragePathConversionFunctionType,
		convert: func(interpreter *Interpreter, value Value, _ LocationRange) Value {
			return ConvertStoragePath(interpreter, value)
		},
	},
}

func lookupInterface(interpreter *Interpreter, typeID string) (*sema.InterfaceType, error) {
	location, qualifiedIdentifier, err := common.DecodeTypeID(interpreter, typeID)
	// if the typeID is invalid, return nil
	if err != nil {
		return nil, err
	}

	typ, err := interpreter.getInterfaceType(location, qualifiedIdentifier)
	if err != nil {
		return nil, err
	}

	return typ, nil
}

func lookupComposite(interpreter *Interpreter, typeID string) (*sema.CompositeType, error) {
	location, qualifiedIdentifier, err := common.DecodeTypeID(interpreter, typeID)
	// if the typeID is invalid, return nil
	if err != nil {
		return nil, err
	}

	typ, err := interpreter.GetCompositeType(location, qualifiedIdentifier, common.TypeID(typeID))
	if err != nil {
		return nil, err
	}

	return typ, nil
}

func init() {

	converterNames := make(map[string]struct{}, len(ConverterDeclarations))

	for _, converterDeclaration := range ConverterDeclarations {
		converterNames[converterDeclaration.name] = struct{}{}
	}

	for _, numberType := range sema.AllNumberTypes {

		// Only leaf number types require a converter,
		// "hierarchy" number types don't need one

		switch numberType {
		case sema.NumberType, sema.SignedNumberType,
			sema.IntegerType, sema.SignedIntegerType,
			sema.FixedPointType, sema.SignedFixedPointType:
			continue
		}

		// todo use TypeID's here?
		typeName := numberType.String()

		if _, ok := converterNames[typeName]; !ok {
			panic(fmt.Sprintf("missing converter for number type: %s", numberType))
		}

		if _, ok := fromStringFunctionValues[typeName]; !ok {
			panic(fmt.Sprintf("missing fromString implementation for number type: %s", numberType))
		}
	}

	// We assign this here because it depends on the interpreter, so this breaks the initialization cycle
	defineBaseValue(
		BaseActivation,
		"DictionaryType",
		NewUnmeteredHostFunctionValue(
			dictionaryTypeFunction,
			sema.DictionaryTypeFunctionType,
		))

	defineBaseValue(
		BaseActivation,
		"CompositeType",
		NewUnmeteredHostFunctionValue(
			compositeTypeFunction,
			sema.CompositeTypeFunctionType,
		),
	)

	defineBaseValue(
		BaseActivation,
		"InterfaceType",
		NewUnmeteredHostFunctionValue(
			interfaceTypeFunction,
			sema.InterfaceTypeFunctionType,
		),
	)

	defineBaseValue(
		BaseActivation,
		"FunctionType",
		NewUnmeteredHostFunctionValue(
<<<<<<< HEAD
			functionTypeFunction,
=======
			func(invocation Invocation) Value {
				parameters, ok := invocation.Arguments[0].(*ArrayValue)
				if !ok {
					panic(errors.NewUnreachableError())
				}

				typeValue, ok := invocation.Arguments[1].(TypeValue)
				if !ok {
					panic(errors.NewUnreachableError())
				}

				returnType := invocation.Interpreter.MustConvertStaticToSemaType(typeValue.Type)

				var resultParameters []sema.Parameter
				parameterCount := parameters.Count()
				if parameterCount > 0 {
					resultParameters = make([]sema.Parameter, 0, parameterCount)
					parameters.Iterate(invocation.Interpreter, func(param Value) bool {
						semaType := invocation.Interpreter.MustConvertStaticToSemaType(param.(TypeValue).Type)
						resultParameters = append(
							resultParameters,
							sema.Parameter{
								TypeAnnotation: sema.NewTypeAnnotation(semaType),
							},
						)

						// Continue iteration
						return true
					})
				}
				functionStaticType := NewFunctionStaticType(
					invocation.Interpreter,
					&sema.FunctionType{
						ReturnTypeAnnotation: sema.NewTypeAnnotation(returnType),
						Parameters:           resultParameters,
					},
				)
				return NewUnmeteredTypeValue(functionStaticType)
			},
>>>>>>> 505e9c39
			sema.FunctionTypeFunctionType,
		),
	)

	defineBaseValue(
		BaseActivation,
		"RestrictedType",
		NewUnmeteredHostFunctionValue(
			restrictedTypeFunction,
			sema.RestrictedTypeFunctionType,
		),
	)
}

func dictionaryTypeFunction(invocation Invocation) Value {
	keyTypeValue, ok := invocation.Arguments[0].(TypeValue)
	if !ok {
		panic(errors.NewUnreachableError())
	}

	valueTypeValue, ok := invocation.Arguments[1].(TypeValue)
	if !ok {
		panic(errors.NewUnreachableError())
	}

	keyType := keyTypeValue.Type
	valueType := valueTypeValue.Type

	// if the given key is not a valid dictionary key, it wouldn't make sense to create this type
	if keyType == nil ||
		!sema.IsValidDictionaryKeyType(invocation.Interpreter.MustConvertStaticToSemaType(keyType)) {
		return Nil
	}

	return NewSomeValueNonCopying(
		invocation.Interpreter,
		NewTypeValue(
			invocation.Interpreter,
			NewDictionaryStaticType(
				invocation.Interpreter,
				keyType,
				valueType,
			),
		),
	)
}

func compositeTypeFunction(invocation Invocation) Value {
	typeIDValue, ok := invocation.Arguments[0].(*StringValue)
	if !ok {
		panic(errors.NewUnreachableError())
	}
	typeID := typeIDValue.Str

	composite, err := lookupComposite(invocation.Interpreter, typeID)
	if err != nil {
		return Nil
	}

	return NewSomeValueNonCopying(
		invocation.Interpreter,
		NewTypeValue(
			invocation.Interpreter,
			ConvertSemaToStaticType(invocation.Interpreter, composite),
		),
	)
}

func interfaceTypeFunction(invocation Invocation) Value {
	typeIDValue, ok := invocation.Arguments[0].(*StringValue)
	if !ok {
		panic(errors.NewUnreachableError())
	}
	typeID := typeIDValue.Str

	interfaceType, err := lookupInterface(invocation.Interpreter, typeID)
	if err != nil {
		return Nil
	}

	return NewSomeValueNonCopying(
		invocation.Interpreter,
		NewTypeValue(
			invocation.Interpreter,
			ConvertSemaToStaticType(invocation.Interpreter, interfaceType),
		),
	)
}

func functionTypeFunction(invocation Invocation) Value {
	parameters, ok := invocation.Arguments[0].(*ArrayValue)
	if !ok {
		panic(errors.NewUnreachableError())
	}

	typeValue, ok := invocation.Arguments[1].(TypeValue)
	if !ok {
		panic(errors.NewUnreachableError())
	}

	returnType := invocation.Interpreter.MustConvertStaticToSemaType(typeValue.Type)
	parameterTypes := make([]*sema.Parameter, 0, parameters.Count())
	parameters.Iterate(invocation.Interpreter, func(param Value) bool {
		semaType := invocation.Interpreter.MustConvertStaticToSemaType(param.(TypeValue).Type)
		parameterTypes = append(
			parameterTypes,
			&sema.Parameter{
				TypeAnnotation: sema.NewTypeAnnotation(semaType),
			},
		)

		// Continue iteration
		return true
	})

	return NewTypeValue(
		invocation.Interpreter,
		NewFunctionStaticType(
			invocation.Interpreter,
			sema.NewSimpleFunctionType(
				sema.FunctionPurityImpure,
				parameterTypes,
				sema.NewTypeAnnotation(returnType),
			),
		),
	)
}

func restrictedTypeFunction(invocation Invocation) Value {
	restrictionIDs, ok := invocation.Arguments[1].(*ArrayValue)
	if !ok {
		panic(errors.NewUnreachableError())
	}

	staticRestrictions := make([]InterfaceStaticType, 0, restrictionIDs.Count())
	semaRestrictions := make([]*sema.InterfaceType, 0, restrictionIDs.Count())

	var invalidRestrictionID bool
	restrictionIDs.Iterate(invocation.Interpreter, func(typeID Value) bool {
		typeIDValue, ok := typeID.(*StringValue)
		if !ok {
			panic(errors.NewUnreachableError())
		}

		restrictionInterface, err := lookupInterface(invocation.Interpreter, typeIDValue.Str)
		if err != nil {
			invalidRestrictionID = true
			return true
		}

		staticRestrictions = append(
			staticRestrictions,
			ConvertSemaToStaticType(invocation.Interpreter, restrictionInterface).(InterfaceStaticType),
		)
		semaRestrictions = append(semaRestrictions, restrictionInterface)

		// Continue iteration
		return true
	})

	// If there are any invalid restrictions,
	// then return nil
	if invalidRestrictionID {
		return Nil
	}

	var semaType sema.Type
	var err error

	switch typeID := invocation.Arguments[0].(type) {
	case NilValue:
		semaType = nil
	case *SomeValue:
		innerValue := typeID.InnerValue(invocation.Interpreter, invocation.LocationRange)
		semaType, err = lookupComposite(invocation.Interpreter, innerValue.(*StringValue).Str)
		if err != nil {
			return Nil
		}
	default:
		panic(errors.NewUnreachableError())
	}

	var invalidRestrictedType bool
	ty := sema.CheckRestrictedType(
		invocation.Interpreter,
		semaType,
		semaRestrictions,
		func(_ func(*ast.RestrictedType) error) {
			invalidRestrictedType = true
		},
	)

	// If the restricted type would have failed to type-check statically,
	// then return nil
	if invalidRestrictedType {
		return Nil
	}

	return NewSomeValueNonCopying(
		invocation.Interpreter,
		NewTypeValue(
			invocation.Interpreter,
			NewRestrictedStaticType(
				invocation.Interpreter,
				ConvertSemaToStaticType(invocation.Interpreter, ty),
				staticRestrictions,
			),
		),
	)
}

func defineBaseFunctions(activation *VariableActivation) {
	defineConverterFunctions(activation)
	defineTypeFunction(activation)
	defineRuntimeTypeConstructorFunctions(activation)
	defineStringFunction(activation)
}

type converterFunction struct {
	name      string
	converter *HostFunctionValue
}

// Converter functions are stateless functions. Hence they can be re-used across interpreters.
var converterFunctionValues = func() []converterFunction {

	converterFuncValues := make([]converterFunction, len(ConverterDeclarations))

	for index, declaration := range ConverterDeclarations {
		// NOTE: declare in loop, as captured in closure below
		convert := declaration.convert
		converterFunctionValue := NewUnmeteredHostFunctionValue(
			func(invocation Invocation) Value {
				return convert(invocation.Interpreter, invocation.Arguments[0], invocation.LocationRange)
			},
			declaration.functionType,
		)

		addMember := func(name string, value Value) {
			if converterFunctionValue.NestedVariables == nil {
				converterFunctionValue.NestedVariables = map[string]*Variable{}
			}
			// these variables are not needed to be metered as they are only ever declared once,
			// and can be considered base interpreter overhead
			converterFunctionValue.NestedVariables[name] = NewVariableWithValue(nil, value)
		}

		if declaration.min != nil {
			addMember(sema.NumberTypeMinFieldName, declaration.min)
		}

		if declaration.max != nil {
			addMember(sema.NumberTypeMaxFieldName, declaration.max)
		}

		fromStringVal := fromStringFunctionValues[declaration.name]

		addMember(sema.FromStringFunctionName, fromStringVal.hostFunction)

		converterFuncValues[index] = converterFunction{
			name:      declaration.name,
			converter: converterFunctionValue,
		}
	}

	return converterFuncValues
}()

func defineConverterFunctions(activation *VariableActivation) {
	for _, converterFunc := range converterFunctionValues {
		defineBaseValue(activation, converterFunc.name, converterFunc.converter)
	}
}

type runtimeTypeConstructor struct {
	name      string
	converter *HostFunctionValue
}

// Constructor functions are stateless functions. Hence they can be re-used across interpreters.
var runtimeTypeConstructors = []runtimeTypeConstructor{
	{
		name: "OptionalType",
		converter: NewUnmeteredHostFunctionValue(
			func(invocation Invocation) Value {
				typeValue, ok := invocation.Arguments[0].(TypeValue)
				if !ok {
					panic(errors.NewUnreachableError())
				}

				return NewTypeValue(
					invocation.Interpreter,
					NewOptionalStaticType(
						invocation.Interpreter,
						typeValue.Type,
					),
				)
			},
			sema.OptionalTypeFunctionType,
		),
	},
	{
		name: "VariableSizedArrayType",
		converter: NewUnmeteredHostFunctionValue(
			func(invocation Invocation) Value {
				typeValue, ok := invocation.Arguments[0].(TypeValue)
				if !ok {
					panic(errors.NewUnreachableError())
				}

				return NewTypeValue(
					invocation.Interpreter,
					//nolint:gosimple
					NewVariableSizedStaticType(
						invocation.Interpreter,
						typeValue.Type,
					),
				)
			},
			sema.VariableSizedArrayTypeFunctionType,
		),
	},
	{
		name: "ConstantSizedArrayType",
		converter: NewUnmeteredHostFunctionValue(
			func(invocation Invocation) Value {
				typeValue, ok := invocation.Arguments[0].(TypeValue)
				if !ok {
					panic(errors.NewUnreachableError())
				}

				sizeValue, ok := invocation.Arguments[1].(IntValue)
				if !ok {
					panic(errors.NewUnreachableError())
				}

				return NewTypeValue(
					invocation.Interpreter,
					NewConstantSizedStaticType(
						invocation.Interpreter,
						typeValue.Type,
						int64(sizeValue.ToInt(invocation.LocationRange)),
					),
				)
			},
			sema.ConstantSizedArrayTypeFunctionType,
		),
	},
	{
		name: "ReferenceType",
		converter: NewUnmeteredHostFunctionValue(
			func(invocation Invocation) Value {
				authorizedValue, ok := invocation.Arguments[0].(BoolValue)
				if !ok {
					panic(errors.NewUnreachableError())
				}

				typeValue, ok := invocation.Arguments[1].(TypeValue)
				if !ok {
					panic(errors.NewUnreachableError())
				}

				return NewTypeValue(
					invocation.Interpreter,
					NewReferenceStaticType(
						invocation.Interpreter,
						bool(authorizedValue),
						typeValue.Type,
						nil,
					),
				)
			},
			sema.ReferenceTypeFunctionType,
		),
	},
	{
		name: "CapabilityType",
		converter: NewUnmeteredHostFunctionValue(
			func(invocation Invocation) Value {
				typeValue, ok := invocation.Arguments[0].(TypeValue)
				if !ok {
					panic(errors.NewUnreachableError())
				}

				ty := typeValue.Type
				// Capabilities must hold references
				_, ok = ty.(ReferenceStaticType)
				if !ok {
					return Nil
				}

				return NewSomeValueNonCopying(
					invocation.Interpreter,
					NewTypeValue(
						invocation.Interpreter,
						NewCapabilityStaticType(
							invocation.Interpreter,
							ty,
						),
					),
				)
			},
			sema.CapabilityTypeFunctionType,
		),
	},
}

func defineRuntimeTypeConstructorFunctions(activation *VariableActivation) {
	for _, constructorFunc := range runtimeTypeConstructors {
		defineBaseValue(activation, constructorFunc.name, constructorFunc.converter)
	}
}

// typeFunction is the `Type` function. It is stateless, hence it can be re-used across interpreters.
var typeFunction = NewUnmeteredHostFunctionValue(
	func(invocation Invocation) Value {
		typeParameterPair := invocation.TypeParameterTypes.Oldest()
		if typeParameterPair == nil {
			panic(errors.NewUnreachableError())
		}

		ty := typeParameterPair.Value

		staticType := ConvertSemaToStaticType(invocation.Interpreter, ty)
		return NewTypeValue(invocation.Interpreter, staticType)
	},
	sema.MetaTypeFunctionType,
)

func defineTypeFunction(activation *VariableActivation) {
	defineBaseValue(activation, sema.MetaTypeName, typeFunction)
}

func defineBaseValue(activation *VariableActivation, name string, value Value) {
	if activation.Find(name) != nil {
		panic(errors.NewUnreachableError())
	}
	// these variables are not needed to be metered as they are only ever declared once,
	// and can be considered base interpreter overhead
	activation.Set(name, NewVariableWithValue(nil, value))
}

func defineStringFunction(activation *VariableActivation) {
	defineBaseValue(activation, sema.StringType.String(), stringFunction)
}

func (interpreter *Interpreter) IsSubType(subType StaticType, superType StaticType) bool {
	if superType == PrimitiveStaticTypeAny {
		return true
	}

	// This is an optimization: If the static types are equal, then no need to check further.
	// i.e: Saves the conversion time.
	if subType.Equal(superType) {
		return true
	}

	semaType := interpreter.MustConvertStaticToSemaType(superType)

	return interpreter.IsSubTypeOfSemaType(subType, semaType)
}

func (interpreter *Interpreter) IsSubTypeOfSemaType(subType StaticType, superType sema.Type) bool {
	if superType == sema.AnyType {
		return true
	}

	switch subType := subType.(type) {
	case OptionalStaticType:
		if superType, ok := superType.(*sema.OptionalType); ok {
			return interpreter.IsSubTypeOfSemaType(subType.Type, superType.Type)
		}

		switch superType {
		case sema.AnyStructType, sema.AnyResourceType:
			return interpreter.IsSubTypeOfSemaType(subType.Type, superType)
		}

	case ReferenceStaticType:
		if superType, ok := superType.(*sema.ReferenceType); ok {

			// First, check that the static type of the referenced value
			// is a subtype of the super type

			if subType.ReferencedType == nil ||
				!interpreter.IsSubTypeOfSemaType(subType.ReferencedType, superType.Type) {

				return false
			}

			// If the reference value is authorized it may be downcasted

			authorized := subType.Authorized

			if authorized {
				return true
			}

			// If the reference value is not authorized,
			// it may not be down-casted

			borrowType := interpreter.MustConvertStaticToSemaType(subType.BorrowedType)

			return sema.IsSubType(
				&sema.ReferenceType{
					Authorized: authorized,
					Type:       borrowType,
				},
				superType,
			)
		}

		return superType == sema.AnyStructType
	}

	semaType := interpreter.MustConvertStaticToSemaType(subType)

	return sema.IsSubType(semaType, superType)
}

func (interpreter *Interpreter) domainPaths(address common.Address, domain common.PathDomain) []Value {
	config := interpreter.SharedState.Config
	storageMap := config.Storage.GetStorageMap(address, domain.Identifier(), false)
	if storageMap == nil {
		return []Value{}
	}
	iterator := storageMap.Iterator(interpreter)
	values := make([]Value, 0, storageMap.Count())
	for key := iterator.NextKey(); key != ""; key = iterator.NextKey() {
		values = append(values, NewPathValue(interpreter, domain, key))
	}
	return values
}

func (interpreter *Interpreter) accountPaths(addressValue AddressValue, locationRange LocationRange, domain common.PathDomain, pathType StaticType) *ArrayValue {
	address := addressValue.ToAddress()
	values := interpreter.domainPaths(address, domain)
	return NewArrayValue(
		interpreter,
		locationRange,
		NewVariableSizedStaticType(interpreter, pathType),
		common.Address{},
		values...,
	)
}

func (interpreter *Interpreter) publicAccountPaths(addressValue AddressValue, locationRange LocationRange) *ArrayValue {
	return interpreter.accountPaths(addressValue, locationRange, common.PathDomainPublic, PrimitiveStaticTypePublicPath)
}

func (interpreter *Interpreter) privateAccountPaths(addressValue AddressValue, locationRange LocationRange) *ArrayValue {
	return interpreter.accountPaths(addressValue, locationRange, common.PathDomainPrivate, PrimitiveStaticTypePrivatePath)
}

func (interpreter *Interpreter) storageAccountPaths(addressValue AddressValue, locationRange LocationRange) *ArrayValue {
	return interpreter.accountPaths(addressValue, locationRange, common.PathDomainStorage, PrimitiveStaticTypeStoragePath)
}

func (interpreter *Interpreter) recordStorageMutation() {
	if interpreter.SharedState.inStorageIteration {
		interpreter.SharedState.storageMutatedDuringIteration = true
	}
}

func (interpreter *Interpreter) newStorageIterationFunction(addressValue AddressValue, domain common.PathDomain, pathType sema.Type) *HostFunctionValue {
	address := addressValue.ToAddress()
	config := interpreter.SharedState.Config

	return NewHostFunctionValue(
		interpreter,
		func(invocation Invocation) Value {
			interpreter := invocation.Interpreter

			fn, ok := invocation.Arguments[0].(FunctionValue)
			if !ok {
				panic(errors.NewUnreachableError())
			}

			locationRange := invocation.LocationRange
			inter := invocation.Interpreter
			storageMap := config.Storage.GetStorageMap(address, domain.Identifier(), false)
			if storageMap == nil {
				// if nothing is stored, no iteration is required
				return Void
			}
			storageIterator := storageMap.Iterator(interpreter)

			invocationTypeParams := []sema.Type{pathType, sema.MetaType}

			inIteration := inter.SharedState.inStorageIteration
			inter.SharedState.inStorageIteration = true
			defer func() {
				inter.SharedState.inStorageIteration = inIteration
			}()

			for key, value := storageIterator.Next(); key != "" && value != nil; key, value = storageIterator.Next() {
				pathValue := NewPathValue(inter, domain, key)
				runtimeType := NewTypeValue(inter, value.StaticType(inter))

				subInvocation := NewInvocation(
					inter,
					nil,
					[]Value{pathValue, runtimeType},
					invocationTypeParams,
					nil,
					locationRange,
				)

				shouldContinue, ok := fn.invoke(subInvocation).(BoolValue)
				if !ok {
					panic(errors.NewUnreachableError())
				}

				if !shouldContinue {
					break
				}

				// it is not safe to check this at the beginning of the loop (i.e. on the next invocation of the callback)
				// because if the mutation performed in the callback reorganized storage such that the iteration pointer is now
				// at the end, we will not invoke the callback again but will still silently skip elements of storage. In order
				// to be safe, we perform this check here to effectively enforce that users return `false` from their callback
				// in all cases where storage is mutated
				if inter.SharedState.storageMutatedDuringIteration {
					panic(StorageMutatedDuringIterationError{
						LocationRange: locationRange,
					})
				}

			}

			return Void
		},
		sema.AccountForEachFunctionType(pathType),
	)
}

func (interpreter *Interpreter) authAccountSaveFunction(addressValue AddressValue) *HostFunctionValue {

	// Converted addresses can be cached and don't have to be recomputed on each function invocation
	address := addressValue.ToAddress()

	return NewHostFunctionValue(
		interpreter,
		func(invocation Invocation) Value {
			interpreter := invocation.Interpreter

			value := invocation.Arguments[0]

			path, ok := invocation.Arguments[1].(PathValue)
			if !ok {
				panic(errors.NewUnreachableError())
			}

			domain := path.Domain.Identifier()
			identifier := path.Identifier

			// Prevent an overwrite

			locationRange := invocation.LocationRange

			if interpreter.storedValueExists(
				address,
				domain,
				identifier,
			) {
				panic(
					OverwriteError{
						Address:       addressValue,
						Path:          path,
						LocationRange: locationRange,
					},
				)
			}

			value = value.Transfer(
				interpreter,
				locationRange,
				atree.Address(address),
				true,
				nil,
			)

			// Write new value

			interpreter.WriteStored(address, domain, identifier, value)

			return Void
		},
		sema.AuthAccountTypeSaveFunctionType,
	)
}

func (interpreter *Interpreter) authAccountTypeFunction(addressValue AddressValue) *HostFunctionValue {

	// Converted addresses can be cached and don't have to be recomputed on each function invocation
	address := addressValue.ToAddress()

	return NewHostFunctionValue(
		interpreter,
		func(invocation Invocation) Value {
			interpreter := invocation.Interpreter

			path, ok := invocation.Arguments[0].(PathValue)
			if !ok {
				panic(errors.NewUnreachableError())
			}

			domain := path.Domain.Identifier()
			identifier := path.Identifier

			value := interpreter.ReadStored(address, domain, identifier)

			if value == nil {
				return Nil
			}

			return NewSomeValueNonCopying(
				interpreter,
				NewTypeValue(
					interpreter,
					value.StaticType(interpreter),
				),
			)
		},

		sema.AuthAccountTypeTypeFunctionType,
	)
}

func (interpreter *Interpreter) authAccountLoadFunction(addressValue AddressValue) *HostFunctionValue {
	return interpreter.authAccountReadFunction(addressValue, true)
}

func (interpreter *Interpreter) authAccountCopyFunction(addressValue AddressValue) *HostFunctionValue {
	return interpreter.authAccountReadFunction(addressValue, false)
}

func (interpreter *Interpreter) authAccountReadFunction(addressValue AddressValue, clear bool) *HostFunctionValue {

	// Converted addresses can be cached and don't have to be recomputed on each function invocation
	address := addressValue.ToAddress()

	return NewHostFunctionValue(
		interpreter,
		func(invocation Invocation) Value {
			interpreter := invocation.Interpreter

			path, ok := invocation.Arguments[0].(PathValue)
			if !ok {
				panic(errors.NewUnreachableError())
			}

			domain := path.Domain.Identifier()
			identifier := path.Identifier

			value := interpreter.ReadStored(address, domain, identifier)

			if value == nil {
				return Nil
			}

			// If there is value stored for the given path,
			// check that it satisfies the type given as the type argument.

			typeParameterPair := invocation.TypeParameterTypes.Oldest()
			if typeParameterPair == nil {
				panic(errors.NewUnreachableError())
			}

			ty := typeParameterPair.Value

			valueStaticType := value.StaticType(interpreter)

			if !interpreter.IsSubTypeOfSemaType(valueStaticType, ty) {
				valueSemaType := interpreter.MustConvertStaticToSemaType(valueStaticType)

				panic(ForceCastTypeMismatchError{
					ExpectedType:  ty,
					ActualType:    valueSemaType,
					LocationRange: invocation.LocationRange,
				})
			}

			locationRange := invocation.LocationRange

			// We could also pass remove=true and the storable stored in storage,
			// but passing remove=false here and writing nil below has the same effect
			// TODO: potentially refactor and get storable in storage, pass it and remove=true
			transferredValue := value.Transfer(
				interpreter,
				locationRange,
				atree.Address{},
				false,
				nil,
			)

			// Remove the value from storage,
			// but only if the type check succeeded.
			if clear {
				interpreter.WriteStored(address, domain, identifier, nil)
			}

			return NewSomeValueNonCopying(invocation.Interpreter, transferredValue)
		},

		// same as sema.AuthAccountTypeCopyFunctionType
		sema.AuthAccountTypeLoadFunctionType,
	)
}

func (interpreter *Interpreter) authAccountBorrowFunction(addressValue AddressValue) *HostFunctionValue {

	// Converted addresses can be cached and don't have to be recomputed on each function invocation
	address := addressValue.ToAddress()

	return NewHostFunctionValue(
		interpreter,
		func(invocation Invocation) Value {
			interpreter := invocation.Interpreter

			path, ok := invocation.Arguments[0].(PathValue)
			if !ok {
				panic(errors.NewUnreachableError())
			}

			typeParameterPair := invocation.TypeParameterTypes.Oldest()
			if typeParameterPair == nil {
				panic(errors.NewUnreachableError())
			}

			ty := typeParameterPair.Value

			referenceType, ok := ty.(*sema.ReferenceType)
			if !ok {
				panic(errors.NewUnreachableError())
			}

			reference := NewStorageReferenceValue(
				interpreter,
				referenceType.Authorized,
				address,
				path,
				referenceType.Type,
			)

			// Attempt to dereference,
			// which reads the stored value
			// and performs a dynamic type check

			value, err := reference.dereference(interpreter, invocation.LocationRange)
			if err != nil {
				panic(err)
			}
			if value == nil {
				return Nil
			}

			return NewSomeValueNonCopying(interpreter, reference)
		},
		sema.AuthAccountTypeBorrowFunctionType,
	)
}

func (interpreter *Interpreter) authAccountLinkFunction(addressValue AddressValue) *HostFunctionValue {

	// Converted addresses can be cached and don't have to be recomputed on each function invocation
	address := addressValue.ToAddress()

	return NewHostFunctionValue(
		interpreter,
		func(invocation Invocation) Value {
			interpreter := invocation.Interpreter

			typeParameterPair := invocation.TypeParameterTypes.Oldest()
			if typeParameterPair == nil {
				panic(errors.NewUnreachableError())
			}

			borrowType, ok := typeParameterPair.Value.(*sema.ReferenceType)
			if !ok {
				panic(errors.NewUnreachableError())
			}

			newCapabilityPath, ok := invocation.Arguments[0].(PathValue)
			if !ok {
				panic(errors.NewUnreachableError())
			}

			targetPath, ok := invocation.Arguments[1].(PathValue)
			if !ok {
				panic(errors.NewUnreachableError())
			}

			newCapabilityDomain := newCapabilityPath.Domain.Identifier()
			newCapabilityIdentifier := newCapabilityPath.Identifier

			if interpreter.storedValueExists(
				address,
				newCapabilityDomain,
				newCapabilityIdentifier,
			) {
				return Nil
			}

			// Write new value

			borrowStaticType := ConvertSemaToStaticType(interpreter, borrowType)

			// Note that this will be metered twice if Atree validation is enabled.
			pathLink := NewPathLinkValue(interpreter, targetPath, borrowStaticType)

			interpreter.WriteStored(
				address,
				newCapabilityDomain,
				newCapabilityIdentifier,
				pathLink,
			)

			return NewSomeValueNonCopying(
				interpreter,
				NewStorageCapabilityValue(
					interpreter,
					addressValue,
					newCapabilityPath,
					borrowStaticType,
				),
			)

		},
		sema.AuthAccountTypeLinkFunctionType,
	)
}

var authAccountReferenceStaticType = ReferenceStaticType{
	BorrowedType:   PrimitiveStaticTypeAuthAccount,
	ReferencedType: PrimitiveStaticTypeAuthAccount,
}

// Linking
//
// When linking to a path with the `AuthAccount.link function`,
// an interpreter.PathLink (formerly Link) is stored in storage.
//
// When linking to an account with the new AuthAccount.linkAccount function,
// an interpreter.AccountLink is stored in the account.
//
// In both cases, when acquiring a capability, e.g. using getCapability,
// a StorageCapabilityValue is returned.
// This is because in both cases, we are looking up a path in an account.
// Depending on what is stored in the path, PathLink or AccountLink,
// we return a respective reference value, a StorageReferenceValue for PathLink
// (after following the links to the final target),
// or an AccountReferenceValue for an AccountLink.
//
// Again, in both cases for StorageReferenceValue and AccountReferenceValue,
// for each use, e.g. member access,
// we dereference/check that the link still exists after the capability was borrowed.

func (interpreter *Interpreter) authAccountLinkAccountFunction(addressValue AddressValue) *HostFunctionValue {

	// Converted addresses can be cached and don't have to be recomputed on each function invocation
	address := addressValue.ToAddress()

	return NewHostFunctionValue(
		interpreter,
		func(invocation Invocation) Value {
			interpreter := invocation.Interpreter

			newCapabilityPath, ok := invocation.Arguments[0].(PathValue)
			if !ok {
				panic(errors.NewUnreachableError())
			}

			newCapabilityDomain := newCapabilityPath.Domain.Identifier()
			newCapabilityIdentifier := newCapabilityPath.Identifier

			if interpreter.storedValueExists(
				address,
				newCapabilityDomain,
				newCapabilityIdentifier,
			) {
				return Nil
			}

			accountLinkValue := NewAccountLinkValue(interpreter)

			interpreter.WriteStored(
				address,
				newCapabilityDomain,
				newCapabilityIdentifier,
				accountLinkValue,
			)

			return NewSomeValueNonCopying(
				interpreter,
				NewStorageCapabilityValue(
					interpreter,
					addressValue,
					newCapabilityPath,
					authAccountReferenceStaticType,
				),
			)

		},
		sema.AuthAccountTypeLinkAccountFunctionType,
	)
}

func (interpreter *Interpreter) accountGetLinkTargetFunction(addressValue AddressValue) *HostFunctionValue {

	// Converted addresses can be cached and don't have to be recomputed on each function invocation
	address := addressValue.ToAddress()

	return NewHostFunctionValue(
		interpreter,
		func(invocation Invocation) Value {
			interpreter := invocation.Interpreter

			capabilityPath, ok := invocation.Arguments[0].(PathValue)
			if !ok {
				panic(errors.NewUnreachableError())
			}

			domain := capabilityPath.Domain.Identifier()
			identifier := capabilityPath.Identifier

			value := interpreter.ReadStored(address, domain, identifier)

			if value == nil {
				return Nil
			}

			link, ok := value.(PathLinkValue)
			if !ok {
				return Nil
			}

			return NewSomeValueNonCopying(
				interpreter,
				link.TargetPath,
			)
		},
		sema.AccountTypeGetLinkTargetFunctionType,
	)
}

func (interpreter *Interpreter) authAccountUnlinkFunction(addressValue AddressValue) *HostFunctionValue {

	// Converted addresses can be cached and don't have to be recomputed on each function invocation
	address := addressValue.ToAddress()

	return NewHostFunctionValue(
		interpreter,
		func(invocation Invocation) Value {
			interpreter := invocation.Interpreter

			capabilityPath, ok := invocation.Arguments[0].(PathValue)
			if !ok {
				panic(errors.NewUnreachableError())
			}

			domain := capabilityPath.Domain.Identifier()
			identifier := capabilityPath.Identifier

			// Write new value

			interpreter.WriteStored(address, domain, identifier, nil)

			return Void
		},
		sema.AuthAccountTypeUnlinkFunctionType,
	)
}

func (interpreter *Interpreter) storageCapabilityBorrowFunction(
	addressValue AddressValue,
	pathValue PathValue,
	borrowType *sema.ReferenceType,
) *HostFunctionValue {

	// Converted addresses can be cached and don't have to be recomputed on each function invocation
	address := addressValue.ToAddress()

	return NewHostFunctionValue(
		interpreter,
		func(invocation Invocation) Value {

			interpreter := invocation.Interpreter

			// NOTE: if a type argument is provided for the function,
			// use it *instead* of the type of the value (if any)

			typeParameterPair := invocation.TypeParameterTypes.Oldest()
			if typeParameterPair != nil {
				ty := typeParameterPair.Value
				var ok bool
				borrowType, ok = ty.(*sema.ReferenceType)
				if !ok {
					panic(errors.NewUnreachableError())
				}
			}

			if borrowType == nil {
				panic(errors.NewUnreachableError())
			}

			target, authorized, err :=
				interpreter.GetStorageCapabilityFinalTarget(
					address,
					pathValue,
					borrowType,
					invocation.LocationRange,
				)
			if err != nil {
				panic(err)
			}

			if target == nil {
				return Nil
			}

			switch target := target.(type) {
			case AccountCapabilityTarget:
				return NewSomeValueNonCopying(
					interpreter,
					NewAccountReferenceValue(
						interpreter,
						address,
						pathValue,
						borrowType.Type,
					),
				)

			case PathCapabilityTarget:
				targetPath := PathValue(target)

				reference := NewStorageReferenceValue(
					interpreter,
					authorized,
					address,
					targetPath,
					borrowType.Type,
				)

				// Attempt to dereference,
				// which reads the stored value
				// and performs a dynamic type check

				value, err := reference.dereference(interpreter, invocation.LocationRange)
				if err != nil {
					panic(err)
				}
				if value == nil {
					return Nil
				}

				return NewSomeValueNonCopying(interpreter, reference)

			default:
				panic(errors.NewUnreachableError())
			}
		},
		sema.CapabilityTypeBorrowFunctionType(borrowType),
	)
}

func (interpreter *Interpreter) storageCapabilityCheckFunction(
	addressValue AddressValue,
	pathValue PathValue,
	borrowType *sema.ReferenceType,
) *HostFunctionValue {

	// Converted addresses can be cached and don't have to be recomputed on each function invocation
	address := addressValue.ToAddress()

	return NewHostFunctionValue(
		interpreter,
		func(invocation Invocation) Value {
			interpreter := invocation.Interpreter

			// NOTE: if a type argument is provided for the function,
			// use it *instead* of the type of the value (if any)

			typeParameterPair := invocation.TypeParameterTypes.Oldest()
			if typeParameterPair != nil {
				ty := typeParameterPair.Value
				var ok bool
				borrowType, ok = ty.(*sema.ReferenceType)
				if !ok {
					panic(errors.NewUnreachableError())
				}
			}

			if borrowType == nil {
				panic(errors.NewUnreachableError())
			}

			target, authorized, err :=
				interpreter.GetStorageCapabilityFinalTarget(
					address,
					pathValue,
					borrowType,
					invocation.LocationRange,
				)
			if err != nil {
				panic(err)
			}

			if target == nil {
				return FalseValue
			}

			switch target := target.(type) {
			case AccountCapabilityTarget:
				return TrueValue

			case PathCapabilityTarget:
				targetPath := PathValue(target)

				reference := NewStorageReferenceValue(
					interpreter,
					authorized,
					address,
					targetPath,
					borrowType.Type,
				)

				// Attempt to dereference,
				// which reads the stored value
				// and performs a dynamic type check

				return AsBoolValue(
					reference.ReferencedValue(interpreter) != nil,
				)

			default:
				panic(errors.NewUnreachableError())
			}
		},
		sema.CapabilityTypeCheckFunctionType(borrowType),
	)
}

func (interpreter *Interpreter) GetStorageCapabilityFinalTarget(
	address common.Address,
	path PathValue,
	wantedBorrowType *sema.ReferenceType,
	locationRange LocationRange,
) (
	target CapabilityTarget,
	authorized bool,
	err error,
) {
	wantedReferenceType := wantedBorrowType

	seenPaths := map[PathValue]struct{}{}
	paths := []PathValue{path}

	for {
		// Detect cyclic links

		if _, ok := seenPaths[path]; ok {
			return nil, false, CyclicLinkError{
				Address:       address,
				Paths:         paths,
				LocationRange: locationRange,
			}
		} else {
			seenPaths[path] = struct{}{}
		}

		value := interpreter.ReadStored(
			address,
			path.Domain.Identifier(),
			path.Identifier,
		)

		if value == nil {
			return nil, false, nil
		}

		switch value := value.(type) {
		case PathLinkValue:
			allowedType := interpreter.MustConvertStaticToSemaType(value.Type)

			if !sema.IsSubType(allowedType, wantedBorrowType) {
				return nil, false, nil
			}

			targetPath := value.TargetPath
			paths = append(paths, targetPath)
			path = targetPath

		case AccountLinkValue:
			if !interpreter.IsSubTypeOfSemaType(
				authAccountReferenceStaticType,
				wantedBorrowType,
			) {
				return nil, false, nil
			}

			return AccountCapabilityTarget(address),
				false,
				nil

		default:
			return PathCapabilityTarget(path),
				wantedReferenceType.Authorized,
				nil
		}
	}
}

func (interpreter *Interpreter) ConvertStaticToSemaType(staticType StaticType) (sema.Type, error) {
	config := interpreter.SharedState.Config
	return ConvertStaticToSemaType(
		config.MemoryGauge,
		staticType,
		func(location common.Location, qualifiedIdentifier string) (*sema.InterfaceType, error) {
			return interpreter.getInterfaceType(location, qualifiedIdentifier)
		},
		func(location common.Location, qualifiedIdentifier string, typeID common.TypeID) (*sema.CompositeType, error) {
			return interpreter.GetCompositeType(location, qualifiedIdentifier, typeID)
		},
	)
}

func (interpreter *Interpreter) MustConvertStaticToSemaType(staticType StaticType) sema.Type {
	semaType, err := interpreter.ConvertStaticToSemaType(staticType)
	if err != nil {
		panic(err)
	}
	return semaType
}

func (interpreter *Interpreter) getElaboration(location common.Location) *sema.Elaboration {

	// Ensure the program for this location is loaded,
	// so its checker is available

	inter := interpreter.EnsureLoaded(location)

	subInterpreter := inter.SharedState.allInterpreters[location]
	if subInterpreter == nil || subInterpreter.Program == nil {
		return nil
	}

	return subInterpreter.Program.Elaboration
}

// GetContractComposite gets the composite value of the contract at the address location.
func (interpreter *Interpreter) GetContractComposite(contractLocation common.AddressLocation) (*CompositeValue, error) {
	contractGlobal := interpreter.Globals.Get(contractLocation.Name)
	if contractGlobal == nil {
		return nil, NotDeclaredError{
			ExpectedKind: common.DeclarationKindContract,
			Name:         contractLocation.Name,
		}
	}

	// get contract value
	contractValue, ok := contractGlobal.GetValue().(*CompositeValue)
	if !ok {
		return nil, NotDeclaredError{
			ExpectedKind: common.DeclarationKindContract,
			Name:         contractLocation.Name,
		}
	}

	return contractValue, nil
}

func (interpreter *Interpreter) GetCompositeType(
	location common.Location,
	qualifiedIdentifier string,
	typeID common.TypeID,
) (*sema.CompositeType, error) {
	if location == nil {
		return interpreter.getNativeCompositeType(qualifiedIdentifier)
	}

	return interpreter.getUserCompositeType(location, typeID)
}

func (interpreter *Interpreter) getUserCompositeType(location common.Location, typeID common.TypeID) (*sema.CompositeType, error) {
	elaboration := interpreter.getElaboration(location)
	if elaboration == nil {
		return nil, TypeLoadingError{
			TypeID: typeID,
		}
	}

	ty := elaboration.CompositeType(typeID)
	if ty == nil {
		return nil, TypeLoadingError{
			TypeID: typeID,
		}
	}

	return ty, nil
}

func (interpreter *Interpreter) getNativeCompositeType(qualifiedIdentifier string) (*sema.CompositeType, error) {
	ty := sema.NativeCompositeTypes[qualifiedIdentifier]
	if ty == nil {
		return nil, TypeLoadingError{
			TypeID: common.TypeID(qualifiedIdentifier),
		}
	}

	return ty, nil
}

func (interpreter *Interpreter) getInterfaceType(location common.Location, qualifiedIdentifier string) (*sema.InterfaceType, error) {
	if location == nil {
		return nil, InterfaceMissingLocationError{QualifiedIdentifier: qualifiedIdentifier}
	}

	typeID := location.TypeID(interpreter, qualifiedIdentifier)

	elaboration := interpreter.getElaboration(location)
	if elaboration == nil {
		return nil, TypeLoadingError{
			TypeID: typeID,
		}
	}

	ty := elaboration.InterfaceType(typeID)
	if ty == nil {
		return nil, TypeLoadingError{
			TypeID: typeID,
		}
	}

	return ty, nil
}

func (interpreter *Interpreter) reportLoopIteration(pos ast.HasPosition) {
	config := interpreter.SharedState.Config

	onMeterComputation := config.OnMeterComputation
	if onMeterComputation != nil {
		onMeterComputation(common.ComputationKindLoop, 1)
	}

	onLoopIteration := config.OnLoopIteration
	if onLoopIteration != nil {
		line := pos.StartPosition().Line
		onLoopIteration(interpreter, line)
	}
}

func (interpreter *Interpreter) reportFunctionInvocation() {
	config := interpreter.SharedState.Config

	onMeterComputation := config.OnMeterComputation
	if onMeterComputation != nil {
		onMeterComputation(common.ComputationKindFunctionInvocation, 1)
	}

	onFunctionInvocation := config.OnFunctionInvocation
	if onFunctionInvocation != nil {
		onFunctionInvocation(interpreter)
	}
}

func (interpreter *Interpreter) reportInvokedFunctionReturn() {
	config := interpreter.SharedState.Config

	onInvokedFunctionReturn := config.OnInvokedFunctionReturn
	if onInvokedFunctionReturn == nil {
		return
	}

	onInvokedFunctionReturn(interpreter)
}

func (interpreter *Interpreter) ReportComputation(compKind common.ComputationKind, intensity uint) {
	config := interpreter.SharedState.Config

	onMeterComputation := config.OnMeterComputation
	if onMeterComputation != nil {
		onMeterComputation(compKind, intensity)
	}
}

// getMember gets the member value by the given identifier from the given Value depending on its type.
// May return nil if the member does not exist.
func (interpreter *Interpreter) getMember(self Value, locationRange LocationRange, identifier string) Value {
	var result Value
	// When the accessed value has a type that supports the declaration of members
	// or is a built-in type that has members (`MemberAccessibleValue`),
	// then try to get the member for the given identifier.
	// For example, the built-in type `String` has a member "length",
	// and composite declarations may contain member declarations
	if memberAccessibleValue, ok := self.(MemberAccessibleValue); ok {
		result = memberAccessibleValue.GetMember(interpreter, locationRange, identifier)
	}
	if result == nil {
		switch identifier {
		case sema.IsInstanceFunctionName:
			return interpreter.isInstanceFunction(self)
		case sema.GetTypeFunctionName:
			return interpreter.getTypeFunction(self)
		}
	}

	// NOTE: do not panic if the member is nil. This is a valid state.
	// For example, when a composite field is initialized with a force-assignment, the field's value is read.

	return result
}

func (interpreter *Interpreter) isInstanceFunction(self Value) *HostFunctionValue {
	return NewHostFunctionValue(
		interpreter,
		func(invocation Invocation) Value {
			interpreter := invocation.Interpreter

			firstArgument := invocation.Arguments[0]
			typeValue, ok := firstArgument.(TypeValue)

			if !ok {
				panic(errors.NewUnreachableError())
			}

			staticType := typeValue.Type

			// Values are never instances of unknown types
			if staticType == nil {
				return FalseValue
			}

			// NOTE: not invocation.Self, as that is only set for composite values
			selfType := self.StaticType(interpreter)
			return AsBoolValue(
				interpreter.IsSubType(selfType, staticType),
			)
		},
		sema.IsInstanceFunctionType,
	)
}

func (interpreter *Interpreter) getTypeFunction(self Value) *HostFunctionValue {
	return NewHostFunctionValue(
		interpreter,
		func(invocation Invocation) Value {
			interpreter := invocation.Interpreter
			staticType := self.StaticType(interpreter)
			return NewTypeValue(interpreter, staticType)
		},
		sema.GetTypeFunctionType,
	)
}

func (interpreter *Interpreter) setMember(self Value, locationRange LocationRange, identifier string, value Value) {
	self.(MemberAccessibleValue).SetMember(interpreter, locationRange, identifier, value)
}

func (interpreter *Interpreter) ExpectType(
	value Value,
	expectedType sema.Type,
	locationRange LocationRange,
) {
	valueStaticType := value.StaticType(interpreter)

	if !interpreter.IsSubTypeOfSemaType(valueStaticType, expectedType) {
		valueSemaType := interpreter.MustConvertStaticToSemaType(valueStaticType)

		panic(TypeMismatchError{
			ExpectedType:  expectedType,
			ActualType:    valueSemaType,
			LocationRange: locationRange,
		})
	}
}

func (interpreter *Interpreter) checkContainerMutation(
	elementType StaticType,
	element Value,
	locationRange LocationRange,
) {
	if !interpreter.IsSubType(element.StaticType(interpreter), elementType) {
		panic(ContainerMutationError{
			ExpectedType:  interpreter.MustConvertStaticToSemaType(elementType),
			ActualType:    interpreter.MustConvertStaticToSemaType(element.StaticType(interpreter)),
			LocationRange: locationRange,
		})
	}
}

func (interpreter *Interpreter) checkReferencedResourceNotDestroyed(value Value, locationRange LocationRange) {
	resourceKindedValue, ok := value.(ResourceKindedValue)
	if !ok || !resourceKindedValue.IsDestroyed() {
		return
	}

	panic(DestroyedResourceError{
		LocationRange: locationRange,
	})
}

func (interpreter *Interpreter) checkReferencedResourceNotMovedOrDestroyed(
	referencedValue Value,
	locationRange LocationRange,
) {
	resourceKindedValue, ok := referencedValue.(ReferenceTrackedResourceKindedValue)
	if !ok {
		return
	}

	if resourceKindedValue.IsDestroyed() {
		panic(DestroyedResourceError{
			LocationRange: locationRange,
		})
	}

	if resourceKindedValue.IsStaleResource(interpreter) {
		panic(InvalidatedResourceReferenceError{
			LocationRange: locationRange,
		})
	}
}

func (interpreter *Interpreter) RemoveReferencedSlab(storable atree.Storable) {
	storageIDStorable, ok := storable.(atree.StorageIDStorable)
	if !ok {
		return
	}

	config := interpreter.SharedState.Config

	storageID := atree.StorageID(storageIDStorable)
	err := config.Storage.Remove(storageID)
	if err != nil {
		panic(errors.NewExternalError(err))
	}
}

func (interpreter *Interpreter) maybeValidateAtreeValue(v atree.Value) {
	config := interpreter.SharedState.Config

	if config.AtreeValueValidationEnabled {
		interpreter.ValidateAtreeValue(v)
	}

	if config.AtreeStorageValidationEnabled {
		err := config.Storage.CheckHealth()
		if err != nil {
			panic(errors.NewExternalError(err))
		}
	}
}

func (interpreter *Interpreter) ValidateAtreeValue(value atree.Value) {
	tic := func(info atree.TypeInfo, other atree.TypeInfo) bool {
		switch info := info.(type) {
		case ConstantSizedStaticType:
			return info.Equal(other.(StaticType))
		case VariableSizedStaticType:
			return info.Equal(other.(StaticType))
		case DictionaryStaticType:
			return info.Equal(other.(StaticType))
		case compositeTypeInfo:
			return info.Equal(other)
		case EmptyTypeInfo:
			_, ok := other.(EmptyTypeInfo)
			return ok
		}
		panic(errors.NewUnreachableError())
	}

	defaultHIP := newHashInputProvider(interpreter, EmptyLocationRange)

	hip := func(value atree.Value, buffer []byte) ([]byte, error) {
		if _, ok := value.(StringAtreeValue); ok {
			return StringAtreeHashInput(value, buffer)
		}

		return defaultHIP(value, buffer)
	}

	config := interpreter.SharedState.Config
	storage := config.Storage

	compare := func(storable, otherStorable atree.Storable) bool {
		value, err := storable.StoredValue(storage)
		if err != nil {
			panic(err)
		}

		if _, ok := value.(StringAtreeValue); ok {
			equal, err := StringAtreeComparator(
				storage,
				value,
				otherStorable,
			)
			if err != nil {
				panic(err)
			}

			return equal
		}

		if equatableValue, ok := value.(EquatableValue); ok {
			otherValue := StoredValue(interpreter, otherStorable, storage)
			return equatableValue.Equal(interpreter, EmptyLocationRange, otherValue)
		}

		// Not all values are comparable, assume valid for now
		return true
	}

	switch value := value.(type) {
	case *atree.Array:
		err := atree.ValidArray(value, value.Type(), tic, hip)
		if err != nil {
			panic(errors.NewExternalError(err))
		}

		err = atree.ValidArraySerialization(
			value,
			CBORDecMode,
			CBOREncMode,
			interpreter.DecodeStorable,
			interpreter.DecodeTypeInfo,
			compare,
		)
		if err != nil {
			var nonStorableValueErr NonStorableValueError
			var nonStorableStaticTypeErr NonStorableStaticTypeError

			if !(goErrors.As(err, &nonStorableValueErr) ||
				goErrors.As(err, &nonStorableStaticTypeErr)) {

				atree.PrintArray(value)
				panic(errors.NewExternalError(err))
			}
		}

	case *atree.OrderedMap:
		err := atree.ValidMap(value, value.Type(), tic, hip)
		if err != nil {
			panic(errors.NewExternalError(err))
		}

		err = atree.ValidMapSerialization(
			value,
			CBORDecMode,
			CBOREncMode,
			interpreter.DecodeStorable,
			interpreter.DecodeTypeInfo,
			compare,
		)
		if err != nil {
			var nonStorableValueErr NonStorableValueError
			var nonStorableStaticTypeErr NonStorableStaticTypeError

			if !(goErrors.As(err, &nonStorableValueErr) ||
				goErrors.As(err, &nonStorableStaticTypeErr)) {

				atree.PrintMap(value)
				panic(errors.NewExternalError(err))
			}
		}
	}
}

func (interpreter *Interpreter) trackReferencedResourceKindedValue(
	id atree.StorageID,
	value ReferenceTrackedResourceKindedValue,
) {
	values := interpreter.SharedState.referencedResourceKindedValues[id]
	if values == nil {
		values = map[ReferenceTrackedResourceKindedValue]struct{}{}
		interpreter.SharedState.referencedResourceKindedValues[id] = values
	}
	values[value] = struct{}{}
}

func (interpreter *Interpreter) updateReferencedResource(
	currentStorageID atree.StorageID,
	newStorageID atree.StorageID,
	updateFunc func(value ReferenceTrackedResourceKindedValue),
) {
	values := interpreter.SharedState.referencedResourceKindedValues[currentStorageID]
	if values == nil {
		return
	}
	for value := range values { //nolint:maprange
		updateFunc(value)
	}

	// If the move is to a new location, then the resources are already cleared via the update function above.
	// So no need to track those stale resources anymore.
	if newStorageID != currentStorageID {
		interpreter.SharedState.referencedResourceKindedValues[newStorageID] = values
		interpreter.SharedState.referencedResourceKindedValues[currentStorageID] = nil
	}
}

// startResourceTracking starts tracking the life-span of a resource.
// A resource can only be associated with one variable at most, at a given time.
func (interpreter *Interpreter) startResourceTracking(
	value Value,
	variable *Variable,
	identifier string,
	hasPosition ast.HasPosition,
) {

	config := interpreter.SharedState.Config

	if !config.InvalidatedResourceValidationEnabled ||
		identifier == sema.SelfIdentifier {
		return
	}

	resourceKindedValue := interpreter.resourceForValidation(value)
	if resourceKindedValue == nil {
		return
	}

	// A resource value can be associated with only one variable at a time.
	// If the resource already has a variable-association, that means there is a
	// resource variable that has not been invalidated properly.
	// This should not be allowed, and must have been caught by the checker ideally.
	if _, exists := interpreter.SharedState.resourceVariables[resourceKindedValue]; exists {
		panic(InvalidatedResourceError{
			LocationRange: LocationRange{
				Location:    interpreter.Location,
				HasPosition: hasPosition,
			},
		})
	}

	interpreter.SharedState.resourceVariables[resourceKindedValue] = variable
}

// checkInvalidatedResourceUse checks whether a resource variable is used after invalidation.
func (interpreter *Interpreter) checkInvalidatedResourceUse(
	value Value,
	variable *Variable,
	identifier string,
	hasPosition ast.HasPosition,
) {
	config := interpreter.SharedState.Config

	if !config.InvalidatedResourceValidationEnabled ||
		identifier == sema.SelfIdentifier {
		return
	}

	resourceKindedValue := interpreter.resourceForValidation(value)
	if resourceKindedValue == nil {
		return
	}

	// A resource value can be associated with only one variable at a time.
	// If the resource already has a variable-association other than the current variable,
	// that means two variables are referring to the same resource at the same time.
	// This should not be allowed, and must have been caught by the checker ideally.
	//
	// Note: if the `resourceVariables` doesn't have a mapping, that implies an invalidated resource.
	if existingVar, exists := interpreter.SharedState.resourceVariables[resourceKindedValue]; !exists || existingVar != variable {
		panic(InvalidatedResourceError{
			LocationRange: LocationRange{
				Location:    interpreter.Location,
				HasPosition: hasPosition,
			},
		})
	}
}

func (interpreter *Interpreter) resourceForValidation(value Value) ResourceKindedValue {
	switch typedValue := value.(type) {
	case *SomeValue:
		// Optional value's inner value could be nil, if it was a resource
		// and has been invalidated.
		if typedValue.value == nil || value.IsResourceKinded(interpreter) {
			return typedValue
		}
	case ResourceKindedValue:
		if value.IsResourceKinded(interpreter) {
			return typedValue
		}
	}

	return nil
}

func (interpreter *Interpreter) invalidateResource(value Value) {
	config := interpreter.SharedState.Config

	if !config.InvalidatedResourceValidationEnabled {
		return
	}

	if value == nil || !value.IsResourceKinded(interpreter) {
		return
	}

	resourceKindedValue, ok := value.(ResourceKindedValue)
	if !ok {
		panic(errors.NewUnreachableError())
	}

	// Remove the resource-to-variable mapping.
	delete(interpreter.SharedState.resourceVariables, resourceKindedValue)
}

// MeterMemory delegates the memory usage to the interpreter's memory gauge, if any.
func (interpreter *Interpreter) MeterMemory(usage common.MemoryUsage) error {
	config := interpreter.SharedState.Config
	common.UseMemory(config.MemoryGauge, usage)
	return nil
}

func (interpreter *Interpreter) DecodeStorable(
	decoder *cbor.StreamDecoder,
	storageID atree.StorageID,
) (
	atree.Storable,
	error,
) {
	return DecodeStorable(decoder, storageID, interpreter)
}

func (interpreter *Interpreter) DecodeTypeInfo(decoder *cbor.StreamDecoder) (atree.TypeInfo, error) {
	return DecodeTypeInfo(decoder, interpreter)
}

func (interpreter *Interpreter) Storage() Storage {
	return interpreter.SharedState.Config.Storage
}<|MERGE_RESOLUTION|>--- conflicted
+++ resolved
@@ -41,17 +41,10 @@
 
 //
 
-<<<<<<< HEAD
 var emptyImpureFunctionType = sema.NewSimpleFunctionType(
 	sema.FunctionPurityImpure,
 	nil,
-	&sema.TypeAnnotation{
-=======
-var emptyFunctionType = &sema.FunctionType{
-	ReturnTypeAnnotation: sema.TypeAnnotation{
->>>>>>> 505e9c39
-		Type: sema.VoidType,
-	},
+	sema.VoidTypeAnnotation,
 )
 
 //
@@ -2667,49 +2660,7 @@
 		BaseActivation,
 		"FunctionType",
 		NewUnmeteredHostFunctionValue(
-<<<<<<< HEAD
 			functionTypeFunction,
-=======
-			func(invocation Invocation) Value {
-				parameters, ok := invocation.Arguments[0].(*ArrayValue)
-				if !ok {
-					panic(errors.NewUnreachableError())
-				}
-
-				typeValue, ok := invocation.Arguments[1].(TypeValue)
-				if !ok {
-					panic(errors.NewUnreachableError())
-				}
-
-				returnType := invocation.Interpreter.MustConvertStaticToSemaType(typeValue.Type)
-
-				var resultParameters []sema.Parameter
-				parameterCount := parameters.Count()
-				if parameterCount > 0 {
-					resultParameters = make([]sema.Parameter, 0, parameterCount)
-					parameters.Iterate(invocation.Interpreter, func(param Value) bool {
-						semaType := invocation.Interpreter.MustConvertStaticToSemaType(param.(TypeValue).Type)
-						resultParameters = append(
-							resultParameters,
-							sema.Parameter{
-								TypeAnnotation: sema.NewTypeAnnotation(semaType),
-							},
-						)
-
-						// Continue iteration
-						return true
-					})
-				}
-				functionStaticType := NewFunctionStaticType(
-					invocation.Interpreter,
-					&sema.FunctionType{
-						ReturnTypeAnnotation: sema.NewTypeAnnotation(returnType),
-						Parameters:           resultParameters,
-					},
-				)
-				return NewUnmeteredTypeValue(functionStaticType)
-			},
->>>>>>> 505e9c39
 			sema.FunctionTypeFunctionType,
 		),
 	)
@@ -2800,6 +2751,8 @@
 }
 
 func functionTypeFunction(invocation Invocation) Value {
+	interpreter := invocation.Interpreter
+
 	parameters, ok := invocation.Arguments[0].(*ArrayValue)
 	if !ok {
 		panic(errors.NewUnreachableError())
@@ -2810,32 +2763,34 @@
 		panic(errors.NewUnreachableError())
 	}
 
-	returnType := invocation.Interpreter.MustConvertStaticToSemaType(typeValue.Type)
-	parameterTypes := make([]*sema.Parameter, 0, parameters.Count())
-	parameters.Iterate(invocation.Interpreter, func(param Value) bool {
-		semaType := invocation.Interpreter.MustConvertStaticToSemaType(param.(TypeValue).Type)
-		parameterTypes = append(
+	returnType := interpreter.MustConvertStaticToSemaType(typeValue.Type)
+
+	var parameterTypes []sema.Parameter
+	parameterCount := parameters.Count()
+	if parameterCount > 0 {
+		parameterTypes = make([]sema.Parameter, 0, parameterCount)
+		parameters.Iterate(interpreter, func(param Value) bool {
+			semaType := interpreter.MustConvertStaticToSemaType(param.(TypeValue).Type)
+			parameterTypes = append(
+				parameterTypes,
+				sema.Parameter{
+					TypeAnnotation: sema.NewTypeAnnotation(semaType),
+				},
+			)
+
+			// Continue iteration
+			return true
+		})
+	}
+	functionStaticType := NewFunctionStaticType(
+		interpreter,
+		sema.NewSimpleFunctionType(
+			sema.FunctionPurityImpure,
 			parameterTypes,
-			&sema.Parameter{
-				TypeAnnotation: sema.NewTypeAnnotation(semaType),
-			},
-		)
-
-		// Continue iteration
-		return true
-	})
-
-	return NewTypeValue(
-		invocation.Interpreter,
-		NewFunctionStaticType(
-			invocation.Interpreter,
-			sema.NewSimpleFunctionType(
-				sema.FunctionPurityImpure,
-				parameterTypes,
-				sema.NewTypeAnnotation(returnType),
-			),
+			sema.NewTypeAnnotation(returnType),
 		),
 	)
+	return NewUnmeteredTypeValue(functionStaticType)
 }
 
 func restrictedTypeFunction(invocation Invocation) Value {
