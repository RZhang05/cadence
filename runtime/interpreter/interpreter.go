/*
 * Cadence - The resource-oriented smart contract programming language
 *
 * Copyright Dapper Labs, Inc.
 *
 * Licensed under the Apache License, Version 2.0 (the "License");
 * you may not use this file except in compliance with the License.
 * You may obtain a copy of the License at
 *
 *   http://www.apache.org/licenses/LICENSE-2.0
 *
 * Unless required by applicable law or agreed to in writing, software
 * distributed under the License is distributed on an "AS IS" BASIS,
 * WITHOUT WARRANTIES OR CONDITIONS OF ANY KIND, either express or implied.
 * See the License for the specific language governing permissions and
 * limitations under the License.
 */

package interpreter

import (
	"encoding/binary"
	goErrors "errors"
	"fmt"
	"math"
	"math/big"
	"strconv"
	"time"

	"golang.org/x/xerrors"

	"github.com/fxamacker/cbor/v2"
	"github.com/onflow/atree"
	"go.opentelemetry.io/otel/attribute"

	"github.com/onflow/cadence/fixedpoint"
	"github.com/onflow/cadence/runtime/activations"
	"github.com/onflow/cadence/runtime/ast"
	"github.com/onflow/cadence/runtime/common"
	"github.com/onflow/cadence/runtime/errors"
	"github.com/onflow/cadence/runtime/sema"
)

//

var emptyImpureFunctionType = sema.NewSimpleFunctionType(
	sema.FunctionPurityImpure,
	nil,
	sema.VoidTypeAnnotation,
)

//

type getterSetter struct {
	target Value
	// allowMissing may be true when the got value is nil.
	// For example, this is the case when a field is initialized
	// with the force-assignment operator (which checks the existing value)
	get func(allowMissing bool) Value
	set func(Value)
}

// Visit-methods for statement which return a non-nil value
// are treated like they are returning a value.

// OnEventEmittedFunc is a function that is triggered when an event is emitted by the program.
type OnEventEmittedFunc func(
	inter *Interpreter,
	locationRange LocationRange,
	event *CompositeValue,
	eventType *sema.CompositeType,
) error

// OnStatementFunc is a function that is triggered when a statement is about to be executed.
type OnStatementFunc func(
	inter *Interpreter,
	statement ast.Statement,
)

// OnLoopIterationFunc is a function that is triggered when a loop iteration is about to be executed.
type OnLoopIterationFunc func(
	inter *Interpreter,
	line int,
)

// OnFunctionInvocationFunc is a function that is triggered when a function is about to be invoked.
type OnFunctionInvocationFunc func(inter *Interpreter)

// OnInvokedFunctionReturnFunc is a function that is triggered when an invoked function returned.
type OnInvokedFunctionReturnFunc func(inter *Interpreter)

// OnRecordTraceFunc is a function that records a trace.
type OnRecordTraceFunc func(
	inter *Interpreter,
	operationName string,
	duration time.Duration,
	attrs []attribute.KeyValue,
)

// OnResourceOwnerChangeFunc is a function that is triggered when a resource's owner changes.
type OnResourceOwnerChangeFunc func(
	inter *Interpreter,
	resource *CompositeValue,
	oldOwner common.Address,
	newOwner common.Address,
)

// OnMeterComputationFunc is a function that is called when some computation is about to happen.
// intensity captures the intensity of the computation and can be set using input sizes
// complexity of computation given input sizes, or any other factors that could help the upper levels
// to differentiate same kind of computation with different level (and time) of execution.
type OnMeterComputationFunc func(
	compKind common.ComputationKind,
	intensity uint,
)

// CapabilityBorrowHandlerFunc is a function that is used to borrow ID capabilities.
type CapabilityBorrowHandlerFunc func(
	inter *Interpreter,
	locationRange LocationRange,
	address AddressValue,
	capabilityID UInt64Value,
	wantedBorrowType *sema.ReferenceType,
	capabilityBorrowType *sema.ReferenceType,
) ReferenceValue

// CapabilityCheckHandlerFunc is a function that is used to check ID capabilities.
type CapabilityCheckHandlerFunc func(
	inter *Interpreter,
	locationRange LocationRange,
	address AddressValue,
	capabilityID UInt64Value,
	wantedBorrowType *sema.ReferenceType,
	capabilityBorrowType *sema.ReferenceType,
) BoolValue

// InjectedCompositeFieldsHandlerFunc is a function that handles storage reads.
type InjectedCompositeFieldsHandlerFunc func(
	inter *Interpreter,
	location common.Location,
	qualifiedIdentifier string,
	compositeKind common.CompositeKind,
) map[string]Value

// ContractValueHandlerFunc is a function that handles contract values.
type ContractValueHandlerFunc func(
	inter *Interpreter,
	compositeType *sema.CompositeType,
	constructorGenerator func(common.Address) *HostFunctionValue,
	invocationRange ast.Range,
) ContractValue

// ImportLocationHandlerFunc is a function that handles imports of locations.
type ImportLocationHandlerFunc func(
	inter *Interpreter,
	location common.Location,
) Import

// AuthAccountHandlerFunc is a function that handles retrieving an auth account at a given address.
// The account returned must be of type `AuthAccount`.
type AuthAccountHandlerFunc func(
	address AddressValue,
) Value

// PublicAccountHandlerFunc is a function that handles retrieving a public account at a given address.
// The account returned must be of type `PublicAccount`.
type PublicAccountHandlerFunc func(
	address AddressValue,
) Value

// UUIDHandlerFunc is a function that handles the generation of UUIDs.
type UUIDHandlerFunc func() (uint64, error)

// CompositeTypeHandlerFunc is a function that loads composite types.
type CompositeTypeHandlerFunc func(location common.Location, typeID TypeID) *sema.CompositeType

// CompositeTypeCode contains the "prepared" / "callable" "code"
// for the functions and the destructor of a composite
// (contract, struct, resource, event).
//
// As there is no support for inheritance of concrete types,
// these are the "leaf" nodes in the call chain, and are functions.
type CompositeTypeCode struct {
	CompositeFunctions map[string]FunctionValue
	DestructorFunction FunctionValue
}

type FunctionWrapper = func(inner FunctionValue) FunctionValue

// WrapperCode contains the "prepared" / "callable" "code"
// for inherited types.
//
// These are "branch" nodes in the call chain, and are function wrappers,
// i.e. they wrap the functions / function wrappers that inherit them.
type WrapperCode struct {
	InitializerFunctionWrapper FunctionWrapper
	DestructorFunctionWrapper  FunctionWrapper
	FunctionWrappers           map[string]FunctionWrapper
	Functions                  map[string]FunctionValue
}

// TypeCodes is the value which stores the "prepared" / "callable" "code"
// of all composite types and interface types.
type TypeCodes struct {
	CompositeCodes map[sema.TypeID]CompositeTypeCode
	InterfaceCodes map[sema.TypeID]WrapperCode
}

func (c TypeCodes) Merge(codes TypeCodes) {

	// Iterating over the maps in a non-deterministic way is OK,
	// we only copy the values over.

	for typeID, code := range codes.CompositeCodes { //nolint:maprange
		c.CompositeCodes[typeID] = code
	}

	for typeID, code := range codes.InterfaceCodes { //nolint:maprange
		c.InterfaceCodes[typeID] = code
	}
}

type Storage interface {
	atree.SlabStorage
	GetStorageMap(address common.Address, domain string, createIfNotExists bool) *StorageMap
	CheckHealth() error
}

type ReferencedResourceKindedValues map[atree.StorageID]map[ReferenceTrackedResourceKindedValue]struct{}

type Interpreter struct {
	Location     common.Location
	statement    ast.Statement
	Program      *Program
	SharedState  *SharedState
	Globals      GlobalVariables
	activations  *VariableActivations
	Transactions []*HostFunctionValue
	interpreted  bool
}

var _ common.MemoryGauge = &Interpreter{}
var _ ast.DeclarationVisitor[StatementResult] = &Interpreter{}
var _ ast.StatementVisitor[StatementResult] = &Interpreter{}
var _ ast.ExpressionVisitor[Value] = &Interpreter{}

// BaseActivation is the activation which contains all base declarations.
// It is reused across all interpreters.
var BaseActivation *VariableActivation

func init() {
	// No need to meter since this is only created once
	BaseActivation = activations.NewActivation[*Variable](nil, nil)
	defineBaseFunctions(BaseActivation)
}

func NewInterpreter(
	program *Program,
	location common.Location,
	config *Config,
) (*Interpreter, error) {
	return NewInterpreterWithSharedState(
		program,
		location,
		NewSharedState(config),
	)
}

func NewInterpreterWithSharedState(
	program *Program,
	location common.Location,
	sharedState *SharedState,
) (*Interpreter, error) {

	interpreter := &Interpreter{
		Program:     program,
		Location:    location,
		SharedState: sharedState,
	}

	// Register self
	if location != nil {
		sharedState.allInterpreters[location] = interpreter
	}

	interpreter.activations = activations.NewActivations[*Variable](interpreter)

	baseActivation := sharedState.Config.BaseActivation
	if baseActivation == nil {
		baseActivation = BaseActivation
	}

	interpreter.activations.PushNewWithParent(baseActivation)

	return interpreter, nil
}

func (interpreter *Interpreter) FindVariable(name string) *Variable {
	return interpreter.activations.Find(name)
}

func (interpreter *Interpreter) findOrDeclareVariable(name string) *Variable {
	variable := interpreter.FindVariable(name)
	if variable == nil {
		variable = interpreter.declareVariable(name, nil)
	}
	return variable
}

func (interpreter *Interpreter) setVariable(name string, variable *Variable) {
	interpreter.activations.Set(name, variable)
}

func (interpreter *Interpreter) Interpret() (err error) {
	if interpreter.interpreted {
		return
	}

	// recover internal panics and return them as an error
	defer interpreter.RecoverErrors(func(internalErr error) {
		err = internalErr
	})

	if interpreter.Program != nil {
		interpreter.VisitProgram(interpreter.Program.Program)
	}

	interpreter.interpreted = true

	return nil
}

// visitGlobalDeclaration firsts interprets the global declaration,
// then finds the declaration and adds it to the globals
func (interpreter *Interpreter) visitGlobalDeclaration(declaration ast.Declaration) {
	ast.AcceptDeclaration[StatementResult](declaration, interpreter)
	interpreter.declareGlobal(declaration)
}

func (interpreter *Interpreter) declareGlobal(declaration ast.Declaration) {
	identifier := declaration.DeclarationIdentifier()
	if identifier == nil {
		return
	}
	name := identifier.Identifier
	// NOTE: semantic analysis already checked possible invalid redeclaration
	interpreter.Globals.Set(name, interpreter.FindVariable(name))
}

// invokeVariable looks up the function by the given name from global variables,
// checks the function type, and executes the function with the given arguments
func (interpreter *Interpreter) invokeVariable(
	functionName string,
	arguments []Value,
) (
	value Value,
	err error,
) {

	// function must be defined as a global variable
	variable := interpreter.Globals.Get(functionName)
	if variable == nil {
		return nil, NotDeclaredError{
			ExpectedKind: common.DeclarationKindFunction,
			Name:         functionName,
		}
	}

	variableValue := variable.GetValue()

	// the global variable must be declared as a function
	functionValue, ok := variableValue.(FunctionValue)
	if !ok {
		return nil, NotInvokableError{
			Value: variableValue,
		}
	}

	functionVariable, ok := interpreter.Program.Elaboration.GetGlobalValue(functionName)
	if !ok {
		panic(errors.NewUnreachableError())
	}
	ty := functionVariable.Type

	// function must be invokable
	functionType, ok := ty.(*sema.FunctionType)
	if !ok {
		return nil, NotInvokableError{
			Value: variableValue,
		}
	}

	return interpreter.InvokeExternally(functionValue, functionType, arguments)
}

func (interpreter *Interpreter) InvokeExternally(
	functionValue FunctionValue,
	functionType *sema.FunctionType,
	arguments []Value,
) (
	result Value,
	err error,
) {

	// ensures the invocation's argument count matches the function's parameter count

	parameters := functionType.Parameters
	parameterCount := len(parameters)
	argumentCount := len(arguments)

	if argumentCount != parameterCount {

		if argumentCount < functionType.Arity.MinCount(parameterCount) {
			return nil, ArgumentCountError{
				ParameterCount: parameterCount,
				ArgumentCount:  argumentCount,
			}
		}

		maxCount := functionType.Arity.MaxCount(parameterCount)
		if maxCount != nil && argumentCount > *maxCount {
			return nil, ArgumentCountError{
				ParameterCount: parameterCount,
				ArgumentCount:  argumentCount,
			}
		}
	}

	locationRange := EmptyLocationRange

	var preparedArguments []Value
	if argumentCount > 0 {
		preparedArguments = make([]Value, argumentCount)
		for i, argument := range arguments {
			parameterType := parameters[i].TypeAnnotation.Type

			// converts the argument into the parameter type declared by the function
			preparedArguments[i] = interpreter.ConvertAndBox(locationRange, argument, nil, parameterType)
		}
	}

	var self *MemberAccessibleValue
	var base *EphemeralReferenceValue
	var boundAuth Authorization
	if boundFunc, ok := functionValue.(BoundFunctionValue); ok {
		self = boundFunc.Self
		base = boundFunc.Base
		boundAuth = boundFunc.BoundAuthorization
	}

	// NOTE: can't fill argument types, as they are unknown
	invocation := NewInvocation(
		interpreter,
		self,
		base,
		boundAuth,
		preparedArguments,
		nil,
		nil,
		locationRange,
	)

	return functionValue.invoke(invocation), nil
}

// Invoke invokes a global function with the given arguments
func (interpreter *Interpreter) Invoke(functionName string, arguments ...Value) (value Value, err error) {

	// recover internal panics and return them as an error
	defer interpreter.RecoverErrors(func(internalErr error) {
		err = internalErr
	})

	return interpreter.invokeVariable(functionName, arguments)
}

// InvokeFunction invokes a function value with the given invocation
func (interpreter *Interpreter) InvokeFunction(function FunctionValue, invocation Invocation) (value Value, err error) {

	// recover internal panics and return them as an error
	defer interpreter.RecoverErrors(func(internalErr error) {
		err = internalErr
	})

	value = function.invoke(invocation)
	return
}

func (interpreter *Interpreter) InvokeTransaction(index int, arguments ...Value) (err error) {

	// recover internal panics and return them as an error
	defer interpreter.RecoverErrors(func(internalErr error) {
		err = internalErr
	})

	if index >= len(interpreter.Transactions) {
		return TransactionNotDeclaredError{Index: index}
	}

	functionValue := interpreter.Transactions[index]

	transactionType := interpreter.Program.Elaboration.TransactionTypes[index]
	functionType := transactionType.EntryPointFunctionType()

	_, err = interpreter.InvokeExternally(functionValue, functionType, arguments)
	return err
}

func (interpreter *Interpreter) RecoverErrors(onError func(error)) {
	if r := recover(); r != nil {
		// Recover all errors, because interpreter can be directly invoked by FVM.
		err := asCadenceError(r)

		// if the error is not yet an interpreter error, wrap it
		if _, ok := err.(Error); !ok {

			// wrap the error with position information if needed

			_, ok := err.(ast.HasPosition)
			if !ok && interpreter.statement != nil {
				r := ast.NewUnmeteredRangeFromPositioned(interpreter.statement)

				err = PositionedError{
					Err:   err,
					Range: r,
				}
			}

			err = Error{
				Err:      err,
				Location: interpreter.Location,
			}
		}

		interpreterErr := err.(Error)
		interpreterErr.StackTrace = interpreter.CallStack()

		onError(interpreterErr)
	}
}

func asCadenceError(r any) error {
	err, isError := r.(error)
	if !isError {
		return errors.NewUnexpectedError("%s", r)
	}

	rootError := err

	for {
		switch typedError := err.(type) {
		case Error,
			errors.ExternalError,
			errors.InternalError,
			errors.UserError:
			return typedError
		case xerrors.Wrapper:
			err = typedError.Unwrap()
		case error:
			return errors.NewUnexpectedErrorFromCause(rootError)
		default:
			return errors.NewUnexpectedErrorFromCause(rootError)
		}
	}
}

func (interpreter *Interpreter) CallStack() []Invocation {
	return interpreter.SharedState.callStack.Invocations[:]
}

func (interpreter *Interpreter) VisitProgram(program *ast.Program) {

	for _, declaration := range program.ImportDeclarations() {
		interpreter.visitGlobalDeclaration(declaration)
	}

	for _, declaration := range program.InterfaceDeclarations() {
		interpreter.visitGlobalDeclaration(declaration)
	}

	for _, declaration := range program.CompositeDeclarations() {
		interpreter.visitGlobalDeclaration(declaration)
	}

	for _, declaration := range program.AttachmentDeclarations() {
		interpreter.visitGlobalDeclaration(declaration)
	}

	for _, declaration := range program.FunctionDeclarations() {
		interpreter.visitGlobalDeclaration(declaration)
	}

	for _, declaration := range program.TransactionDeclarations() {
		interpreter.visitGlobalDeclaration(declaration)
	}

	// Finally, evaluate the global variable declarations,
	// which are effectively lazy declarations,
	// i.e. the value is evaluated on first access.
	//
	// This enables forward references, especially indirect ones
	// through functions, for example:
	//
	// ```
	// fun f(): Int {
	//    return g()
	// }
	//
	// let x = f()
	// let y = 0
	//
	// fun g(): Int {
	//     return y
	// }
	// ```
	//
	// Here, the variable `x` has an indirect forward reference
	// to variable `y`, through functions `f` and `g`.
	// When variable `x` is evaluated, it forces the evaluation of variable `y`.
	//
	// Variable declarations are still eagerly evaluated,
	// in the order they are declared.

	// First, for each variable declaration, declare a variable with a getter
	// which will evaluate the variable declaration. The resulting value
	// is reused for subsequent reads of the variable.

	var variableDeclarationVariables []*Variable

	variableDeclarationCount := len(program.VariableDeclarations())
	if variableDeclarationCount > 0 {
		variableDeclarationVariables = make([]*Variable, 0, variableDeclarationCount)

		for _, declaration := range program.VariableDeclarations() {

			// Rebind declaration, so the closure captures to current iteration's value,
			// i.e. the next iteration doesn't override `declaration`

			declaration := declaration

			identifier := declaration.Identifier.Identifier

			var variable *Variable

			variable = NewVariableWithGetter(interpreter, func() Value {
				var result Value
				interpreter.visitVariableDeclaration(declaration, func(_ string, value Value) {
					result = value
				})

				// Global variables are lazily loaded. Therefore, start resource tracking also
				// lazily when the resource is used for the first time.
				// This is needed to support forward referencing.
				interpreter.startResourceTracking(
					result,
					variable,
					identifier,
					declaration.Identifier,
				)

				return result
			})
			interpreter.setVariable(identifier, variable)
			interpreter.Globals.Set(identifier, variable)

			variableDeclarationVariables = append(variableDeclarationVariables, variable)
		}
	}

	// Second, force the evaluation of all variable declarations,
	// in the order they were declared.

	for _, variable := range variableDeclarationVariables {
		_ = variable.GetValue()
	}
}

func (interpreter *Interpreter) VisitSpecialFunctionDeclaration(declaration *ast.SpecialFunctionDeclaration) StatementResult {
	return interpreter.VisitFunctionDeclaration(declaration.FunctionDeclaration)
}

func (interpreter *Interpreter) VisitFunctionDeclaration(declaration *ast.FunctionDeclaration) StatementResult {

	identifier := declaration.Identifier.Identifier

	functionType := interpreter.Program.Elaboration.FunctionDeclarationFunctionType(declaration)

	// NOTE: find *or* declare, as the function might have not been pre-declared (e.g. in the REPL)
	variable := interpreter.findOrDeclareVariable(identifier)

	// lexical scope: variables in functions are bound to what is visible at declaration time
	lexicalScope := interpreter.activations.CurrentOrNew()

	// make the function itself available inside the function
	lexicalScope.Set(identifier, variable)

	variable.SetValue(
		interpreter.functionDeclarationValue(
			declaration,
			functionType,
			lexicalScope,
		),
	)

	return nil
}

func (interpreter *Interpreter) functionDeclarationValue(
	declaration *ast.FunctionDeclaration,
	functionType *sema.FunctionType,
	lexicalScope *VariableActivation,
) *InterpretedFunctionValue {

	var preConditions ast.Conditions
	if declaration.FunctionBlock.PreConditions != nil {
		preConditions = *declaration.FunctionBlock.PreConditions
	}

	var beforeStatements []ast.Statement
	var rewrittenPostConditions ast.Conditions

	if declaration.FunctionBlock.PostConditions != nil {
		postConditionsRewrite :=
			interpreter.Program.Elaboration.PostConditionsRewrite(declaration.FunctionBlock.PostConditions)

		rewrittenPostConditions = postConditionsRewrite.RewrittenPostConditions
		beforeStatements = postConditionsRewrite.BeforeStatements
	}

	return NewInterpretedFunctionValue(
		interpreter,
		declaration.ParameterList,
		functionType,
		lexicalScope,
		beforeStatements,
		preConditions,
		declaration.FunctionBlock.Block.Statements,
		rewrittenPostConditions,
	)
}

func (interpreter *Interpreter) visitBlock(block *ast.Block) StatementResult {
	// block scope: each block gets an activation record
	interpreter.activations.PushNewWithCurrent()
	defer interpreter.activations.Pop()

	return interpreter.visitStatements(block.Statements)
}

func (interpreter *Interpreter) visitFunctionBody(
	beforeStatements []ast.Statement,
	preConditions ast.Conditions,
	body func() StatementResult,
	postConditions ast.Conditions,
	returnType sema.Type,
) Value {

	// block scope: each function block gets an activation record
	interpreter.activations.PushNewWithCurrent()
	defer interpreter.activations.Pop()

	result := interpreter.visitStatements(beforeStatements)
	if result, ok := result.(ReturnResult); ok {
		return result.Value
	}

	interpreter.visitConditions(preConditions, ast.ConditionKindPre)

	var returnValue Value

	if body != nil {
		result = body()
		if result, ok := result.(ReturnResult); ok {
			returnValue = result.Value
		} else {
			returnValue = Void
		}
	} else {
		returnValue = Void
	}

	// If there is a return type, declare the constant `result`.

	if returnType != sema.VoidType {
		resultValue := interpreter.resultValue(returnValue, returnType)
		interpreter.declareVariable(
			sema.ResultIdentifier,
			resultValue,
		)
	}

	interpreter.visitConditions(postConditions, ast.ConditionKindPost)

	return returnValue
}

// resultValue returns the value for the `result` constant.
// If the return type is not a resource:
//   - The constant has the same type as the return type.
//   - `result` value is the same as the return value.
//
// If the return type is a resource:
//   - The constant has the same type as a reference to the return type.
//   - `result` value is a reference to the return value.
func (interpreter *Interpreter) resultValue(returnValue Value, returnType sema.Type) Value {
	if !returnType.IsResourceType() {
		return returnValue
	}

	resultAuth := func(ty sema.Type) Authorization {
		var auth Authorization = UnauthorizedAccess
		// reference is authorized to the entire resource, since it is only accessible in a function where a resource value is owned
		if entitlementSupportingType, ok := ty.(sema.EntitlementSupportingType); ok {
			supportedEntitlements := entitlementSupportingType.SupportedEntitlements()
			if supportedEntitlements != nil && supportedEntitlements.Len() > 0 {
				access := sema.EntitlementSetAccess{
					SetKind:      sema.Conjunction,
					Entitlements: supportedEntitlements,
				}
				auth = ConvertSemaAccesstoStaticAuthorization(interpreter, access)
			}
		}
		return auth
	}

	if optionalType, ok := returnType.(*sema.OptionalType); ok {
		switch returnValue := returnValue.(type) {
		// If this value is an optional value (T?), then transform it into an optional reference (&T)?.
		case *SomeValue:

			innerValue := NewEphemeralReferenceValue(
				interpreter,
				resultAuth(returnType),
				returnValue.value,
				optionalType.Type,
			)

			interpreter.maybeTrackReferencedResourceKindedValue(returnValue.value)
			return NewSomeValueNonCopying(interpreter, innerValue)
		case NilValue:
			return NilValue{}
		}
	}

	interpreter.maybeTrackReferencedResourceKindedValue(returnValue)
	return NewEphemeralReferenceValue(interpreter, resultAuth(returnType), returnValue, returnType)
}

func (interpreter *Interpreter) visitConditions(conditions ast.Conditions, kind ast.ConditionKind) {
	for _, condition := range conditions {
		interpreter.visitCondition(condition, kind)
	}
}

func (interpreter *Interpreter) visitCondition(condition ast.Condition, kind ast.ConditionKind) {

	switch condition := condition.(type) {
	case *ast.TestCondition:
		// Evaluate the condition as a statement, so we get position information in case of an error
		statement := ast.NewExpressionStatement(interpreter, condition.Test)

		result, ok := interpreter.evalStatement(statement).(ExpressionResult)
		if !ok {
			panic(errors.NewUnreachableError())
		}

		value, ok := result.Value.(BoolValue)
		if !ok {
			panic(errors.NewUnreachableError())
		}

		if value {
			return
		}

		messageExpression := condition.Message
		var message string
		if messageExpression != nil {
			messageValue := interpreter.evalExpression(messageExpression)
			message = messageValue.(*StringValue).Str
		}

		panic(ConditionError{
			ConditionKind: kind,
			Message:       message,
			LocationRange: LocationRange{
				Location:    interpreter.Location,
				HasPosition: statement,
			},
		})

	case *ast.EmitCondition:
		interpreter.evalStatement((*ast.EmitStatement)(condition))

	default:
		panic(errors.NewUnreachableError())
	}

}

// declareVariable declares a variable in the latest scope
func (interpreter *Interpreter) declareVariable(identifier string, value Value) *Variable {
	// NOTE: semantic analysis already checked possible invalid redeclaration
	variable := NewVariableWithValue(interpreter, value)
	interpreter.setVariable(identifier, variable)

	// TODO: add proper location info
	interpreter.startResourceTracking(value, variable, identifier, nil)

	return variable
}

func (interpreter *Interpreter) visitAssignment(
	transferOperation ast.TransferOperation,
	targetExpression ast.Expression, targetType sema.Type,
	valueExpression ast.Expression, valueType sema.Type,
	position ast.HasPosition,
) {
	// First evaluate the target, which results in a getter/setter function pair
	getterSetter := interpreter.assignmentGetterSetter(targetExpression)

	locationRange := LocationRange{
		Location:    interpreter.Location,
		HasPosition: position,
	}

	// If the assignment is a forced move,
	// ensure that the target is nil,
	// otherwise panic

	if transferOperation == ast.TransferOperationMoveForced {

		// If the force-move assignment is used for the initialization of a field,
		// then there is no prior value for the field, so allow missing

		const allowMissing = true

		target := getterSetter.get(allowMissing)

		if _, ok := target.(NilValue); !ok && target != nil {
			panic(ForceAssignmentToNonNilResourceError{
				LocationRange: locationRange,
			})
		}
	}

	// Finally, evaluate the value, and assign it using the setter function

	value := interpreter.evalExpression(valueExpression)

	transferredValue := interpreter.transferAndConvert(value, valueType, targetType, locationRange)

	getterSetter.set(transferredValue)
}

// NOTE: only called for top-level composite declarations
func (interpreter *Interpreter) VisitCompositeDeclaration(declaration *ast.CompositeDeclaration) StatementResult {

	// lexical scope: variables in functions are bound to what is visible at declaration time
	lexicalScope := interpreter.activations.CurrentOrNew()

	_, _ = interpreter.declareCompositeValue(declaration, lexicalScope)

	return nil
}

func (interpreter *Interpreter) VisitAttachmentDeclaration(declaration *ast.AttachmentDeclaration) StatementResult {
	// lexical scope: variables in functions are bound to what is visible at declaration time
	lexicalScope := interpreter.activations.CurrentOrNew()
	_, _ = interpreter.declareAttachmentValue(declaration, lexicalScope)
	return nil
}

func (interpreter *Interpreter) declareAttachmentValue(
	declaration *ast.AttachmentDeclaration,
	lexicalScope *VariableActivation,
) (
	scope *VariableActivation,
	variable *Variable,
) {
	return interpreter.declareCompositeValue(declaration, lexicalScope)
}

// declareCompositeValue creates and declares the value for
// the composite declaration.
//
// For all composite kinds a constructor function is created.
//
// The constructor is a host function which creates a new composite,
// calls the initializer (interpreted function), if any,
// and then returns the composite.
//
// Inside the initializer and all functions, `self` is bound to
// the new composite value, and the constructor itself is bound
//
// For contracts, `contractValueHandler` is used to declare
// a contract value / instance (singleton).
//
// For all other composite kinds the constructor function is declared.
func (interpreter *Interpreter) declareCompositeValue(
	declaration ast.CompositeLikeDeclaration,
	lexicalScope *VariableActivation,
) (
	scope *VariableActivation,
	variable *Variable,
) {
	if declaration.Kind() == common.CompositeKindEnum {
		return interpreter.declareEnumConstructor(declaration.(*ast.CompositeDeclaration), lexicalScope)
	} else {
		return interpreter.declareNonEnumCompositeValue(declaration, lexicalScope)
	}
}

func (interpreter *Interpreter) declareNonEnumCompositeValue(
	declaration ast.CompositeLikeDeclaration,
	lexicalScope *VariableActivation,
) (
	scope *VariableActivation,
	variable *Variable,
) {
	identifier := declaration.DeclarationIdentifier().Identifier
	// NOTE: find *or* declare, as the function might have not been pre-declared (e.g. in the REPL)
	variable = interpreter.findOrDeclareVariable(identifier)

	// Make the value available in the initializer
	lexicalScope.Set(identifier, variable)

	// Evaluate nested declarations in a new scope, so values
	// of nested declarations won't be visible after the containing declaration

	nestedVariables := map[string]*Variable{}

	(func() {
		interpreter.activations.PushNewWithCurrent()
		defer interpreter.activations.Pop()

		// Pre-declare empty variables for all interfaces, composites, and function declarations
		predeclare := func(identifier ast.Identifier) {
			name := identifier.Identifier
			lexicalScope.Set(
				name,
				interpreter.declareVariable(name, nil),
			)
		}

		members := declaration.DeclarationMembers()

		for _, nestedInterfaceDeclaration := range members.Interfaces() {
			predeclare(nestedInterfaceDeclaration.Identifier)
		}

		for _, nestedCompositeDeclaration := range members.Composites() {
			predeclare(nestedCompositeDeclaration.Identifier)
		}

		for _, nestedAttachmentDeclaration := range members.Attachments() {
			predeclare(nestedAttachmentDeclaration.Identifier)
		}

		for _, nestedInterfaceDeclaration := range members.Interfaces() {
			interpreter.declareInterface(nestedInterfaceDeclaration, lexicalScope)
		}

		for _, nestedCompositeDeclaration := range members.Composites() {

			// Pass the lexical scope, which has the containing composite's value declared,
			// to the nested declarations so they can refer to it, and update the lexical scope
			// so the container's functions can refer to the nested composite's value

			var nestedVariable *Variable
			lexicalScope, nestedVariable =
				interpreter.declareCompositeValue(
					nestedCompositeDeclaration,
					lexicalScope,
				)

			memberIdentifier := nestedCompositeDeclaration.Identifier.Identifier
			nestedVariables[memberIdentifier] = nestedVariable
		}

		for _, nestedAttachmentDeclaration := range members.Attachments() {

			// Pass the lexical scope, which has the containing composite's value declared,
			// to the nested declarations so they can refer to it, and update the lexical scope
			// so the container's functions can refer to the nested composite's value

			var nestedVariable *Variable
			lexicalScope, nestedVariable =
				interpreter.declareAttachmentValue(
					nestedAttachmentDeclaration,
					lexicalScope,
				)

			memberIdentifier := nestedAttachmentDeclaration.Identifier.Identifier
			nestedVariables[memberIdentifier] = nestedVariable
		}
	})()

	compositeType := interpreter.Program.Elaboration.CompositeDeclarationType(declaration)

	constructorType := &sema.FunctionType{
		IsConstructor: true,
		Purity:        compositeType.ConstructorPurity,
		Parameters:    compositeType.ConstructorParameters,
		ReturnTypeAnnotation: sema.TypeAnnotation{
			Type: compositeType,
		},
	}

	var initializerFunction FunctionValue
	if declaration.Kind() == common.CompositeKindEvent {
		initializerFunction = NewHostFunctionValue(
			interpreter,
			constructorType,
			func(invocation Invocation) Value {
				inter := invocation.Interpreter
				locationRange := invocation.LocationRange
				self := *invocation.Self

				for i, argument := range invocation.Arguments {
					parameter := compositeType.ConstructorParameters[i]
					self.SetMember(
						inter,
						locationRange,
						parameter.Identifier,
						argument,
					)
				}
				return nil
			},
		)
	} else {
		compositeInitializerFunction := interpreter.compositeInitializerFunction(declaration, lexicalScope)
		if compositeInitializerFunction != nil {
			initializerFunction = compositeInitializerFunction
		}
	}

	var destructorFunction FunctionValue
	compositeDestructorFunction := interpreter.compositeDestructorFunction(declaration, lexicalScope)
	if compositeDestructorFunction != nil {
		destructorFunction = compositeDestructorFunction
	}

	functions := interpreter.compositeFunctions(declaration, lexicalScope)

	wrapFunctions := func(code WrapperCode) {

		// Wrap initializer

		initializerFunctionWrapper :=
			code.InitializerFunctionWrapper

		if initializerFunctionWrapper != nil {
			initializerFunction = initializerFunctionWrapper(initializerFunction)
		}

		// Wrap destructor

		destructorFunctionWrapper :=
			code.DestructorFunctionWrapper

		if destructorFunctionWrapper != nil {
			destructorFunction = destructorFunctionWrapper(destructorFunction)
		}

		// Apply default functions, if conforming type does not provide the function

		// Iterating over the map in a non-deterministic way is OK,
		// we only apply the function wrapper to each function,
		// the order does not matter.

		for name, function := range code.Functions { //nolint:maprange
			if functions[name] != nil {
				continue
			}
			if functions == nil {
				functions = map[string]FunctionValue{}
			}
			functions[name] = function
		}

		// Wrap functions

		// Iterating over the map in a non-deterministic way is OK,
		// we only apply the function wrapper to each function,
		// the order does not matter.

		for name, functionWrapper := range code.FunctionWrappers { //nolint:maprange
			functions[name] = functionWrapper(functions[name])
		}
	}

	conformances := compositeType.EffectiveInterfaceConformances()
	for i := len(conformances) - 1; i >= 0; i-- {
		conformance := conformances[i].InterfaceType
		wrapFunctions(interpreter.SharedState.typeCodes.InterfaceCodes[conformance.ID()])
	}

	interpreter.SharedState.typeCodes.CompositeCodes[compositeType.ID()] = CompositeTypeCode{
		DestructorFunction: destructorFunction,
		CompositeFunctions: functions,
	}

	location := interpreter.Location

	qualifiedIdentifier := compositeType.QualifiedIdentifier()

	config := interpreter.SharedState.Config

	constructorGenerator := func(address common.Address) *HostFunctionValue {
		return NewHostFunctionValue(
			interpreter,
			constructorType,
			func(invocation Invocation) Value {

				interpreter := invocation.Interpreter

				// Check that the resource is constructed
				// in the same location as it was declared

				locationRange := invocation.LocationRange

				if compositeType.Kind == common.CompositeKindResource &&
					interpreter.Location != compositeType.Location {

					panic(ResourceConstructionError{
						CompositeType: compositeType,
						LocationRange: locationRange,
					})
				}

				// Load injected fields
				var injectedFields map[string]Value
				injectedCompositeFieldsHandler :=
					config.InjectedCompositeFieldsHandler
				if injectedCompositeFieldsHandler != nil {
					injectedFields = injectedCompositeFieldsHandler(
						interpreter,
						location,
						qualifiedIdentifier,
						declaration.Kind(),
					)
				}

				var fields []CompositeField

				if declaration.Kind() == common.CompositeKindResource {

					uuidHandler := config.UUIDHandler
					if uuidHandler == nil {
						panic(UUIDUnavailableError{
							LocationRange: locationRange,
						})
					}

					uuid, err := uuidHandler()
					if err != nil {
						panic(err)
					}

					fields = append(
						fields,
						NewCompositeField(
							interpreter,
							sema.ResourceUUIDFieldName,
							NewUInt64Value(
								interpreter,
								func() uint64 {
									return uuid
								},
							),
						),
					)
				}

				value := NewCompositeValue(
					interpreter,
					locationRange,
					location,
					qualifiedIdentifier,
					declaration.Kind(),
					fields,
					address,
				)

				value.InjectedFields = injectedFields
				value.Functions = functions
				value.Destructor = destructorFunction

				var self MemberAccessibleValue = value
				if declaration.Kind() == common.CompositeKindAttachment {

					var auth Authorization = UnauthorizedAccess
					attachmentType := interpreter.MustSemaTypeOfValue(value).(*sema.CompositeType)
					// Self's type in the constructor is codomain of the attachment's entitlement map, since
					// the constructor can only be called when in possession of the base resource
					// if the attachment is declared with access(all) access, then self is unauthorized
					if attachmentType.AttachmentEntitlementAccess != nil {
						auth = ConvertSemaAccesstoStaticAuthorization(interpreter, attachmentType.AttachmentEntitlementAccess.Codomain())
					}
					self = NewEphemeralReferenceValue(interpreter, auth, value, attachmentType)

					// set the base to the implicitly provided value, and remove this implicit argument from the list
					implicitArgumentPos := len(invocation.Arguments) - 1
					invocation.Base = invocation.Arguments[implicitArgumentPos].(*EphemeralReferenceValue)
					invocation.Arguments[implicitArgumentPos] = nil
					invocation.Arguments = invocation.Arguments[:implicitArgumentPos]
					invocation.ArgumentTypes[implicitArgumentPos] = nil
					invocation.ArgumentTypes = invocation.ArgumentTypes[:implicitArgumentPos]
				}
				invocation.Self = &self

				if declaration.Kind() == common.CompositeKindContract {
					// NOTE: set the variable value immediately, as the contract value
					// needs to be available for nested declarations

					variable.SetValue(value)

					// Also, immediately set the nested values,
					// as the initializer of the contract may use nested declarations

					value.NestedVariables = nestedVariables
				}

				if initializerFunction != nil {
					// NOTE: arguments are already properly boxed by invocation expression

					_ = initializerFunction.invoke(invocation)
				}
				return value
			},
		)
	}

	// Contract declarations declare a value / instance (singleton),
	// for all other composite kinds, the constructor is declared

	if declaration.Kind() == common.CompositeKindContract {
		variable.getter = func() Value {
			positioned := ast.NewRangeFromPositioned(interpreter, declaration.DeclarationIdentifier())

			contractValue := config.ContractValueHandler(
				interpreter,
				compositeType,
				constructorGenerator,
				positioned,
			)

			contractValue.SetNestedVariables(nestedVariables)
			return contractValue
		}
	} else {
		constructor := constructorGenerator(common.ZeroAddress)
		constructor.NestedVariables = nestedVariables
		variable.SetValue(constructor)
	}

	return lexicalScope, variable
}

type EnumCase struct {
	RawValue IntegerValue
	Value    MemberAccessibleValue
}

func (interpreter *Interpreter) declareEnumConstructor(
	declaration *ast.CompositeDeclaration,
	lexicalScope *VariableActivation,
) (
	scope *VariableActivation,
	variable *Variable,
) {
	identifier := declaration.Identifier.Identifier
	// NOTE: find *or* declare, as the function might have not been pre-declared (e.g. in the REPL)
	variable = interpreter.findOrDeclareVariable(identifier)

	lexicalScope.Set(identifier, variable)

	compositeType := interpreter.Program.Elaboration.CompositeDeclarationType(declaration)
	qualifiedIdentifier := compositeType.QualifiedIdentifier()

	location := interpreter.Location

	intType := sema.IntType

	enumCases := declaration.Members.EnumCases()
	caseValues := make([]EnumCase, len(enumCases))

	constructorNestedVariables := map[string]*Variable{}

	for i, enumCase := range enumCases {

		// TODO: replace, avoid conversion
		rawValue := interpreter.convert(
			NewIntValueFromInt64(interpreter, int64(i)),
			intType,
			compositeType.EnumRawType,
			LocationRange{
				Location:    location,
				HasPosition: enumCase,
			},
		).(IntegerValue)

		caseValueFields := []CompositeField{
			{
				Name:  sema.EnumRawValueFieldName,
				Value: rawValue,
			},
		}

		locationRange := LocationRange{
			Location:    location,
			HasPosition: enumCase,
		}

		caseValue := NewCompositeValue(
			interpreter,
			locationRange,
			location,
			qualifiedIdentifier,
			declaration.CompositeKind,
			caseValueFields,
			common.ZeroAddress,
		)
		caseValues[i] = EnumCase{
			Value:    caseValue,
			RawValue: rawValue,
		}

		constructorNestedVariables[enumCase.Identifier.Identifier] =
			NewVariableWithValue(interpreter, caseValue)
	}

	locationRange := LocationRange{
		Location:    location,
		HasPosition: declaration,
	}

	value := EnumConstructorFunction(
		interpreter,
		locationRange,
		compositeType,
		caseValues,
		constructorNestedVariables,
	)
	variable.SetValue(value)

	return lexicalScope, variable
}

func EnumConstructorFunction(
	gauge common.MemoryGauge,
	locationRange LocationRange,
	enumType *sema.CompositeType,
	cases []EnumCase,
	nestedVariables map[string]*Variable,
) *HostFunctionValue {

	// Prepare a lookup table based on the big-endian byte representation

	lookupTable := make(map[string]Value, len(cases))

	for _, c := range cases {
		rawValueBigEndianBytes := c.RawValue.ToBigEndianBytes()
		lookupTable[string(rawValueBigEndianBytes)] = c.Value
	}

	// Prepare the constructor function which performs a lookup in the lookup table

	constructor := NewHostFunctionValue(
		gauge,
		sema.EnumConstructorType(enumType),
		func(invocation Invocation) Value {
			rawValue, ok := invocation.Arguments[0].(IntegerValue)
			if !ok {
				panic(errors.NewUnreachableError())
			}

			rawValueArgumentBigEndianBytes := rawValue.ToBigEndianBytes()

			caseValue, ok := lookupTable[string(rawValueArgumentBigEndianBytes)]
			if !ok {
				return Nil
			}

			return NewSomeValueNonCopying(invocation.Interpreter, caseValue)
		},
	)

	constructor.NestedVariables = nestedVariables

	return constructor
}

func (interpreter *Interpreter) compositeInitializerFunction(
	compositeDeclaration ast.CompositeLikeDeclaration,
	lexicalScope *VariableActivation,
) *InterpretedFunctionValue {

	// TODO: support multiple overloaded initializers

	initializers := compositeDeclaration.DeclarationMembers().Initializers()
	var initializer *ast.SpecialFunctionDeclaration
	if len(initializers) == 0 {
		return nil
	}

	initializer = initializers[0]
	functionType := interpreter.Program.Elaboration.ConstructorFunctionType(initializer)

	parameterList := initializer.FunctionDeclaration.ParameterList

	var preConditions ast.Conditions
	if initializer.FunctionDeclaration.FunctionBlock.PreConditions != nil {
		preConditions = *initializer.FunctionDeclaration.FunctionBlock.PreConditions
	}

	statements := initializer.FunctionDeclaration.FunctionBlock.Block.Statements

	var beforeStatements []ast.Statement
	var rewrittenPostConditions ast.Conditions

	postConditions := initializer.FunctionDeclaration.FunctionBlock.PostConditions
	if postConditions != nil {
		postConditionsRewrite :=
			interpreter.Program.Elaboration.PostConditionsRewrite(postConditions)

		beforeStatements = postConditionsRewrite.BeforeStatements
		rewrittenPostConditions = postConditionsRewrite.RewrittenPostConditions
	}

	return NewInterpretedFunctionValue(
		interpreter,
		parameterList,
		functionType,
		lexicalScope,
		beforeStatements,
		preConditions,
		statements,
		rewrittenPostConditions,
	)
}

func (interpreter *Interpreter) compositeDestructorFunction(
	compositeDeclaration ast.CompositeLikeDeclaration,
	lexicalScope *VariableActivation,
) *InterpretedFunctionValue {

	destructor := compositeDeclaration.DeclarationMembers().Destructor()
	if destructor == nil {
		return nil
	}

	statements := destructor.FunctionDeclaration.FunctionBlock.Block.Statements

	var preConditions ast.Conditions

	conditions := destructor.FunctionDeclaration.FunctionBlock.PreConditions
	if conditions != nil {
		preConditions = *conditions
	}

	var beforeStatements []ast.Statement
	var rewrittenPostConditions ast.Conditions

	postConditions := destructor.FunctionDeclaration.FunctionBlock.PostConditions
	if postConditions != nil {
		postConditionsRewrite :=
			interpreter.Program.Elaboration.PostConditionsRewrite(postConditions)

		beforeStatements = postConditionsRewrite.BeforeStatements
		rewrittenPostConditions = postConditionsRewrite.RewrittenPostConditions
	}

	return NewInterpretedFunctionValue(
		interpreter,
		nil,
		emptyImpureFunctionType,
		lexicalScope,
		beforeStatements,
		preConditions,
		statements,
		rewrittenPostConditions,
	)
}

func (interpreter *Interpreter) defaultFunctions(
	members *ast.Members,
	lexicalScope *VariableActivation,
) map[string]FunctionValue {

	functionDeclarations := members.Functions()
	functionCount := len(functionDeclarations)

	if functionCount == 0 {
		return nil
	}

	functions := make(map[string]FunctionValue, functionCount)

	for _, functionDeclaration := range functionDeclarations {
		name := functionDeclaration.Identifier.Identifier
		if !functionDeclaration.FunctionBlock.HasStatements() {
			continue
		}

		functions[name] = interpreter.compositeFunction(
			functionDeclaration,
			lexicalScope,
		)
	}

	return functions
}

func (interpreter *Interpreter) compositeFunctions(
	compositeDeclaration ast.CompositeLikeDeclaration,
	lexicalScope *VariableActivation,
) map[string]FunctionValue {

	functions := map[string]FunctionValue{}

	for _, functionDeclaration := range compositeDeclaration.DeclarationMembers().Functions() {
		name := functionDeclaration.Identifier.Identifier
		functions[name] =
			interpreter.compositeFunction(
				functionDeclaration,
				lexicalScope,
			)
	}

	return functions
}

func (interpreter *Interpreter) functionWrappers(
	members *ast.Members,
	lexicalScope *VariableActivation,
) map[string]FunctionWrapper {

	functionWrappers := map[string]FunctionWrapper{}

	for _, functionDeclaration := range members.Functions() {

		functionType := interpreter.Program.Elaboration.FunctionDeclarationFunctionType(functionDeclaration)

		name := functionDeclaration.Identifier.Identifier
		functionWrapper := interpreter.functionConditionsWrapper(
			functionDeclaration,
			functionType,
			lexicalScope,
		)
		if functionWrapper == nil {
			continue
		}
		functionWrappers[name] = functionWrapper
	}

	return functionWrappers
}

func (interpreter *Interpreter) compositeFunction(
	functionDeclaration *ast.FunctionDeclaration,
	lexicalScope *VariableActivation,
) *InterpretedFunctionValue {

	functionType := interpreter.Program.Elaboration.FunctionDeclarationFunctionType(functionDeclaration)

	var preConditions ast.Conditions

	if functionDeclaration.FunctionBlock.PreConditions != nil {
		preConditions = *functionDeclaration.FunctionBlock.PreConditions
	}

	var beforeStatements []ast.Statement
	var rewrittenPostConditions ast.Conditions

	if functionDeclaration.FunctionBlock.PostConditions != nil {

		postConditionsRewrite :=
			interpreter.Program.Elaboration.PostConditionsRewrite(functionDeclaration.FunctionBlock.PostConditions)

		beforeStatements = postConditionsRewrite.BeforeStatements
		rewrittenPostConditions = postConditionsRewrite.RewrittenPostConditions
	}

	parameterList := functionDeclaration.ParameterList
	statements := functionDeclaration.FunctionBlock.Block.Statements

	return NewInterpretedFunctionValue(
		interpreter,
		parameterList,
		functionType,
		lexicalScope,
		beforeStatements,
		preConditions,
		statements,
		rewrittenPostConditions,
	)
}

func (interpreter *Interpreter) VisitFieldDeclaration(_ *ast.FieldDeclaration) StatementResult {
	// fields aren't interpreted
	panic(errors.NewUnreachableError())
}

func (interpreter *Interpreter) VisitEnumCaseDeclaration(_ *ast.EnumCaseDeclaration) StatementResult {
	// enum cases aren't interpreted
	panic(errors.NewUnreachableError())
}

func (interpreter *Interpreter) substituteMappedEntitlements(ty sema.Type) sema.Type {
	if interpreter.SharedState.currentEntitlementMappedValue == nil {
		return ty
	}

	return ty.Map(interpreter, make(map[*sema.TypeParameter]*sema.TypeParameter), func(t sema.Type) sema.Type {
		switch refType := t.(type) {
		case *sema.ReferenceType:
			if _, isMappedAuth := refType.Authorization.(sema.EntitlementMapAccess); isMappedAuth {
				return sema.NewReferenceType(
					interpreter,
					refType.Type,
					interpreter.MustConvertStaticAuthorizationToSemaAccess(interpreter.SharedState.currentEntitlementMappedValue),
				)
			}
		}
		return t
	})
}

func (interpreter *Interpreter) ValueIsSubtypeOfSemaType(value Value, targetType sema.Type) bool {
	return interpreter.IsSubTypeOfSemaType(value.StaticType(interpreter), targetType)
}

func (interpreter *Interpreter) transferAndConvert(
	value Value,
	valueType, targetType sema.Type,
	locationRange LocationRange,
) Value {

	transferredValue := value.Transfer(
		interpreter,
		locationRange,
		atree.Address{},
		false,
		nil,
		nil,
	)

	targetType = interpreter.substituteMappedEntitlements(targetType)

	result := interpreter.ConvertAndBox(
		locationRange,
		transferredValue,
		valueType,
		targetType,
	)

	// Defensively check the value's type matches the target type
	resultStaticType := result.StaticType(interpreter)

	if targetType != nil &&
		!interpreter.IsSubTypeOfSemaType(resultStaticType, targetType) {

		resultSemaType := interpreter.MustConvertStaticToSemaType(resultStaticType)

		panic(ValueTransferTypeError{
			ExpectedType:  targetType,
			ActualType:    resultSemaType,
			LocationRange: locationRange,
		})
	}

	return result
}

// ConvertAndBox converts a value to a target type, and boxes in optionals and any value, if necessary
func (interpreter *Interpreter) ConvertAndBox(
	locationRange LocationRange,
	value Value,
	valueType, targetType sema.Type,
) Value {
	value = interpreter.convert(value, valueType, targetType, locationRange)
	return interpreter.BoxOptional(locationRange, value, targetType)
}

// Produces the `valueStaticType` argument into a new static type that conforms
// to the specification of the `targetSemaType`. At the moment, this means that the
// authorization of any reference types in `valueStaticType` are changed to match the
// authorization of any equivalently-positioned reference types in `targetSemaType`.
func (interpreter *Interpreter) convertStaticType(
	valueStaticType StaticType,
	targetSemaType sema.Type,
) StaticType {
	switch valueStaticType := valueStaticType.(type) {
	case ReferenceStaticType:
		if targetReferenceType, isReferenceType := targetSemaType.(*sema.ReferenceType); isReferenceType {
			return NewReferenceStaticType(
				interpreter,
				ConvertSemaAccesstoStaticAuthorization(interpreter, targetReferenceType.Authorization),
				valueStaticType.ReferencedType,
			)
		}
	case OptionalStaticType:
		if targetOptionalType, isOptionalType := targetSemaType.(*sema.OptionalType); isOptionalType {
			return NewOptionalStaticType(
				interpreter,
				interpreter.convertStaticType(
					valueStaticType.Type,
					targetOptionalType.Type,
				),
			)
		}
	case DictionaryStaticType:
		if targetDictionaryType, isDictionaryType := targetSemaType.(*sema.DictionaryType); isDictionaryType {
			return NewDictionaryStaticType(
				interpreter,
				interpreter.convertStaticType(
					valueStaticType.KeyType,
					targetDictionaryType.KeyType,
				),
				interpreter.convertStaticType(
					valueStaticType.ValueType,
					targetDictionaryType.ValueType,
				),
			)
		}
	case VariableSizedStaticType:
		if targetArrayType, isArrayType := targetSemaType.(*sema.VariableSizedType); isArrayType {
			return NewVariableSizedStaticType(
				interpreter,
				interpreter.convertStaticType(
					valueStaticType.Type,
					targetArrayType.Type,
				),
			)
		}
	case ConstantSizedStaticType:
		if targetArrayType, isArrayType := targetSemaType.(*sema.ConstantSizedType); isArrayType {
			return NewConstantSizedStaticType(
				interpreter,
				interpreter.convertStaticType(
					valueStaticType.Type,
					targetArrayType.Type,
				),
				valueStaticType.Size,
			)
		}

	case CapabilityStaticType:
		if targetCapabilityType, isCapabilityType := targetSemaType.(*sema.CapabilityType); isCapabilityType {
			return NewCapabilityStaticType(
				interpreter,
				interpreter.convertStaticType(
					valueStaticType.BorrowType,
					targetCapabilityType.BorrowType,
				),
			)
		}
	}
	return valueStaticType
}

func (interpreter *Interpreter) convert(value Value, valueType, targetType sema.Type, locationRange LocationRange) Value {
	if valueType == nil {
		return value
	}

	unwrappedTargetType := sema.UnwrapOptionalType(targetType)

	// if the value is optional, convert the inner value to the unwrapped target type
	if optionalValueType, valueIsOptional := valueType.(*sema.OptionalType); valueIsOptional {
		switch value := value.(type) {
		case NilValue:
			return value
		case *SomeValue:
			if !optionalValueType.Type.Equal(unwrappedTargetType) {
				innerValue := interpreter.convert(value.value, optionalValueType.Type, unwrappedTargetType, locationRange)
				return NewSomeValueNonCopying(interpreter, innerValue)
			}
			return value
		}
	}

	switch unwrappedTargetType {
	case sema.IntType:
		if !valueType.Equal(unwrappedTargetType) {
			return ConvertInt(interpreter, value, locationRange)
		}

	case sema.UIntType:
		if !valueType.Equal(unwrappedTargetType) {
			return ConvertUInt(interpreter, value, locationRange)
		}

	// Int*
	case sema.Int8Type:
		if !valueType.Equal(unwrappedTargetType) {
			return ConvertInt8(interpreter, value, locationRange)
		}

	case sema.Int16Type:
		if !valueType.Equal(unwrappedTargetType) {
			return ConvertInt16(interpreter, value, locationRange)
		}

	case sema.Int32Type:
		if !valueType.Equal(unwrappedTargetType) {
			return ConvertInt32(interpreter, value, locationRange)
		}

	case sema.Int64Type:
		if !valueType.Equal(unwrappedTargetType) {
			return ConvertInt64(interpreter, value, locationRange)
		}

	case sema.Int128Type:
		if !valueType.Equal(unwrappedTargetType) {
			return ConvertInt128(interpreter, value, locationRange)
		}

	case sema.Int256Type:
		if !valueType.Equal(unwrappedTargetType) {
			return ConvertInt256(interpreter, value, locationRange)
		}

	// UInt*
	case sema.UInt8Type:
		if !valueType.Equal(unwrappedTargetType) {
			return ConvertUInt8(interpreter, value, locationRange)
		}

	case sema.UInt16Type:
		if !valueType.Equal(unwrappedTargetType) {
			return ConvertUInt16(interpreter, value, locationRange)
		}

	case sema.UInt32Type:
		if !valueType.Equal(unwrappedTargetType) {
			return ConvertUInt32(interpreter, value, locationRange)
		}

	case sema.UInt64Type:
		if !valueType.Equal(unwrappedTargetType) {
			return ConvertUInt64(interpreter, value, locationRange)
		}

	case sema.UInt128Type:
		if !valueType.Equal(unwrappedTargetType) {
			return ConvertUInt128(interpreter, value, locationRange)
		}

	case sema.UInt256Type:
		if !valueType.Equal(unwrappedTargetType) {
			return ConvertUInt256(interpreter, value, locationRange)
		}

	// Word*
	case sema.Word8Type:
		if !valueType.Equal(unwrappedTargetType) {
			return ConvertWord8(interpreter, value, locationRange)
		}

	case sema.Word16Type:
		if !valueType.Equal(unwrappedTargetType) {
			return ConvertWord16(interpreter, value, locationRange)
		}

	case sema.Word32Type:
		if !valueType.Equal(unwrappedTargetType) {
			return ConvertWord32(interpreter, value, locationRange)
		}

	case sema.Word64Type:
		if !valueType.Equal(unwrappedTargetType) {
			return ConvertWord64(interpreter, value, locationRange)
		}

	case sema.Word128Type:
		if !valueType.Equal(unwrappedTargetType) {
			return ConvertWord128(interpreter, value, locationRange)
		}

	case sema.Word256Type:
		if !valueType.Equal(unwrappedTargetType) {
			return ConvertWord256(interpreter, value, locationRange)
		}

	// Fix*

	case sema.Fix64Type:
		if !valueType.Equal(unwrappedTargetType) {
			return ConvertFix64(interpreter, value, locationRange)
		}

	case sema.UFix64Type:
		if !valueType.Equal(unwrappedTargetType) {
			return ConvertUFix64(interpreter, value, locationRange)
		}
	}

	switch unwrappedTargetType := unwrappedTargetType.(type) {
	case *sema.AddressType:
		if !valueType.Equal(unwrappedTargetType) {
			return ConvertAddress(interpreter, value, locationRange)
		}

	case sema.ArrayType:
		if arrayValue, isArray := value.(*ArrayValue); isArray && !valueType.Equal(unwrappedTargetType) {

			oldArrayStaticType := arrayValue.StaticType(interpreter)
			arrayStaticType := interpreter.convertStaticType(oldArrayStaticType, unwrappedTargetType).(ArrayStaticType)

			if oldArrayStaticType.Equal(arrayStaticType) {
				return value
			}

			targetElementType := interpreter.MustConvertStaticToSemaType(arrayStaticType.ElementType())

			array := arrayValue.array

			iterator, err := array.Iterator()
			if err != nil {
				panic(errors.NewExternalError(err))
			}

			return NewArrayValueWithIterator(
				interpreter,
				arrayStaticType,
				arrayValue.GetOwner(),
				array.Count(),
				func() Value {
					element, err := iterator.Next()
					if err != nil {
						panic(errors.NewExternalError(err))
					}
					if element == nil {
						return nil
					}

					value := MustConvertStoredValue(interpreter, element)
					valueType := interpreter.MustConvertStaticToSemaType(value.StaticType(interpreter))
					return interpreter.convert(value, valueType, targetElementType, locationRange)
				},
			)
		}

	case *sema.DictionaryType:
		if dictValue, isDict := value.(*DictionaryValue); isDict && !valueType.Equal(unwrappedTargetType) {

			oldDictStaticType := dictValue.StaticType(interpreter)
			dictStaticType := interpreter.convertStaticType(oldDictStaticType, unwrappedTargetType).(DictionaryStaticType)

			if oldDictStaticType.Equal(dictStaticType) {
				return value
			}

			targetKeyType := interpreter.MustConvertStaticToSemaType(dictStaticType.KeyType)
			targetValueType := interpreter.MustConvertStaticToSemaType(dictStaticType.ValueType)

			dictionary := dictValue.dictionary

			iterator, err := dictionary.Iterator()
			if err != nil {
				panic(errors.NewExternalError(err))
			}

			return newDictionaryValueWithIterator(
				interpreter,
				locationRange,
				dictStaticType,
				dictionary.Count(),
				dictionary.Seed(),
				common.Address(dictionary.Address()),
				func() (Value, Value) {
					k, v, err := iterator.Next()

					if err != nil {
						panic(errors.NewExternalError(err))
					}
					if k == nil || v == nil {
						return nil, nil
					}

					key := MustConvertStoredValue(interpreter, k)
					value := MustConvertStoredValue(interpreter, v)

					keyType := interpreter.MustConvertStaticToSemaType(key.StaticType(interpreter))
					valueType := interpreter.MustConvertStaticToSemaType(value.StaticType(interpreter))

					convertedKey := interpreter.convert(key, keyType, targetKeyType, locationRange)
					convertedValue := interpreter.convert(value, valueType, targetValueType, locationRange)

					return convertedKey, convertedValue
				},
			)
		}

	case *sema.CapabilityType:
		if !valueType.Equal(unwrappedTargetType) && unwrappedTargetType.BorrowType != nil {
			targetBorrowType := unwrappedTargetType.BorrowType.(*sema.ReferenceType)

			switch capability := value.(type) {
			case *CapabilityValue:
				valueBorrowType := capability.BorrowType.(ReferenceStaticType)
				borrowType := interpreter.convertStaticType(valueBorrowType, targetBorrowType)
				return NewCapabilityValue(
					interpreter,
					capability.ID,
					capability.Address,
					borrowType,
				)
			default:
				// unsupported capability value
				panic(errors.NewUnreachableError())
			}
		}

	case *sema.ReferenceType:
		if !valueType.Equal(unwrappedTargetType) {
			// transferring a reference at runtime does not change its entitlements; this is so that an upcast reference
			// can later be downcast back to its original entitlement set

			switch ref := value.(type) {
			case *EphemeralReferenceValue:
				return NewEphemeralReferenceValue(
					interpreter,
					ConvertSemaAccesstoStaticAuthorization(interpreter, unwrappedTargetType.Authorization),
					ref.Value,
					unwrappedTargetType.Type,
				)

			case *StorageReferenceValue:
				return NewStorageReferenceValue(
					interpreter,
					ConvertSemaAccesstoStaticAuthorization(interpreter, unwrappedTargetType.Authorization),
					ref.TargetStorageAddress,
					ref.TargetPath,
					unwrappedTargetType.Type,
				)

			case *AccountReferenceValue:
				return NewAccountReferenceValue(
					interpreter,
					ref.Address,
					unwrappedTargetType.Type,
				)

			default:
				panic(errors.NewUnexpectedError("unsupported reference value: %T", ref))
			}
		}
	}

	return value
}

// BoxOptional boxes a value in optionals, if necessary
func (interpreter *Interpreter) BoxOptional(
	locationRange LocationRange,
	value Value,
	targetType sema.Type,
) Value {

	inner := value

	for {
		optionalType, ok := targetType.(*sema.OptionalType)
		if !ok {
			break
		}

		switch typedInner := inner.(type) {
		case *SomeValue:
			inner = typedInner.InnerValue(interpreter, locationRange)

		case NilValue:
			// NOTE: nested nil will be unboxed!
			return inner

		default:
			value = NewSomeValueNonCopying(interpreter, value)
		}

		targetType = optionalType.Type
	}
	return value
}

func (interpreter *Interpreter) Unbox(locationRange LocationRange, value Value) Value {
	for {
		some, ok := value.(*SomeValue)
		if !ok {
			return value
		}

		value = some.InnerValue(interpreter, locationRange)
	}
}

// NOTE: only called for top-level interface declarations
func (interpreter *Interpreter) VisitInterfaceDeclaration(declaration *ast.InterfaceDeclaration) StatementResult {

	// lexical scope: variables in functions are bound to what is visible at declaration time
	lexicalScope := interpreter.activations.CurrentOrNew()

	interpreter.declareInterface(declaration, lexicalScope)

	return nil
}

func (interpreter *Interpreter) declareInterface(
	declaration *ast.InterfaceDeclaration,
	lexicalScope *VariableActivation,
) {
	// Evaluate nested declarations in a new scope, so values
	// of nested declarations won't be visible after the containing declaration

	(func() {
		interpreter.activations.PushNewWithCurrent()
		defer interpreter.activations.Pop()

		for _, nestedInterfaceDeclaration := range declaration.Members.Interfaces() {
			interpreter.declareInterface(nestedInterfaceDeclaration, lexicalScope)
		}

		for _, nestedCompositeDeclaration := range declaration.Members.Composites() {
			if nestedCompositeDeclaration.Kind() == common.CompositeKindEvent {
				interpreter.declareNonEnumCompositeValue(nestedCompositeDeclaration, lexicalScope)
			} else {
				// this is statically prevented in the checker
				panic(errors.NewUnreachableError())
			}
		}
	})()

	interfaceType := interpreter.Program.Elaboration.InterfaceDeclarationType(declaration)
	typeID := interfaceType.ID()

	initializerFunctionWrapper := interpreter.initializerFunctionWrapper(
		declaration.Members,
		interfaceType.InitializerParameters,
		lexicalScope,
	)
	destructorFunctionWrapper := interpreter.destructorFunctionWrapper(declaration.Members, lexicalScope)
	functionWrappers := interpreter.functionWrappers(declaration.Members, lexicalScope)
	defaultFunctions := interpreter.defaultFunctions(declaration.Members, lexicalScope)

	interpreter.SharedState.typeCodes.InterfaceCodes[typeID] = WrapperCode{
		InitializerFunctionWrapper: initializerFunctionWrapper,
		DestructorFunctionWrapper:  destructorFunctionWrapper,
		FunctionWrappers:           functionWrappers,
		Functions:                  defaultFunctions,
	}
}

func (interpreter *Interpreter) initializerFunctionWrapper(
	members *ast.Members,
	parameters []sema.Parameter,
	lexicalScope *VariableActivation,
) FunctionWrapper {

	// TODO: support multiple overloaded initializers

	initializers := members.Initializers()
	if len(initializers) == 0 {
		return nil
	}

	firstInitializer := initializers[0]
	if firstInitializer.FunctionDeclaration.FunctionBlock == nil {
		return nil
	}

	return interpreter.functionConditionsWrapper(
		firstInitializer.FunctionDeclaration,
		&sema.FunctionType{
			Parameters:           parameters,
			ReturnTypeAnnotation: sema.VoidTypeAnnotation,
		},
		lexicalScope,
	)
}

var voidFunctionType = &sema.FunctionType{
	ReturnTypeAnnotation: sema.VoidTypeAnnotation,
}

func (interpreter *Interpreter) destructorFunctionWrapper(
	members *ast.Members,
	lexicalScope *VariableActivation,
) FunctionWrapper {

	destructor := members.Destructor()
	if destructor == nil {
		return nil
	}

	return interpreter.functionConditionsWrapper(
		destructor.FunctionDeclaration,
		voidFunctionType,
		lexicalScope,
	)
}

func (interpreter *Interpreter) functionConditionsWrapper(
	declaration *ast.FunctionDeclaration,
	functionType *sema.FunctionType,
	lexicalScope *VariableActivation,
) FunctionWrapper {

	if declaration.FunctionBlock == nil {
		return nil
	}

	var preConditions ast.Conditions
	if declaration.FunctionBlock.PreConditions != nil {
		preConditions = *declaration.FunctionBlock.PreConditions
	}

	var beforeStatements []ast.Statement
	var rewrittenPostConditions ast.Conditions

	if declaration.FunctionBlock.PostConditions != nil {

		postConditionsRewrite :=
			interpreter.Program.Elaboration.PostConditionsRewrite(declaration.FunctionBlock.PostConditions)

		beforeStatements = postConditionsRewrite.BeforeStatements
		rewrittenPostConditions = postConditionsRewrite.RewrittenPostConditions
	}

	return func(inner FunctionValue) FunctionValue {
		return NewHostFunctionValue(
			interpreter,
			functionType,
			func(invocation Invocation) Value {
				// Start a new activation record.
				// Lexical scope: use the function declaration's activation record,
				// not the current one (which would be dynamic scope)
				interpreter.activations.PushNewWithParent(lexicalScope)
				defer interpreter.activations.Pop()

				if declaration.ParameterList != nil {
					interpreter.bindParameterArguments(
						declaration.ParameterList,
						invocation.Arguments,
					)
				}

				if invocation.Self != nil {
					interpreter.declareVariable(sema.SelfIdentifier, *invocation.Self)
				}
				if invocation.Base != nil {
					interpreter.declareVariable(sema.BaseIdentifier, invocation.Base)
				}

				// NOTE: The `inner` function might be nil.
				//   This is the case if the conforming type did not declare a function.

				var body func() StatementResult
				if inner != nil {
					// NOTE: It is important to wrap the invocation in a function,
					//  so the inner function isn't invoked here

					body = func() StatementResult {

						// Pre- and post-condition wrappers "re-declare" the same
						// parameters as are used in the actual body of the function,
						// see the use of bindParameterArguments at the start of this function wrapper.
						//
						// When these parameters are given resource-kinded arguments,
						// this can trick the resource analysis into believing that these
						// resources exist in multiple variables at once
						// (one for each condition wrapper + the function itself).
						//
						// This is not the case, however, as execution of the pre- and post-conditions
						// occurs strictly before and after execution of the body respectively.
						//
						// To prevent the analysis from reporting a false positive here,
						// when we enter the body of the wrapped function,
						// we invalidate any resources that were assigned to parameters by the precondition block,
						// and then restore them after execution of the wrapped function,
						// for use by the post-condition block.

						type argumentVariable struct {
							variable *Variable
							value    ResourceKindedValue
						}

						var argumentVariables []argumentVariable
						for _, argument := range invocation.Arguments {
							resourceKindedValue := interpreter.resourceForValidation(argument)
							if resourceKindedValue == nil {
								continue
							}

							argumentVariables = append(
								argumentVariables,
								argumentVariable{
									variable: interpreter.SharedState.resourceVariables[resourceKindedValue],
									value:    resourceKindedValue,
								},
							)

							interpreter.invalidateResource(resourceKindedValue)
						}

						// NOTE: It is important to actually return the value returned
						//   from the inner function, otherwise it is lost

						returnValue := inner.invoke(invocation)

						// Restore the resources which were temporarily invalidated
						// before execution of the inner function

						for _, argumentVariable := range argumentVariables {
							value := argumentVariable.value
							interpreter.invalidateResource(value)
							interpreter.SharedState.resourceVariables[value] = argumentVariable.variable
						}
						return ReturnResult{Value: returnValue}
					}
				}

				return interpreter.visitFunctionBody(
					beforeStatements,
					preConditions,
					body,
					rewrittenPostConditions,
					functionType.ReturnTypeAnnotation.Type,
				)
			},
		)
	}
}

func (interpreter *Interpreter) EnsureLoaded(
	location common.Location,
) *Interpreter {
	return interpreter.ensureLoadedWithLocationHandler(
		location,
		func() Import {
			return interpreter.SharedState.Config.ImportLocationHandler(interpreter, location)
		},
	)
}

func (interpreter *Interpreter) ensureLoadedWithLocationHandler(
	location common.Location,
	loadLocation func() Import,
) *Interpreter {

	// If a sub-interpreter already exists, return it

	subInterpreter := interpreter.SharedState.allInterpreters[location]
	if subInterpreter != nil {
		return subInterpreter
	}

	// Load the import

	var virtualImport *VirtualImport

	imported := loadLocation()

	switch imported := imported.(type) {
	case InterpreterImport:
		subInterpreter = imported.Interpreter
		err := subInterpreter.Interpret()
		if err != nil {
			panic(err)
		}

		return subInterpreter

	case VirtualImport:
		virtualImport = &imported

		var err error
		// NOTE: virtual import, no program
		subInterpreter, err = interpreter.NewSubInterpreter(nil, location)
		if err != nil {
			panic(err)
		}

		// If the imported location is a virtual import,
		// prepare the interpreter

		for _, global := range virtualImport.Globals {
			variable := NewVariableWithValue(interpreter, global.Value)
			subInterpreter.setVariable(global.Name, variable)
			subInterpreter.Globals.Set(global.Name, variable)
		}

		subInterpreter.SharedState.typeCodes.
			Merge(virtualImport.TypeCodes)

		// Virtual import does not register interpreter itself,
		// unlike InterpreterImport
		interpreter.SharedState.allInterpreters[location] = subInterpreter

		subInterpreter.Program = &Program{
			Elaboration: virtualImport.Elaboration,
		}

		return subInterpreter

	default:
		panic(errors.NewUnreachableError())
	}
}

func (interpreter *Interpreter) NewSubInterpreter(
	program *Program,
	location common.Location,
) (
	*Interpreter,
	error,
) {
	return NewInterpreterWithSharedState(
		program,
		location,
		interpreter.SharedState,
	)
}

func (interpreter *Interpreter) StoredValueExists(
	storageAddress common.Address,
	domain string,
	identifier StorageMapKey,
) bool {
	accountStorage := interpreter.Storage().GetStorageMap(storageAddress, domain, false)
	if accountStorage == nil {
		return false
	}
	return accountStorage.ValueExists(identifier)
}

func (interpreter *Interpreter) ReadStored(
	storageAddress common.Address,
	domain string,
	identifier StorageMapKey,
) Value {
	accountStorage := interpreter.Storage().GetStorageMap(storageAddress, domain, false)
	if accountStorage == nil {
		return nil
	}
	return accountStorage.ReadValue(interpreter, identifier)
}

func (interpreter *Interpreter) WriteStored(
	storageAddress common.Address,
	domain string,
	key StorageMapKey,
	value Value,
) (existed bool) {
	accountStorage := interpreter.Storage().GetStorageMap(storageAddress, domain, true)
	return accountStorage.WriteValue(interpreter, key, value)
}

type fromStringFunctionValue struct {
	receiverType sema.Type
	hostFunction *HostFunctionValue
}

// a function that attempts to create a Cadence value from a string, e.g. parsing a number from a string
type stringValueParser func(*Interpreter, string) OptionalValue

func newFromStringFunction(ty sema.Type, parser stringValueParser) fromStringFunctionValue {
	functionType := sema.FromStringFunctionType(ty)

	hostFunctionImpl := NewUnmeteredHostFunctionValue(
		functionType,
		func(invocation Invocation) Value {
			argument, ok := invocation.Arguments[0].(*StringValue)
			if !ok {
				// expect typechecker to catch a mismatch here
				panic(errors.NewUnreachableError())
			}
			inter := invocation.Interpreter
			return parser(inter, argument.Str)
		},
	)
	return fromStringFunctionValue{
		receiverType: ty,
		hostFunction: hostFunctionImpl,
	}
}

// default implementation for parsing a given unsigned numeric type from a string.
// the size provided by sizeInBytes is passed to strconv.ParseUint, ensuring that the parsed value fits in the target type.
// input strings must not begin with a '+' or '-'.
func unsignedIntValueParser[ValueType Value, IntType any](
	bitSize int,
	toValue func(common.MemoryGauge, func() IntType) ValueType,
	fromUInt64 func(uint64) IntType,
) stringValueParser {
	return func(interpreter *Interpreter, input string) OptionalValue {
		val, err := strconv.ParseUint(input, 10, bitSize)
		if err != nil {
			return NilOptionalValue
		}

		converted := toValue(interpreter, func() IntType {
			return fromUInt64(val)
		})
		return NewSomeValueNonCopying(interpreter, converted)
	}
}

// default implementation for parsing a given signed numeric type from a string.
// the size provided by sizeInBytes is passed to strconv.ParseUint, ensuring that the parsed value fits in the target type.
// input strings may begin with a '+' or '-'.
func signedIntValueParser[ValueType Value, IntType any](
	bitSize int,
	toValue func(common.MemoryGauge, func() IntType) ValueType,
	fromInt64 func(int64) IntType,
) stringValueParser {

	return func(interpreter *Interpreter, input string) OptionalValue {
		val, err := strconv.ParseInt(input, 10, bitSize)
		if err != nil {
			return NilOptionalValue
		}

		converted := toValue(interpreter, func() IntType {
			return fromInt64(val)
		})
		return NewSomeValueNonCopying(interpreter, converted)
	}
}

// No need to use metered constructors for values represented by big.Ints,
// since estimation is more granular than fixed-size types.
func bigIntValueParser(convert func(*big.Int) (Value, bool)) stringValueParser {
	return func(interpreter *Interpreter, input string) OptionalValue {
		literalKind := common.IntegerLiteralKindDecimal
		estimatedSize := common.OverEstimateBigIntFromString(input, literalKind)
		common.UseMemory(interpreter, common.NewBigIntMemoryUsage(estimatedSize))

		val, ok := new(big.Int).SetString(input, literalKind.Base())
		if !ok {
			return NilOptionalValue
		}

		converted, ok := convert(val)

		if !ok {
			return NilOptionalValue
		}
		return NewSomeValueNonCopying(interpreter, converted)
	}
}

// check if val is in the inclusive interval [low, high]
func inRange(val *big.Int, low *big.Int, high *big.Int) bool {
	return -1 < val.Cmp(low) && val.Cmp(high) < 1
}

func identity[T any](t T) T { return t }

var fromStringFunctionValues = func() map[string]fromStringFunctionValue {
	u64_8 := func(n uint64) uint8 { return uint8(n) }
	u64_16 := func(n uint64) uint16 { return uint16(n) }
	u64_32 := func(n uint64) uint32 { return uint32(n) }
	u64_64 := identity[uint64]

	declarations := []fromStringFunctionValue{
		// signed int values from 8 bit -> infinity
		newFromStringFunction(sema.Int8Type, signedIntValueParser(8, NewInt8Value, func(n int64) int8 {
			return int8(n)
		})),
		newFromStringFunction(sema.Int16Type, signedIntValueParser(16, NewInt16Value, func(n int64) int16 {
			return int16(n)
		})),
		newFromStringFunction(sema.Int32Type, signedIntValueParser(32, NewInt32Value, func(n int64) int32 {
			return int32(n)
		})),
		newFromStringFunction(sema.Int64Type, signedIntValueParser(64, NewInt64Value, identity[int64])),
		newFromStringFunction(sema.Int128Type, bigIntValueParser(func(b *big.Int) (v Value, ok bool) {
			if ok = inRange(b, sema.Int128TypeMinIntBig, sema.Int128TypeMaxIntBig); ok {
				v = NewUnmeteredInt128ValueFromBigInt(b)
			}
			return
		})),
		newFromStringFunction(sema.Int256Type, bigIntValueParser(func(b *big.Int) (v Value, ok bool) {
			if ok = inRange(b, sema.Int256TypeMinIntBig, sema.Int256TypeMaxIntBig); ok {
				v = NewUnmeteredInt256ValueFromBigInt(b)
			}
			return
		})),
		newFromStringFunction(sema.IntType, bigIntValueParser(func(b *big.Int) (Value, bool) {
			return NewUnmeteredIntValueFromBigInt(b), true
		})),

		// unsigned int values from 8 bit -> infinity
		newFromStringFunction(sema.UInt8Type, unsignedIntValueParser(8, NewUInt8Value, u64_8)),
		newFromStringFunction(sema.UInt16Type, unsignedIntValueParser(16, NewUInt16Value, u64_16)),
		newFromStringFunction(sema.UInt32Type, unsignedIntValueParser(32, NewUInt32Value, u64_32)),
		newFromStringFunction(sema.UInt64Type, unsignedIntValueParser(64, NewUInt64Value, u64_64)),
		newFromStringFunction(sema.UInt128Type, bigIntValueParser(func(b *big.Int) (v Value, ok bool) {
			if ok = inRange(b, sema.UInt128TypeMinIntBig, sema.UInt128TypeMaxIntBig); ok {
				v = NewUnmeteredUInt128ValueFromBigInt(b)
			}
			return
		})),
		newFromStringFunction(sema.UInt256Type, bigIntValueParser(func(b *big.Int) (v Value, ok bool) {
			if ok = inRange(b, sema.UInt256TypeMinIntBig, sema.UInt256TypeMaxIntBig); ok {
				v = NewUnmeteredUInt256ValueFromBigInt(b)
			}
			return
		})),
		newFromStringFunction(sema.UIntType, bigIntValueParser(func(b *big.Int) (Value, bool) {
			return NewUnmeteredUIntValueFromBigInt(b), true
		})),

		// machine-sized word types
		newFromStringFunction(sema.Word8Type, unsignedIntValueParser(8, NewWord8Value, u64_8)),
		newFromStringFunction(sema.Word16Type, unsignedIntValueParser(16, NewWord16Value, u64_16)),
		newFromStringFunction(sema.Word32Type, unsignedIntValueParser(32, NewWord32Value, u64_32)),
		newFromStringFunction(sema.Word64Type, unsignedIntValueParser(64, NewWord64Value, u64_64)),
		newFromStringFunction(sema.Word128Type, bigIntValueParser(func(b *big.Int) (v Value, ok bool) {
			if ok = inRange(b, sema.Word128TypeMinIntBig, sema.Word128TypeMaxIntBig); ok {
				v = NewUnmeteredWord128ValueFromBigInt(b)
			}
			return
		})),
		newFromStringFunction(sema.Word256Type, bigIntValueParser(func(b *big.Int) (v Value, ok bool) {
			if ok = inRange(b, sema.Word256TypeMinIntBig, sema.Word256TypeMaxIntBig); ok {
				v = NewUnmeteredWord256ValueFromBigInt(b)
			}
			return
		})),

		// fixed-points
		newFromStringFunction(sema.Fix64Type, func(inter *Interpreter, input string) OptionalValue {
			n, err := fixedpoint.ParseFix64(input)
			if err != nil {
				return NilOptionalValue
			}

			val := NewFix64Value(inter, n.Int64)
			return NewSomeValueNonCopying(inter, val)

		}),
		newFromStringFunction(sema.UFix64Type, func(inter *Interpreter, input string) OptionalValue {
			n, err := fixedpoint.ParseUFix64(input)
			if err != nil {
				return NilOptionalValue
			}
			val := NewUFix64Value(inter, n.Uint64)
			return NewSomeValueNonCopying(inter, val)
		}),
	}

	values := make(map[string]fromStringFunctionValue, len(declarations))
	for _, decl := range declarations {
		// index declaration by type name
		values[decl.receiverType.String()] = decl
	}

	return values
}()

type fromBigEndianBytesFunctionValue struct {
	receiverType sema.Type
	hostFunction *HostFunctionValue
}

func padWithZeroes(b []byte, expectedLen int) []byte {
	l := len(b)
	if l > expectedLen {
		panic(errors.NewUnreachableError())
	} else if l == expectedLen {
		return b
	}

	var res []byte
	// use existing allocated slice if possible.
	if cap(b) >= expectedLen {
		res = b[:expectedLen]
	} else {
		res = make([]byte, expectedLen)
	}

	copy(res[expectedLen-l:], b)

	// explicitly set to 0 for the first expectedLen - l bytes.
	if cap(b) >= expectedLen {
		for i := 0; i < expectedLen-l; i++ {
			res[i] = 0
		}
	}
	return res
}

// a function that attempts to create a Number from a big-endian bytes.
type bigEndianBytesConverter func(*Interpreter, []byte) Value

func newFromBigEndianBytesFunction(
	ty sema.Type,
	byteLength int,
	converter bigEndianBytesConverter) fromBigEndianBytesFunctionValue {
	functionType := sema.FromBigEndianBytesFunctionType(ty)

	hostFunctionImpl := NewUnmeteredHostFunctionValue(
		functionType,
		func(invocation Invocation) Value {
			argument, ok := invocation.Arguments[0].(*ArrayValue)
			if !ok {
				panic(errors.NewUnreachableError())
			}

			inter := invocation.Interpreter
			bytes, err := ByteArrayValueToByteSlice(inter, argument, invocation.LocationRange)
			if err != nil {
				return Nil
			}

			// overflow
			if byteLength != 0 && len(bytes) > byteLength {
				return Nil
			}

			return NewSomeValueNonCopying(inter, converter(inter, bytes))
		},
	)
	return fromBigEndianBytesFunctionValue{
		receiverType: ty,
		hostFunction: hostFunctionImpl,
	}
}

var fromBigEndianBytesFunctionValues = func() map[string]fromBigEndianBytesFunctionValue {
	declarations := []fromBigEndianBytesFunctionValue{
		// signed int values
		newFromBigEndianBytesFunction(sema.Int8Type, 1, func(i *Interpreter, b []byte) Value {
			return NewInt8Value(i, func() int8 {
				bytes := padWithZeroes(b, 1)
				return int8(bytes[0])
			})
		}),
		newFromBigEndianBytesFunction(sema.Int16Type, 2, func(i *Interpreter, b []byte) Value {
			return NewInt16Value(i, func() int16 {
				bytes := padWithZeroes(b, 2)
				val := binary.BigEndian.Uint16(bytes)
				return int16(val)
			})
		}),
		newFromBigEndianBytesFunction(sema.Int32Type, 4, func(i *Interpreter, b []byte) Value {
			return NewInt32Value(i, func() int32 {
				bytes := padWithZeroes(b, 4)
				val := binary.BigEndian.Uint32(bytes)
				return int32(val)
			})
		}),
		newFromBigEndianBytesFunction(sema.Int64Type, 8, func(i *Interpreter, b []byte) Value {
			return NewInt64Value(i, func() int64 {
				bytes := padWithZeroes(b, 8)
				val := binary.BigEndian.Uint64(bytes)
				return int64(val)
			})
		}),
		newFromBigEndianBytesFunction(sema.Int128Type, 16, func(i *Interpreter, b []byte) Value {
			return NewInt128ValueFromBigInt(i, func() *big.Int {
				bi := BigEndianBytesToSignedBigInt(b)
				return bi
			})
		}),
		newFromBigEndianBytesFunction(sema.Int256Type, 32, func(i *Interpreter, b []byte) Value {
			return NewInt256ValueFromBigInt(i, func() *big.Int {
				bi := BigEndianBytesToSignedBigInt(b)
				return bi
			})
		}),
		newFromBigEndianBytesFunction(sema.IntType, 0, func(i *Interpreter, b []byte) Value {
			bi := BigEndianBytesToSignedBigInt(b)
			memoryUsage := common.NewBigIntMemoryUsage(
				common.BigIntByteLength(bi),
			)
			return NewIntValueFromBigInt(i, memoryUsage, func() *big.Int { return bi })
		}),

		// unsigned int values
		newFromBigEndianBytesFunction(sema.UInt8Type, 1, func(i *Interpreter, b []byte) Value {
			return NewUInt8Value(i, func() uint8 { return b[0] })
		}),
		newFromBigEndianBytesFunction(sema.UInt16Type, 2, func(i *Interpreter, b []byte) Value {
			return NewUInt16Value(i, func() uint16 {
				bytes := padWithZeroes(b, 2)
				val := binary.BigEndian.Uint16(bytes)
				return val
			})
		}),
		newFromBigEndianBytesFunction(sema.UInt32Type, 4, func(i *Interpreter, b []byte) Value {
			return NewUInt32Value(i, func() uint32 {
				bytes := padWithZeroes(b, 4)
				val := binary.BigEndian.Uint32(bytes)
				return val
			})
		}),
		newFromBigEndianBytesFunction(sema.UInt64Type, 8, func(i *Interpreter, b []byte) Value {
			return NewUInt64Value(i, func() uint64 {
				bytes := padWithZeroes(b, 8)
				val := binary.BigEndian.Uint64(bytes)
				return val
			})
		}),
		newFromBigEndianBytesFunction(sema.UInt128Type, 16, func(i *Interpreter, b []byte) Value {
			return NewUInt128ValueFromBigInt(i, func() *big.Int {
				return BigEndianBytesToUnsignedBigInt(b)
			})
		}),
		newFromBigEndianBytesFunction(sema.UInt256Type, 32, func(i *Interpreter, b []byte) Value {
			return NewUInt256ValueFromBigInt(i, func() *big.Int {
				return BigEndianBytesToUnsignedBigInt(b)
			})
		}),
		newFromBigEndianBytesFunction(sema.UIntType, 0, func(i *Interpreter, b []byte) Value {
			bi := BigEndianBytesToUnsignedBigInt(b)
			memoryUsage := common.NewBigIntMemoryUsage(
				common.BigIntByteLength(bi),
			)
			return NewUIntValueFromBigInt(i, memoryUsage, func() *big.Int { return bi })
		}),

		// machine-sized word types
		newFromBigEndianBytesFunction(sema.Word8Type, 1, func(i *Interpreter, b []byte) Value {
			return NewWord8Value(i, func() uint8 { return b[0] })
		}),
		newFromBigEndianBytesFunction(sema.Word16Type, 2, func(i *Interpreter, b []byte) Value {
			return NewWord16Value(i, func() uint16 {
				bytes := padWithZeroes(b, 2)
				val := binary.BigEndian.Uint16(bytes)
				return val
			})
		}),
		newFromBigEndianBytesFunction(sema.Word32Type, 4, func(i *Interpreter, b []byte) Value {
			return NewWord32Value(i, func() uint32 {
				bytes := padWithZeroes(b, 4)
				val := binary.BigEndian.Uint32(bytes)
				return val
			})
		}),
		newFromBigEndianBytesFunction(sema.Word64Type, 8, func(i *Interpreter, b []byte) Value {
			return NewWord64Value(i, func() uint64 {
				bytes := padWithZeroes(b, 8)
				val := binary.BigEndian.Uint64(bytes)
				return val
			})
		}),
		newFromBigEndianBytesFunction(sema.Word128Type, 16, func(i *Interpreter, b []byte) Value {
			return NewWord128ValueFromBigInt(i, func() *big.Int {
				return BigEndianBytesToUnsignedBigInt(b)
			})
		}),
		newFromBigEndianBytesFunction(sema.Word256Type, 32, func(i *Interpreter, b []byte) Value {
			return NewWord256ValueFromBigInt(i, func() *big.Int {
				return BigEndianBytesToUnsignedBigInt(b)
			})
		}),

		// fixed-points
		newFromBigEndianBytesFunction(sema.Fix64Type, 8, func(i *Interpreter, b []byte) Value {
			return NewFix64Value(i, func() int64 {
				bytes := padWithZeroes(b, 8)
				val := binary.BigEndian.Uint64(bytes)
				return int64(val)
			})
		}),
		newFromBigEndianBytesFunction(sema.UFix64Type, 8, func(i *Interpreter, b []byte) Value {
			return NewUFix64Value(i, func() uint64 {
				bytes := padWithZeroes(b, 8)
				val := binary.BigEndian.Uint64(bytes)
				return val
			})
		}),
	}

	values := make(map[string]fromBigEndianBytesFunctionValue, len(declarations))
	for _, decl := range declarations {
		// index declaration by type name
		values[decl.receiverType.String()] = decl
	}

	return values
}()

type ValueConverterDeclaration struct {
	min             Value
	max             Value
	convert         func(*Interpreter, Value, LocationRange) Value
	functionType    *sema.FunctionType
	nestedVariables []struct {
		Name  string
		Value Value
	}
	name string
}

// It would be nice if return types in Go's function types would be covariant
var ConverterDeclarations = []ValueConverterDeclaration{
	{
		name:         sema.IntTypeName,
		functionType: sema.NumberConversionFunctionType(sema.IntType),
		convert: func(interpreter *Interpreter, value Value, locationRange LocationRange) Value {
			return ConvertInt(interpreter, value, locationRange)
		},
	},
	{
		name:         sema.UIntTypeName,
		functionType: sema.NumberConversionFunctionType(sema.UIntType),
		convert: func(interpreter *Interpreter, value Value, locationRange LocationRange) Value {
			return ConvertUInt(interpreter, value, locationRange)
		},
		min: NewUnmeteredUIntValueFromBigInt(sema.UIntTypeMin),
	},
	{
		name:         sema.Int8TypeName,
		functionType: sema.NumberConversionFunctionType(sema.Int8Type),
		convert: func(interpreter *Interpreter, value Value, locationRange LocationRange) Value {
			return ConvertInt8(interpreter, value, locationRange)
		},
		min: NewUnmeteredInt8Value(math.MinInt8),
		max: NewUnmeteredInt8Value(math.MaxInt8),
	},
	{
		name:         sema.Int16TypeName,
		functionType: sema.NumberConversionFunctionType(sema.Int16Type),
		convert: func(interpreter *Interpreter, value Value, locationRange LocationRange) Value {
			return ConvertInt16(interpreter, value, locationRange)
		},
		min: NewUnmeteredInt16Value(math.MinInt16),
		max: NewUnmeteredInt16Value(math.MaxInt16),
	},
	{
		name:         sema.Int32TypeName,
		functionType: sema.NumberConversionFunctionType(sema.Int32Type),
		convert: func(interpreter *Interpreter, value Value, locationRange LocationRange) Value {
			return ConvertInt32(interpreter, value, locationRange)
		},
		min: NewUnmeteredInt32Value(math.MinInt32),
		max: NewUnmeteredInt32Value(math.MaxInt32),
	},
	{
		name:         sema.Int64TypeName,
		functionType: sema.NumberConversionFunctionType(sema.Int64Type),
		convert: func(interpreter *Interpreter, value Value, locationRange LocationRange) Value {
			return ConvertInt64(interpreter, value, locationRange)
		},
		min: NewUnmeteredInt64Value(math.MinInt64),
		max: NewUnmeteredInt64Value(math.MaxInt64),
	},
	{
		name:         sema.Int128TypeName,
		functionType: sema.NumberConversionFunctionType(sema.Int128Type),
		convert: func(interpreter *Interpreter, value Value, locationRange LocationRange) Value {
			return ConvertInt128(interpreter, value, locationRange)
		},
		min: NewUnmeteredInt128ValueFromBigInt(sema.Int128TypeMinIntBig),
		max: NewUnmeteredInt128ValueFromBigInt(sema.Int128TypeMaxIntBig),
	},
	{
		name:         sema.Int256TypeName,
		functionType: sema.NumberConversionFunctionType(sema.Int256Type),
		convert: func(interpreter *Interpreter, value Value, locationRange LocationRange) Value {
			return ConvertInt256(interpreter, value, locationRange)
		},
		min: NewUnmeteredInt256ValueFromBigInt(sema.Int256TypeMinIntBig),
		max: NewUnmeteredInt256ValueFromBigInt(sema.Int256TypeMaxIntBig),
	},
	{
		name:         sema.UInt8TypeName,
		functionType: sema.NumberConversionFunctionType(sema.UInt8Type),
		convert: func(interpreter *Interpreter, value Value, locationRange LocationRange) Value {
			return ConvertUInt8(interpreter, value, locationRange)
		},
		min: NewUnmeteredUInt8Value(0),
		max: NewUnmeteredUInt8Value(math.MaxUint8),
	},
	{
		name:         sema.UInt16TypeName,
		functionType: sema.NumberConversionFunctionType(sema.UInt16Type),
		convert: func(interpreter *Interpreter, value Value, locationRange LocationRange) Value {
			return ConvertUInt16(interpreter, value, locationRange)
		},
		min: NewUnmeteredUInt16Value(0),
		max: NewUnmeteredUInt16Value(math.MaxUint16),
	},
	{
		name:         sema.UInt32TypeName,
		functionType: sema.NumberConversionFunctionType(sema.UInt32Type),
		convert: func(interpreter *Interpreter, value Value, locationRange LocationRange) Value {
			return ConvertUInt32(interpreter, value, locationRange)
		},
		min: NewUnmeteredUInt32Value(0),
		max: NewUnmeteredUInt32Value(math.MaxUint32),
	},
	{
		name:         sema.UInt64TypeName,
		functionType: sema.NumberConversionFunctionType(sema.UInt64Type),
		convert: func(interpreter *Interpreter, value Value, locationRange LocationRange) Value {
			return ConvertUInt64(interpreter, value, locationRange)
		},
		min: NewUnmeteredUInt64Value(0),
		max: NewUnmeteredUInt64Value(math.MaxUint64),
	},
	{
		name:         sema.UInt128TypeName,
		functionType: sema.NumberConversionFunctionType(sema.UInt128Type),
		convert: func(interpreter *Interpreter, value Value, locationRange LocationRange) Value {
			return ConvertUInt128(interpreter, value, locationRange)
		},
		min: NewUnmeteredUInt128ValueFromUint64(0),
		max: NewUnmeteredUInt128ValueFromBigInt(sema.UInt128TypeMaxIntBig),
	},
	{
		name:         sema.UInt256TypeName,
		functionType: sema.NumberConversionFunctionType(sema.UInt256Type),
		convert: func(interpreter *Interpreter, value Value, locationRange LocationRange) Value {
			return ConvertUInt256(interpreter, value, locationRange)
		},
		min: NewUnmeteredUInt256ValueFromUint64(0),
		max: NewUnmeteredUInt256ValueFromBigInt(sema.UInt256TypeMaxIntBig),
	},
	{
		name:         sema.Word8TypeName,
		functionType: sema.NumberConversionFunctionType(sema.Word8Type),
		convert: func(interpreter *Interpreter, value Value, locationRange LocationRange) Value {
			return ConvertWord8(interpreter, value, locationRange)
		},
		min: NewUnmeteredWord8Value(0),
		max: NewUnmeteredWord8Value(math.MaxUint8),
	},
	{
		name:         sema.Word16TypeName,
		functionType: sema.NumberConversionFunctionType(sema.Word16Type),
		convert: func(interpreter *Interpreter, value Value, locationRange LocationRange) Value {
			return ConvertWord16(interpreter, value, locationRange)
		},
		min: NewUnmeteredWord16Value(0),
		max: NewUnmeteredWord16Value(math.MaxUint16),
	},
	{
		name:         sema.Word32TypeName,
		functionType: sema.NumberConversionFunctionType(sema.Word32Type),
		convert: func(interpreter *Interpreter, value Value, locationRange LocationRange) Value {
			return ConvertWord32(interpreter, value, locationRange)
		},
		min: NewUnmeteredWord32Value(0),
		max: NewUnmeteredWord32Value(math.MaxUint32),
	},
	{
		name:         sema.Word64TypeName,
		functionType: sema.NumberConversionFunctionType(sema.Word64Type),
		convert: func(interpreter *Interpreter, value Value, locationRange LocationRange) Value {
			return ConvertWord64(interpreter, value, locationRange)
		},
		min: NewUnmeteredWord64Value(0),
		max: NewUnmeteredWord64Value(math.MaxUint64),
	},
	{
		name:         sema.Word128TypeName,
		functionType: sema.NumberConversionFunctionType(sema.Word128Type),
		convert: func(interpreter *Interpreter, value Value, locationRange LocationRange) Value {
			return ConvertWord128(interpreter, value, locationRange)
		},
		min: NewUnmeteredWord128ValueFromUint64(0),
		max: NewUnmeteredWord128ValueFromBigInt(sema.Word128TypeMaxIntBig),
	},
	{
		name:         sema.Word256TypeName,
		functionType: sema.NumberConversionFunctionType(sema.Word256Type),
		convert: func(interpreter *Interpreter, value Value, locationRange LocationRange) Value {
			return ConvertWord256(interpreter, value, locationRange)
		},
		min: NewUnmeteredWord256ValueFromUint64(0),
		max: NewUnmeteredWord256ValueFromBigInt(sema.Word256TypeMaxIntBig),
	},
	{
		name:         sema.Fix64TypeName,
		functionType: sema.NumberConversionFunctionType(sema.Fix64Type),
		convert: func(interpreter *Interpreter, value Value, locationRange LocationRange) Value {
			return ConvertFix64(interpreter, value, locationRange)
		},
		min: NewUnmeteredFix64Value(math.MinInt64),
		max: NewUnmeteredFix64Value(math.MaxInt64),
	},
	{
		name:         sema.UFix64TypeName,
		functionType: sema.NumberConversionFunctionType(sema.UFix64Type),
		convert: func(interpreter *Interpreter, value Value, locationRange LocationRange) Value {
			return ConvertUFix64(interpreter, value, locationRange)
		},
		min: NewUnmeteredUFix64Value(0),
		max: NewUnmeteredUFix64Value(math.MaxUint64),
	},
	{
		name:         sema.AddressTypeName,
		functionType: sema.AddressConversionFunctionType,
		convert: func(interpreter *Interpreter, value Value, locationRange LocationRange) Value {
			return ConvertAddress(interpreter, value, locationRange)
		},
		nestedVariables: []struct {
			Name  string
			Value Value
		}{
			{
				Name: sema.AddressTypeFromBytesFunctionName,
				Value: NewUnmeteredHostFunctionValue(
					sema.AddressTypeFromBytesFunctionType,
					AddressFromBytes,
				),
			},
			{
				Name: sema.AddressTypeFromStringFunctionName,
				Value: NewUnmeteredHostFunctionValue(
					sema.AddressTypeFromStringFunctionType,
					AddressFromString,
				),
			},
		},
	},
	{
		name:         sema.PublicPathType.Name,
		functionType: sema.PublicPathConversionFunctionType,
		convert: func(interpreter *Interpreter, value Value, _ LocationRange) Value {
			return ConvertPublicPath(interpreter, value)
		},
	},
	{
		name:         sema.PrivatePathType.Name,
		functionType: sema.PrivatePathConversionFunctionType,
		convert: func(interpreter *Interpreter, value Value, _ LocationRange) Value {
			return ConvertPrivatePath(interpreter, value)
		},
	},
	{
		name:         sema.StoragePathType.Name,
		functionType: sema.StoragePathConversionFunctionType,
		convert: func(interpreter *Interpreter, value Value, _ LocationRange) Value {
			return ConvertStoragePath(interpreter, value)
		},
	},
}

func lookupInterface(interpreter *Interpreter, typeID string) (*sema.InterfaceType, error) {
	location, qualifiedIdentifier, err := common.DecodeTypeID(interpreter, typeID)
	// if the typeID is invalid, return nil
	if err != nil {
		return nil, err
	}

	typ, err := interpreter.getInterfaceType(location, qualifiedIdentifier)
	if err != nil {
		return nil, err
	}

	return typ, nil
}

func lookupComposite(interpreter *Interpreter, typeID string) (*sema.CompositeType, error) {
	location, qualifiedIdentifier, err := common.DecodeTypeID(interpreter, typeID)
	// if the typeID is invalid, return nil
	if err != nil {
		return nil, err
	}

	typ, err := interpreter.GetCompositeType(location, qualifiedIdentifier, TypeID(typeID))
	if err != nil {
		return nil, err
	}

	return typ, nil
}

func lookupEntitlement(interpreter *Interpreter, typeID string) (*sema.EntitlementType, error) {
	_, _, err := common.DecodeTypeID(interpreter, typeID)
	// if the typeID is invalid, return nil
	if err != nil {
		return nil, err
	}

	typ, err := interpreter.getEntitlement(common.TypeID(typeID))
	if err != nil {
		return nil, err
	}

	return typ, nil
}

func init() {

	converterNames := make(map[string]struct{}, len(ConverterDeclarations))

	for _, converterDeclaration := range ConverterDeclarations {
		converterNames[converterDeclaration.name] = struct{}{}
	}

	for _, numberType := range sema.AllNumberTypes {

		// Only leaf number types require a converter,
		// "hierarchy" number types don't need one

		switch numberType {
		case sema.NumberType, sema.SignedNumberType,
			sema.IntegerType, sema.SignedIntegerType,
			sema.FixedPointType, sema.SignedFixedPointType:
			continue
		}

		// todo use TypeID's here?
		typeName := numberType.String()

		if _, ok := converterNames[typeName]; !ok {
			panic(fmt.Sprintf("missing converter for number type: %s", numberType))
		}

		if _, ok := fromStringFunctionValues[typeName]; !ok {
			panic(fmt.Sprintf("missing fromString implementation for number type: %s", numberType))
		}

		if _, ok := fromBigEndianBytesFunctionValues[typeName]; !ok {
			panic(fmt.Sprintf("missing fromBigEndianBytes implementation for number type: %s", numberType))
		}
	}

	// We assign this here because it depends on the interpreter, so this breaks the initialization cycle
	defineBaseValue(
		BaseActivation,
		sema.DictionaryTypeFunctionName,
		NewUnmeteredHostFunctionValue(
			sema.DictionaryTypeFunctionType,
			dictionaryTypeFunction,
		))

	defineBaseValue(
		BaseActivation,
		sema.CompositeTypeFunctionName,
		NewUnmeteredHostFunctionValue(
			sema.CompositeTypeFunctionType,
			compositeTypeFunction,
		),
	)

	defineBaseValue(
		BaseActivation,
		"ReferenceType",
		NewUnmeteredHostFunctionValue(
			sema.ReferenceTypeFunctionType,
			referenceTypeFunction,
		),
	)

	defineBaseValue(
		BaseActivation,
		sema.InterfaceTypeFunctionName,
		NewUnmeteredHostFunctionValue(
			sema.InterfaceTypeFunctionType,
			interfaceTypeFunction,
		),
	)

	defineBaseValue(
		BaseActivation,
		"FunctionType",
		NewUnmeteredHostFunctionValue(
			sema.FunctionTypeFunctionType,
			functionTypeFunction,
		),
	)

	defineBaseValue(
		BaseActivation,
<<<<<<< HEAD
		"IntersectionType",
=======
		sema.FunctionTypeFunctionName,
>>>>>>> c5ea8475
		NewUnmeteredHostFunctionValue(
			sema.IntersectionTypeFunctionType,
			intersectionTypeFunction,
		),
	)
}

func dictionaryTypeFunction(invocation Invocation) Value {
	keyTypeValue, ok := invocation.Arguments[0].(TypeValue)
	if !ok {
		panic(errors.NewUnreachableError())
	}

	valueTypeValue, ok := invocation.Arguments[1].(TypeValue)
	if !ok {
		panic(errors.NewUnreachableError())
	}

	keyType := keyTypeValue.Type
	valueType := valueTypeValue.Type

	// if the given key is not a valid dictionary key, it wouldn't make sense to create this type
	if keyType == nil ||
		!sema.IsValidDictionaryKeyType(invocation.Interpreter.MustConvertStaticToSemaType(keyType)) {
		return Nil
	}

	return NewSomeValueNonCopying(
		invocation.Interpreter,
		NewTypeValue(
			invocation.Interpreter,
			NewDictionaryStaticType(
				invocation.Interpreter,
				keyType,
				valueType,
			),
		),
	)
}

func referenceTypeFunction(invocation Invocation) Value {
	entitlementValues, ok := invocation.Arguments[0].(*ArrayValue)
	if !ok {
		panic(errors.NewUnreachableError())
	}

	typeValue, ok := invocation.Arguments[1].(TypeValue)
	if !ok {
		panic(errors.NewUnreachableError())
	}

	var authorization Authorization = UnauthorizedAccess
	errInIteration := false
	entitlementsCount := entitlementValues.Count()

	if entitlementsCount > 0 {
		authorization = NewEntitlementSetAuthorization(
			invocation.Interpreter,
			func() []common.TypeID {
				entitlements := make([]common.TypeID, 0, entitlementsCount)
				entitlementValues.Iterate(invocation.Interpreter, func(element Value) (resume bool) {
					entitlementString, isString := element.(*StringValue)
					if !isString {
						errInIteration = true
						return false
					}

					_, err := lookupEntitlement(invocation.Interpreter, entitlementString.Str)
					if err != nil {
						errInIteration = true
						return false
					}
					entitlements = append(entitlements, common.TypeID(entitlementString.Str))

					return true
				})
				return entitlements
			},
			entitlementsCount,
			sema.Conjunction,
		)
	}

	if errInIteration {
		return Nil
	}

	return NewSomeValueNonCopying(
		invocation.Interpreter,
		NewTypeValue(
			invocation.Interpreter,
			NewReferenceStaticType(
				invocation.Interpreter,
				authorization,
				typeValue.Type,
			),
		),
	)
}

<<<<<<< HEAD
func compositeTypeFunction(invocation Invocation) Value {
	typeIDValue, ok := invocation.Arguments[0].(*StringValue)
	if !ok {
		panic(errors.NewUnreachableError())
	}
	typeID := typeIDValue.Str

	composite, err := lookupComposite(invocation.Interpreter, typeID)
	if err != nil {
		return Nil
	}

	return NewSomeValueNonCopying(
		invocation.Interpreter,
		NewTypeValue(
			invocation.Interpreter,
			ConvertSemaToStaticType(invocation.Interpreter, composite),
		),
	)
}

func interfaceTypeFunction(invocation Invocation) Value {
	typeIDValue, ok := invocation.Arguments[0].(*StringValue)
	if !ok {
		panic(errors.NewUnreachableError())
	}
	typeID := typeIDValue.Str

	interfaceType, err := lookupInterface(invocation.Interpreter, typeID)
	if err != nil {
		return Nil
	}

	return NewSomeValueNonCopying(
		invocation.Interpreter,
		NewTypeValue(
			invocation.Interpreter,
			ConvertSemaToStaticType(invocation.Interpreter, interfaceType),
		),
	)
}

func functionTypeFunction(invocation Invocation) Value {
	interpreter := invocation.Interpreter

	parameters, ok := invocation.Arguments[0].(*ArrayValue)
	if !ok {
		panic(errors.NewUnreachableError())
	}

	typeValue, ok := invocation.Arguments[1].(TypeValue)
	if !ok {
		panic(errors.NewUnreachableError())
	}

	returnType := interpreter.MustConvertStaticToSemaType(typeValue.Type)

	var parameterTypes []sema.Parameter
	parameterCount := parameters.Count()
	if parameterCount > 0 {
		parameterTypes = make([]sema.Parameter, 0, parameterCount)
		parameters.Iterate(interpreter, func(param Value) bool {
			semaType := interpreter.MustConvertStaticToSemaType(param.(TypeValue).Type)
			parameterTypes = append(
				parameterTypes,
				sema.Parameter{
					TypeAnnotation: sema.NewTypeAnnotation(semaType),
				},
			)

			// Continue iteration
			return true
		})
	}
	functionStaticType := NewFunctionStaticType(
		interpreter,
		sema.NewSimpleFunctionType(
			sema.FunctionPurityImpure,
			parameterTypes,
			sema.NewTypeAnnotation(returnType),
=======
	defineBaseValue(
		BaseActivation,
		sema.RestrictedTypeFunctionName,
		NewUnmeteredHostFunctionValue(
			sema.RestrictedTypeFunctionType,
			RestrictedTypeFunction,
>>>>>>> c5ea8475
		),
	)
	return NewUnmeteredTypeValue(functionStaticType)
}

func intersectionTypeFunction(invocation Invocation) Value {
	intersectionIDs, ok := invocation.Arguments[0].(*ArrayValue)
	if !ok {
		panic(errors.NewUnreachableError())
	}

	var staticIntersections []InterfaceStaticType
	var semaIntersections []*sema.InterfaceType

	count := intersectionIDs.Count()
	if count > 0 {
		staticIntersections = make([]InterfaceStaticType, 0, count)
		semaIntersections = make([]*sema.InterfaceType, 0, count)

		var invalidIntersectionID bool
		intersectionIDs.Iterate(invocation.Interpreter, func(typeID Value) bool {
			typeIDValue, ok := typeID.(*StringValue)
			if !ok {
				panic(errors.NewUnreachableError())
			}

			intersectedInterface, err := lookupInterface(invocation.Interpreter, typeIDValue.Str)
			if err != nil {
				invalidIntersectionID = true
				return true
			}

			staticIntersections = append(
				staticIntersections,
				ConvertSemaToStaticType(invocation.Interpreter, intersectedInterface).(InterfaceStaticType),
			)
			semaIntersections = append(semaIntersections, intersectedInterface)

			// Continue iteration
			return true
		})

		// If there are any invalid interfaces,
		// then return nil
		if invalidIntersectionID {
			return Nil
		}
	}

	var invalidIntersectionType bool
	sema.CheckIntersectionType(
		invocation.Interpreter,
		semaIntersections,
		func(_ func(*ast.IntersectionType) error) {
			invalidIntersectionType = true
		},
	)

	// If the intersection type would have failed to type-check statically,
	// then return nil
	if invalidIntersectionType {
		return Nil
	}

	return NewSomeValueNonCopying(
		invocation.Interpreter,
		NewTypeValue(
			invocation.Interpreter,
			NewIntersectionStaticType(
				invocation.Interpreter,
				staticIntersections,
			),
		),
	)
}

func defineBaseFunctions(activation *VariableActivation) {
	defineConverterFunctions(activation)
	defineTypeFunction(activation)
	defineRuntimeTypeConstructorFunctions(activation)
	defineStringFunction(activation)
}

type converterFunction struct {
	converter *HostFunctionValue
	name      string
}

// Converter functions are stateless functions. Hence they can be re-used across interpreters.
var converterFunctionValues = func() []converterFunction {

	converterFuncValues := make([]converterFunction, len(ConverterDeclarations))

	for index, declaration := range ConverterDeclarations {
		// NOTE: declare in loop, as captured in closure below
		convert := declaration.convert
		converterFunctionValue := NewUnmeteredHostFunctionValue(
			declaration.functionType,
			func(invocation Invocation) Value {
				return convert(invocation.Interpreter, invocation.Arguments[0], invocation.LocationRange)
			},
		)

		addMember := func(name string, value Value) {
			if converterFunctionValue.NestedVariables == nil {
				converterFunctionValue.NestedVariables = map[string]*Variable{}
			}
			// these variables are not needed to be metered as they are only ever declared once,
			// and can be considered base interpreter overhead
			converterFunctionValue.NestedVariables[name] = NewVariableWithValue(nil, value)
		}

		if declaration.min != nil {
			addMember(sema.NumberTypeMinFieldName, declaration.min)
		}

		if declaration.max != nil {
			addMember(sema.NumberTypeMaxFieldName, declaration.max)
		}

		fromStringVal := fromStringFunctionValues[declaration.name]

		addMember(sema.FromStringFunctionName, fromStringVal.hostFunction)

		fromBigEndianBytesVal := fromBigEndianBytesFunctionValues[declaration.name]

		addMember(sema.FromBigEndianBytesFunctionName, fromBigEndianBytesVal.hostFunction)

		if declaration.nestedVariables != nil {
			for _, variable := range declaration.nestedVariables {
				addMember(variable.Name, variable.Value)
			}
		}

		converterFuncValues[index] = converterFunction{
			name:      declaration.name,
			converter: converterFunctionValue,
		}
	}

	return converterFuncValues
}()

func defineConverterFunctions(activation *VariableActivation) {
	for _, converterFunc := range converterFunctionValues {
		defineBaseValue(activation, converterFunc.name, converterFunc.converter)
	}
}

type runtimeTypeConstructor struct {
	converter *HostFunctionValue
	name      string
}

// Constructor functions are stateless functions. Hence they can be re-used across interpreters.
var runtimeTypeConstructors = []runtimeTypeConstructor{
	{
		name: sema.OptionalTypeFunctionName,
		converter: NewUnmeteredHostFunctionValue(
			sema.OptionalTypeFunctionType,
			func(invocation Invocation) Value {
				typeValue, ok := invocation.Arguments[0].(TypeValue)
				if !ok {
					panic(errors.NewUnreachableError())
				}

				return NewTypeValue(
					invocation.Interpreter,
					NewOptionalStaticType(
						invocation.Interpreter,
						typeValue.Type,
					),
				)
			},
		),
	},
	{
		name: sema.VariableSizedArrayTypeFunctionName,
		converter: NewUnmeteredHostFunctionValue(
			sema.VariableSizedArrayTypeFunctionType,
			func(invocation Invocation) Value {
				typeValue, ok := invocation.Arguments[0].(TypeValue)
				if !ok {
					panic(errors.NewUnreachableError())
				}

				return NewTypeValue(
					invocation.Interpreter,
					//nolint:gosimple
					NewVariableSizedStaticType(
						invocation.Interpreter,
						typeValue.Type,
					),
				)
			},
		),
	},
	{
		name: sema.ConstantSizedArrayTypeFunctionName,
		converter: NewUnmeteredHostFunctionValue(
			sema.ConstantSizedArrayTypeFunctionType,
			func(invocation Invocation) Value {
				typeValue, ok := invocation.Arguments[0].(TypeValue)
				if !ok {
					panic(errors.NewUnreachableError())
				}

				sizeValue, ok := invocation.Arguments[1].(IntValue)
				if !ok {
					panic(errors.NewUnreachableError())
				}

				return NewTypeValue(
					invocation.Interpreter,
					NewConstantSizedStaticType(
						invocation.Interpreter,
						typeValue.Type,
						int64(sizeValue.ToInt(invocation.LocationRange)),
					),
				)
			},
		),
	},
	{
<<<<<<< HEAD
		name: "CapabilityType",
=======
		name: sema.ReferenceTypeFunctionName,
		converter: NewUnmeteredHostFunctionValue(
			sema.ReferenceTypeFunctionType,
			func(invocation Invocation) Value {
				authorizedValue, ok := invocation.Arguments[0].(BoolValue)
				if !ok {
					panic(errors.NewUnreachableError())
				}

				typeValue, ok := invocation.Arguments[1].(TypeValue)
				if !ok {
					panic(errors.NewUnreachableError())
				}

				return NewTypeValue(
					invocation.Interpreter,
					NewReferenceStaticType(
						invocation.Interpreter,
						bool(authorizedValue),
						typeValue.Type,
						nil,
					),
				)
			},
		),
	},
	{
		name: sema.CapabilityTypeFunctionName,
>>>>>>> c5ea8475
		converter: NewUnmeteredHostFunctionValue(
			sema.CapabilityTypeFunctionType,
			func(invocation Invocation) Value {
				typeValue, ok := invocation.Arguments[0].(TypeValue)
				if !ok {
					panic(errors.NewUnreachableError())
				}

				ty := typeValue.Type
				// Capabilities must hold references
				_, ok = ty.(ReferenceStaticType)
				if !ok {
					return Nil
				}

				return NewSomeValueNonCopying(
					invocation.Interpreter,
					NewTypeValue(
						invocation.Interpreter,
						NewCapabilityStaticType(
							invocation.Interpreter,
							ty,
						),
					),
				)
			},
		),
	},
}

func defineRuntimeTypeConstructorFunctions(activation *VariableActivation) {
	for _, constructorFunc := range runtimeTypeConstructors {
		defineBaseValue(activation, constructorFunc.name, constructorFunc.converter)
	}
}

// typeFunction is the `Type` function. It is stateless, hence it can be re-used across interpreters.
var typeFunction = NewUnmeteredHostFunctionValue(
	sema.MetaTypeFunctionType,
	func(invocation Invocation) Value {
		typeParameterPair := invocation.TypeParameterTypes.Oldest()
		if typeParameterPair == nil {
			panic(errors.NewUnreachableError())
		}

		ty := typeParameterPair.Value

		staticType := ConvertSemaToStaticType(invocation.Interpreter, ty)
		return NewTypeValue(invocation.Interpreter, staticType)
	},
)

func defineTypeFunction(activation *VariableActivation) {
	defineBaseValue(activation, sema.MetaTypeName, typeFunction)
}

func defineBaseValue(activation *VariableActivation, name string, value Value) {
	if activation.Find(name) != nil {
		panic(errors.NewUnreachableError())
	}
	// these variables are not needed to be metered as they are only ever declared once,
	// and can be considered base interpreter overhead
	activation.Set(name, NewVariableWithValue(nil, value))
}

func defineStringFunction(activation *VariableActivation) {
	defineBaseValue(activation, sema.StringType.String(), stringFunction)
}

func (interpreter *Interpreter) IsSubType(subType StaticType, superType StaticType) bool {
	if superType == PrimitiveStaticTypeAny {
		return true
	}

	// This is an optimization: If the static types are equal, then no need to check further.
	// i.e: Saves the conversion time.
	if subType.Equal(superType) {
		return true
	}

	semaType := interpreter.MustConvertStaticToSemaType(superType)

	return interpreter.IsSubTypeOfSemaType(subType, semaType)
}

func (interpreter *Interpreter) IsSubTypeOfSemaType(subType StaticType, superType sema.Type) bool {
	if superType == sema.AnyType {
		return true
	}

	switch subType := subType.(type) {
	case OptionalStaticType:
		if superType, ok := superType.(*sema.OptionalType); ok {
			return interpreter.IsSubTypeOfSemaType(subType.Type, superType.Type)
		}

		switch superType {
		case sema.AnyStructType, sema.AnyResourceType:
			return interpreter.IsSubTypeOfSemaType(subType.Type, superType)
		}

	case ReferenceStaticType:
		if superType, ok := superType.(*sema.ReferenceType); ok {

			// First, check that the static type of the referenced value
			// is a subtype of the super type

			return subType.ReferencedType != nil &&
				interpreter.IsSubTypeOfSemaType(subType.ReferencedType, superType.Type) &&
				superType.Authorization.PermitsAccess(interpreter.MustConvertStaticAuthorizationToSemaAccess(subType.Authorization))
		}

		return superType == sema.AnyStructType
	}

	semaType := interpreter.MustConvertStaticToSemaType(subType)

	return sema.IsSubType(semaType, superType)
}

func (interpreter *Interpreter) domainPaths(address common.Address, domain common.PathDomain) []Value {
	storageMap := interpreter.Storage().GetStorageMap(address, domain.Identifier(), false)
	if storageMap == nil {
		return []Value{}
	}
	iterator := storageMap.Iterator(interpreter)
	var paths []Value

	count := storageMap.Count()
	if count > 0 {
		paths = make([]Value, 0, count)
		for key := iterator.NextKey(); key != nil; key = iterator.NextKey() {
			// TODO: unfortunately, the iterator only returns an atree.Value, not a StorageMapKey
			identifier := string(key.(StringAtreeValue))
			path := NewPathValue(interpreter, domain, identifier)
			paths = append(paths, path)
		}
	}
	return paths
}

func (interpreter *Interpreter) accountPaths(addressValue AddressValue, locationRange LocationRange, domain common.PathDomain, pathType StaticType) *ArrayValue {
	address := addressValue.ToAddress()
	values := interpreter.domainPaths(address, domain)
	return NewArrayValue(
		interpreter,
		locationRange,
		NewVariableSizedStaticType(interpreter, pathType),
		common.ZeroAddress,
		values...,
	)
}

func (interpreter *Interpreter) publicAccountPaths(addressValue AddressValue, locationRange LocationRange) *ArrayValue {
	return interpreter.accountPaths(addressValue, locationRange, common.PathDomainPublic, PrimitiveStaticTypePublicPath)
}

func (interpreter *Interpreter) privateAccountPaths(addressValue AddressValue, locationRange LocationRange) *ArrayValue {
	return interpreter.accountPaths(addressValue, locationRange, common.PathDomainPrivate, PrimitiveStaticTypePrivatePath)
}

func (interpreter *Interpreter) storageAccountPaths(addressValue AddressValue, locationRange LocationRange) *ArrayValue {
	return interpreter.accountPaths(addressValue, locationRange, common.PathDomainStorage, PrimitiveStaticTypeStoragePath)
}

func (interpreter *Interpreter) recordStorageMutation() {
	if interpreter.SharedState.inStorageIteration {
		interpreter.SharedState.storageMutatedDuringIteration = true
	}
}

func (interpreter *Interpreter) newStorageIterationFunction(
	functionType *sema.FunctionType,
	addressValue AddressValue,
	domain common.PathDomain,
	pathType sema.Type,
) *HostFunctionValue {

	address := addressValue.ToAddress()
	config := interpreter.SharedState.Config

	return NewHostFunctionValue(
		interpreter,
		functionType,
		func(invocation Invocation) Value {
			interpreter := invocation.Interpreter

			fn, ok := invocation.Arguments[0].(FunctionValue)
			if !ok {
				panic(errors.NewUnreachableError())
			}

			locationRange := invocation.LocationRange
			inter := invocation.Interpreter
			storageMap := config.Storage.GetStorageMap(address, domain.Identifier(), false)
			if storageMap == nil {
				// if nothing is stored, no iteration is required
				return Void
			}
			storageIterator := storageMap.Iterator(interpreter)

			invocationArgumentTypes := []sema.Type{pathType, sema.MetaType}

			inIteration := inter.SharedState.inStorageIteration
			inter.SharedState.inStorageIteration = true
			defer func() {
				inter.SharedState.inStorageIteration = inIteration
			}()

			for key, value := storageIterator.Next(); key != nil && value != nil; key, value = storageIterator.Next() {

				staticType := value.StaticType(inter)

				// Perform a forced value de-referencing to see if the associated type is not broken.
				// If broken, skip this value from the iteration.
				valueError := inter.checkValue(
					value,
					staticType,
					invocation.LocationRange,
				)

				if valueError != nil {
					continue
				}

				// TODO: unfortunately, the iterator only returns an atree.Value, not a StorageMapKey
				identifier := string(key.(StringAtreeValue))
				pathValue := NewPathValue(inter, domain, identifier)
				runtimeType := NewTypeValue(inter, staticType)

				subInvocation := NewInvocation(
					inter,
					nil,
					nil,
					nil,
					[]Value{pathValue, runtimeType},
					invocationArgumentTypes,
					nil,
					locationRange,
				)

				shouldContinue, ok := fn.invoke(subInvocation).(BoolValue)
				if !ok {
					panic(errors.NewUnreachableError())
				}

				if !shouldContinue {
					break
				}

				// It is not safe to check this at the beginning of the loop
				// (i.e. on the next invocation of the callback),
				// because if the mutation performed in the callback reorganized storage
				// such that the iteration pointer is now at the end,
				// we will not invoke the callback again but will still silently skip elements of storage.
				//
				// In order to be safe, we perform this check here to effectively enforce
				// that users return `false` from their callback in all cases where storage is mutated.
				if inter.SharedState.storageMutatedDuringIteration {
					panic(StorageMutatedDuringIterationError{
						LocationRange: locationRange,
					})
				}

			}

			return Void
		},
	)
}

func (interpreter *Interpreter) checkValue(
	value Value,
	staticType StaticType,
	locationRange LocationRange,
) (valueError error) {

	defer func() {
		if r := recover(); r != nil {
			rootError := r
			for {
				switch err := r.(type) {
				case errors.UserError, errors.ExternalError:
					valueError = err.(error)
					return
				case xerrors.Wrapper:
					r = err.Unwrap()
				default:
					panic(rootError)
				}
			}
		}
	}()

	// Here, the value at the path could be either:
	//	1) The actual stored value (storage path)
	//	2) A capability to the value at the storage (private/public paths)

	if capability, ok := value.(*CapabilityValue); ok {
		// If, the value is a capability, try to load the value at the capability target.
		// However, borrow type is not statically known.
		// So take the borrow type from the value itself

		// Capability values always have a `CapabilityStaticType` static type.
		borrowType := staticType.(CapabilityStaticType).BorrowType

		var borrowSemaType sema.Type
		borrowSemaType, valueError = interpreter.ConvertStaticToSemaType(borrowType)
		if valueError != nil {
			return valueError
		}

		referenceType, ok := borrowSemaType.(*sema.ReferenceType)
		if !ok {
			panic(errors.NewUnreachableError())
		}

		_ = interpreter.SharedState.Config.CapabilityCheckHandler(
			interpreter,
			locationRange,
			capability.Address,
			capability.ID,
			referenceType,
			referenceType,
		)

	} else {
		// For all other values, trying to load the type is sufficient.
		// Here it is only interested in whether the type can be properly loaded.
		_, valueError = interpreter.ConvertStaticToSemaType(staticType)
	}

	return
}

func (interpreter *Interpreter) authAccountSaveFunction(addressValue AddressValue) *HostFunctionValue {

	// Converted addresses can be cached and don't have to be recomputed on each function invocation
	address := addressValue.ToAddress()

	return NewHostFunctionValue(
		interpreter,
		sema.AuthAccountTypeSaveFunctionType,
		func(invocation Invocation) Value {
			interpreter := invocation.Interpreter

			value := invocation.Arguments[0]

			path, ok := invocation.Arguments[1].(PathValue)
			if !ok {
				panic(errors.NewUnreachableError())
			}

			domain := path.Domain.Identifier()
			identifier := path.Identifier

			// Prevent an overwrite

			locationRange := invocation.LocationRange

			storageMapKey := StringStorageMapKey(identifier)

			if interpreter.StoredValueExists(address, domain, storageMapKey) {
				panic(
					OverwriteError{
						Address:       addressValue,
						Path:          path,
						LocationRange: locationRange,
					},
				)
			}

			value = value.Transfer(
				interpreter,
				locationRange,
				atree.Address(address),
				true,
				nil,
				nil,
			)

			// Write new value

			interpreter.WriteStored(
				address,
				domain,
				storageMapKey,
				value,
			)

			return Void
		},
	)
}

func (interpreter *Interpreter) authAccountTypeFunction(addressValue AddressValue) *HostFunctionValue {

	// Converted addresses can be cached and don't have to be recomputed on each function invocation
	address := addressValue.ToAddress()

	return NewHostFunctionValue(
		interpreter,
		sema.AuthAccountTypeTypeFunctionType,
		func(invocation Invocation) Value {
			interpreter := invocation.Interpreter

			path, ok := invocation.Arguments[0].(PathValue)
			if !ok {
				panic(errors.NewUnreachableError())
			}

			domain := path.Domain.Identifier()
			identifier := path.Identifier

			storageMapKey := StringStorageMapKey(identifier)

			value := interpreter.ReadStored(address, domain, storageMapKey)

			if value == nil {
				return Nil
			}

			return NewSomeValueNonCopying(
				interpreter,
				NewTypeValue(
					interpreter,
					value.StaticType(interpreter),
				),
			)
		},
	)
}

func (interpreter *Interpreter) authAccountLoadFunction(addressValue AddressValue) *HostFunctionValue {
	return interpreter.authAccountReadFunction(addressValue, true)
}

func (interpreter *Interpreter) authAccountCopyFunction(addressValue AddressValue) *HostFunctionValue {
	return interpreter.authAccountReadFunction(addressValue, false)
}

func (interpreter *Interpreter) authAccountReadFunction(addressValue AddressValue, clear bool) *HostFunctionValue {

	// Converted addresses can be cached and don't have to be recomputed on each function invocation
	address := addressValue.ToAddress()

	return NewHostFunctionValue(
		interpreter,
		// same as sema.AuthAccountTypeCopyFunctionType
		sema.AuthAccountTypeLoadFunctionType,
		func(invocation Invocation) Value {
			interpreter := invocation.Interpreter

			path, ok := invocation.Arguments[0].(PathValue)
			if !ok {
				panic(errors.NewUnreachableError())
			}

			domain := path.Domain.Identifier()
			identifier := path.Identifier

			storageMapKey := StringStorageMapKey(identifier)

			value := interpreter.ReadStored(address, domain, storageMapKey)

			if value == nil {
				return Nil
			}

			// If there is value stored for the given path,
			// check that it satisfies the type given as the type argument.

			typeParameterPair := invocation.TypeParameterTypes.Oldest()
			if typeParameterPair == nil {
				panic(errors.NewUnreachableError())
			}

			ty := typeParameterPair.Value

			valueStaticType := value.StaticType(interpreter)

			if !interpreter.IsSubTypeOfSemaType(valueStaticType, ty) {
				valueSemaType := interpreter.MustConvertStaticToSemaType(valueStaticType)

				panic(ForceCastTypeMismatchError{
					ExpectedType:  ty,
					ActualType:    valueSemaType,
					LocationRange: invocation.LocationRange,
				})
			}

			locationRange := invocation.LocationRange

			// We could also pass remove=true and the storable stored in storage,
			// but passing remove=false here and writing nil below has the same effect
			// TODO: potentially refactor and get storable in storage, pass it and remove=true
			transferredValue := value.Transfer(
				interpreter,
				locationRange,
				atree.Address{},
				false,
				nil,
				nil,
			)

			// Remove the value from storage,
			// but only if the type check succeeded.
			if clear {
				interpreter.WriteStored(
					address,
					domain,
					storageMapKey,
					nil,
				)
			}

			return NewSomeValueNonCopying(invocation.Interpreter, transferredValue)
		},
	)
}

func (interpreter *Interpreter) authAccountBorrowFunction(addressValue AddressValue) *HostFunctionValue {

	// Converted addresses can be cached and don't have to be recomputed on each function invocation
	address := addressValue.ToAddress()

	return NewHostFunctionValue(
		interpreter,
		sema.AuthAccountTypeBorrowFunctionType,
		func(invocation Invocation) Value {
			interpreter := invocation.Interpreter

			path, ok := invocation.Arguments[0].(PathValue)
			if !ok {
				panic(errors.NewUnreachableError())
			}

			typeParameterPair := invocation.TypeParameterTypes.Oldest()
			if typeParameterPair == nil {
				panic(errors.NewUnreachableError())
			}

			ty := typeParameterPair.Value

			referenceType, ok := ty.(*sema.ReferenceType)
			if !ok {
				panic(errors.NewUnreachableError())
			}

			reference := NewStorageReferenceValue(
				interpreter,
				ConvertSemaAccesstoStaticAuthorization(interpreter, referenceType.Authorization),
				address,
				path,
				referenceType.Type,
			)

			// Attempt to dereference,
			// which reads the stored value
			// and performs a dynamic type check

			value, err := reference.dereference(interpreter, invocation.LocationRange)
			if err != nil {
				panic(err)
			}
			if value == nil {
				return Nil
			}

			return NewSomeValueNonCopying(interpreter, reference)
		},
	)
}

func (interpreter *Interpreter) authAccountCheckFunction(addressValue AddressValue) *HostFunctionValue {

	// Converted addresses can be cached and don't have to be recomputed on each function invocation
	address := addressValue.ToAddress()

	return NewHostFunctionValue(
		interpreter,
		sema.AuthAccountTypeCheckFunctionType,
		func(invocation Invocation) Value {
			interpreter := invocation.Interpreter

			path, ok := invocation.Arguments[0].(PathValue)
			if !ok {
				panic(errors.NewUnreachableError())
			}

			domain := path.Domain.Identifier()
			identifier := path.Identifier

			storageMapKey := StringStorageMapKey(identifier)

			value := interpreter.ReadStored(address, domain, storageMapKey)

			if value == nil {
				return FalseValue
			}

			// If there is value stored for the given path,
			// check that it satisfies the type given as the type argument.

			typeParameterPair := invocation.TypeParameterTypes.Oldest()
			if typeParameterPair == nil {
				panic(errors.NewUnreachableError())
			}

			ty := typeParameterPair.Value

			valueStaticType := value.StaticType(interpreter)

			return AsBoolValue(interpreter.IsSubTypeOfSemaType(valueStaticType, ty))
		},
	)
}

var AuthAccountReferenceStaticType = ReferenceStaticType{
	ReferencedType: PrimitiveStaticTypeAuthAccount,
	Authorization:  UnauthorizedAccess,
}

func (interpreter *Interpreter) getEntitlement(typeID common.TypeID) (*sema.EntitlementType, error) {
	location, qualifiedIdentifier, err := common.DecodeTypeID(interpreter, string(typeID))
	if err != nil {
		return nil, err
	}

	if location == nil {
		ty := sema.BuiltinEntitlements[qualifiedIdentifier]
		if ty == nil {
			return nil, TypeLoadingError{
				TypeID: typeID,
			}
		}

		return ty, nil
	}

	elaboration := interpreter.getElaboration(location)
	if elaboration == nil {
		return nil, TypeLoadingError{
			TypeID: typeID,
		}
	}

	ty := elaboration.EntitlementType(typeID)
	if ty == nil {
		return nil, TypeLoadingError{
			TypeID: typeID,
		}
	}

	return ty, nil
}

func (interpreter *Interpreter) getEntitlementMapType(typeID common.TypeID) (*sema.EntitlementMapType, error) {
	location, qualifiedIdentifier, err := common.DecodeTypeID(interpreter, string(typeID))
	if err != nil {
		return nil, err
	}

	if location == nil {
		ty := sema.BuiltinEntitlementMappings[qualifiedIdentifier]
		if ty == nil {
			return nil, TypeLoadingError{
				TypeID: typeID,
			}
		}

		return ty, nil
	}

	elaboration := interpreter.getElaboration(location)
	if elaboration == nil {
		return nil, TypeLoadingError{
			TypeID: typeID,
		}
	}

	ty := elaboration.EntitlementMapType(typeID)
	if ty == nil {
		return nil, TypeLoadingError{
			TypeID: typeID,
		}
	}

	return ty, nil
}

func (interpreter *Interpreter) ConvertStaticToSemaType(staticType StaticType) (sema.Type, error) {
	config := interpreter.SharedState.Config
	return ConvertStaticToSemaType(
		config.MemoryGauge,
		staticType,
		func(location common.Location, qualifiedIdentifier string) (*sema.InterfaceType, error) {
			return interpreter.getInterfaceType(location, qualifiedIdentifier)
		},
		func(location common.Location, qualifiedIdentifier string, typeID TypeID) (*sema.CompositeType, error) {
			return interpreter.GetCompositeType(location, qualifiedIdentifier, typeID)
		},
		interpreter.getEntitlement,
		interpreter.getEntitlementMapType,
	)
}

func (interpreter *Interpreter) MustSemaTypeOfValue(value Value) sema.Type {
	return interpreter.MustConvertStaticToSemaType(value.StaticType(interpreter))
}

func (interpreter *Interpreter) MustConvertStaticToSemaType(staticType StaticType) sema.Type {
	semaType, err := interpreter.ConvertStaticToSemaType(staticType)
	if err != nil {
		panic(err)
	}
	return semaType
}

func (interpreter *Interpreter) MustConvertStaticAuthorizationToSemaAccess(auth Authorization) sema.Access {
	access, err := ConvertStaticAuthorizationToSemaAccess(interpreter, auth, interpreter.getEntitlement, interpreter.getEntitlementMapType)
	if err != nil {
		panic(err)
	}
	return access
}

func (interpreter *Interpreter) getElaboration(location common.Location) *sema.Elaboration {

	// Ensure the program for this location is loaded,
	// so its checker is available

	inter := interpreter.EnsureLoaded(location)

	subInterpreter := inter.SharedState.allInterpreters[location]
	if subInterpreter == nil || subInterpreter.Program == nil {
		return nil
	}

	return subInterpreter.Program.Elaboration
}

// GetContractComposite gets the composite value of the contract at the address location.
func (interpreter *Interpreter) GetContractComposite(contractLocation common.AddressLocation) (*CompositeValue, error) {
	contractGlobal := interpreter.Globals.Get(contractLocation.Name)
	if contractGlobal == nil {
		return nil, NotDeclaredError{
			ExpectedKind: common.DeclarationKindContract,
			Name:         contractLocation.Name,
		}
	}

	// get contract value
	contractValue, ok := contractGlobal.GetValue().(*CompositeValue)
	if !ok {
		return nil, NotDeclaredError{
			ExpectedKind: common.DeclarationKindContract,
			Name:         contractLocation.Name,
		}
	}

	return contractValue, nil
}

func (interpreter *Interpreter) GetCompositeType(
	location common.Location,
	qualifiedIdentifier string,
	typeID TypeID,
) (*sema.CompositeType, error) {
	var compositeType *sema.CompositeType
	if location == nil {
		compositeType = sema.NativeCompositeTypes[qualifiedIdentifier]
		if compositeType != nil {
			return compositeType, nil
		}
	} else {
		config := interpreter.SharedState.Config
		compositeTypeHandler := config.CompositeTypeHandler
		if compositeTypeHandler != nil {
			compositeType = compositeTypeHandler(location, typeID)
			if compositeType != nil {
				return compositeType, nil
			}
		}

		compositeType = interpreter.getUserCompositeType(location, typeID)
		if compositeType != nil {
			return compositeType, nil
		}
	}

	return nil, TypeLoadingError{
		TypeID: typeID,
	}
}

func (interpreter *Interpreter) getUserCompositeType(location common.Location, typeID TypeID) *sema.CompositeType {
	elaboration := interpreter.getElaboration(location)
	if elaboration == nil {
		return nil
	}

	return elaboration.CompositeType(typeID)
}

func (interpreter *Interpreter) getInterfaceType(location common.Location, qualifiedIdentifier string) (*sema.InterfaceType, error) {
	if location == nil {
		return nil, InterfaceMissingLocationError{QualifiedIdentifier: qualifiedIdentifier}
	}

	typeID := location.TypeID(interpreter, qualifiedIdentifier)

	elaboration := interpreter.getElaboration(location)
	if elaboration == nil {
		return nil, TypeLoadingError{
			TypeID: typeID,
		}
	}

	ty := elaboration.InterfaceType(typeID)
	if ty == nil {
		return nil, TypeLoadingError{
			TypeID: typeID,
		}
	}

	return ty, nil
}

func (interpreter *Interpreter) reportLoopIteration(pos ast.HasPosition) {
	config := interpreter.SharedState.Config

	onMeterComputation := config.OnMeterComputation
	if onMeterComputation != nil {
		onMeterComputation(common.ComputationKindLoop, 1)
	}

	onLoopIteration := config.OnLoopIteration
	if onLoopIteration != nil {
		line := pos.StartPosition().Line
		onLoopIteration(interpreter, line)
	}
}

func (interpreter *Interpreter) reportFunctionInvocation() {
	config := interpreter.SharedState.Config

	onMeterComputation := config.OnMeterComputation
	if onMeterComputation != nil {
		onMeterComputation(common.ComputationKindFunctionInvocation, 1)
	}

	onFunctionInvocation := config.OnFunctionInvocation
	if onFunctionInvocation != nil {
		onFunctionInvocation(interpreter)
	}
}

func (interpreter *Interpreter) reportInvokedFunctionReturn() {
	config := interpreter.SharedState.Config

	onInvokedFunctionReturn := config.OnInvokedFunctionReturn
	if onInvokedFunctionReturn == nil {
		return
	}

	onInvokedFunctionReturn(interpreter)
}

func (interpreter *Interpreter) ReportComputation(compKind common.ComputationKind, intensity uint) {
	config := interpreter.SharedState.Config

	onMeterComputation := config.OnMeterComputation
	if onMeterComputation != nil {
		onMeterComputation(compKind, intensity)
	}
}

func (interpreter *Interpreter) getAccessOfMember(self Value, identifier string) *sema.Access {
	typ, err := interpreter.ConvertStaticToSemaType(self.StaticType(interpreter))
	// some values (like transactions) do not have types that can be looked up this way. These types
	// do not support entitled members, so their access is always unauthorized
	if err != nil {
		return &sema.UnauthorizedAccess
	}
	member, hasMember := typ.GetMembers()[identifier]
	// certain values (like functions) have builtin members that are not present on the type
	// in such cases the access is always unauthorized
	if !hasMember {
		return &sema.UnauthorizedAccess
	}
	return &member.Resolve(interpreter, identifier, ast.EmptyRange, func(err error) {}).Access
}

func (interpreter *Interpreter) mapMemberValueAuthorization(
	self Value,
	memberAccess *sema.Access,
	resultValue Value,
	resultingType sema.Type,
) Value {

	if memberAccess == nil {
		return resultValue
	}

	if mappedAccess, isMappedAccess := (*memberAccess).(sema.EntitlementMapAccess); isMappedAccess {
		var auth Authorization
		switch selfValue := self.(type) {
		case AuthorizedValue:
			selfAccess := interpreter.MustConvertStaticAuthorizationToSemaAccess(selfValue.GetAuthorization())
			imageAccess, err := mappedAccess.Image(selfAccess, func() ast.Range { return ast.EmptyRange })
			if err != nil {
				panic(err)
			}
			auth = ConvertSemaAccesstoStaticAuthorization(interpreter, imageAccess)
		default:
			var access sema.Access
			if mappedAccess.Type == sema.IdentityMappingType {
				access = sema.AllSupportedEntitlements(resultingType)
			}

			if access == nil {
				access = mappedAccess.Codomain()
			}

			auth = ConvertSemaAccesstoStaticAuthorization(interpreter, access)
		}

		switch refValue := resultValue.(type) {
		case *EphemeralReferenceValue:
			return NewEphemeralReferenceValue(interpreter, auth, refValue.Value, refValue.BorrowedType)
		case *StorageReferenceValue:
			return NewStorageReferenceValue(interpreter, auth, refValue.TargetStorageAddress, refValue.TargetPath, refValue.BorrowedType)
		case BoundFunctionValue:
			return NewBoundFunctionValue(interpreter, refValue.Function, refValue.Self, refValue.Base, auth)
		}
	}
	return resultValue
}

func (interpreter *Interpreter) getMemberWithAuthMapping(
	self Value,
	locationRange LocationRange,
	identifier string,
	memberAccessInfo sema.MemberAccessInfo,
) Value {

	result := interpreter.getMember(self, locationRange, identifier)
	if result == nil {
		return nil
	}
	// once we have obtained the member, if it was declared with entitlement-mapped access, we must compute the output of the map based
	// on the runtime authorizations of the accessing reference or composite
	memberAccess := interpreter.getAccessOfMember(self, identifier)
	return interpreter.mapMemberValueAuthorization(self, memberAccess, result, memberAccessInfo.ResultingType)
}

// getMember gets the member value by the given identifier from the given Value depending on its type.
// May return nil if the member does not exist.
func (interpreter *Interpreter) getMember(self Value, locationRange LocationRange, identifier string) Value {
	var result Value
	// When the accessed value has a type that supports the declaration of members
	// or is a built-in type that has members (`MemberAccessibleValue`),
	// then try to get the member for the given identifier.
	// For example, the built-in type `String` has a member "length",
	// and composite declarations may contain member declarations
	if memberAccessibleValue, ok := self.(MemberAccessibleValue); ok {
		result = memberAccessibleValue.GetMember(interpreter, locationRange, identifier)
	}
	if result == nil {
		switch identifier {
		case sema.IsInstanceFunctionName:
			return interpreter.isInstanceFunction(self)
		case sema.GetTypeFunctionName:
			return interpreter.getTypeFunction(self)
		}
	}

	// NOTE: do not panic if the member is nil. This is a valid state.
	// For example, when a composite field is initialized with a force-assignment, the field's value is read.

	return result
}

func (interpreter *Interpreter) isInstanceFunction(self Value) *HostFunctionValue {
	return NewHostFunctionValue(
		interpreter,
		sema.IsInstanceFunctionType,
		func(invocation Invocation) Value {
			interpreter := invocation.Interpreter

			firstArgument := invocation.Arguments[0]
			typeValue, ok := firstArgument.(TypeValue)

			if !ok {
				panic(errors.NewUnreachableError())
			}

			staticType := typeValue.Type

			// Values are never instances of unknown types
			if staticType == nil {
				return FalseValue
			}

			// NOTE: not invocation.Self, as that is only set for composite values
			selfType := self.StaticType(interpreter)
			return AsBoolValue(
				interpreter.IsSubType(selfType, staticType),
			)
		},
	)
}

func (interpreter *Interpreter) getTypeFunction(self Value) *HostFunctionValue {
	return NewHostFunctionValue(
		interpreter,
		sema.GetTypeFunctionType,
		func(invocation Invocation) Value {
			interpreter := invocation.Interpreter
			staticType := self.StaticType(interpreter)
			return NewTypeValue(interpreter, staticType)
		},
	)
}

func (interpreter *Interpreter) setMember(self Value, locationRange LocationRange, identifier string, value Value) bool {
	return self.(MemberAccessibleValue).SetMember(interpreter, locationRange, identifier, value)
}

func (interpreter *Interpreter) ExpectType(
	value Value,
	expectedType sema.Type,
	locationRange LocationRange,
) {
	valueStaticType := value.StaticType(interpreter)

	if !interpreter.IsSubTypeOfSemaType(valueStaticType, expectedType) {
		valueSemaType := interpreter.MustConvertStaticToSemaType(valueStaticType)

		panic(TypeMismatchError{
			ExpectedType:  expectedType,
			ActualType:    valueSemaType,
			LocationRange: locationRange,
		})
	}
}

func (interpreter *Interpreter) checkContainerMutation(
	elementType StaticType,
	element Value,
	locationRange LocationRange,
) {
	if !interpreter.IsSubType(element.StaticType(interpreter), elementType) {
		panic(ContainerMutationError{
			ExpectedType:  interpreter.MustConvertStaticToSemaType(elementType),
			ActualType:    interpreter.MustSemaTypeOfValue(element),
			LocationRange: locationRange,
		})
	}
}

func (interpreter *Interpreter) checkReferencedResourceNotDestroyed(value Value, locationRange LocationRange) {
	resourceKindedValue, ok := value.(ResourceKindedValue)
	if !ok || !resourceKindedValue.IsDestroyed() {
		return
	}

	panic(DestroyedResourceError{
		LocationRange: locationRange,
	})
}

func (interpreter *Interpreter) checkReferencedResourceNotMovedOrDestroyed(
	referencedValue Value,
	locationRange LocationRange,
) {

	// First check if the referencedValue is a resource.
	// This is to handle optionals, since optionals does not
	// belong to `ReferenceTrackedResourceKindedValue`

	resourceKindedValue, ok := referencedValue.(ResourceKindedValue)
	if ok && resourceKindedValue.IsDestroyed() {
		panic(DestroyedResourceError{
			LocationRange: locationRange,
		})
	}

	referenceTrackedResourceKindedValue, ok := referencedValue.(ReferenceTrackedResourceKindedValue)
	if ok && referenceTrackedResourceKindedValue.IsStaleResource(interpreter) {
		panic(InvalidatedResourceReferenceError{
			LocationRange: locationRange,
		})
	}
}

func (interpreter *Interpreter) RemoveReferencedSlab(storable atree.Storable) {
	storageIDStorable, ok := storable.(atree.StorageIDStorable)
	if !ok {
		return
	}

	storageID := atree.StorageID(storageIDStorable)
	err := interpreter.Storage().Remove(storageID)
	if err != nil {
		panic(errors.NewExternalError(err))
	}
}

func (interpreter *Interpreter) maybeValidateAtreeValue(v atree.Value) {
	config := interpreter.SharedState.Config

	if config.AtreeValueValidationEnabled {
		interpreter.ValidateAtreeValue(v)
	}

	if config.AtreeStorageValidationEnabled {
		err := config.Storage.CheckHealth()
		if err != nil {
			panic(errors.NewExternalError(err))
		}
	}
}

func (interpreter *Interpreter) ValidateAtreeValue(value atree.Value) {
	tic := func(info atree.TypeInfo, other atree.TypeInfo) bool {
		switch info := info.(type) {
		case ConstantSizedStaticType:
			return info.Equal(other.(StaticType))
		case VariableSizedStaticType:
			return info.Equal(other.(StaticType))
		case DictionaryStaticType:
			return info.Equal(other.(StaticType))
		case compositeTypeInfo:
			return info.Equal(other)
		case EmptyTypeInfo:
			_, ok := other.(EmptyTypeInfo)
			return ok
		}
		panic(errors.NewUnreachableError())
	}

	defaultHIP := newHashInputProvider(interpreter, EmptyLocationRange)

	hip := func(value atree.Value, buffer []byte) ([]byte, error) {
		switch value := value.(type) {
		case StringAtreeValue:
			return StringAtreeValueHashInput(value, buffer)
		case Uint64AtreeValue:
			return Uint64AtreeValueHashInput(value, buffer)
		default:
			return defaultHIP(value, buffer)
		}
	}

	config := interpreter.SharedState.Config
	storage := config.Storage

	compare := func(storable, otherStorable atree.Storable) bool {
		value, err := storable.StoredValue(storage)
		if err != nil {
			panic(err)
		}

		switch value := value.(type) {
		case StringAtreeValue:
			equal, err := StringAtreeValueComparator(
				storage,
				value,
				otherStorable,
			)
			if err != nil {
				panic(err)
			}

			return equal

		case Uint64AtreeValue:
			equal, err := Uint64AtreeValueComparator(
				storage,
				value,
				otherStorable,
			)
			if err != nil {
				panic(err)
			}

			return equal

		case EquatableValue:
			otherValue := StoredValue(interpreter, otherStorable, storage)
			return value.Equal(interpreter, EmptyLocationRange, otherValue)

		default:
			// Not all values are comparable, assume valid for now
			return true
		}
	}

	switch value := value.(type) {
	case *atree.Array:
		err := atree.ValidArray(value, value.Type(), tic, hip)
		if err != nil {
			panic(errors.NewExternalError(err))
		}

		err = atree.ValidArraySerialization(
			value,
			CBORDecMode,
			CBOREncMode,
			interpreter.DecodeStorable,
			interpreter.DecodeTypeInfo,
			compare,
		)
		if err != nil {
			var nonStorableValueErr NonStorableValueError
			var nonStorableStaticTypeErr NonStorableStaticTypeError

			if !(goErrors.As(err, &nonStorableValueErr) ||
				goErrors.As(err, &nonStorableStaticTypeErr)) {

				atree.PrintArray(value)
				panic(errors.NewExternalError(err))
			}
		}

	case *atree.OrderedMap:
		err := atree.ValidMap(value, value.Type(), tic, hip)
		if err != nil {
			panic(errors.NewExternalError(err))
		}

		err = atree.ValidMapSerialization(
			value,
			CBORDecMode,
			CBOREncMode,
			interpreter.DecodeStorable,
			interpreter.DecodeTypeInfo,
			compare,
		)
		if err != nil {
			var nonStorableValueErr NonStorableValueError
			var nonStorableStaticTypeErr NonStorableStaticTypeError

			if !(goErrors.As(err, &nonStorableValueErr) ||
				goErrors.As(err, &nonStorableStaticTypeErr)) {

				atree.PrintMap(value)
				panic(errors.NewExternalError(err))
			}
		}
	}
}

func (interpreter *Interpreter) maybeTrackReferencedResourceKindedValue(value Value) {
	if value, ok := value.(ReferenceTrackedResourceKindedValue); ok {
		interpreter.trackReferencedResourceKindedValue(value.StorageID(), value)
	}
}

func (interpreter *Interpreter) trackReferencedResourceKindedValue(
	id atree.StorageID,
	value ReferenceTrackedResourceKindedValue,
) {
	values := interpreter.SharedState.referencedResourceKindedValues[id]
	if values == nil {
		values = map[ReferenceTrackedResourceKindedValue]struct{}{}
		interpreter.SharedState.referencedResourceKindedValues[id] = values
	}
	values[value] = struct{}{}
}

func (interpreter *Interpreter) invalidateReferencedResources(value Value, destroyed bool) {
	// skip non-resource typed values
	if !value.IsResourceKinded(interpreter) {
		return
	}

	var storageID atree.StorageID

	switch value := value.(type) {
	case *CompositeValue:
		value.ForEachLoadedField(interpreter, func(_ string, fieldValue Value) {
			interpreter.invalidateReferencedResources(fieldValue, destroyed)
		})
		storageID = value.StorageID()
	case *DictionaryValue:
		value.IterateLoaded(interpreter, func(_, value Value) (resume bool) {
			interpreter.invalidateReferencedResources(value, destroyed)
			return true
		})
		storageID = value.StorageID()
	case *ArrayValue:
		value.IterateLoaded(interpreter, func(element Value) (resume bool) {
			interpreter.invalidateReferencedResources(element, destroyed)
			return true
		})
		storageID = value.StorageID()
	case *SomeValue:
		interpreter.invalidateReferencedResources(value.value, destroyed)
		return
	default:
		// skip non-container typed values.
		return
	}

	values := interpreter.SharedState.referencedResourceKindedValues[storageID]
	if values == nil {
		return
	}

	for value := range values { //nolint:maprange
		switch value := value.(type) {
		case *CompositeValue:
			value.dictionary = nil
			value.isDestroyed = destroyed
		case *DictionaryValue:
			value.dictionary = nil
			value.isDestroyed = destroyed
		case *ArrayValue:
			value.array = nil
			value.isDestroyed = destroyed
		default:
			panic(errors.NewUnreachableError())
		}
	}

	// The old resource instances are already cleared/invalidated above.
	// So no need to track those stale resources anymore. We will not need to update/clear them again.
	// Therefore, remove them from the mapping.
	// This is only to allow GC. No impact to the behavior.
	delete(interpreter.SharedState.referencedResourceKindedValues, storageID)
}

// startResourceTracking starts tracking the life-span of a resource.
// A resource can only be associated with one variable at most, at a given time.
func (interpreter *Interpreter) startResourceTracking(
	value Value,
	variable *Variable,
	identifier string,
	hasPosition ast.HasPosition,
) {

	config := interpreter.SharedState.Config

	if !config.InvalidatedResourceValidationEnabled ||
		identifier == sema.SelfIdentifier {
		return
	}

	resourceKindedValue := interpreter.resourceForValidation(value)
	if resourceKindedValue == nil {
		return
	}

	// A resource value can be associated with only one variable at a time.
	// If the resource already has a variable-association, that means there is a
	// resource variable that has not been invalidated properly.
	// This should not be allowed, and must have been caught by the checker ideally.
	if _, exists := interpreter.SharedState.resourceVariables[resourceKindedValue]; exists {
		panic(InvalidatedResourceError{
			LocationRange: LocationRange{
				Location:    interpreter.Location,
				HasPosition: hasPosition,
			},
		})
	}

	interpreter.SharedState.resourceVariables[resourceKindedValue] = variable
}

// checkInvalidatedResourceUse checks whether a resource variable is used after invalidation.
func (interpreter *Interpreter) checkInvalidatedResourceUse(
	value Value,
	variable *Variable,
	identifier string,
	hasPosition ast.HasPosition,
) {
	config := interpreter.SharedState.Config

	if !config.InvalidatedResourceValidationEnabled ||
		identifier == sema.SelfIdentifier {
		return
	}

	resourceKindedValue := interpreter.resourceForValidation(value)
	if resourceKindedValue == nil {
		return
	}

	// A resource value can be associated with only one variable at a time.
	// If the resource already has a variable-association other than the current variable,
	// that means two variables are referring to the same resource at the same time.
	// This should not be allowed, and must have been caught by the checker ideally.
	//
	// Note: if the `resourceVariables` doesn't have a mapping, that implies an invalidated resource.
	if existingVar, exists := interpreter.SharedState.resourceVariables[resourceKindedValue]; !exists || existingVar != variable {
		panic(InvalidatedResourceError{
			LocationRange: LocationRange{
				Location:    interpreter.Location,
				HasPosition: hasPosition,
			},
		})
	}
}

func (interpreter *Interpreter) resourceForValidation(value Value) ResourceKindedValue {
	switch typedValue := value.(type) {
	case *SomeValue:
		// Optional value's inner value could be nil, if it was a resource
		// and has been invalidated.
		if typedValue.value == nil || value.IsResourceKinded(interpreter) {
			return typedValue
		}
	case ResourceKindedValue:
		if value.IsResourceKinded(interpreter) {
			return typedValue
		}
	}

	return nil
}

func (interpreter *Interpreter) invalidateResource(value Value) {
	config := interpreter.SharedState.Config

	if !config.InvalidatedResourceValidationEnabled {
		return
	}

	if value == nil || !value.IsResourceKinded(interpreter) {
		return
	}

	resourceKindedValue, ok := value.(ResourceKindedValue)
	if !ok {
		panic(errors.NewUnreachableError())
	}

	// Remove the resource-to-variable mapping.
	delete(interpreter.SharedState.resourceVariables, resourceKindedValue)
}

// MeterMemory delegates the memory usage to the interpreter's memory gauge, if any.
func (interpreter *Interpreter) MeterMemory(usage common.MemoryUsage) error {
	config := interpreter.SharedState.Config
	common.UseMemory(config.MemoryGauge, usage)
	return nil
}

func (interpreter *Interpreter) DecodeStorable(
	decoder *cbor.StreamDecoder,
	storageID atree.StorageID,
) (
	atree.Storable,
	error,
) {
	return DecodeStorable(decoder, storageID, interpreter)
}

func (interpreter *Interpreter) DecodeTypeInfo(decoder *cbor.StreamDecoder) (atree.TypeInfo, error) {
	return DecodeTypeInfo(decoder, interpreter)
}

func (interpreter *Interpreter) Storage() Storage {
	return interpreter.SharedState.Config.Storage
}

func (interpreter *Interpreter) capabilityBorrowFunction(
	addressValue AddressValue,
	capabilityID UInt64Value,
	capabilityBorrowType *sema.ReferenceType,
) *HostFunctionValue {

	return NewHostFunctionValue(
		interpreter,
		sema.CapabilityTypeBorrowFunctionType(capabilityBorrowType),
		func(invocation Invocation) Value {

			inter := invocation.Interpreter
			locationRange := invocation.LocationRange

			var wantedBorrowType *sema.ReferenceType
			typeParameterPair := invocation.TypeParameterTypes.Oldest()
			if typeParameterPair != nil {
				ty := typeParameterPair.Value
				var ok bool
				wantedBorrowType, ok = ty.(*sema.ReferenceType)
				if !ok {
					panic(errors.NewUnreachableError())
				}
			}

			referenceValue := inter.SharedState.Config.CapabilityBorrowHandler(
				inter,
				locationRange,
				addressValue,
				capabilityID,
				wantedBorrowType,
				capabilityBorrowType,
			)
			if referenceValue == nil {
				return Nil
			}
			return NewSomeValueNonCopying(inter, referenceValue)
		},
	)
}

func (interpreter *Interpreter) capabilityCheckFunction(
	addressValue AddressValue,
	capabilityID UInt64Value,
	capabilityBorrowType *sema.ReferenceType,
) *HostFunctionValue {

	return NewHostFunctionValue(
		interpreter,
		sema.CapabilityTypeCheckFunctionType(capabilityBorrowType),
		func(invocation Invocation) Value {

			inter := invocation.Interpreter
			locationRange := invocation.LocationRange

			// NOTE: if a type argument is provided for the function,
			// use it *instead* of the type of the value (if any)

			var wantedBorrowType *sema.ReferenceType
			typeParameterPair := invocation.TypeParameterTypes.Oldest()
			if typeParameterPair != nil {
				ty := typeParameterPair.Value
				var ok bool
				wantedBorrowType, ok = ty.(*sema.ReferenceType)
				if !ok {
					panic(errors.NewUnreachableError())
				}
			}

			return inter.SharedState.Config.CapabilityCheckHandler(
				inter,
				locationRange,
				addressValue,
				capabilityID,
				wantedBorrowType,
				capabilityBorrowType,
			)
		},
	)
}

func (interpreter *Interpreter) validateMutation(storageID atree.StorageID, locationRange LocationRange) {
	_, present := interpreter.SharedState.containerValueIteration[storageID]
	if !present {
		return
	}
	panic(ContainerMutatedDuringIterationError{
		LocationRange: locationRange,
	})
}

func (interpreter *Interpreter) withMutationPrevention(storageID atree.StorageID, f func()) {
	oldIteration, present := interpreter.SharedState.containerValueIteration[storageID]
	interpreter.SharedState.containerValueIteration[storageID] = struct{}{}

	f()

	if !present {
		delete(interpreter.SharedState.containerValueIteration, storageID)
	} else {
		interpreter.SharedState.containerValueIteration[storageID] = oldIteration
	}
}

func (interpreter *Interpreter) withResourceDestruction(
	storageID atree.StorageID,
	locationRange LocationRange,
	f func(),
) {
	_, exists := interpreter.SharedState.destroyedResources[storageID]
	if exists {
		panic(DestroyedResourceError{
			LocationRange: locationRange,
		})
	}

	interpreter.SharedState.destroyedResources[storageID] = struct{}{}

	f()
}<|MERGE_RESOLUTION|>--- conflicted
+++ resolved
@@ -3347,7 +3347,7 @@
 
 	defineBaseValue(
 		BaseActivation,
-		"ReferenceType",
+		sema.ReferenceTypeFunctionName,
 		NewUnmeteredHostFunctionValue(
 			sema.ReferenceTypeFunctionType,
 			referenceTypeFunction,
@@ -3365,7 +3365,7 @@
 
 	defineBaseValue(
 		BaseActivation,
-		"FunctionType",
+		sema.FunctionTypeFunctionName,
 		NewUnmeteredHostFunctionValue(
 			sema.FunctionTypeFunctionType,
 			functionTypeFunction,
@@ -3374,11 +3374,7 @@
 
 	defineBaseValue(
 		BaseActivation,
-<<<<<<< HEAD
-		"IntersectionType",
-=======
-		sema.FunctionTypeFunctionName,
->>>>>>> c5ea8475
+		sema.IntersectionTypeFunctionName,
 		NewUnmeteredHostFunctionValue(
 			sema.IntersectionTypeFunctionType,
 			intersectionTypeFunction,
@@ -3479,7 +3475,6 @@
 	)
 }
 
-<<<<<<< HEAD
 func compositeTypeFunction(invocation Invocation) Value {
 	typeIDValue, ok := invocation.Arguments[0].(*StringValue)
 	if !ok {
@@ -3560,14 +3555,6 @@
 			sema.FunctionPurityImpure,
 			parameterTypes,
 			sema.NewTypeAnnotation(returnType),
-=======
-	defineBaseValue(
-		BaseActivation,
-		sema.RestrictedTypeFunctionName,
-		NewUnmeteredHostFunctionValue(
-			sema.RestrictedTypeFunctionType,
-			RestrictedTypeFunction,
->>>>>>> c5ea8475
 		),
 	)
 	return NewUnmeteredTypeValue(functionStaticType)
@@ -3792,38 +3779,7 @@
 		),
 	},
 	{
-<<<<<<< HEAD
-		name: "CapabilityType",
-=======
-		name: sema.ReferenceTypeFunctionName,
-		converter: NewUnmeteredHostFunctionValue(
-			sema.ReferenceTypeFunctionType,
-			func(invocation Invocation) Value {
-				authorizedValue, ok := invocation.Arguments[0].(BoolValue)
-				if !ok {
-					panic(errors.NewUnreachableError())
-				}
-
-				typeValue, ok := invocation.Arguments[1].(TypeValue)
-				if !ok {
-					panic(errors.NewUnreachableError())
-				}
-
-				return NewTypeValue(
-					invocation.Interpreter,
-					NewReferenceStaticType(
-						invocation.Interpreter,
-						bool(authorizedValue),
-						typeValue.Type,
-						nil,
-					),
-				)
-			},
-		),
-	},
-	{
 		name: sema.CapabilityTypeFunctionName,
->>>>>>> c5ea8475
 		converter: NewUnmeteredHostFunctionValue(
 			sema.CapabilityTypeFunctionType,
 			func(invocation Invocation) Value {
