--- conflicted
+++ resolved
@@ -619,15 +619,11 @@
 	}
 }
 
-<<<<<<< HEAD
 func (interpreter *Interpreter) CallStack() []Invocation {
 	return interpreter.sharedState.callStack.Invocations[:]
 }
 
-func (interpreter *Interpreter) VisitProgram(program *ast.Program) ast.Repr {
-=======
 func (interpreter *Interpreter) VisitProgram(program *ast.Program) {
->>>>>>> a270a43d
 
 	for _, declaration := range program.ImportDeclarations() {
 		interpreter.visitGlobalDeclaration(declaration)
