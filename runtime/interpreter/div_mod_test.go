--- conflicted
+++ resolved
@@ -23,6 +23,7 @@
 	"testing"
 
 	"github.com/stretchr/testify/assert"
+	"github.com/stretchr/testify/require"
 
 	. "github.com/onflow/cadence/runtime/interpreter"
 	"github.com/onflow/cadence/runtime/sema"
@@ -79,12 +80,8 @@
 		{0xff, 0xff, true},
 	}
 
-<<<<<<< HEAD
 	inter, err := NewInterpreter(nil, nil)
 	require.NoError(t, err)
-=======
-	inter := newTestInterpreter(t)
->>>>>>> 90592b05
 
 	for _, test := range tests {
 		for _, f := range []func(a, b UInt8Value){
@@ -158,12 +155,8 @@
 		{0xfff, 0xffff, true},
 	}
 
-<<<<<<< HEAD
 	inter, err := NewInterpreter(nil, nil)
 	require.NoError(t, err)
-=======
-	inter := newTestInterpreter(t)
->>>>>>> 90592b05
 
 	for _, test := range tests {
 		for _, f := range []func(a, b UInt16Value){
@@ -237,12 +230,8 @@
 		{0xffffffff, 0xffffffff, true},
 	}
 
-<<<<<<< HEAD
 	inter, err := NewInterpreter(nil, nil)
 	require.NoError(t, err)
-=======
-	inter := newTestInterpreter(t)
->>>>>>> 90592b05
 
 	for _, test := range tests {
 		for _, f := range []func(a, b UInt32Value){
@@ -406,12 +395,8 @@
 		{0xffffffffffffffff, 0xffffffffffffffff, true},
 	}
 
-<<<<<<< HEAD
 	inter, err := NewInterpreter(nil, nil)
 	require.NoError(t, err)
-=======
-	inter := newTestInterpreter(t)
->>>>>>> 90592b05
 
 	for _, test := range tests {
 		for _, f := range []func(a, b UInt64Value){
@@ -577,12 +562,8 @@
 		{uint128("0xffffffffffffffffffffffffffffffff"), uint128("0xffffffffffffffffffffffffffffffff"), true},
 	}
 
-<<<<<<< HEAD
 	inter, err := NewInterpreter(nil, nil)
 	require.NoError(t, err)
-=======
-	inter := newTestInterpreter(t)
->>>>>>> 90592b05
 
 	for _, test := range tests {
 		for _, f := range []func(a, b UInt128Value){
@@ -1254,12 +1235,8 @@
 		},
 	}
 
-<<<<<<< HEAD
 	inter, err := NewInterpreter(nil, nil)
 	require.NoError(t, err)
-=======
-	inter := newTestInterpreter(t)
->>>>>>> 90592b05
 
 	for _, test := range tests {
 		for _, f := range []func(a, b UInt256Value){
@@ -1334,12 +1311,8 @@
 		{-1, -1, true},
 	}
 
-<<<<<<< HEAD
 	inter, err := NewInterpreter(nil, nil)
 	require.NoError(t, err)
-=======
-	inter := newTestInterpreter(t)
->>>>>>> 90592b05
 
 	for _, test := range tests {
 		f := func() {
@@ -1404,12 +1377,8 @@
 		{-1, -1, true},
 	}
 
-<<<<<<< HEAD
 	inter, err := NewInterpreter(nil, nil)
 	require.NoError(t, err)
-=======
-	inter := newTestInterpreter(t)
->>>>>>> 90592b05
 
 	for _, test := range tests {
 		f := func() {
@@ -1475,12 +1444,8 @@
 		{-1, -1, true},
 	}
 
-<<<<<<< HEAD
 	inter, err := NewInterpreter(nil, nil)
 	require.NoError(t, err)
-=======
-	inter := newTestInterpreter(t)
->>>>>>> 90592b05
 
 	for _, test := range tests {
 		f := func() {
@@ -1545,12 +1510,8 @@
 		{-1, -1, true},
 	}
 
-<<<<<<< HEAD
 	inter, err := NewInterpreter(nil, nil)
 	require.NoError(t, err)
-=======
-	inter := newTestInterpreter(t)
->>>>>>> 90592b05
 
 	for _, test := range tests {
 		f := func() {
@@ -1616,12 +1577,8 @@
 		{-1, -1, true},
 	}
 
-<<<<<<< HEAD
 	inter, err := NewInterpreter(nil, nil)
 	require.NoError(t, err)
-=======
-	inter := newTestInterpreter(t)
->>>>>>> 90592b05
 
 	for _, test := range tests {
 		f := func() {
@@ -1686,12 +1643,8 @@
 		{-1, -1, true},
 	}
 
-<<<<<<< HEAD
 	inter, err := NewInterpreter(nil, nil)
 	require.NoError(t, err)
-=======
-	inter := newTestInterpreter(t)
->>>>>>> 90592b05
 
 	for _, test := range tests {
 		f := func() {
@@ -1847,12 +1800,8 @@
 		{-1, -1, true},
 	}
 
-<<<<<<< HEAD
 	inter, err := NewInterpreter(nil, nil)
 	require.NoError(t, err)
-=======
-	inter := newTestInterpreter(t)
->>>>>>> 90592b05
 
 	for _, test := range tests {
 		f := func() {
@@ -2007,12 +1956,8 @@
 		{-1, -1, true},
 	}
 
-<<<<<<< HEAD
 	inter, err := NewInterpreter(nil, nil)
 	require.NoError(t, err)
-=======
-	inter := newTestInterpreter(t)
->>>>>>> 90592b05
 
 	for _, test := range tests {
 		f := func() {
@@ -2030,12 +1975,8 @@
 
 	t.Parallel()
 
-<<<<<<< HEAD
 	inter, err := NewInterpreter(nil, nil)
 	require.NoError(t, err)
-=======
-	inter := newTestInterpreter(t)
->>>>>>> 90592b05
 
 	for _, f := range []func(a, b IntValue){
 		func(a, b IntValue) {
@@ -2151,12 +2092,8 @@
 		{int128("-0x00000000000000000000000000000001"), int128("-0x00000000000000000000000000000001"), true},
 	}
 
-<<<<<<< HEAD
 	inter, err := NewInterpreter(nil, nil)
 	require.NoError(t, err)
-=======
-	inter := newTestInterpreter(t)
->>>>>>> 90592b05
 
 	for _, test := range tests {
 		f := func() {
@@ -2269,12 +2206,8 @@
 		{int128("-0x00000000000000000000000000000001"), int128("-0x00000000000000000000000000000001"), true},
 	}
 
-<<<<<<< HEAD
 	inter, err := NewInterpreter(nil, nil)
 	require.NoError(t, err)
-=======
-	inter := newTestInterpreter(t)
->>>>>>> 90592b05
 
 	for _, test := range tests {
 		f := func() {
@@ -2730,12 +2663,8 @@
 		},
 	}
 
-<<<<<<< HEAD
 	inter, err := NewInterpreter(nil, nil)
 	require.NoError(t, err)
-=======
-	inter := newTestInterpreter(t)
->>>>>>> 90592b05
 
 	for _, test := range tests {
 		f := func() {
@@ -3190,12 +3119,8 @@
 		},
 	}
 
-<<<<<<< HEAD
 	inter, err := NewInterpreter(nil, nil)
 	require.NoError(t, err)
-=======
-	inter := newTestInterpreter(t)
->>>>>>> 90592b05
 
 	for _, test := range tests {
 		f := func() {
@@ -3248,12 +3173,8 @@
 		{-1, -1, true},
 	}
 
-<<<<<<< HEAD
 	inter, err := NewInterpreter(nil, nil)
 	require.NoError(t, err)
-=======
-	inter := newTestInterpreter(t)
->>>>>>> 90592b05
 
 	for _, test := range tests {
 
@@ -3290,12 +3211,8 @@
 
 	assert.Equal(t,
 		Fix64Value(1535399),
-<<<<<<< HEAD
 		NewFix64ValueWithInteger(1543219).
 			Div(inter, NewFix64ValueWithInteger(100509284)),
-=======
-		NewFix64ValueWithInteger(1543219).Div(inter, NewFix64ValueWithInteger(100509284)),
->>>>>>> 90592b05
 	)
 }
 
@@ -3328,12 +3245,8 @@
 		{-1, -1, true},
 	}
 
-<<<<<<< HEAD
 	inter, err := NewInterpreter(nil, nil)
 	require.NoError(t, err)
-=======
-	inter := newTestInterpreter(t)
->>>>>>> 90592b05
 
 	for _, test := range tests {
 		f := func() {
@@ -3376,12 +3289,8 @@
 		{ufix64MaxIntDividend + 1, 2, false},
 	}
 
-<<<<<<< HEAD
 	inter, err := NewInterpreter(nil, nil)
 	require.NoError(t, err)
-=======
-	inter := newTestInterpreter(t)
->>>>>>> 90592b05
 
 	for _, test := range tests {
 
@@ -3428,12 +3337,8 @@
 
 	assert.Equal(t,
 		UFix64Value(1535399),
-<<<<<<< HEAD
 		NewUFix64ValueWithInteger(1543219).
 			Div(inter, NewUFix64ValueWithInteger(100509284)),
-=======
-		NewUFix64ValueWithInteger(1543219).Div(inter, NewUFix64ValueWithInteger(100509284)),
->>>>>>> 90592b05
 	)
 }
 
@@ -3516,12 +3421,8 @@
 			}
 		}
 
-<<<<<<< HEAD
 		inter, err := NewInterpreter(nil, nil)
 		require.NoError(t, err)
-=======
-		inter := newTestInterpreter(t)
->>>>>>> 90592b05
 
 		for _, test := range tests {
 			assert.Equal(t,
