/*
 * Cadence - The resource-oriented smart contract programming language
 *
 * Copyright Dapper Labs, Inc.
 *
 * Licensed under the Apache License, Version 2.0 (the "License");
 * you may not use this file except in compliance with the License.
 * You may obtain a copy of the License at
 *
 *   http://www.apache.org/licenses/LICENSE-2.0
 *
 * Unless required by applicable law or agreed to in writing, software
 * distributed under the License is distributed on an "AS IS" BASIS,
 * WITHOUT WARRANTIES OR CONDITIONS OF ANY KIND, either express or implied.
 * See the License for the specific language governing permissions and
 * limitations under the License.
 */

package interpreter

import (
	"fmt"
	"math"
	"math/big"

	"github.com/fxamacker/cbor/v2"
	"github.com/onflow/atree"

	"github.com/onflow/cadence/runtime/common"
	"github.com/onflow/cadence/runtime/errors"
	"github.com/onflow/cadence/runtime/sema"
)

var CBORDecMode = func() cbor.DecMode {
	decMode, err := cbor.DecOptions{
		IntDec:           cbor.IntDecConvertNone,
		MaxArrayElements: math.MaxInt64,
		MaxMapPairs:      math.MaxInt64,
		MaxNestedLevels:  math.MaxInt16,
	}.DecMode()
	if err != nil {
		panic(err)
	}
	return decMode
}()

type UnsupportedTagDecodingError struct {
	Tag uint64
}

var _ errors.InternalError = UnsupportedTagDecodingError{}

func (UnsupportedTagDecodingError) IsInternalError() {}

func (e UnsupportedTagDecodingError) Error() string {
	return fmt.Sprintf(
		"internal error: unsupported decoded tag: %d",
		e.Tag,
	)
}

type InvalidStringLengthError struct {
	Length uint64
}

var _ errors.InternalError = InvalidStringLengthError{}

func (InvalidStringLengthError) IsInternalError() {}

func (e InvalidStringLengthError) Error() string {
	return fmt.Sprintf(
		"internal error: invalid string length: got %d, expected max %d",
		e.Length,
		goMaxInt,
	)
}

func decodeCharacter(dec *cbor.StreamDecoder, memoryGauge common.MemoryGauge) (string, error) {
	length, err := dec.NextSize()
	if err != nil {
		return "", err
	}
	if length > goMaxInt {
		return "", InvalidStringLengthError{
			Length: length,
		}
	}

	common.UseMemory(memoryGauge, common.NewCharacterMemoryUsage(int(length)))
	return dec.DecodeString()
}

func decodeString(dec *cbor.StreamDecoder, memoryGauge common.MemoryGauge, stringKind common.MemoryKind) (string, error) {
	length, err := dec.NextSize()
	if err != nil {
		return "", err
	}
	if length > goMaxInt {
		return "", InvalidStringLengthError{
			Length: length,
		}
	}

	common.UseMemory(memoryGauge, common.MemoryUsage{
		Kind: stringKind,
		// + 1 to account for empty string
		Amount: length + 1,
	})

	return dec.DecodeString()
}

func decodeInt64(d StorableDecoder) (int64, error) {
	common.UseMemory(d.memoryGauge, Int64MemoryUsage)
	return d.decoder.DecodeInt64()
}

func DecodeStorable(
	decoder *cbor.StreamDecoder,
	slabStorageID atree.StorageID,
	memoryGauge common.MemoryGauge,
) (
	atree.Storable,
	error,
) {
	return NewStorableDecoder(decoder, slabStorageID, memoryGauge).decodeStorable()
}

func NewStorableDecoder(
	decoder *cbor.StreamDecoder,
	slabStorageID atree.StorageID,
	memoryGauge common.MemoryGauge,
) StorableDecoder {
	return StorableDecoder{
		decoder:       decoder,
		memoryGauge:   memoryGauge,
		slabStorageID: slabStorageID,
		TypeDecoder: NewTypeDecoder(
			decoder,
			memoryGauge,
		),
	}
}

type StorableDecoder struct {
	TypeDecoder
	memoryGauge   common.MemoryGauge
	decoder       *cbor.StreamDecoder
	slabStorageID atree.StorageID
}

func (d StorableDecoder) decodeStorable() (atree.Storable, error) {
	var storable atree.Storable
	var err error

	t, err := d.decoder.NextType()
	if err != nil {
		return nil, err
	}

	switch t {

	// CBOR Types

	case cbor.BoolType:
		v, err := d.decoder.DecodeBool()
		if err != nil {
			return nil, err
		}
		storable = AsBoolValue(v)

	case cbor.NilType:
		err := d.decoder.DecodeNil()
		if err != nil {
			return nil, err
		}
		storable = NilStorable

	case cbor.TextStringType:
		str, err := decodeString(d.decoder, d.memoryGauge, common.MemoryKindRawString)
		if err != nil {
			return nil, err
		}
		// already metered by decodeString
		storable = StringAtreeValue(str)

	case cbor.UintType:
		n, err := decodeUint64(d.decoder, d.memoryGauge)
		if err != nil {
			return nil, err
		}
		storable = Uint64AtreeValue(n)

	case cbor.TagType:
		var num uint64
		num, err = d.decoder.DecodeTagNumber()
		if err != nil {
			return nil, err
		}

		switch num {

		case atree.CBORTagStorageID:
			return atree.DecodeStorageIDStorable(d.decoder)

		case CBORTagVoidValue:
			err := d.decoder.Skip()
			if err != nil {
				return nil, err
			}
			storable = VoidStorable

		case CBORTagStringValue:
			storable, err = d.decodeStringValue()
			if err != nil {
				return nil, err
			}

		case CBORTagCharacterValue:
			storable, err = d.decodeCharacter()
			if err != nil {
				return nil, err
			}

		case CBORTagSomeValue:
			storable, err = d.decodeSome()

		case CBORTagAddressValue:
			storable, err = d.decodeAddress()

		// Int*

		case CBORTagIntValue:
			storable, err = d.decodeInt()

		case CBORTagInt8Value:
			storable, err = d.decodeInt8()

		case CBORTagInt16Value:
			storable, err = d.decodeInt16()

		case CBORTagInt32Value:
			storable, err = d.decodeInt32()

		case CBORTagInt64Value:
			storable, err = d.decodeInt64()

		case CBORTagInt128Value:
			storable, err = d.decodeInt128()

		case CBORTagInt256Value:
			storable, err = d.decodeInt256()

		// UInt*

		case CBORTagUIntValue:
			storable, err = d.decodeUInt()

		case CBORTagUInt8Value:
			storable, err = d.decodeUInt8()

		case CBORTagUInt16Value:
			storable, err = d.decodeUInt16()

		case CBORTagUInt32Value:
			storable, err = d.decodeUInt32()

		case CBORTagUInt64Value:
			storable, err = d.decodeUInt64()

		case CBORTagUInt128Value:
			storable, err = d.decodeUInt128()

		case CBORTagUInt256Value:
			storable, err = d.decodeUInt256()

		// Word*

		case CBORTagWord8Value:
			storable, err = d.decodeWord8()

		case CBORTagWord16Value:
			storable, err = d.decodeWord16()

		case CBORTagWord32Value:
			storable, err = d.decodeWord32()

		case CBORTagWord64Value:
			storable, err = d.decodeWord64()

		case CBORTagWord128Value:
			storable, err = d.decodeWord128()

		case CBORTagWord256Value:
			storable, err = d.decodeWord256()

		// Fix*

		case CBORTagFix64Value:
			storable, err = d.decodeFix64()

		// UFix*

		case CBORTagUFix64Value:
			storable, err = d.decodeUFix64()

		// Storage

		case CBORTagPathValue:
			storable, err = d.decodePath()

		case CBORTagCapabilityValue:
			storable, err = d.decodeCapability()

		case CBORTagPublishedValue:
			storable, err = d.decodePublishedValue()

		case CBORTagTypeValue:
			storable, err = d.decodeType()

		case CBORTagStorageCapabilityControllerValue:
			storable, err = d.decodeStorageCapabilityController()

		case CBORTagAccountCapabilityControllerValue:
			storable, err = d.decodeAccountCapabilityController()

		case CBORTagPathCapabilityValue:
			storable, err = d.decodePathCapability()

		case CBORTagPathLinkValue:
			storable, err = d.decodePathLink()

		case CBORTagAccountLinkValue:
			storable, err = d.decodeAccountLink()

		default:
			return nil, UnsupportedTagDecodingError{
				Tag: num,
			}
		}

	default:
		return nil, errors.NewUnexpectedError(
			"unsupported decoded CBOR type: %s",
			t.String(),
		)
	}

	if err != nil {
		return nil, err
	}

	return storable, nil
}

func (d StorableDecoder) decodeCharacter() (CharacterValue, error) {
	v, err := decodeCharacter(d.decoder, d.memoryGauge)
	if err != nil {
		if err, ok := err.(*cbor.WrongTypeError); ok {
			return "", errors.NewUnexpectedError(
				"invalid Character encoding: %s",
				err.ActualType.String(),
			)
		}
		return "", err
	}
	if !sema.IsValidCharacter(v) {
		return "", errors.NewUnexpectedError(
			"invalid character encoding: %s",
			v,
		)
	}

	// NOTE: character value memory usage already metered by decodeCharacter,
	// but NewUnmeteredCharacterValue normalizes (= allocates)
	common.UseMemory(d.memoryGauge, common.NewRawStringMemoryUsage(len(v)))
	return NewUnmeteredCharacterValue(v), nil
}

func (d StorableDecoder) decodeStringValue() (*StringValue, error) {
	str, err := decodeString(d.decoder, d.memoryGauge, common.MemoryKindStringValue)
	if err != nil {
		if err, ok := err.(*cbor.WrongTypeError); ok {
			return nil, errors.NewUnexpectedError(
				"invalid String encoding: %s",
				err.ActualType.String(),
			)
		}
		return nil, err
	}

	// NOTE: character value memory usage already metered by decodeString,
	// but NewUnmeteredStringValue normalizes (= allocates)
	common.UseMemory(d.memoryGauge, common.NewRawStringMemoryUsage(len(str)))
	return NewUnmeteredStringValue(str), nil
}

func decodeUint64(dec *cbor.StreamDecoder, memoryGauge common.MemoryGauge) (uint64, error) {
	common.UseMemory(memoryGauge, UInt64MemoryUsage)
	return dec.DecodeUint64()
}

func (d StorableDecoder) decodeBigInt() (*big.Int, error) {
	length, err := d.decoder.NextSize()
	if err != nil {
		return nil, err
	}

	common.UseMemory(d.memoryGauge, common.NewBigIntMemoryUsage(int(length)))

	return d.decoder.DecodeBigInt()
}

func (d StorableDecoder) decodeInt() (IntValue, error) {
	bigInt, err := d.decodeBigInt()
	if err != nil {
		if err, ok := err.(*cbor.WrongTypeError); ok {
			return IntValue{}, errors.NewUnexpectedError(
				"invalid Int encoding: %s",
				err.ActualType.String(),
			)
		}
		return IntValue{}, err
	}

	// NOTE: already metered by decodeBigInt
	return NewUnmeteredIntValueFromBigInt(bigInt), nil
}

func (d StorableDecoder) decodeInt8() (Int8Value, error) {
	v, err := decodeInt64(d)
	if err != nil {
		if e, ok := err.(*cbor.WrongTypeError); ok {
			return 0, errors.NewUnexpectedError("unknown Int8 encoding: %s", e.ActualType.String())
		}
		return 0, err
	}

	const min = math.MinInt8
	const max = math.MaxInt8

	if v < min {
		return 0, errors.NewUnexpectedError("invalid Int8: got %d, expected min %d", v, min)
	}

	if v > max {
		return 0, errors.NewUnexpectedError("invalid Int8: got %d, expected max %d", v, max)
	}

	// Already metered at `decodeInt64` function
	return NewUnmeteredInt8Value(int8(v)), nil
}

func (d StorableDecoder) decodeInt16() (Int16Value, error) {
	v, err := decodeInt64(d)
	if err != nil {
		if e, ok := err.(*cbor.WrongTypeError); ok {
			return 0, errors.NewUnexpectedError("unknown Int16 encoding: %s", e.ActualType.String())
		}
		return 0, err
	}

	const min = math.MinInt16
	const max = math.MaxInt16

	if v < min {
		return 0, errors.NewUnexpectedError("invalid Int16: got %d, expected min %d", v, min)
	}

	if v > max {
		return 0, errors.NewUnexpectedError("invalid Int16: got %d, expected max %d", v, max)
	}

	// Already metered at `decodeInt64` function
	return NewUnmeteredInt16Value(int16(v)), nil
}

func (d StorableDecoder) decodeInt32() (Int32Value, error) {
	v, err := decodeInt64(d)
	if err != nil {
		if e, ok := err.(*cbor.WrongTypeError); ok {
			return 0, errors.NewUnexpectedError("unknown Int32 encoding: %s", e.ActualType.String())
		}
		return 0, err
	}

	const min = math.MinInt32
	const max = math.MaxInt32

	if v < min {
		return 0, errors.NewUnexpectedError("invalid Int32: got %d, expected min %d", v, min)
	}
	if v > max {
		return 0, errors.NewUnexpectedError("invalid Int32: got %d, expected max %d", v, max)
	}

	// Already metered at `decodeInt64` function
	return NewUnmeteredInt32Value(int32(v)), nil
}

func (d StorableDecoder) decodeInt64() (Int64Value, error) {
	v, err := decodeInt64(d)
	if err != nil {
		if e, ok := err.(*cbor.WrongTypeError); ok {
			return 0, errors.NewUnexpectedError("unknown Int64 encoding: %s", e.ActualType.String())
		}
		return 0, err
	}

	// Already metered at `decodeInt64` function
	return NewUnmeteredInt64Value(v), nil
}

func (d StorableDecoder) decodeInt128() (Int128Value, error) {
	bigInt, err := d.decodeBigInt()
	if err != nil {
		if e, ok := err.(*cbor.WrongTypeError); ok {
			return Int128Value{}, errors.NewUnexpectedError("invalid Int128 encoding: %s", e.ActualType.String())
		}
		return Int128Value{}, err
	}

	min := sema.Int128TypeMinIntBig
	if bigInt.Cmp(min) < 0 {
		return Int128Value{}, errors.NewUnexpectedError("invalid Int128: got %s, expected min %s", bigInt, min)
	}

	max := sema.Int128TypeMaxIntBig
	if bigInt.Cmp(max) > 0 {
		return Int128Value{}, errors.NewUnexpectedError("invalid Int128: got %s, expected max %s", bigInt, max)
	}

	// NOTE: already metered by `decodeBigInt`
	return NewUnmeteredInt128ValueFromBigInt(bigInt), nil
}

func (d StorableDecoder) decodeInt256() (Int256Value, error) {
	bigInt, err := d.decodeBigInt()
	if err != nil {
		if e, ok := err.(*cbor.WrongTypeError); ok {
			return Int256Value{}, errors.NewUnexpectedError("invalid Int256 encoding: %s", e.ActualType.String())
		}
		return Int256Value{}, err
	}

	min := sema.Int256TypeMinIntBig
	if bigInt.Cmp(min) < 0 {
		return Int256Value{}, errors.NewUnexpectedError("invalid Int256: got %s, expected min %s", bigInt, min)
	}

	max := sema.Int256TypeMaxIntBig
	if bigInt.Cmp(max) > 0 {
		return Int256Value{}, errors.NewUnexpectedError("invalid Int256: got %s, expected max %s", bigInt, max)
	}

	// NOTE: already metered by `decodeBigInt`
	return NewUnmeteredInt256ValueFromBigInt(bigInt), nil
}

func (d StorableDecoder) decodeUInt() (UIntValue, error) {
	bigInt, err := d.decodeBigInt()
	if err != nil {
		if e, ok := err.(*cbor.WrongTypeError); ok {
			return UIntValue{}, errors.NewUnexpectedError("invalid UInt encoding: %s", e.ActualType.String())
		}
		return UIntValue{}, err
	}

	if bigInt.Sign() < 0 {
		return UIntValue{}, errors.NewUnexpectedError("invalid UInt: got %s, expected positive", bigInt)
	}

	// NOTE: already metered by `decodeBigInt`
	return NewUnmeteredUIntValueFromBigInt(bigInt), nil
}

func (d StorableDecoder) decodeUInt8() (UInt8Value, error) {
	value, err := decodeUint64(d.decoder, d.memoryGauge)
	if err != nil {
		if e, ok := err.(*cbor.WrongTypeError); ok {
			return 0, errors.NewUnexpectedError("unknown UInt8 encoding: %s", e.ActualType.String())
		}
		return 0, err
	}
	const max = math.MaxUint8
	if value > max {
		return 0, errors.NewUnexpectedError("invalid UInt8: got %d, expected max %d", value, max)
	}
	// NOTE: already metered by `decodeUint64`
	return NewUnmeteredUInt8Value(uint8(value)), nil
}

func (d StorableDecoder) decodeUInt16() (UInt16Value, error) {
	value, err := decodeUint64(d.decoder, d.memoryGauge)
	if err != nil {
		if e, ok := err.(*cbor.WrongTypeError); ok {
			return 0, errors.NewUnexpectedError("unknown UInt16 encoding: %s", e.ActualType.String())
		}
		return 0, err
	}

	const max = math.MaxUint16
	if value > max {
		return 0, errors.NewUnexpectedError("invalid UInt16: got %d, expected max %d", value, max)
	}
	// NOTE: already metered by `decodeUint64`
	return NewUnmeteredUInt16Value(uint16(value)), nil
}

func (d StorableDecoder) decodeUInt32() (UInt32Value, error) {
	value, err := decodeUint64(d.decoder, d.memoryGauge)
	if err != nil {
		if e, ok := err.(*cbor.WrongTypeError); ok {
			return 0, errors.NewUnexpectedError("unknown UInt32 encoding: %s", e.ActualType.String())
		}
		return 0, err
	}

	const max = math.MaxUint32
	if value > max {
		return 0, errors.NewUnexpectedError("invalid UInt32: got %d, expected max %d", value, max)
	}
	// NOTE: already metered by `decodeUint64`
	return NewUnmeteredUInt32Value(uint32(value)), nil
}

func (d StorableDecoder) decodeUInt64() (UInt64Value, error) {
	value, err := decodeUint64(d.decoder, d.memoryGauge)
	if err != nil {
		if e, ok := err.(*cbor.WrongTypeError); ok {
			return 0, errors.NewUnexpectedError("unknown UInt64 encoding: %s", e.ActualType.String())
		}
		return 0, err
	}
	// NOTE: already metered by `decodeUint64`
	return NewUnmeteredUInt64Value(value), nil
}

func (d StorableDecoder) decodeUInt128() (UInt128Value, error) {
	bigInt, err := d.decodeBigInt()
	if err != nil {
		if e, ok := err.(*cbor.WrongTypeError); ok {
			return UInt128Value{}, errors.NewUnexpectedError("invalid UInt128 encoding: %s", e.ActualType.String())
		}
		return UInt128Value{}, err
	}

	if bigInt.Sign() < 0 {
		return UInt128Value{}, errors.NewUnexpectedError("invalid UInt128: got %s, expected positive", bigInt)
	}

	max := sema.UInt128TypeMaxIntBig
	if bigInt.Cmp(max) > 0 {
		return UInt128Value{}, errors.NewUnexpectedError("invalid UInt128: got %s, expected max %s", bigInt, max)
	}

	// NOTE: already metered by `decodeBigInt`
	return NewUnmeteredUInt128ValueFromBigInt(bigInt), nil
}

func (d StorableDecoder) decodeUInt256() (UInt256Value, error) {
	bigInt, err := d.decodeBigInt()
	if err != nil {
		if e, ok := err.(*cbor.WrongTypeError); ok {
			return UInt256Value{}, errors.NewUnexpectedError("invalid UInt256 encoding: %s", e.ActualType.String())
		}
		return UInt256Value{}, err
	}

	if bigInt.Sign() < 0 {
		return UInt256Value{}, errors.NewUnexpectedError("invalid UInt256: got %s, expected positive", bigInt)
	}

	max := sema.UInt256TypeMaxIntBig
	if bigInt.Cmp(max) > 0 {
		return UInt256Value{}, errors.NewUnexpectedError("invalid UInt256: got %s, expected max %s", bigInt, max)
	}

	// NOTE: already metered by decodeBigInta
	return NewUnmeteredUInt256ValueFromBigInt(bigInt), nil
}

func (d StorableDecoder) decodeWord8() (Word8Value, error) {
	value, err := decodeUint64(d.decoder, d.memoryGauge)
	if err != nil {
		if e, ok := err.(*cbor.WrongTypeError); ok {
			return 0, errors.NewUnexpectedError("unknown Word8 encoding: %s", e.ActualType.String())
		}
		return 0, err
	}
	const max = math.MaxUint8
	if value > max {
		return 0, errors.NewUnexpectedError("invalid Word8: got %d, expected max %d", value, max)
	}

	// Already metered at `decodeUint64`
	return NewUnmeteredWord8Value(uint8(value)), nil
}

func (d StorableDecoder) decodeWord16() (Word16Value, error) {
	value, err := decodeUint64(d.decoder, d.memoryGauge)
	if err != nil {
		if e, ok := err.(*cbor.WrongTypeError); ok {
			return 0, errors.NewUnexpectedError("unknown Word16 encoding: %s", e.ActualType.String())
		}
		return 0, err
	}
	const max = math.MaxUint16
	if value > max {
		return 0, errors.NewUnexpectedError("invalid Word16: got %d, expected max %d", value, max)
	}

	// Already metered at `decodeUint64`
	return NewUnmeteredWord16Value(uint16(value)), nil
}

func (d StorableDecoder) decodeWord32() (Word32Value, error) {
	value, err := decodeUint64(d.decoder, d.memoryGauge)
	if err != nil {
		if e, ok := err.(*cbor.WrongTypeError); ok {
			return 0, errors.NewUnexpectedError("unknown Word32 encoding: %s", e.ActualType.String())
		}
		return 0, err
	}
	const max = math.MaxUint32
	if value > max {
		return 0, errors.NewUnexpectedError("invalid Word32: got %d, expected max %d", value, max)
	}

	// Already metered at `decodeUint64`
	return NewUnmeteredWord32Value(uint32(value)), nil
}

func (d StorableDecoder) decodeWord64() (Word64Value, error) {
	value, err := decodeUint64(d.decoder, d.memoryGauge)
	if err != nil {
		if e, ok := err.(*cbor.WrongTypeError); ok {
			return 0, errors.NewUnexpectedError("unknown Word64 encoding: %s", e.ActualType.String())
		}
		return 0, err
	}

	// Already metered at `decodeUint64`
	return NewUnmeteredWord64Value(value), nil
}

func (d StorableDecoder) decodeWord128() (Word128Value, error) {
	bigInt, err := d.decodeBigInt()
	if err != nil {
		if e, ok := err.(*cbor.WrongTypeError); ok {
			return Word128Value{}, errors.NewUnexpectedError("invalid Word128 encoding: %s", e.ActualType.String())
		}
		return Word128Value{}, err
	}

	if bigInt.Sign() < 0 {
		return Word128Value{}, errors.NewUnexpectedError("invalid Word128: got %s, expected positive", bigInt)
	}

	max := sema.Word128TypeMaxIntBig
	if bigInt.Cmp(max) > 0 {
		return Word128Value{}, errors.NewUnexpectedError("invalid Word128: got %s, expected max %s", bigInt, max)
	}

	// NOTE: already metered by `decodeBigInt`
	return NewUnmeteredWord128ValueFromBigInt(bigInt), nil
}

func (d StorableDecoder) decodeWord256() (Word256Value, error) {
	bigInt, err := d.decodeBigInt()
	if err != nil {
		if e, ok := err.(*cbor.WrongTypeError); ok {
			return Word256Value{}, errors.NewUnexpectedError("invalid Word256 encoding: %s", e.ActualType.String())
		}
		return Word256Value{}, err
	}

	if bigInt.Sign() < 0 {
		return Word256Value{}, errors.NewUnexpectedError("invalid Word256: got %s, expected positive", bigInt)
	}

	max := sema.Word256TypeMaxIntBig
	if bigInt.Cmp(max) > 0 {
		return Word256Value{}, errors.NewUnexpectedError("invalid Word256: got %s, expected max %s", bigInt, max)
	}

	// NOTE: already metered by `decodeBigInt`
	return NewUnmeteredWord256ValueFromBigInt(bigInt), nil
}

func (d StorableDecoder) decodeFix64() (Fix64Value, error) {
	value, err := decodeInt64(d)
	if err != nil {
		if e, ok := err.(*cbor.WrongTypeError); ok {
			return 0, errors.NewUnexpectedError("unknown Fix64 encoding: %s", e.ActualType.String())
		}
		return 0, err
	}

	// Already metered at `decodeInt64`
	return NewUnmeteredFix64Value(value), nil
}

func (d StorableDecoder) decodeUFix64() (UFix64Value, error) {
	value, err := decodeUint64(d.decoder, d.memoryGauge)
	if err != nil {
		if e, ok := err.(*cbor.WrongTypeError); ok {
			return 0, errors.NewUnexpectedError("unknown UFix64 encoding: %s", e.ActualType.String())
		}
		return 0, err
	}

	// Already metered at `decodeUint64`
	return NewUnmeteredUFix64Value(value), nil
}

func (d StorableDecoder) decodeSome() (SomeStorable, error) {
	storable, err := d.decodeStorable()
	if err != nil {
		return SomeStorable{}, errors.NewUnexpectedError(
			"invalid some value encoding: %w",
			err,
		)
	}

	return SomeStorable{
		gauge:    d.memoryGauge,
		Storable: storable,
	}, nil
}

func checkEncodedAddressLength(actualLength int) error {
	const expectedLength = common.AddressLength
	if actualLength > expectedLength {
		return errors.NewUnexpectedError(
			"invalid address length: got %d, expected max %d",
			actualLength,
			expectedLength,
		)
	}
	return nil
}

func (d StorableDecoder) decodeAddress() (AddressValue, error) {
	addressBytes, err := d.decodeAddressBytes()
	if err != nil {
		if e, ok := err.(*cbor.WrongTypeError); ok {
			return AddressValue{}, errors.NewUnexpectedError(
				"invalid address encoding: %s",
				e.ActualType.String(),
			)
		}
		return AddressValue{}, err
	}

	// Already metered at `decodeAddressBytes()`
	return NewUnmeteredAddressValueFromBytes(addressBytes), nil
}

func (d LocationDecoder) decodeAddressBytes() ([]byte, error) {
	// Check the address length and validate before decoding.
	length, err := d.decoder.NextSize()
	if err != nil {
		return nil, err
	}

	lengthErr := checkEncodedAddressLength(int(length))
	if lengthErr != nil {
		return nil, lengthErr
	}

	common.UseMemory(d.memoryGauge, common.AddressValueMemoryUsage)

	return d.decoder.DecodeBytes()
}

func (d StorableDecoder) decodePath() (PathValue, error) {

	const expectedLength = encodedPathValueLength

	size, err := d.decoder.DecodeArrayHead()
	if err != nil {
		if e, ok := err.(*cbor.WrongTypeError); ok {
			// No need to meter EmptyPathValue here or below because it's ignored for the error
			return EmptyPathValue, errors.NewUnexpectedError(
				"invalid path encoding: expected [%d]any, got %s",
				expectedLength,
				e.ActualType.String(),
			)
		}
		return EmptyPathValue, err
	}

	if size != expectedLength {
		return EmptyPathValue, errors.NewUnexpectedError(
			"invalid path encoding: expected [%d]any, got [%d]any",
			expectedLength,
			size,
		)
	}

	// Decode domain at array index encodedPathValueDomainFieldKey
	domain, err := decodeUint64(d.decoder, d.memoryGauge)
	if err != nil {
		if e, ok := err.(*cbor.WrongTypeError); ok {
			return EmptyPathValue, errors.NewUnexpectedError(
				"invalid path domain encoding: %s",
				e.ActualType.String(),
			)
		}
		return EmptyPathValue, err
	}

	// Decode identifier at array index encodedPathValueIdentifierFieldKey
	identifier, err := decodeString(d.decoder, d.memoryGauge, common.MemoryKindRawString)
	if err != nil {
		if e, ok := err.(*cbor.WrongTypeError); ok {
			return EmptyPathValue, errors.NewUnexpectedError(
				"invalid path identifier encoding: %s",
				e.ActualType.String(),
			)
		}
		return EmptyPathValue, err
	}

	return NewPathValue(
		d.memoryGauge,
		common.PathDomain(domain),
		identifier,
	), nil
}

func (d StorableDecoder) decodeCapability() (*CapabilityValue, error) {

	const expectedLength = encodedCapabilityValueLength

	size, err := d.decoder.DecodeArrayHead()
	if err != nil {
		if e, ok := err.(*cbor.WrongTypeError); ok {
			return nil, errors.NewUnexpectedError(
				"invalid capability encoding: expected [%d]any, got %s",
				expectedLength,
				e.ActualType.String(),
			)
		}
		return nil, err
	}

	if size != expectedLength {
		return nil, errors.NewUnexpectedError(
			"invalid capability encoding: expected [%d]any, got [%d]any",
			expectedLength,
			size,
		)
	}

	// address

	// Decode address at array index encodedCapabilityValueAddressFieldKey
	var num uint64
	num, err = d.decoder.DecodeTagNumber()
	if err != nil {
		return nil, errors.NewUnexpectedError(
			"invalid capability address: %w",
			err,
		)
	}
	if num != CBORTagAddressValue {
		return nil, errors.NewUnexpectedError(
			"invalid capability address: wrong tag %d",
			num,
		)
	}
	address, err := d.decodeAddress()
	if err != nil {
		return nil, errors.NewUnexpectedError(
			"invalid capability address: %w",
			err,
		)
	}

	// Decode ID at array index encodedCapabilityValueIDFieldKey

	id, err := d.decoder.DecodeUint64()
	if err != nil {
		return nil, errors.NewUnexpectedError(
			"invalid capability ID: %w",
			err,
		)
	}

	// Decode borrow type at array index encodedCapabilityValueBorrowTypeFieldKey

	borrowType, err := d.DecodeStaticType()
	if err != nil {
		return nil, errors.NewUnexpectedError("invalid capability borrow type encoding: %w", err)
	}

	return NewCapabilityValue(
		d.memoryGauge,
		UInt64Value(id),
		address,
		borrowType,
	), nil
}

func (d StorableDecoder) decodeStorageCapabilityController() (*StorageCapabilityControllerValue, error) {

	const expectedLength = encodedStorageCapabilityControllerValueLength

	size, err := d.decoder.DecodeArrayHead()
	if err != nil {
		if e, ok := err.(*cbor.WrongTypeError); ok {
			return nil, errors.NewUnexpectedError(
				"invalid storage capability controller encoding: expected [%d]any, got %s",
				expectedLength,
				e.ActualType.String(),
			)
		}
		return nil, err
	}

	if size != expectedLength {
		return nil, errors.NewUnexpectedError(
			"invalid storage capability controller encoding: expected [%d]any, got [%d]any",
			expectedLength,
			size,
		)
	}

	// Decode borrow type at array index encodedStorageCapabilityControllerValueBorrowTypeFieldKey
	borrowStaticType, err := d.DecodeStaticType()
	if err != nil {
		return nil, errors.NewUnexpectedError("invalid storage capability controller borrow type encoding: %w", err)
	}
	borrowReferenceStaticType, ok := borrowStaticType.(*ReferenceStaticType)
	if !ok {
		return nil, errors.NewUnexpectedError(
			"invalid storage capability controller borrow type encoding: expected reference static type, got %T",
			borrowStaticType,
		)
	}

	// Decode capability ID at array index encodedStorageCapabilityControllerValueCapabilityIDFieldKey

	capabilityID, err := d.decoder.DecodeUint64()
	if err != nil {
		return nil, errors.NewUnexpectedError(
			"invalid storage capability controller capability ID: %w",
			err,
		)
	}

	// Decode path at array index encodedStorageCapabilityControllerValueTargetPathFieldKey
	num, err := d.decoder.DecodeTagNumber()
	if err != nil {
		return nil, errors.NewUnexpectedError("invalid storage capability controller target path encoding: %w", err)
	}
	if num != CBORTagPathValue {
		return nil, errors.NewUnexpectedError(
			"invalid storage capability controller target path encoding: expected CBOR tag %d, got %d",
			CBORTagPathValue,
			num,
		)
	}
	pathValue, err := d.decodePath()
	if err != nil {
		return nil, errors.NewUnexpectedError("invalid storage capability controller target path encoding: %w", err)
	}

	return NewStorageCapabilityControllerValue(
		d.memoryGauge,
		borrowReferenceStaticType,
		UInt64Value(capabilityID),
		pathValue,
	), nil
}

func (d StorableDecoder) decodeAccountCapabilityController() (*AccountCapabilityControllerValue, error) {

	const expectedLength = encodedAccountCapabilityControllerValueLength

	size, err := d.decoder.DecodeArrayHead()
	if err != nil {
		if e, ok := err.(*cbor.WrongTypeError); ok {
			return nil, errors.NewUnexpectedError(
				"invalid account capability controller encoding: expected [%d]any, got %s",
				expectedLength,
				e.ActualType.String(),
			)
		}
		return nil, err
	}

	if size != expectedLength {
		return nil, errors.NewUnexpectedError(
			"invalid account capability controller encoding: expected [%d]any, got [%d]any",
			expectedLength,
			size,
		)
	}

	// Decode borrow type at array index encodedAccountCapabilityControllerValueBorrowTypeFieldKey
	borrowStaticType, err := d.DecodeStaticType()
	if err != nil {
		return nil, errors.NewUnexpectedError("invalid account capability controller borrow type encoding: %w", err)
	}
	borrowReferenceStaticType, ok := borrowStaticType.(*ReferenceStaticType)
	if !ok {
		return nil, errors.NewUnexpectedError(
			"invalid account capability controller borrow type encoding: expected reference static type, got %T",
			borrowStaticType,
		)
	}

	// Decode capability ID at array index encodedAccountCapabilityControllerValueCapabilityIDFieldKey

	capabilityID, err := d.decoder.DecodeUint64()
	if err != nil {
		return nil, errors.NewUnexpectedError(
			"invalid account capability controller capability ID: %w",
			err,
		)
	}

	return NewAccountCapabilityControllerValue(
		d.memoryGauge,
		borrowReferenceStaticType,
		UInt64Value(capabilityID),
	), nil
}

func (d StorableDecoder) decodePublishedValue() (*PublishedValue, error) {

	const expectedLength = encodedPublishedValueLength

	size, err := d.decoder.DecodeArrayHead()
	if err != nil {
		if e, ok := err.(*cbor.WrongTypeError); ok {
			return nil, errors.NewUnexpectedError(
				"invalid published value encoding: expected [%d]any, got %s",
				expectedLength,
				e.ActualType.String(),
			)
		}
		return nil, err
	}

	if size != expectedLength {
		return nil, errors.NewUnexpectedError(
			"invalid published value encoding: expected [%d]any, got [%d]any",
			expectedLength,
			size,
		)
	}

	// Decode address at array index encodedPublishedValueRecipientFieldKey
	num, err := d.decoder.DecodeTagNumber()
	if err != nil {
		return nil, errors.NewUnexpectedError("invalid published value recipient encoding: %w", err)
	}
	if num != CBORTagAddressValue {
		return nil, errors.NewUnexpectedError(
			"invalid published value recipient encoding: expected CBOR tag %d, got %d",
			CBORTagAddressValue,
			num,
		)
	}
	addressValue, err := d.decodeAddress()
	if err != nil {
		return nil, errors.NewUnexpectedError("invalid published value recipient encoding: %w", err)
	}

	// Decode value at array index encodedPublishedValueValueFieldKey
	value, err := d.decodeStorable()
	if err != nil {
		return nil, errors.NewUnexpectedError("invalid published value value encoding: %w", err)
	}

	capabilityValue, ok := value.(*CapabilityValue)
	if !ok {
		return nil, errors.NewUnexpectedError(
			"invalid published value value encoding: expected capability, got %T",
			value,
		)
	}

	return NewPublishedValue(d.memoryGauge, addressValue, capabilityValue), nil
}

func (d StorableDecoder) decodeType() (TypeValue, error) {
	const expectedLength = encodedTypeValueTypeLength

	arraySize, err := d.decoder.DecodeArrayHead()

	if err != nil {
		if e, ok := err.(*cbor.WrongTypeError); ok {
			return EmptyTypeValue, errors.NewUnexpectedError(
				"invalid type encoding: expected [%d]any, got %s",
				expectedLength,
				e.ActualType.String(),
			)
		}
		// unmetered here and below because value is tossed in decodeStorable when err != nil
		return EmptyTypeValue, err
	}

	if arraySize != expectedLength {
		return EmptyTypeValue, errors.NewUnexpectedError(
			"invalid type encoding: expected [%d]any, got [%d]any",
			expectedLength,
			arraySize,
		)
	}

	// Decode type at array index encodedTypeValueTypeFieldKey
	var staticType StaticType

	// Optional type can be CBOR nil.
	err = d.decoder.DecodeNil()
	if _, ok := err.(*cbor.WrongTypeError); ok {
		staticType, err = d.DecodeStaticType()
	}

	if err != nil {
		return EmptyTypeValue, errors.NewUnexpectedError("invalid type encoding: %w", err)
	}

	return NewTypeValue(d.memoryGauge, staticType), nil
}

// Deprecated: decodePathCapability
func (d StorableDecoder) decodePathCapability() (*PathCapabilityValue, error) {

	const expectedLength = encodedPathCapabilityValueLength

	size, err := d.decoder.DecodeArrayHead()
	if err != nil {
		if e, ok := err.(*cbor.WrongTypeError); ok {
			return nil, errors.NewUnexpectedError(
				"invalid capability encoding: expected [%d]any, got %s",
				expectedLength,
				e.ActualType.String(),
			)
		}
		return nil, err
	}

	if size != expectedLength {
		return nil, errors.NewUnexpectedError(
			"invalid capability encoding: expected [%d]any, got [%d]any",
			expectedLength,
			size,
		)
	}

	// address

	// Decode address at array index encodedPathCapabilityValueAddressFieldKey
	var num uint64
	num, err = d.decoder.DecodeTagNumber()
	if err != nil {
		return nil, errors.NewUnexpectedError(
			"invalid capability address: %w",
			err,
		)
	}
	if num != CBORTagAddressValue {
		return nil, errors.NewUnexpectedError(
			"invalid capability address: wrong tag %d",
			num,
		)
	}
	address, err := d.decodeAddress()
	if err != nil {
		return nil, errors.NewUnexpectedError(
			"invalid capability address: %w",
			err,
		)
	}

	// path

	// Decode path at array index encodedPathCapabilityValuePathFieldKey
	pathStorable, err := d.decodeStorable()
	if err != nil {
		return nil, errors.NewUnexpectedError("invalid capability path: %w", err)
	}
	pathValue, ok := pathStorable.(PathValue)
	if !ok {
		return nil, errors.NewUnexpectedError("invalid capability path: invalid type %T", pathValue)
	}

	// Decode borrow type at array index encodedPathCapabilityValueBorrowTypeFieldKey

	// borrow type (optional, for backwards compatibility)
	// Capabilities used to be untyped, i.e. they didn't have a borrow type.
	// Later an optional type parameter, the borrow type, was added to it,
	// which specifies as what type the capability should be borrowed.
	//
	// The decoding must be backwards-compatible and support both capability values
	// with a borrow type and ones without

	var borrowType StaticType

	// Optional borrow type can be CBOR nil.
	err = d.decoder.DecodeNil()
	if _, ok := err.(*cbor.WrongTypeError); ok {
		borrowType, err = d.DecodeStaticType()
	}
	if err != nil {
		return nil, errors.NewUnexpectedError("invalid capability borrow type encoding: %w", err)
	}

	return &PathCapabilityValue{
		Address:    address,
		Path:       pathValue,
		BorrowType: borrowType,
	}, nil
}

// Deprecated: decodePathLink
func (d StorableDecoder) decodePathLink() (PathLinkValue, error) {

	const expectedLength = encodedPathLinkValueLength

	size, err := d.decoder.DecodeArrayHead()
	if err != nil {
		if e, ok := err.(*cbor.WrongTypeError); ok {
			return EmptyPathLinkValue, errors.NewUnexpectedError(
				"invalid link encoding: expected [%d]any, got %s",
				expectedLength,
				e.ActualType.String(),
			)
		}
		return EmptyPathLinkValue, err
	}

	if size != expectedLength {
		return EmptyPathLinkValue, errors.NewUnexpectedError(
			"invalid link encoding: expected [%d]any, got [%d]any",
			expectedLength,
			size,
		)
	}

	// Decode path at array index encodedPathLinkValueTargetPathFieldKey
	num, err := d.decoder.DecodeTagNumber()
	if err != nil {
		return EmptyPathLinkValue, errors.NewUnexpectedError("invalid link target path encoding: %w", err)
	}
	if num != CBORTagPathValue {
		return EmptyPathLinkValue, errors.NewUnexpectedError("invalid link target path encoding: expected CBOR tag %d, got %d", CBORTagPathValue, num)
	}
	pathValue, err := d.decodePath()
	if err != nil {
		return EmptyPathLinkValue, errors.NewUnexpectedError("invalid link target path encoding: %w", err)
	}

	// Decode type at array index encodedPathLinkValueTypeFieldKey
	staticType, err := d.DecodeStaticType()
	if err != nil {
		return EmptyPathLinkValue, errors.NewUnexpectedError("invalid link type encoding: %w", err)
	}

	return PathLinkValue{
		Type:       staticType,
		TargetPath: pathValue,
	}, nil
}

// Deprecated: decodeAccountLink
func (d StorableDecoder) decodeAccountLink() (AccountLinkValue, error) {
	err := d.decoder.Skip()
	if err != nil {
		return AccountLinkValue{}, err
	}

	return AccountLinkValue{}, nil
}

type TypeDecoder struct {
	decoder     *cbor.StreamDecoder
	memoryGauge common.MemoryGauge
	LocationDecoder
}

func NewTypeDecoder(
	decoder *cbor.StreamDecoder,
	memoryGauge common.MemoryGauge,
) TypeDecoder {
	return TypeDecoder{
		decoder:     decoder,
		memoryGauge: memoryGauge,
		LocationDecoder: NewLocationDecoder(
			decoder,
			memoryGauge,
		),
	}
}

func (d TypeDecoder) DecodeStaticType() (StaticType, error) {
	number, err := d.decoder.DecodeTagNumber()
	if err != nil {
		if e, ok := err.(*cbor.WrongTypeError); ok {
			return nil, errors.NewUnexpectedError(
				"invalid static type encoding: %s",
				e.ActualType.String(),
			)
		}
		return nil, err
	}

	switch number {
	case CBORTagPrimitiveStaticType:
		return d.decodePrimitiveStaticType()

	case CBORTagOptionalStaticType:
		return d.decodeOptionalStaticType()

	case CBORTagCompositeStaticType:
		return d.decodeCompositeStaticType()

	case CBORTagInterfaceStaticType:
		return d.decodeInterfaceStaticType()

	case CBORTagVariableSizedStaticType:
		return d.decodeVariableSizedStaticType()

	case CBORTagConstantSizedStaticType:
		return d.decodeConstantSizedStaticType()

	case CBORTagReferenceStaticType:
		return d.decodeReferenceStaticType()

	case CBORTagDictionaryStaticType:
		return d.decodeDictionaryStaticType()

<<<<<<< HEAD
	case CBORTagInclusiveRangeStaticType:
		return d.decodeInclusiveRangeStaticType()

	case CBORTagRestrictedStaticType:
		return d.decodeRestrictedStaticType()
=======
	case CBORTagIntersectionStaticType:
		return d.decodeIntersectionStaticType()
>>>>>>> 32ddd355

	case CBORTagCapabilityStaticType:
		return d.decodeCapabilityStaticType()

	default:
		return nil, errors.NewUnexpectedError("invalid static type encoding tag: %d", number)
	}
}

func (d TypeDecoder) decodePrimitiveStaticType() (PrimitiveStaticType, error) {
	encoded, err := decodeUint64(d.decoder, d.memoryGauge)
	if err != nil {
		if e, ok := err.(*cbor.WrongTypeError); ok {
			return PrimitiveStaticTypeUnknown,
				errors.NewUnexpectedError("invalid primitive static type encoding: %s", e.ActualType.String())
		}
		return PrimitiveStaticTypeUnknown, err
	}
	return PrimitiveStaticType(encoded), nil
}

func (d TypeDecoder) decodeOptionalStaticType() (StaticType, error) {
	staticType, err := d.DecodeStaticType()
	if err != nil {
		return nil, errors.NewUnexpectedError(
			"invalid optional static type inner type encoding: %w",
			err,
		)
	}
	return NewOptionalStaticType(
		d.memoryGauge,
		staticType,
	), nil
}

func (d TypeDecoder) decodeCompositeStaticType() (StaticType, error) {
	const expectedLength = encodedCompositeStaticTypeLength

	size, err := d.decoder.DecodeArrayHead()
	if err != nil {
		if e, ok := err.(*cbor.WrongTypeError); ok {
			return nil, errors.NewUnexpectedError(
				"invalid composite static type encoding: expected [%d]any, got %s",
				expectedLength,
				e.ActualType.String(),
			)
		}
		return nil, err
	}

	if size != expectedLength {
		return nil, errors.NewUnexpectedError(
			"invalid composite static type encoding: expected [%d]any, got [%d]any",
			expectedLength,
			size,
		)
	}

	// Decode location at array index encodedCompositeStaticTypeLocationFieldKey
	location, err := d.DecodeLocation()
	if err != nil {
		return nil, errors.NewUnexpectedError("invalid composite static type location encoding: %w", err)
	}

	// Decode qualified identifier at array index encodedCompositeStaticTypeQualifiedIdentifierFieldKey
	qualifiedIdentifier, err := decodeString(d.decoder, d.memoryGauge, common.MemoryKindRawString)
	if err != nil {
		if e, ok := err.(*cbor.WrongTypeError); ok {
			return nil, errors.NewUnexpectedError(
				"invalid composite static type qualified identifier encoding: %s",
				e.ActualType.String(),
			)
		}
		return nil, err
	}

	return NewCompositeStaticTypeComputeTypeID(d.memoryGauge, location, qualifiedIdentifier), nil
}

func (d TypeDecoder) decodeInterfaceStaticType() (*InterfaceStaticType, error) {
	const expectedLength = encodedInterfaceStaticTypeLength

	size, err := d.decoder.DecodeArrayHead()

	if err != nil {
		if e, ok := err.(*cbor.WrongTypeError); ok {
			return nil, errors.NewUnexpectedError(
				"invalid interface static type encoding: expected [%d]any, got %s",
				expectedLength,
				e.ActualType.String(),
			)
		}
		return nil, err
	}

	if size != expectedLength {
		return nil, errors.NewUnexpectedError(
			"invalid interface static type encoding: expected [%d]any, got [%d]any",
			expectedLength,
			size,
		)
	}

	// Decode location at array index encodedInterfaceStaticTypeLocationFieldKey
	location, err := d.DecodeLocation()
	if err != nil {
		return nil, errors.NewUnexpectedError(
			"invalid interface static type location encoding: %w",
			err,
		)
	}

	// Decode qualified identifier at array index encodedInterfaceStaticTypeQualifiedIdentifierFieldKey
	qualifiedIdentifier, err := decodeString(d.decoder, d.memoryGauge, common.MemoryKindRawString)
	if err != nil {
		if e, ok := err.(*cbor.WrongTypeError); ok {
			return nil, errors.NewUnexpectedError(
				"invalid interface static type qualified identifier encoding: %s",
				e.ActualType.String(),
			)
		}
		return nil, err
	}

	return NewInterfaceStaticTypeComputeTypeID(d.memoryGauge, location, qualifiedIdentifier), nil
}

func (d TypeDecoder) decodeVariableSizedStaticType() (StaticType, error) {
	staticType, err := d.DecodeStaticType()
	if err != nil {
		return nil, errors.NewUnexpectedError(
			"invalid variable-sized static type encoding: %w",
			err,
		)
	}
	return NewVariableSizedStaticType(d.memoryGauge, staticType), nil
}

func (d TypeDecoder) decodeConstantSizedStaticType() (StaticType, error) {

	const expectedLength = encodedConstantSizedStaticTypeLength

	arraySize, err := d.decoder.DecodeArrayHead()
	if err != nil {
		if e, ok := err.(*cbor.WrongTypeError); ok {
			return nil, errors.NewUnexpectedError(
				"invalid constant-sized static type encoding: expected [%d]any, got %s",
				expectedLength,
				e.ActualType.String(),
			)
		}
		return nil, err
	}

	if arraySize != expectedLength {
		return nil, errors.NewUnexpectedError(
			"invalid constant-sized static type encoding: expected [%d]any, got [%d]any",
			expectedLength,
			arraySize,
		)
	}

	// Decode size at array index encodedConstantSizedStaticTypeSizeFieldKey
	size, err := decodeUint64(d.decoder, d.memoryGauge)
	if err != nil {
		if e, ok := err.(*cbor.WrongTypeError); ok {
			return nil, errors.NewUnexpectedError(
				"invalid constant-sized static type size encoding: %s",
				e.ActualType.String(),
			)
		}
		return nil, err
	}

	const max = math.MaxInt64
	if size > max {
		return nil, errors.NewUnexpectedError(
			"invalid constant-sized static type size: got %d, expected max %d",
			size,
			max,
		)
	}

	// Decode type at array index encodedConstantSizedStaticTypeTypeFieldKey
	staticType, err := d.DecodeStaticType()
	if err != nil {
		return nil, errors.NewUnexpectedError(
			"invalid constant-sized static type inner type encoding: %w",
			err,
		)
	}

	return NewConstantSizedStaticType(
		d.memoryGauge,
		staticType,
		int64(size),
	), nil
}

func (d TypeDecoder) decodeStaticAuthorization() (Authorization, error) {
	number, err := d.decoder.DecodeTagNumber()
	if err != nil {
		if e, ok := err.(*cbor.WrongTypeError); ok {
			return nil, errors.NewUnexpectedError(
				"invalid static authorization encoding: %s",
				e.ActualType.String(),
			)
		}
		return nil, err
	}
	switch number {
	case CBORTagUnauthorizedStaticAuthorization:
		err := d.decoder.DecodeNil()
		if err != nil {
			return nil, err
		}
		return UnauthorizedAccess, nil
	case CBORTagEntitlementMapStaticAuthorization:
		typeID, err := d.decoder.DecodeString()
		if err != nil {
			return nil, err
		}
		return NewEntitlementMapAuthorization(d.memoryGauge, common.TypeID(typeID)), nil
	case CBORTagEntitlementSetStaticAuthorization:
		const expectedLength = encodedSetAuthorizationStaticTypeLength

		arraySize, err := d.decoder.DecodeArrayHead()

		if err != nil {
			if e, ok := err.(*cbor.WrongTypeError); ok {
				return nil, errors.NewUnexpectedError(
					"invalid set authorization type encoding: expected [%d]any, got %s",
					expectedLength,
					e.ActualType.String(),
				)
			}
			return nil, err
		}

		if arraySize != expectedLength {
			return nil, errors.NewUnexpectedError(
				"invalid set authorization type encoding: expected [%d]any, got [%d]any",
				expectedLength,
				arraySize,
			)
		}

		setKind, err := d.decoder.DecodeUint64()
		if err != nil {
			if e, ok := err.(*cbor.WrongTypeError); ok {
				return nil, errors.NewUnexpectedError(
					"invalid entitlement set static authorization encoding: %s",
					e.ActualType.String(),
				)
			}
			return nil, err
		}

		entitlementsSize, err := d.decoder.DecodeArrayHead()
		if err != nil {
			if e, ok := err.(*cbor.WrongTypeError); ok {
				return nil, errors.NewUnexpectedError(
					"invalid entitlement set static authorization encoding: %s",
					e.ActualType.String(),
				)
			}
			return nil, err
		}

		var setCreationErr error

		entitlementSet := NewEntitlementSetAuthorization(
			d.memoryGauge,
			func() (entitlements []common.TypeID) {
				if entitlementsSize > 0 {
					entitlements = make([]common.TypeID, entitlementsSize)
					for i := 0; i < int(entitlementsSize); i++ {
						typeID, err := d.decoder.DecodeString()
						if err != nil {
							setCreationErr = err
							return nil
						}
						entitlements[i] = common.TypeID(typeID)
					}
				}
				return
			},
			int(entitlementsSize),
			sema.EntitlementSetKind(setKind),
		)

		if setCreationErr != nil {
			return nil, setCreationErr
		}

		return entitlementSet, nil
	}
	return nil, errors.NewUnexpectedError("invalid static authorization encoding tag: %d", number)
}

func (d TypeDecoder) decodeReferenceStaticType() (StaticType, error) {
	const expectedLength = encodedReferenceStaticTypeLength

	arraySize, err := d.decoder.DecodeArrayHead()

	if err != nil {
		if e, ok := err.(*cbor.WrongTypeError); ok {
			return nil, errors.NewUnexpectedError(
				"invalid reference static type encoding: expected [%d]any, got %s",
				expectedLength,
				e.ActualType.String(),
			)
		}
		return nil, err
	}

	if arraySize != expectedLength {
		return nil, errors.NewUnexpectedError(
			"invalid reference static type encoding: expected [%d]any, got [%d]any",
			expectedLength,
			arraySize,
		)
	}

	var authorization Authorization

	t, err := d.decoder.NextType()
	if err != nil {
		return nil, err
	}

	if t == cbor.BoolType {
		// if we saw a bool here, this is a reference encoded in the old format
		_, err := d.decoder.DecodeBool()
		if err != nil {
			return nil, err
		}

		// TODO: better decoding for old values to compute new, sensible authorizations for them.
		authorization = UnauthorizedAccess
	} else {
		// Decode authorized at array index encodedReferenceStaticTypeAuthorizationFieldKey
		authorization, err = d.decodeStaticAuthorization()
		if err != nil {
			if e, ok := err.(*cbor.WrongTypeError); ok {
				return nil, errors.NewUnexpectedError(
					"invalid reference static type authorized encoding: %s",
					e.ActualType.String(),
				)
			}
			return nil, err
		}
	}

	// Decode type at array index encodedReferenceStaticTypeTypeFieldKey
	staticType, err := d.DecodeStaticType()
	if err != nil {
		return nil, errors.NewUnexpectedError(
			"invalid reference static type inner type encoding: %w",
			err,
		)
	}

	return NewReferenceStaticType(
		d.memoryGauge,
		authorization,
		staticType,
	), nil
}

func (d TypeDecoder) decodeDictionaryStaticType() (StaticType, error) {
	const expectedLength = encodedDictionaryStaticTypeLength

	arraySize, err := d.decoder.DecodeArrayHead()

	if err != nil {
		if e, ok := err.(*cbor.WrongTypeError); ok {
			return nil, errors.NewUnexpectedError(
				"invalid dictionary static type encoding: expected [%d]any, got %s",
				expectedLength,
				e.ActualType.String(),
			)
		}
		return nil, err
	}

	if arraySize != expectedLength {
		return nil, errors.NewUnexpectedError(
			"invalid dictionary static type encoding: expected [%d]any, got [%d]any",
			expectedLength,
			arraySize,
		)
	}

	// Decode key type at array index encodedDictionaryStaticTypeKeyTypeFieldKey
	keyType, err := d.DecodeStaticType()
	if err != nil {
		return nil, errors.NewUnexpectedError(
			"invalid dictionary static type key type encoding: %w",
			err,
		)
	}

	// Decode value type at array index encodedDictionaryStaticTypeValueTypeFieldKey
	valueType, err := d.DecodeStaticType()
	if err != nil {
		return nil, errors.NewUnexpectedError(
			"invalid dictionary static type value type encoding: %w",
			err,
		)
	}

	return NewDictionaryStaticType(d.memoryGauge, keyType, valueType), nil
}

<<<<<<< HEAD
func (d TypeDecoder) decodeInclusiveRangeStaticType() (StaticType, error) {
	elementType, err := d.DecodeStaticType()
	if err != nil {
		return nil, errors.NewUnexpectedError(
			"invalid inclusive range static type encoding: %w",
			err,
		)
	}
	return NewInclusiveRangeStaticType(d.memoryGauge, elementType), nil
}

func (d TypeDecoder) decodeRestrictedStaticType() (StaticType, error) {
	const expectedLength = encodedRestrictedStaticTypeLength
=======
func (d TypeDecoder) decodeIntersectionStaticType() (StaticType, error) {
	const expectedLength = encodedIntersectionStaticTypeLength
>>>>>>> 32ddd355

	arraySize, err := d.decoder.DecodeArrayHead()

	if err != nil {
		if e, ok := err.(*cbor.WrongTypeError); ok {
			return nil, errors.NewUnexpectedError(
				"invalid intersection static type encoding: expected [%d]any, got %s",
				expectedLength,
				e.ActualType.String(),
			)
		}
		return nil, err
	}

	if arraySize != expectedLength {
		return nil, errors.NewUnexpectedError(
			"invalid intersection static type encoding: expected [%d]any, got [%d]any",
			expectedLength,
			arraySize,
		)
	}

	var legacyRestrictedType StaticType

	t, err := d.decoder.NextType()
	if err != nil {
		return nil, err
	}

	if t == cbor.NilType {
		err = d.decoder.DecodeNil()
		if err != nil {
			return nil, err
		}
	} else {
		// Decode intersection type at array index encodedIntersectionStaticTypeLegacyTypeFieldKey
		legacyRestrictedType, err = d.DecodeStaticType()
		if err != nil {
			return nil, errors.NewUnexpectedError(
				"invalid intersection static type key type encoding: %w",
				err,
			)
		}
	}

	// Decode intersected types at array index encodedIntersectionStaticTypeTypesFieldKey
	intersectionSize, err := d.decoder.DecodeArrayHead()
	if err != nil {
		if e, ok := err.(*cbor.WrongTypeError); ok {
			return nil, errors.NewUnexpectedError(
				"invalid intersection static type intersections encoding: %s",
				e.ActualType.String(),
			)
		}
		return nil, err
	}

	var intersections []*InterfaceStaticType
	if intersectionSize > 0 {
		intersections = make([]*InterfaceStaticType, intersectionSize)
		for i := 0; i < int(intersectionSize); i++ {

			number, err := d.decoder.DecodeTagNumber()
			if err != nil {
				if e, ok := err.(*cbor.WrongTypeError); ok {
					return nil, errors.NewUnexpectedError(
						"invalid intersection static type intersection encoding: expected CBOR tag, got %s",
						e.ActualType.String(),
					)
				}
				return nil, errors.NewUnexpectedError(
					"invalid intersection static type intersection encoding: %w",
					err,
				)
			}

			if number != CBORTagInterfaceStaticType {
				return nil, errors.NewUnexpectedError(
					"invalid intersection static type intersection encoding: expected CBOR tag %d, got %d",
					CBORTagInterfaceStaticType,
					number,
				)
			}

			intersectedType, err := d.decodeInterfaceStaticType()
			if err != nil {
				return nil, errors.NewUnexpectedError(
					"invalid intersection static type intersection encoding: %w",
					err,
				)
			}

			intersections[i] = intersectedType
		}
	}

	staticType := NewIntersectionStaticType(
		d.memoryGauge,
		intersections,
	)
	staticType.LegacyType = legacyRestrictedType

	return staticType, nil
}

func (d TypeDecoder) decodeCapabilityStaticType() (StaticType, error) {
	var borrowStaticType StaticType

	// Optional borrow type can be CBOR nil.
	err := d.decoder.DecodeNil()
	if _, ok := err.(*cbor.WrongTypeError); ok {
		borrowStaticType, err = d.DecodeStaticType()
	}

	if err != nil {
		return nil, errors.NewUnexpectedError(
			"invalid capability static type borrow type encoding: %w",
			err,
		)
	}

	return NewCapabilityStaticType(
		d.memoryGauge,
		borrowStaticType,
	), nil
}

func (d TypeDecoder) decodeCompositeTypeInfo() (atree.TypeInfo, error) {

	length, err := d.decoder.DecodeArrayHead()
	if err != nil {
		return nil, err
	}

	if length != encodedCompositeTypeInfoLength {
		return nil, errors.NewUnexpectedError(
			"invalid composite type info: expected %d elements, got %d",
			encodedCompositeTypeInfoLength, length,
		)
	}

	location, err := d.DecodeLocation()
	if err != nil {
		return nil, err
	}

	qualifiedIdentifier, err := decodeString(d.decoder, d.memoryGauge, common.MemoryKindRawString)
	if err != nil {
		return nil, err
	}

	kind, err := decodeUint64(d.decoder, d.memoryGauge)
	if err != nil {
		return nil, err
	}

	if kind >= uint64(common.CompositeKindCount()) {
		return nil, errors.NewUnexpectedError(
			"invalid composite ordered map type info: invalid kind %d",
			kind,
		)
	}

	return NewCompositeTypeInfo(
		d.memoryGauge,
		location,
		qualifiedIdentifier,
		common.CompositeKind(kind),
	), nil
}

func DecodeTypeInfo(decoder *cbor.StreamDecoder, memoryGauge common.MemoryGauge) (atree.TypeInfo, error) {
	d := NewTypeDecoder(decoder, memoryGauge)

	ty, err := d.decoder.NextType()
	if err != nil {
		return nil, err
	}

	switch ty {
	case cbor.TagType:
		tag, err := d.decoder.DecodeTagNumber()
		if err != nil {
			return nil, err
		}

		switch tag {
		case CBORTagConstantSizedStaticType:
			return d.decodeConstantSizedStaticType()
		case CBORTagVariableSizedStaticType:
			return d.decodeVariableSizedStaticType()
		case CBORTagDictionaryStaticType:
			return d.decodeDictionaryStaticType()
		case CBORTagCompositeValue:
			return d.decodeCompositeTypeInfo()
		default:
			return nil, errors.NewUnexpectedError("invalid type info CBOR tag: %d", tag)
		}

	case cbor.NilType:
		err = d.decoder.DecodeNil()
		if err != nil {
			return nil, err
		}
		return emptyTypeInfo, nil

	default:
		return nil, errors.NewUnexpectedError("invalid type info CBOR type: %d", ty)
	}
}

type LocationDecoder struct {
	decoder     *cbor.StreamDecoder
	memoryGauge common.MemoryGauge
}

func NewLocationDecoder(
	decoder *cbor.StreamDecoder,
	memoryGauge common.MemoryGauge,
) LocationDecoder {
	return LocationDecoder{
		decoder:     decoder,
		memoryGauge: memoryGauge,
	}
}

func (d LocationDecoder) DecodeLocation() (common.Location, error) {
	// Location can be CBOR nil.
	err := d.decoder.DecodeNil()
	if err == nil {
		return nil, nil
	}

	_, ok := err.(*cbor.WrongTypeError)
	if !ok {
		return nil, err
	}

	number, err := d.decoder.DecodeTagNumber()
	if err != nil {
		if e, ok := err.(*cbor.WrongTypeError); ok {
			return nil, errors.NewUnexpectedError(
				"invalid location encoding: %s",
				e.ActualType.String(),
			)
		}
		return nil, err
	}

	switch number {
	case CBORTagAddressLocation:
		return d.decodeAddressLocation()

	case CBORTagStringLocation:
		return d.decodeStringLocation()

	case CBORTagIdentifierLocation:
		return d.decodeIdentifierLocation()

	case CBORTagTransactionLocation:
		return d.decodeTransactionLocation()

	case CBORTagScriptLocation:
		return d.decodeScriptLocation()

	default:
		return nil, errors.NewUnexpectedError("invalid location encoding tag: %d", number)
	}
}

func (d LocationDecoder) decodeStringLocation() (common.Location, error) {
	s, err := decodeString(d.decoder, d.memoryGauge, common.MemoryKindRawString)
	if err != nil {
		if e, ok := err.(*cbor.WrongTypeError); ok {
			return nil, errors.NewUnexpectedError(
				"invalid string location encoding: %s",
				e.ActualType.String(),
			)
		}
		return nil, err
	}

	return common.NewStringLocation(d.memoryGauge, s), nil
}

func (d LocationDecoder) decodeIdentifierLocation() (common.Location, error) {
	s, err := decodeString(d.decoder, d.memoryGauge, common.MemoryKindRawString)
	if err != nil {
		if e, ok := err.(*cbor.WrongTypeError); ok {
			return nil, errors.NewUnexpectedError(
				"invalid identifier location encoding: %s",
				e.ActualType.String(),
			)
		}
		return nil, err
	}

	return common.IdentifierLocation(s), nil
}

func (d LocationDecoder) decodeAddressLocation() (common.Location, error) {

	const expectedLength = encodedAddressLocationLength

	size, err := d.decoder.DecodeArrayHead()

	if err != nil {
		if e, ok := err.(*cbor.WrongTypeError); ok {
			return nil, errors.NewUnexpectedError(
				"invalid address location encoding: expected [%d]any, got %s",
				expectedLength,
				e.ActualType.String(),
			)
		}
		return nil, err
	}

	if size != expectedLength {
		return nil, errors.NewUnexpectedError("invalid address location encoding: expected [%d]any, got [%d]any",
			expectedLength,
			size,
		)
	}

	// Address

	// Decode address at array index encodedAddressLocationAddressFieldKey
	encodedAddress, err := d.decodeAddressBytes()
	if err != nil {
		if e, ok := err.(*cbor.WrongTypeError); ok {
			return nil, errors.NewUnexpectedError(
				"invalid address location address encoding: %s",
				e.ActualType.String(),
			)
		}
		return nil, err
	}

	// Name

	// Decode name at array index encodedAddressLocationNameFieldKey
	name, err := decodeString(d.decoder, d.memoryGauge, common.MemoryKindRawString)
	if err != nil {
		if e, ok := err.(*cbor.WrongTypeError); ok {
			return nil, errors.NewUnexpectedError(
				"invalid address location name encoding: %s",
				e.ActualType.String(),
			)
		}
		return nil, err
	}

	address, err := common.BytesToAddress(encodedAddress)
	if err != nil {
		return nil, err
	}
	return common.NewAddressLocation(d.memoryGauge, address, name), nil
}

func (d LocationDecoder) decodeTransactionLocation() (common.Location, error) {
	s, err := d.decoder.DecodeBytes()
	if err != nil {
		if e, ok := err.(*cbor.WrongTypeError); ok {
			return nil, errors.NewUnexpectedError(
				"invalid transaction location encoding: %s",
				e.ActualType.String(),
			)
		}
		return nil, err
	}

	return common.NewTransactionLocation(d.memoryGauge, s), nil
}

func (d LocationDecoder) decodeScriptLocation() (common.Location, error) {
	s, err := d.decoder.DecodeBytes()
	if err != nil {
		if e, ok := err.(*cbor.WrongTypeError); ok {
			return nil, errors.NewUnexpectedError(
				"invalid script location encoding: %s",
				e.ActualType.String(),
			)
		}
		return nil, err
	}

	return common.NewScriptLocation(d.memoryGauge, s), nil
}<|MERGE_RESOLUTION|>--- conflicted
+++ resolved
@@ -1436,19 +1436,14 @@
 	case CBORTagDictionaryStaticType:
 		return d.decodeDictionaryStaticType()
 
-<<<<<<< HEAD
+	case CBORTagIntersectionStaticType:
+		return d.decodeIntersectionStaticType()
+
+	case CBORTagCapabilityStaticType:
+		return d.decodeCapabilityStaticType()
+
 	case CBORTagInclusiveRangeStaticType:
 		return d.decodeInclusiveRangeStaticType()
-
-	case CBORTagRestrictedStaticType:
-		return d.decodeRestrictedStaticType()
-=======
-	case CBORTagIntersectionStaticType:
-		return d.decodeIntersectionStaticType()
->>>>>>> 32ddd355
-
-	case CBORTagCapabilityStaticType:
-		return d.decodeCapabilityStaticType()
 
 	default:
 		return nil, errors.NewUnexpectedError("invalid static type encoding tag: %d", number)
@@ -1861,24 +1856,8 @@
 	return NewDictionaryStaticType(d.memoryGauge, keyType, valueType), nil
 }
 
-<<<<<<< HEAD
-func (d TypeDecoder) decodeInclusiveRangeStaticType() (StaticType, error) {
-	elementType, err := d.DecodeStaticType()
-	if err != nil {
-		return nil, errors.NewUnexpectedError(
-			"invalid inclusive range static type encoding: %w",
-			err,
-		)
-	}
-	return NewInclusiveRangeStaticType(d.memoryGauge, elementType), nil
-}
-
-func (d TypeDecoder) decodeRestrictedStaticType() (StaticType, error) {
-	const expectedLength = encodedRestrictedStaticTypeLength
-=======
 func (d TypeDecoder) decodeIntersectionStaticType() (StaticType, error) {
 	const expectedLength = encodedIntersectionStaticTypeLength
->>>>>>> 32ddd355
 
 	arraySize, err := d.decoder.DecodeArrayHead()
 
@@ -2050,6 +2029,17 @@
 	), nil
 }
 
+func (d TypeDecoder) decodeInclusiveRangeStaticType() (StaticType, error) {
+	elementType, err := d.DecodeStaticType()
+	if err != nil {
+		return nil, errors.NewUnexpectedError(
+			"invalid inclusive range static type encoding: %w",
+			err,
+		)
+	}
+	return NewInclusiveRangeStaticType(d.memoryGauge, elementType), nil
+}
+
 func DecodeTypeInfo(decoder *cbor.StreamDecoder, memoryGauge common.MemoryGauge) (atree.TypeInfo, error) {
 	d := NewTypeDecoder(decoder, memoryGauge)
 
