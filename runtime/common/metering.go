/*
 * Cadence - The resource-oriented smart contract programming language
 *
 * Copyright 2022 Dapper Labs, Inc.
 *
 * Licensed under the Apache License, Version 2.0 (the "License");
 * you may not use this file except in compliance with the License.
 * You may obtain a copy of the License at
 *
 *   http://www.apache.org/licenses/LICENSE-2.0
 *
 * Unless required by applicable law or agreed to in writing, software
 * distributed under the License is distributed on an "AS IS" BASIS,
 * WITHOUT WARRANTIES OR CONDITIONS OF ANY KIND, either express or implied.
 * See the License for the specific language governing permissions and
 * limitations under the License.
 */

package common

import (
	"errors"
	"math"
	"math/big"
	"unsafe"
)

type MemoryUsage struct {
	Kind   MemoryKind
	Amount uint64
}

type MemoryGauge interface {
	MeterMemory(usage MemoryUsage) error
}

var (
	ValueTokenMemoryUsage  = NewConstantMemoryUsage(MemoryKindValueToken)
	SyntaxTokenMemoryUsage = NewConstantMemoryUsage(MemoryKindSyntaxToken)
	SpaceTokenMemoryUsage  = NewConstantMemoryUsage(MemoryKindSpaceToken)

	ProgramMemoryUsage         = NewConstantMemoryUsage(MemoryKindProgram)
	IdentifierMemoryUsage      = NewConstantMemoryUsage(MemoryKindIdentifier)
	ArgumentMemoryUsage        = NewConstantMemoryUsage(MemoryKindArgument)
	BlockMemoryUsage           = NewConstantMemoryUsage(MemoryKindBlock)
	FunctionBlockMemoryUsage   = NewConstantMemoryUsage(MemoryKindFunctionBlock)
	ParameterMemoryUsage       = NewConstantMemoryUsage(MemoryKindParameter)
	ParameterListMemoryUsage   = NewConstantMemoryUsage(MemoryKindParameterList)
	TransferMemoryUsage        = NewConstantMemoryUsage(MemoryKindTransfer)
	TypeAnnotationMemoryUsage  = NewConstantMemoryUsage(MemoryKindTypeAnnotation)
	DictionaryEntryMemoryUsage = NewConstantMemoryUsage(MemoryKindDictionaryEntry)

	FunctionDeclarationMemoryUsage        = NewConstantMemoryUsage(MemoryKindFunctionDeclaration)
	CompositeDeclarationMemoryUsage       = NewConstantMemoryUsage(MemoryKindCompositeDeclaration)
	InterfaceDeclarationMemoryUsage       = NewConstantMemoryUsage(MemoryKindInterfaceDeclaration)
	ImportDeclarationMemoryUsage          = NewConstantMemoryUsage(MemoryKindImportDeclaration)
	TransactionDeclarationMemoryUsage     = NewConstantMemoryUsage(MemoryKindTransactionDeclaration)
	FieldDeclarationMemoryUsage           = NewConstantMemoryUsage(MemoryKindFieldDeclaration)
	EnumCaseDeclarationMemoryUsage        = NewConstantMemoryUsage(MemoryKindEnumCaseDeclaration)
	VariableDeclarationMemoryUsage        = NewConstantMemoryUsage(MemoryKindVariableDeclaration)
	SpecialFunctionDeclarationMemoryUsage = NewConstantMemoryUsage(MemoryKindSpecialFunctionDeclaration)
	PragmaDeclarationMemoryUsage          = NewConstantMemoryUsage(MemoryKindPragmaDeclaration)

	AssignmentStatementMemoryUsage = NewConstantMemoryUsage(MemoryKindAssignmentStatement)
	BreakStatementMemoryUsage      = NewConstantMemoryUsage(MemoryKindBreakStatement)
	ContinueStatementMemoryUsage   = NewConstantMemoryUsage(MemoryKindContinueStatement)
	EmitStatementMemoryUsage       = NewConstantMemoryUsage(MemoryKindEmitStatement)
	ExpressionStatementMemoryUsage = NewConstantMemoryUsage(MemoryKindExpressionStatement)
	ForStatementMemoryUsage        = NewConstantMemoryUsage(MemoryKindForStatement)
	IfStatementMemoryUsage         = NewConstantMemoryUsage(MemoryKindIfStatement)
	ReturnStatementMemoryUsage     = NewConstantMemoryUsage(MemoryKindReturnStatement)
	SwapStatementMemoryUsage       = NewConstantMemoryUsage(MemoryKindSwapStatement)
	SwitchStatementMemoryUsage     = NewConstantMemoryUsage(MemoryKindSwitchStatement)
	WhileStatementMemoryUsage      = NewConstantMemoryUsage(MemoryKindWhileStatement)

	BooleanExpressionMemoryUsage     = NewConstantMemoryUsage(MemoryKindBooleanExpression)
	NilExpressionMemoryUsage         = NewConstantMemoryUsage(MemoryKindNilExpression)
	StringExpressionMemoryUsage      = NewConstantMemoryUsage(MemoryKindStringExpression)
	IntegerExpressionMemoryUsage     = NewConstantMemoryUsage(MemoryKindIntegerExpression)
	FixedPointExpressionMemoryUsage  = NewConstantMemoryUsage(MemoryKindFixedPointExpression)
	IdentifierExpressionMemoryUsage  = NewConstantMemoryUsage(MemoryKindIdentifierExpression)
	InvocationExpressionMemoryUsage  = NewConstantMemoryUsage(MemoryKindInvocationExpression)
	MemberExpressionMemoryUsage      = NewConstantMemoryUsage(MemoryKindMemberExpression)
	IndexExpressionMemoryUsage       = NewConstantMemoryUsage(MemoryKindIndexExpression)
	ConditionalExpressionMemoryUsage = NewConstantMemoryUsage(MemoryKindConditionalExpression)
	UnaryExpressionMemoryUsage       = NewConstantMemoryUsage(MemoryKindUnaryExpression)
	BinaryExpressionMemoryUsage      = NewConstantMemoryUsage(MemoryKindBinaryExpression)
	FunctionExpressionMemoryUsage    = NewConstantMemoryUsage(MemoryKindFunctionExpression)
	CastingExpressionMemoryUsage     = NewConstantMemoryUsage(MemoryKindCastingExpression)
	CreateExpressionMemoryUsage      = NewConstantMemoryUsage(MemoryKindCreateExpression)
	DestroyExpressionMemoryUsage     = NewConstantMemoryUsage(MemoryKindDestroyExpression)
	ReferenceExpressionMemoryUsage   = NewConstantMemoryUsage(MemoryKindReferenceExpression)
	ForceExpressionMemoryUsage       = NewConstantMemoryUsage(MemoryKindForceExpression)
	PathExpressionMemoryUsage        = NewConstantMemoryUsage(MemoryKindPathExpression)

	ConstantSizedTypeMemoryUsage = NewConstantMemoryUsage(MemoryKindConstantSizedType)
	DictionaryTypeMemoryUsage    = NewConstantMemoryUsage(MemoryKindDictionaryType)
	FunctionTypeMemoryUsage      = NewConstantMemoryUsage(MemoryKindFunctionType)
	InstantiationTypeMemoryUsage = NewConstantMemoryUsage(MemoryKindInstantiationType)
	NominalTypeMemoryUsage       = NewConstantMemoryUsage(MemoryKindNominalType)
	OptionalTypeMemoryUsage      = NewConstantMemoryUsage(MemoryKindOptionalType)
	ReferenceTypeMemoryUsage     = NewConstantMemoryUsage(MemoryKindReferenceType)
	RestrictedTypeMemoryUsage    = NewConstantMemoryUsage(MemoryKindRestrictedType)
	VariableSizedTypeMemoryUsage = NewConstantMemoryUsage(MemoryKindVariableSizedType)

	PositionMemoryUsage = NewConstantMemoryUsage(MemoryKindPosition)
	RangeMemoryUsage    = NewConstantMemoryUsage(MemoryKindRange)

	ElaborationMemoryUsage = NewConstantMemoryUsage(MemoryKindElaboration)

	SimpleCompositeBaseMemoryUsage = NewConstantMemoryUsage(MemoryKindSimpleCompositeBase)
)

func UseMemory(gauge MemoryGauge, usage MemoryUsage) {
	if gauge == nil {
		return
	}

	err := gauge.MeterMemory(usage)
	if err != nil {
		panic(err)
	}
}

func NewConstantMemoryUsage(kind MemoryKind) MemoryUsage {
	return MemoryUsage{
		Kind:   kind,
		Amount: 1,
	}
}

<<<<<<< HEAD
func atreeNodes(size uint64, element_size uint) (leafNodes uint64, branchNodes uint64) {
=======
func atreeNodes(count uint64, element_size uint) (leafNodeCount uint64, branchNodeCount uint64) {
>>>>>>> 75879bdf
	if element_size != 0 {
		// If we know how large each element is, we can compute the number of
		// atree leaf nodes using this formula:
		// size * element_size / default_slab_size
<<<<<<< HEAD
		leafNodes = uint64(math.Ceil(float64(size) * float64(element_size) / 1024))
	} else {
		// If we don't know how large each element is, we can overestimate
		// the number of atree leaf nodes this way, since every leaf node
		// will always contain at least two elements.
		leafNodes = uint64(math.Ceil(float64(size) / 2))
	}
	if leafNodes < 1 {
		leafNodes = 1 // there will always be at least one data slab
	}
	if leafNodes < 2 {
		branchNodes = 0
	} else {
		branchNodes = uint64(math.Ceil(math.Log2(float64(leafNodes))))
=======
		leafNodeCount = uint64(math.Ceil(float64(count) * float64(element_size) / 1024))
	} else {
		// If we don't know how large each element is, we can overestimate
		// the number of atree leaf nodes this way, since every non-root leaf node
		// will always contain at least two elements.
		leafNodeCount = uint64(math.Ceil(float64(count) / 2))
	}
	if leafNodeCount < 1 {
		leafNodeCount = 1 // there will always be at least one data slab
	}
	if leafNodeCount < 2 {
		branchNodeCount = 0
	} else {
		branchNodeCount = uint64(math.Ceil(math.Log2(float64(leafNodeCount))))
>>>>>>> 75879bdf
	}
	return
}

<<<<<<< HEAD
func newAtreeMemoryUsage(size uint64, element_size uint) (MemoryUsage, MemoryUsage) {
	newLeafNodes, newBranchNodes := atreeNodes(size, element_size)
	return MemoryUsage{
			Kind:   MemoryKindAtreeDataSlab,
			Amount: newLeafNodes,
		}, MemoryUsage{
			Kind:   MemoryKindAtreeMetaDataSlab,
			Amount: newBranchNodes,
		}
}

func AdditionalAtreeMemoryUsage(originalSize uint64, elementSize uint) (MemoryUsage, MemoryUsage) {
	originalLeafNodes, originalBranchNodes := atreeNodes(originalSize, elementSize)
	newLeafNodes, newBranchNodes := atreeNodes(originalSize+1, elementSize)
	return MemoryUsage{
			Kind:   MemoryKindAtreeDataSlab,
			Amount: newLeafNodes - originalLeafNodes,
		}, MemoryUsage{
			Kind:   MemoryKindAtreeMetaDataSlab,
			Amount: newBranchNodes - originalBranchNodes,
		}
}

func NewArrayMemoryUsages(length uint64, element_size uint) (MemoryUsage, MemoryUsage, MemoryUsage) {
	leaves, branches := newAtreeMemoryUsage(length, element_size)
=======
func newAtreeMemoryUsage(count uint64, element_size uint, array bool) (MemoryUsage, MemoryUsage) {
	newLeafNodes, newBranchNodes := atreeNodes(count, element_size)
	if array {
		return MemoryUsage{
				Kind:   MemoryKindAtreeArrayDataSlab,
				Amount: newLeafNodes,
			}, MemoryUsage{
				Kind:   MemoryKindAtreeArrayMetaDataSlab,
				Amount: newBranchNodes,
			}
	} else {
		return MemoryUsage{
				Kind:   MemoryKindAtreeMapDataSlab,
				Amount: newLeafNodes,
			}, MemoryUsage{
				Kind:   MemoryKindAtreeMapMetaDataSlab,
				Amount: newBranchNodes,
			}
	}
}

func AdditionalAtreeMemoryUsage(originalCount uint64, elementSize uint, array bool) (MemoryUsage, MemoryUsage) {
	originalLeafNodes, originalBranchNodes := atreeNodes(originalCount, elementSize)
	newLeafNodes, newBranchNodes := atreeNodes(originalCount+1, elementSize)
	if array {
		return MemoryUsage{
				Kind:   MemoryKindAtreeArrayDataSlab,
				Amount: newLeafNodes - originalLeafNodes,
			}, MemoryUsage{
				Kind:   MemoryKindAtreeArrayMetaDataSlab,
				Amount: newBranchNodes - originalBranchNodes,
			}
	} else {
		return MemoryUsage{
				Kind:   MemoryKindAtreeMapDataSlab,
				Amount: newLeafNodes - originalLeafNodes,
			}, MemoryUsage{
				Kind:   MemoryKindAtreeMapMetaDataSlab,
				Amount: newBranchNodes - originalBranchNodes,
			}
	}
}

func NewArrayMemoryUsages(count uint64, element_size uint) (MemoryUsage, MemoryUsage, MemoryUsage) {
	leaves, branches := newAtreeMemoryUsage(count, element_size, true)
>>>>>>> 75879bdf
	return MemoryUsage{
		Kind:   MemoryKindArrayBase,
		Amount: 1,
	}, leaves, branches
}

<<<<<<< HEAD
func NewDictionaryMemoryUsages(size uint64, element_size uint) (MemoryUsage, MemoryUsage, MemoryUsage) {
	leaves, branches := newAtreeMemoryUsage(size, element_size)
=======
func NewDictionaryMemoryUsages(count uint64, element_size uint) (MemoryUsage, MemoryUsage, MemoryUsage) {
	leaves, branches := newAtreeMemoryUsage(count, element_size, false)
>>>>>>> 75879bdf
	return MemoryUsage{
		Kind:   MemoryKindDictionaryBase,
		Amount: 1,
	}, leaves, branches
}

<<<<<<< HEAD
func NewCompositeMemoryUsages(size uint64, element_size uint) (MemoryUsage, MemoryUsage, MemoryUsage) {
	leaves, branches := newAtreeMemoryUsage(size, element_size)
=======
func NewCompositeMemoryUsages(count uint64, element_size uint) (MemoryUsage, MemoryUsage, MemoryUsage) {
	leaves, branches := newAtreeMemoryUsage(count, element_size, false)
>>>>>>> 75879bdf
	return MemoryUsage{
		Kind:   MemoryKindCompositeBase,
		Amount: 1,
	}, leaves, branches
<<<<<<< HEAD
}

func NewSimpleCompositeMemoryUsage(length int) MemoryUsage {
	return MemoryUsage{
		Kind:   MemoryKindSimpleComposite,
		Amount: uint64(length),
	}
=======
>>>>>>> 75879bdf
}

func NewStringMemoryUsage(length int) MemoryUsage {
	return MemoryUsage{
		Kind:   MemoryKindString,
		Amount: uint64(length) + 1, // +1 to account for empty strings
	}
}

func NewRawStringMemoryUsage(length int) MemoryUsage {
	return MemoryUsage{
		Kind:   MemoryKindRawString,
		Amount: uint64(length) + 1, // +1 to account for empty strings
	}
}

func NewBytesMemoryUsage(length int) MemoryUsage {
	return MemoryUsage{
		Kind:   MemoryKindBytes,
		Amount: uint64(length) + 1, // +1 to account for empty arrays
	}
}

func NewTypeMemoryUsage(staticTypeAsString string) MemoryUsage {
	return MemoryUsage{
		Kind:   MemoryKindTypeValue,
		Amount: uint64(len(staticTypeAsString)),
	}
}

func NewCharacterMemoryUsage(length int) MemoryUsage {
	return MemoryUsage{
		Kind:   MemoryKindCharacter,
		Amount: uint64(length),
	}
}

func NewBigIntMemoryUsage(bytes int) MemoryUsage {
	return MemoryUsage{
		Kind:   MemoryKindBigInt,
		Amount: uint64(bytes),
	}
}

func max(a, b int) int {
	if a > b {
		return a
	}
	return b
}

func min(a, b int) int {
	if a < b {
		return a
	}
	return b
}

const bigIntWordSize = int(unsafe.Sizeof(big.Word(0)))

var bigIntWordSizeAsBig = big.NewInt(int64(bigIntWordSize))

func BigIntByteLength(v *big.Int) int {
	// NOTE: big.Int.Bits() actually returns a slice of words,
	// []big.Word, where big.Word = uint,
	// NOT a slice of bytes!
	return len(v.Bits()) * bigIntWordSize
}

// big.Int memory metering:
// - |x| is len(x.Bits()), which is the length in words
//

func NewPlusBigIntMemoryUsage(a, b *big.Int) MemoryUsage {
	// max(|a|, |b|) + 5

	maxWordLength := max(
		len(a.Bits()),
		len(b.Bits()),
	)
	return NewBigIntMemoryUsage(
		(maxWordLength + 5) *
			bigIntWordSize,
	)
}

func NewMinusBigIntMemoryUsage(a, b *big.Int) MemoryUsage {
	// max(|a|, |b|) + 4

	maxWordLength := max(
		len(a.Bits()),
		len(b.Bits()),
	)
	return NewBigIntMemoryUsage(
		(maxWordLength + 4) *
			bigIntWordSize,
	)
}

func NewMulBigIntMemoryUsage(a, b *big.Int) MemoryUsage {
	// if min(|a|, |b|) <= 40:
	//     |a| + |b| + 4
	// else:
	//     n = min(|a|, |b|)
	//     3 * n + max(6 * n, |a| + |b|) + 8

	aWordLength := len(a.Bits())
	bWordLength := len(b.Bits())
	minWordLength := min(
		aWordLength,
		bWordLength,
	)
	wordLengthSum := aWordLength + bWordLength

	var resultWordLength int
	if minWordLength <= 40 {
		resultWordLength = wordLengthSum + 4
	} else {
		resultWordLength = 3*minWordLength + max(6*minWordLength, wordLengthSum) + 8
	}
	return NewBigIntMemoryUsage(
		resultWordLength * bigIntWordSize,
	)
}

var bigOne = big.NewInt(1)
var bigOneHundred = big.NewInt(100)

func NewModBigIntMemoryUsage(a, b *big.Int) MemoryUsage {
	// if a < b or |b| == 1:
	//     |a| + 4
	// else if |b| < 100:
	//     |a| - |b| + 5
	// else:
	//     recursion_cost = pointer_size + 9 * |b| + floor(|a| / |b|) + 12
	//     recursion_depth = 2 * BitLen(b)
	//     3 * |b| + 4 + recursion_cost * recursion_depth

	aWordLength := len(a.Bits())
	bWordLength := len(b.Bits())

	var resultWordLength int
	if a.Cmp(b) < 0 || b.Cmp(bigOne) == 0 {
		resultWordLength = aWordLength + 4
	} else if b.Cmp(bigOneHundred) < 0 {
		resultWordLength = aWordLength - bWordLength + 5
	} else {
		recursionCost := int(unsafe.Sizeof(uintptr(0))) +
			9*bWordLength +
			int(math.Floor(float64(aWordLength)/float64(bWordLength))) + 12
		recursionDepth := 2 * b.BitLen()
		resultWordLength = 3*bWordLength + 4 + recursionCost*recursionDepth
	}
	return NewBigIntMemoryUsage(
		resultWordLength * bigIntWordSize,
	)
}

func NewDivBigIntMemoryUsage(a, b *big.Int) MemoryUsage {
	return NewModBigIntMemoryUsage(a, b)
}

func NewBitwiseOrBigIntMemoryUsage(a, b *big.Int) MemoryUsage {
	// if a >= 0 and b >= 0:
	//     max(|a|, |b|) + 4
	// else if a <= 0 and b <= 0:
	//     |a| + |b| + min(|a|, |b|) + 13
	// else:
	//     2 * max(|a|, |b|) + 9

	aWordLength := len(a.Bits())
	bWordLength := len(b.Bits())

	var resultWordLength int
	if a.Sign() >= 0 && b.Sign() >= 0 {
		resultWordLength = max(aWordLength, bWordLength) + 4
	} else if a.Sign() <= 0 && b.Sign() <= 0 {
		resultWordLength = aWordLength + bWordLength + min(aWordLength, bWordLength) + 13
	} else {
		resultWordLength = 2*max(aWordLength, bWordLength) + 9
	}
	return NewBigIntMemoryUsage(
		resultWordLength * bigIntWordSize,
	)
}

func NewBitwiseXorBigIntMemoryUsage(a, b *big.Int) MemoryUsage {
	// if a >= 0 and b >= 0:
	//     max(|a|, |b|) + 4
	// else if a <= 0 and b <= 0:
	//     |a| + |b| + min(|a|, |b|) + 12
	// else:
	//     2 * max(|a|, |b|) + 9

	aWordLength := len(a.Bits())
	bWordLength := len(b.Bits())

	var resultWordLength int
	if a.Sign() >= 0 && b.Sign() >= 0 {
		resultWordLength = max(aWordLength, bWordLength) + 4
	} else if a.Sign() <= 0 && b.Sign() <= 0 {
		resultWordLength = aWordLength + bWordLength + min(aWordLength, bWordLength) + 12
	} else {
		resultWordLength = 2*max(aWordLength, bWordLength) + 9
	}
	return NewBigIntMemoryUsage(
		resultWordLength * bigIntWordSize,
	)
}

func NewBitwiseAndBigIntMemoryUsage(a, b *big.Int) MemoryUsage {
	// if a >= 0 and b >= 0:
	//     max(|a|, |b|) + 4
	// else if a <= 0 and b <= 0:
	//     |a| + |b| + max(|a|, |b|) + 13
	// else:
	//     2 * max(|a|, |b|) + 8

	aWordLength := len(a.Bits())
	bWordLength := len(b.Bits())

	var resultWordLength int
	if a.Sign() >= 0 && b.Sign() >= 0 {
		resultWordLength = max(aWordLength, bWordLength) + 4
	} else if a.Sign() <= 0 && b.Sign() <= 0 {
		resultWordLength = aWordLength + bWordLength + max(aWordLength, bWordLength) + 13
	} else {
		resultWordLength = 2*max(aWordLength, bWordLength) + 8
	}
	return NewBigIntMemoryUsage(
		resultWordLength * bigIntWordSize,
	)
}

var invalidLeftShift = errors.New("invalid left shift of non-Int64")

func NewBitwiseLeftShiftBigIntMemoryUsage(a, b *big.Int) MemoryUsage {
	// if b == 0:
	//     |a| + 4
	// else:
	//     |a| + b/word_size + 5

	aWordLength := len(a.Bits())

	var resultWordLength int
	if b.Sign() == 0 {
		resultWordLength = aWordLength + 4
	} else {
		// TODO: meter the allocation of the metering itself
		shiftByteLengthBig := new(big.Int).Div(b, bigIntWordSizeAsBig)
		// TODO: handle big int shifts
		if !shiftByteLengthBig.IsInt64() {
			panic(invalidLeftShift)
		}
		shiftByteLength := int(shiftByteLengthBig.Int64())
		resultWordLength = aWordLength + shiftByteLength + 5
	}
	return NewBigIntMemoryUsage(
		resultWordLength * bigIntWordSize,
	)
}

func NewBitwiseRightShiftBigIntMemoryUsage(a, b *big.Int) MemoryUsage {
	// if a >= 0:
	//     if b == 0:
	//         |a| + 4
	//     else:
	//         |a| - b/word_size + 4
	// else:
	//     |a| + 4

	aWordLength := len(a.Bits())

	var resultWordLength int
	if a.Sign() >= 0 {
		if b.Sign() == 0 {
			resultWordLength = aWordLength + 4
		} else {
			// TODO: meter the allocation of the metering itself
			shiftByteLengthBig := new(big.Int).Div(b, bigIntWordSizeAsBig)
			// TODO: handle big int shifts
			if !shiftByteLengthBig.IsInt64() {
				panic(invalidLeftShift)
			}
			shiftByteLength := int(shiftByteLengthBig.Int64())
			resultWordLength = aWordLength - shiftByteLength + 4
		}
	} else {
		resultWordLength = aWordLength + 4
	}
	return NewBigIntMemoryUsage(
		resultWordLength * bigIntWordSize,
	)
}

func NewNegateBigIntMemoryUsage(b *big.Int) MemoryUsage {
	// |a| + 4

	return NewBigIntMemoryUsage(
		(len(b.Bits()) + 4) * bigIntWordSize,
	)
}

func NewNumberMemoryUsage(bytes int) MemoryUsage {
	return MemoryUsage{
		Kind:   MemoryKindNumber,
		Amount: uint64(bytes),
	}
}

func NewArrayExpressionMemoryUsage(length int) MemoryUsage {
	return MemoryUsage{
		Kind: MemoryKindArrayExpression,
		// +1 to account for empty arrays
		Amount: uint64(length) + 1,
	}
}

func NewDictionaryExpressionMemoryUsage(length int) MemoryUsage {
	return MemoryUsage{
		Kind: MemoryKindDictionaryExpression,
		// +1 to account for empty dictionaries
		Amount: uint64(length) + 1,
	}
}
func NewMembersMemoryUsage(length int) MemoryUsage {
	return MemoryUsage{
		Kind: MemoryKindMembers,
		// +1 to account for empty members
		Amount: uint64(length) + 1,
	}
}

// UseConstantMemory uses a pre-determined amount of memory
//
func UseConstantMemory(memoryGauge MemoryGauge, kind MemoryKind) {
	UseMemory(memoryGauge, MemoryUsage{
		Kind:   kind,
		Amount: 1,
	})
}<|MERGE_RESOLUTION|>--- conflicted
+++ resolved
@@ -129,31 +129,11 @@
 	}
 }
 
-<<<<<<< HEAD
-func atreeNodes(size uint64, element_size uint) (leafNodes uint64, branchNodes uint64) {
-=======
 func atreeNodes(count uint64, element_size uint) (leafNodeCount uint64, branchNodeCount uint64) {
->>>>>>> 75879bdf
 	if element_size != 0 {
 		// If we know how large each element is, we can compute the number of
 		// atree leaf nodes using this formula:
 		// size * element_size / default_slab_size
-<<<<<<< HEAD
-		leafNodes = uint64(math.Ceil(float64(size) * float64(element_size) / 1024))
-	} else {
-		// If we don't know how large each element is, we can overestimate
-		// the number of atree leaf nodes this way, since every leaf node
-		// will always contain at least two elements.
-		leafNodes = uint64(math.Ceil(float64(size) / 2))
-	}
-	if leafNodes < 1 {
-		leafNodes = 1 // there will always be at least one data slab
-	}
-	if leafNodes < 2 {
-		branchNodes = 0
-	} else {
-		branchNodes = uint64(math.Ceil(math.Log2(float64(leafNodes))))
-=======
 		leafNodeCount = uint64(math.Ceil(float64(count) * float64(element_size) / 1024))
 	} else {
 		// If we don't know how large each element is, we can overestimate
@@ -168,38 +148,10 @@
 		branchNodeCount = 0
 	} else {
 		branchNodeCount = uint64(math.Ceil(math.Log2(float64(leafNodeCount))))
->>>>>>> 75879bdf
 	}
 	return
 }
 
-<<<<<<< HEAD
-func newAtreeMemoryUsage(size uint64, element_size uint) (MemoryUsage, MemoryUsage) {
-	newLeafNodes, newBranchNodes := atreeNodes(size, element_size)
-	return MemoryUsage{
-			Kind:   MemoryKindAtreeDataSlab,
-			Amount: newLeafNodes,
-		}, MemoryUsage{
-			Kind:   MemoryKindAtreeMetaDataSlab,
-			Amount: newBranchNodes,
-		}
-}
-
-func AdditionalAtreeMemoryUsage(originalSize uint64, elementSize uint) (MemoryUsage, MemoryUsage) {
-	originalLeafNodes, originalBranchNodes := atreeNodes(originalSize, elementSize)
-	newLeafNodes, newBranchNodes := atreeNodes(originalSize+1, elementSize)
-	return MemoryUsage{
-			Kind:   MemoryKindAtreeDataSlab,
-			Amount: newLeafNodes - originalLeafNodes,
-		}, MemoryUsage{
-			Kind:   MemoryKindAtreeMetaDataSlab,
-			Amount: newBranchNodes - originalBranchNodes,
-		}
-}
-
-func NewArrayMemoryUsages(length uint64, element_size uint) (MemoryUsage, MemoryUsage, MemoryUsage) {
-	leaves, branches := newAtreeMemoryUsage(length, element_size)
-=======
 func newAtreeMemoryUsage(count uint64, element_size uint, array bool) (MemoryUsage, MemoryUsage) {
 	newLeafNodes, newBranchNodes := atreeNodes(count, element_size)
 	if array {
@@ -245,38 +197,26 @@
 
 func NewArrayMemoryUsages(count uint64, element_size uint) (MemoryUsage, MemoryUsage, MemoryUsage) {
 	leaves, branches := newAtreeMemoryUsage(count, element_size, true)
->>>>>>> 75879bdf
 	return MemoryUsage{
 		Kind:   MemoryKindArrayBase,
 		Amount: 1,
 	}, leaves, branches
 }
 
-<<<<<<< HEAD
-func NewDictionaryMemoryUsages(size uint64, element_size uint) (MemoryUsage, MemoryUsage, MemoryUsage) {
-	leaves, branches := newAtreeMemoryUsage(size, element_size)
-=======
 func NewDictionaryMemoryUsages(count uint64, element_size uint) (MemoryUsage, MemoryUsage, MemoryUsage) {
 	leaves, branches := newAtreeMemoryUsage(count, element_size, false)
->>>>>>> 75879bdf
 	return MemoryUsage{
 		Kind:   MemoryKindDictionaryBase,
 		Amount: 1,
 	}, leaves, branches
 }
 
-<<<<<<< HEAD
-func NewCompositeMemoryUsages(size uint64, element_size uint) (MemoryUsage, MemoryUsage, MemoryUsage) {
-	leaves, branches := newAtreeMemoryUsage(size, element_size)
-=======
 func NewCompositeMemoryUsages(count uint64, element_size uint) (MemoryUsage, MemoryUsage, MemoryUsage) {
 	leaves, branches := newAtreeMemoryUsage(count, element_size, false)
->>>>>>> 75879bdf
 	return MemoryUsage{
 		Kind:   MemoryKindCompositeBase,
 		Amount: 1,
 	}, leaves, branches
-<<<<<<< HEAD
 }
 
 func NewSimpleCompositeMemoryUsage(length int) MemoryUsage {
@@ -284,8 +224,6 @@
 		Kind:   MemoryKindSimpleComposite,
 		Amount: uint64(length),
 	}
-=======
->>>>>>> 75879bdf
 }
 
 func NewStringMemoryUsage(length int) MemoryUsage {
