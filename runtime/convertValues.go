/*
 * Cadence - The resource-oriented smart contract programming language
 *
 * Copyright 2019-2022 Dapper Labs, Inc.
 *
 * Licensed under the Apache License, Version 2.0 (the "License");
 * you may not use this file except in compliance with the License.
 * You may obtain a copy of the License at
 *
 *   http://www.apache.org/licenses/LICENSE-2.0
 *
 * Unless required by applicable law or agreed to in writing, software
 * distributed under the License is distributed on an "AS IS" BASIS,
 * WITHOUT WARRANTIES OR CONDITIONS OF ANY KIND, either express or implied.
 * See the License for the specific language governing permissions and
 * limitations under the License.
 */

package runtime

import (
	"math/big"

	"github.com/onflow/cadence"
	"github.com/onflow/cadence/runtime/common"
	"github.com/onflow/cadence/runtime/errors"
	"github.com/onflow/cadence/runtime/interpreter"
	"github.com/onflow/cadence/runtime/sema"
	"github.com/onflow/cadence/runtime/stdlib"
)

// exportValue converts a runtime value to its native Go representation.
func exportValue(
	value exportableValue,
	locationRange interpreter.LocationRange,
) (
	cadence.Value,
	error,
) {
	return exportValueWithInterpreter(
		value.Value,
		value.Interpreter(),
		locationRange,
		seenReferences{},
	)
}

// ExportValue converts a runtime value to its native Go representation.
func ExportValue(
	value interpreter.Value,
	inter *interpreter.Interpreter,
	locationRange interpreter.LocationRange,
) (cadence.Value, error) {
	return exportValueWithInterpreter(
		value,
		inter,
		locationRange,
		seenReferences{},
	)
}

// NOTE: Do not generalize to map[interpreter.Value],
// as not all values are Go hashable, i.e. this might lead to run-time panics
type seenReferences map[*interpreter.EphemeralReferenceValue]struct{}

// exportValueWithInterpreter exports the given internal (interpreter) value to an external value.
//
// The export is recursive, the results parameter prevents cycles:
// it is checked at the start of the recursively called function,
// and pre-set before a recursive call.
func exportValueWithInterpreter(
	value interpreter.Value,
	inter *interpreter.Interpreter,
	locationRange interpreter.LocationRange,
	seenReferences seenReferences,
) (
	cadence.Value,
	error,
) {

	switch v := value.(type) {
	case interpreter.VoidValue:
		return cadence.NewMeteredVoid(inter), nil
	case interpreter.NilValue:
		return cadence.NewMeteredOptional(inter, nil), nil
	case *interpreter.SomeValue:
		return exportSomeValue(v, inter, locationRange, seenReferences)
	case interpreter.BoolValue:
		return cadence.NewMeteredBool(inter, bool(v)), nil
	case *interpreter.StringValue:
		return cadence.NewMeteredString(
			inter,
			common.NewCadenceStringMemoryUsage(len(v.Str)),
			func() string {
				return v.Str
			},
		)
	case interpreter.CharacterValue:
		return cadence.NewMeteredCharacter(
			inter,
			common.NewCadenceCharacterMemoryUsage(len(v)),
			func() string {
				return string(v)
			},
		)
	case *interpreter.ArrayValue:
		return exportArrayValue(
			v,
			inter,
			locationRange,
			seenReferences,
		)
	case interpreter.IntValue:
		bigInt := v.ToBigInt(inter)
		return cadence.NewMeteredIntFromBig(
			inter,
			common.NewCadenceIntMemoryUsage(
				common.BigIntByteLength(bigInt),
			),
			func() *big.Int {
				return bigInt
			},
		), nil
	case interpreter.Int8Value:
		return cadence.NewMeteredInt8(inter, int8(v)), nil
	case interpreter.Int16Value:
		return cadence.NewMeteredInt16(inter, int16(v)), nil
	case interpreter.Int32Value:
		return cadence.NewMeteredInt32(inter, int32(v)), nil
	case interpreter.Int64Value:
		return cadence.NewMeteredInt64(inter, int64(v)), nil
	case interpreter.Int128Value:
		return cadence.NewMeteredInt128FromBig(
			inter,
			func() *big.Int {
				return v.ToBigInt(inter)
			},
		)
	case interpreter.Int256Value:
		return cadence.NewMeteredInt256FromBig(
			inter,
			func() *big.Int {
				return v.ToBigInt(inter)
			},
		)
	case interpreter.UIntValue:
		bigInt := v.ToBigInt(inter)
		return cadence.NewMeteredUIntFromBig(
			inter,
			common.NewCadenceIntMemoryUsage(
				common.BigIntByteLength(bigInt),
			),
			func() *big.Int {
				return bigInt
			},
		)
	case interpreter.UInt8Value:
		return cadence.NewMeteredUInt8(inter, uint8(v)), nil
	case interpreter.UInt16Value:
		return cadence.NewMeteredUInt16(inter, uint16(v)), nil
	case interpreter.UInt32Value:
		return cadence.NewMeteredUInt32(inter, uint32(v)), nil
	case interpreter.UInt64Value:
		return cadence.NewMeteredUInt64(inter, uint64(v)), nil
	case interpreter.UInt128Value:
		return cadence.NewMeteredUInt128FromBig(
			inter,
			func() *big.Int {
				return v.ToBigInt(inter)
			},
		)
	case interpreter.UInt256Value:
		return cadence.NewMeteredUInt256FromBig(
			inter,
			func() *big.Int {
				return v.ToBigInt(inter)
			},
		)
	case interpreter.Word8Value:
		return cadence.NewMeteredWord8(inter, uint8(v)), nil
	case interpreter.Word16Value:
		return cadence.NewMeteredWord16(inter, uint16(v)), nil
	case interpreter.Word32Value:
		return cadence.NewMeteredWord32(inter, uint32(v)), nil
	case interpreter.Word64Value:
		return cadence.NewMeteredWord64(inter, uint64(v)), nil
	case interpreter.Fix64Value:
		return cadence.Fix64(v), nil
	case interpreter.UFix64Value:
		return cadence.UFix64(v), nil
	case *interpreter.CompositeValue:
		return exportCompositeValue(
			v,
			inter,
			locationRange,
			seenReferences,
		)
	case *interpreter.SimpleCompositeValue:
		return exportSimpleCompositeValue(
			v,
			inter,
			locationRange,
			seenReferences,
		)
	case *interpreter.DictionaryValue:
		return exportDictionaryValue(
			v,
			inter,
			locationRange,
			seenReferences,
		)
	case interpreter.AddressValue:
		return cadence.NewMeteredAddress(inter, v), nil
	case interpreter.LinkValue:
		return exportLinkValue(v, inter), nil
	case interpreter.PathValue:
		return exportPathValue(inter, v), nil
	case interpreter.TypeValue:
		return exportTypeValue(v, inter), nil
	case *interpreter.CapabilityValue:
		return exportCapabilityValue(v, inter), nil
	case *interpreter.EphemeralReferenceValue:
		// Break recursion through ephemeral references
		if _, ok := seenReferences[v]; ok {
			return nil, nil
		}
		defer delete(seenReferences, v)
		seenReferences[v] = struct{}{}
		return exportValueWithInterpreter(
			v.Value,
			inter,
			locationRange,
			seenReferences,
		)
	case *interpreter.StorageReferenceValue:
		referencedValue := v.ReferencedValue(inter)
		if referencedValue == nil {
			return nil, nil
		}
		return exportValueWithInterpreter(
			*referencedValue,
			inter,
			locationRange,
			seenReferences,
		)
	case interpreter.FunctionValue:
		return exportFunctionValue(v, inter), nil
	default:
		return nil, errors.NewUnexpectedError("cannot export value of type %T", value)
	}
}

func exportSomeValue(
	v *interpreter.SomeValue,
	inter *interpreter.Interpreter,
	locationRange interpreter.LocationRange,
	seenReferences seenReferences,
) (
	cadence.Optional,
	error,
) {
	innerValue := v.InnerValue(inter, locationRange)

	if innerValue == nil {
		return cadence.NewMeteredOptional(inter, nil), nil
	}

	value, err := exportValueWithInterpreter(
		innerValue,
		inter,
		locationRange,
		seenReferences,
	)
	if err != nil {
		return cadence.Optional{}, err
	}

	return cadence.NewMeteredOptional(inter, value), nil
}

func exportArrayValue(
	v *interpreter.ArrayValue,
	inter *interpreter.Interpreter,
	locationRange interpreter.LocationRange,
	seenReferences seenReferences,
) (
	cadence.Array,
	error,
) {
	array, err := cadence.NewMeteredArray(
		inter,
		v.Count(),
		func() ([]cadence.Value, error) {
			values := make([]cadence.Value, 0, v.Count())

			var err error
			v.Iterate(inter, func(value interpreter.Value) (resume bool) {
				var exportedValue cadence.Value
				exportedValue, err = exportValueWithInterpreter(
					value,
					inter,
					locationRange,
					seenReferences,
				)
				if err != nil {
					return false
				}
				values = append(
					values,
					exportedValue,
				)
				return true
			})

			if err != nil {
				return nil, err
			}
			return values, nil
		},
	)
	if err != nil {
		return cadence.Array{}, err
	}

	exportType := ExportType(v.SemaType(inter), map[sema.TypeID]cadence.Type{}).(cadence.ArrayType)

	return array.WithType(exportType), err
}

func exportCompositeValue(
	v *interpreter.CompositeValue,
	inter *interpreter.Interpreter,
	locationRange interpreter.LocationRange,
	seenReferences seenReferences,
) (
	cadence.Value,
	error,
) {

	staticType, err := inter.ConvertStaticToSemaType(v.StaticType(inter))
	if err != nil {
		return nil, err
	}

	compositeType, ok := staticType.(*sema.CompositeType)
	if !ok {
		panic(errors.NewUnreachableError())
	}

	// TODO: consider making the results map "global", by moving it up to exportValueWithInterpreter
	t := exportCompositeType(inter, compositeType, map[sema.TypeID]cadence.Type{})

	// NOTE: use the exported type's fields to ensure fields in type
	// and value are in sync

	fieldNames := t.CompositeFields()

	makeFields := func() ([]cadence.Value, error) {
		fields := make([]cadence.Value, len(fieldNames))

		for i, field := range fieldNames {
			fieldName := field.Identifier

			fieldValue := v.GetField(inter, locationRange, fieldName)
			if fieldValue == nil && v.ComputedFields != nil {
				if computedField, ok := v.ComputedFields[fieldName]; ok {
					fieldValue = computedField(inter, locationRange)
				}
			}

			exportedFieldValue, err := exportValueWithInterpreter(
				fieldValue,
				inter,
				locationRange,
				seenReferences,
			)
			if err != nil {
				return nil, err
			}
			fields[i] = exportedFieldValue
		}

		return fields, nil
	}

	// NOTE: when modifying the cases below,
	// also update the error message below!

	switch compositeType.Kind {
	case common.CompositeKindStructure:
		structure, err := cadence.NewMeteredStruct(
			inter,
			len(fieldNames),
			func() ([]cadence.Value, error) {
				return makeFields()
			},
		)
		if err != nil {
			return nil, err
		}
		return structure.WithType(t.(*cadence.StructType)), nil
	case common.CompositeKindResource:
		resource, err := cadence.NewMeteredResource(
			inter,
			len(fieldNames),
			func() ([]cadence.Value, error) {
				return makeFields()
			},
		)
		if err != nil {
			return nil, err
		}
		return resource.WithType(t.(*cadence.ResourceType)), nil
	case common.CompositeKindEvent:
		event, err := cadence.NewMeteredEvent(
			inter,
			len(fieldNames),
			func() ([]cadence.Value, error) {
				return makeFields()
			},
		)
		if err != nil {
			return nil, err
		}
		return event.WithType(t.(*cadence.EventType)), nil
	case common.CompositeKindContract:
		contract, err := cadence.NewMeteredContract(
			inter,
			len(fieldNames),
			func() ([]cadence.Value, error) {
				return makeFields()
			},
		)
		if err != nil {
			return nil, err
		}
		return contract.WithType(t.(*cadence.ContractType)), nil
	case common.CompositeKindEnum:
		enum, err := cadence.NewMeteredEnum(
			inter,
			len(fieldNames),
			func() ([]cadence.Value, error) {
				return makeFields()
			},
		)
		if err != nil {
			return nil, err
		}
		return enum.WithType(t.(*cadence.EnumType)), nil
	}

	return nil, errors.NewDefaultUserError(
		"invalid composite kind `%s`, must be %s",
		compositeType.Kind,
		common.EnumerateWords(
			[]string{
				common.CompositeKindStructure.Name(),
				common.CompositeKindResource.Name(),
				common.CompositeKindEvent.Name(),
				common.CompositeKindContract.Name(),
				common.CompositeKindEnum.Name(),
			},
			"or",
		),
	)
}

func exportSimpleCompositeValue(
	v *interpreter.SimpleCompositeValue,
	inter *interpreter.Interpreter,
	locationRange interpreter.LocationRange,
	seenReferences seenReferences,
) (
	cadence.Value,
	error,
) {
	staticType, err := inter.ConvertStaticToSemaType(v.StaticType(inter))
	if err != nil {
		return nil, err
	}

	compositeType, ok := staticType.(*sema.CompositeType)
	if !ok {
		return nil, errors.NewUnexpectedError(
			"unexportable composite value: %s",
			staticType,
		)
	}

	// TODO: consider making the results map "global", by moving it up to exportValueWithInterpreter
	t := exportCompositeType(inter, compositeType, map[sema.TypeID]cadence.Type{})

	// NOTE: use the exported type's fields to ensure fields in type
	// and value are in sync

	fieldNames := t.CompositeFields()

	makeFields := func() ([]cadence.Value, error) {
		fields := make([]cadence.Value, len(fieldNames))

		for i, field := range fieldNames {
			fieldName := field.Identifier

			fieldValue := v.Fields[fieldName]

			computeField := v.ComputeField
			if fieldValue == nil && computeField != nil {
				fieldValue = computeField(fieldName, inter, locationRange)
			}

			exportedFieldValue, err := exportValueWithInterpreter(
				fieldValue,
				inter,
				locationRange,
				seenReferences,
			)
			if err != nil {
				return nil, err
			}
			fields[i] = exportedFieldValue
		}

		return fields, nil
	}

	// NOTE: when modifying the cases below,
	// also update the error message below!

	switch compositeType.Kind {
	case common.CompositeKindStructure:
		structure, err := cadence.NewMeteredStruct(
			inter,
			len(fieldNames),
			makeFields,
		)
		if err != nil {
			return nil, err
		}
		return structure.WithType(t.(*cadence.StructType)), nil
	case common.CompositeKindResource:
		resource, err := cadence.NewMeteredResource(
			inter,
			len(fieldNames),
			makeFields,
		)
		if err != nil {
			return nil, err
		}
		return resource.WithType(t.(*cadence.ResourceType)), nil
	case common.CompositeKindEvent:
		event, err := cadence.NewMeteredEvent(
			inter,
			len(fieldNames),
			makeFields,
		)
		if err != nil {
			return nil, err
		}
		return event.WithType(t.(*cadence.EventType)), nil
	case common.CompositeKindContract:
		contract, err := cadence.NewMeteredContract(
			inter,
			len(fieldNames),
			makeFields,
		)
		if err != nil {
			return nil, err
		}
		return contract.WithType(t.(*cadence.ContractType)), nil
	case common.CompositeKindEnum:
		enum, err := cadence.NewMeteredEnum(
			inter,
			len(fieldNames),
			makeFields,
		)
		if err != nil {
			return nil, err
		}
		return enum.WithType(t.(*cadence.EnumType)), nil
	}

	return nil, errors.NewUnexpectedError(
		"invalid composite kind `%s`, must be %s",
		compositeType.Kind,
		common.EnumerateWords(
			[]string{
				common.CompositeKindStructure.Name(),
				common.CompositeKindResource.Name(),
				common.CompositeKindEvent.Name(),
				common.CompositeKindContract.Name(),
				common.CompositeKindEnum.Name(),
			},
			"or",
		),
	)
}

func exportDictionaryValue(
	v *interpreter.DictionaryValue,
	inter *interpreter.Interpreter,
	locationRange interpreter.LocationRange,
	seenReferences seenReferences,
) (
	cadence.Dictionary,
	error,
) {
	dictionary, err := cadence.NewMeteredDictionary(
		inter,
		v.Count(),
		func() ([]cadence.KeyValuePair, error) {
			var err error
			pairs := make([]cadence.KeyValuePair, 0, v.Count())

			v.Iterate(inter, func(key, value interpreter.Value) (resume bool) {

				var convertedKey cadence.Value
				convertedKey, err = exportValueWithInterpreter(
					key,
					inter,
					locationRange,
					seenReferences,
				)
				if err != nil {
					return false
				}

				var convertedValue cadence.Value
				convertedValue, err = exportValueWithInterpreter(
					value,
					inter,
					locationRange,
					seenReferences,
				)
				if err != nil {
					return false
				}

				pairs = append(
					pairs,
					cadence.KeyValuePair{
						Key:   convertedKey,
						Value: convertedValue,
					},
				)

				return true
			})

			if err != nil {
				return nil, err
			}

			return pairs, nil
		},
	)
	if err != nil {
		return cadence.Dictionary{}, err
	}

	exportType := ExportType(v.SemaType(inter), map[sema.TypeID]cadence.Type{}).(cadence.DictionaryType)

	return dictionary.WithType(exportType), err
}

func exportLinkValue(v interpreter.LinkValue, inter *interpreter.Interpreter) cadence.Link {
	path := exportPathValue(inter, v.TargetPath)
	ty := string(inter.MustConvertStaticToSemaType(v.Type).ID())
	return cadence.NewMeteredLink(inter, path, ty)
}

func exportPathValue(gauge common.MemoryGauge, v interpreter.PathValue) cadence.Path {
	domain := v.Domain.Identifier()
	common.UseMemory(gauge, common.MemoryUsage{
		Kind: common.MemoryKindRawString,
		// no need to add 1 to account for empty string: string is metered in Path struct
		Amount: uint64(len(domain)),
	})

	return cadence.NewMeteredPath(
		gauge,
		domain,
		v.Identifier,
	)
}

func exportTypeValue(v interpreter.TypeValue, inter *interpreter.Interpreter) cadence.TypeValue {
	var typ sema.Type
	if v.Type != nil {
		typ = inter.MustConvertStaticToSemaType(v.Type)
	}
	return cadence.NewMeteredTypeValue(
		inter,
		ExportMeteredType(inter, typ, map[sema.TypeID]cadence.Type{}),
	)
}

func exportCapabilityValue(v *interpreter.CapabilityValue, inter *interpreter.Interpreter) cadence.Capability {
	var borrowType sema.Type
	if v.BorrowType != nil {
		borrowType = inter.MustConvertStaticToSemaType(v.BorrowType)
	}

	return cadence.NewMeteredCapability(
		inter,
		exportPathValue(inter, v.Path),
		cadence.NewMeteredAddress(inter, v.Address),
		ExportMeteredType(inter, borrowType, map[sema.TypeID]cadence.Type{}),
	)
}

// exportEvent converts a runtime event to its native Go representation.
func exportEvent(
	gauge common.MemoryGauge,
	event exportableEvent,
	locationRange interpreter.LocationRange,
	seenReferences seenReferences,
) (
	cadence.Event,
	error,
) {
	exported, err := cadence.NewMeteredEvent(
		gauge,
		len(event.Fields),
		func() ([]cadence.Value, error) {
			fields := make([]cadence.Value, len(event.Fields))

			for i, field := range event.Fields {
				value, err := exportValueWithInterpreter(
					field.Value,
					field.Interpreter(),
					locationRange,
					seenReferences,
				)
				if err != nil {
					return nil, err
				}
				fields[i] = value
			}

			return fields, nil
		},
	)

	if err != nil {
		return cadence.Event{}, err
	}

	eventType := ExportMeteredType(gauge, event.Type, map[sema.TypeID]cadence.Type{}).(*cadence.EventType)

	return exported.WithType(eventType), nil
}

<<<<<<< HEAD
func exportFunctionValue(
	v interpreter.FunctionValue,
	inter *interpreter.Interpreter,
) cadence.Function {
	return cadence.NewMeteredFunction(
		inter,
		ExportMeteredType(inter, v.FunctionType(), map[sema.TypeID]cadence.Type{}).(*cadence.FunctionType),
	)
=======
type valueImporter struct {
	inter                  *interpreter.Interpreter
	locationRange          interpreter.LocationRange
	standardLibraryHandler stdlib.StandardLibraryHandler
>>>>>>> 77938db0
}

// ImportValue converts a Cadence value to a runtime value.
func ImportValue(
	inter *interpreter.Interpreter,
	locationRange interpreter.LocationRange,
	standardLibraryHandler stdlib.StandardLibraryHandler,
	value cadence.Value,
	expectedType sema.Type,
) (interpreter.Value, error) {
	return valueImporter{
		inter:                  inter,
		locationRange:          locationRange,
		standardLibraryHandler: standardLibraryHandler,
	}.importValue(value, expectedType)
}

func (i valueImporter) importValue(value cadence.Value, expectedType sema.Type) (interpreter.Value, error) {
	switch v := value.(type) {
	case cadence.Void:
		return interpreter.Void, nil
	case cadence.Optional:
		return i.importOptionalValue(v, expectedType)
	case cadence.Bool:
		return interpreter.AsBoolValue(bool(v)), nil
	case cadence.String:
		return i.importString(v), nil
	case cadence.Character:
		return i.importCharacter(v), nil
	case cadence.Bytes:
		return interpreter.ByteSliceToByteArrayValue(i.inter, v), nil
	case cadence.Address:
		return i.importAddress(v), nil
	case cadence.Int:
		return i.importInt(v), nil
	case cadence.Int8:
		return i.importInt8(v), nil
	case cadence.Int16:
		return i.importInt16(v), nil
	case cadence.Int32:
		return i.importInt32(v), nil
	case cadence.Int64:
		return i.importInt64(v), nil
	case cadence.Int128:
		return i.importInt128(v), nil
	case cadence.Int256:
		return i.importInt256(v), nil
	case cadence.UInt:
		return i.importUInt(v), nil
	case cadence.UInt8:
		return i.importUInt8(v), nil
	case cadence.UInt16:
		return i.importUInt16(v), nil
	case cadence.UInt32:
		return i.importUInt32(v), nil
	case cadence.UInt64:
		return i.importUInt64(v), nil
	case cadence.UInt128:
		return i.importUInt128(v), nil
	case cadence.UInt256:
		return i.importUInt256(v), nil
	case cadence.Word8:
		return i.importWord8(v), nil
	case cadence.Word16:
		return i.importWord16(v), nil
	case cadence.Word32:
		return i.importWord32(v), nil
	case cadence.Word64:
		return i.importWord64(v), nil
	case cadence.Fix64:
		return i.importFix64(v), nil
	case cadence.UFix64:
		return i.importUFix64(v), nil
	case cadence.Path:
		return i.importPathValue(v), nil
	case cadence.Array:
		return i.importArrayValue(v, expectedType)
	case cadence.Dictionary:
		return i.importDictionaryValue(v, expectedType)
	case cadence.Struct:
		return i.importCompositeValue(
			common.CompositeKindStructure,
			v.StructType.Location,
			v.StructType.QualifiedIdentifier,
			v.StructType.Fields,
			v.Fields,
		)
	case cadence.Resource:
		return i.importCompositeValue(
			common.CompositeKindResource,
			v.ResourceType.Location,
			v.ResourceType.QualifiedIdentifier,
			v.ResourceType.Fields,
			v.Fields,
		)
	case cadence.Event:
		return i.importCompositeValue(
			common.CompositeKindEvent,
			v.EventType.Location,
			v.EventType.QualifiedIdentifier,
			v.EventType.Fields,
			v.Fields,
		)
	case cadence.Enum:
		return i.importCompositeValue(
			common.CompositeKindEnum,
			v.EnumType.Location,
			v.EnumType.QualifiedIdentifier,
			v.EnumType.Fields,
			v.Fields,
		)
	case cadence.TypeValue:
		return i.importTypeValue(v.StaticType)
	case cadence.Capability:
		return i.importCapability(
			v.Path,
			v.Address,
			v.BorrowType,
		)
	default:
		// This means the implementation has unhandled types.
		// Hence, return an internal error
		return nil, errors.NewUnexpectedError("cannot import value of type %T", value)
	}
}
func (i valueImporter) importUInt8(v cadence.UInt8) interpreter.UInt8Value {
	return interpreter.NewUInt8Value(
		i.inter,
		func() uint8 {
			return uint8(v)
		},
	)
}

func (i valueImporter) importUInt16(v cadence.UInt16) interpreter.UInt16Value {
	return interpreter.NewUInt16Value(
		i.inter,
		func() uint16 {
			return uint16(v)
		},
	)
}

func (i valueImporter) importUInt32(v cadence.UInt32) interpreter.UInt32Value {
	return interpreter.NewUInt32Value(
		i.inter,
		func() uint32 {
			return uint32(v)
		},
	)
}

func (i valueImporter) importUInt64(v cadence.UInt64) interpreter.UInt64Value {
	return interpreter.NewUInt64Value(
		i.inter,
		func() uint64 {
			return uint64(v)
		},
	)
}

func (i valueImporter) importUInt128(v cadence.UInt128) interpreter.UInt128Value {
	return interpreter.NewUInt128ValueFromBigInt(
		i.inter,
		func() *big.Int {
			return v.Value
		},
	)
}

func (i valueImporter) importUInt256(v cadence.UInt256) interpreter.UInt256Value {
	return interpreter.NewUInt256ValueFromBigInt(
		i.inter,
		func() *big.Int {
			return v.Value
		},
	)
}

func (i valueImporter) importInt(v cadence.Int) interpreter.IntValue {
	memoryUsage := common.NewBigIntMemoryUsage(
		common.BigIntByteLength(v.Value),
	)
	return interpreter.NewIntValueFromBigInt(
		i.inter,
		memoryUsage,
		func() *big.Int {
			return v.Value
		},
	)
}

func (i valueImporter) importInt8(v cadence.Int8) interpreter.Int8Value {
	return interpreter.NewInt8Value(
		i.inter,
		func() int8 {
			return int8(v)
		},
	)
}

func (i valueImporter) importInt16(v cadence.Int16) interpreter.Int16Value {
	return interpreter.NewInt16Value(
		i.inter,
		func() int16 {
			return int16(v)
		},
	)
}

func (i valueImporter) importInt32(v cadence.Int32) interpreter.Int32Value {
	return interpreter.NewInt32Value(
		i.inter,
		func() int32 {
			return int32(v)
		},
	)
}

func (i valueImporter) importInt64(v cadence.Int64) interpreter.Int64Value {
	return interpreter.NewInt64Value(
		i.inter,
		func() int64 {
			return int64(v)
		},
	)
}

func (i valueImporter) importInt128(v cadence.Int128) interpreter.Int128Value {
	return interpreter.NewInt128ValueFromBigInt(
		i.inter,
		func() *big.Int {
			return v.Value
		},
	)
}

func (i valueImporter) importInt256(v cadence.Int256) interpreter.Int256Value {
	return interpreter.NewInt256ValueFromBigInt(
		i.inter,
		func() *big.Int {
			return v.Value
		},
	)
}

func (i valueImporter) importUInt(v cadence.UInt) interpreter.UIntValue {
	memoryUsage := common.NewBigIntMemoryUsage(
		common.BigIntByteLength(v.Value),
	)
	return interpreter.NewUIntValueFromBigInt(
		i.inter,
		memoryUsage,
		func() *big.Int {
			return v.Value
		},
	)
}

func (i valueImporter) importWord8(v cadence.Word8) interpreter.Word8Value {
	return interpreter.NewWord8Value(
		i.inter,
		func() uint8 {
			return uint8(v)
		},
	)
}

func (i valueImporter) importWord16(v cadence.Word16) interpreter.Word16Value {
	return interpreter.NewWord16Value(
		i.inter,
		func() uint16 {
			return uint16(v)
		},
	)
}

func (i valueImporter) importWord32(v cadence.Word32) interpreter.Word32Value {
	return interpreter.NewWord32Value(
		i.inter,
		func() uint32 {
			return uint32(v)
		},
	)
}

func (i valueImporter) importWord64(v cadence.Word64) interpreter.Word64Value {
	return interpreter.NewWord64Value(
		i.inter,
		func() uint64 {
			return uint64(v)
		},
	)
}

func (i valueImporter) importFix64(v cadence.Fix64) interpreter.Fix64Value {
	return interpreter.NewFix64Value(
		i.inter,
		func() int64 {
			return int64(v)
		},
	)
}

func (i valueImporter) importUFix64(v cadence.UFix64) interpreter.UFix64Value {
	return interpreter.NewUFix64Value(
		i.inter,
		func() uint64 {
			return uint64(v)
		},
	)
}

func (i valueImporter) importString(v cadence.String) *interpreter.StringValue {
	memoryUsage := common.NewStringMemoryUsage(len(v))
	return interpreter.NewStringValue(
		i.inter,
		memoryUsage,
		func() string {
			return string(v)
		},
	)
}

func (i valueImporter) importCharacter(v cadence.Character) interpreter.CharacterValue {
	s := string(v)
	memoryUsage := common.NewCharacterMemoryUsage(len(s))
	return interpreter.NewCharacterValue(
		i.inter,
		memoryUsage,
		func() string {
			return s
		},
	)
}

func (i valueImporter) importAddress(v cadence.Address) interpreter.AddressValue {
	return interpreter.NewAddressValue(
		i.inter,
		common.Address(v),
	)
}

func (i valueImporter) importPathValue(v cadence.Path) interpreter.PathValue {
	inter := i.inter

	// meter the Path's Identifier since path is just a container
	common.UseMemory(inter, common.NewRawStringMemoryUsage(len(v.Identifier)))

	return interpreter.NewPathValue(
		inter,
		common.PathDomainFromIdentifier(v.Domain),
		v.Identifier,
	)
}

func (i valueImporter) importTypeValue(v cadence.Type) (interpreter.TypeValue, error) {
	inter := i.inter

	typ := ImportType(inter, v)

	// Creating a static type performs no validation,
	// so in order to be sure the type we have created is legal,
	// we convert it to a sema type.
	//
	// If this fails, the import is invalid

	_, err := inter.ConvertStaticToSemaType(typ)
	if err != nil {
		// unmetered because when err != nil, value should be ignored
		return interpreter.EmptyTypeValue, err
	}

	return interpreter.NewTypeValue(inter, typ), nil
}

func (i valueImporter) importCapability(
	path cadence.Path,
	address cadence.Address,
	borrowType cadence.Type,
) (
	*interpreter.CapabilityValue,
	error,
) {
	_, ok := borrowType.(cadence.ReferenceType)
	if !ok {
		return nil, errors.NewDefaultUserError(
			"cannot import capability: expected reference, got '%s'",
			borrowType.ID(),
		)
	}

	inter := i.inter

	return interpreter.NewCapabilityValue(
		inter,
		interpreter.NewAddressValue(
			inter,
			common.Address(address),
		),
		i.importPathValue(path),
		ImportType(inter, borrowType),
	), nil

}

func (i valueImporter) importOptionalValue(
	v cadence.Optional,
	expectedType sema.Type,
) (
	interpreter.Value,
	error,
) {
	if v.Value == nil {
		return interpreter.Nil, nil
	}

	var innerType sema.Type
	if optionalType, ok := expectedType.(*sema.OptionalType); ok {
		innerType = optionalType.Type
	}

	innerValue, err := i.importValue(v.Value, innerType)
	if err != nil {
		return nil, err
	}

	return interpreter.NewSomeValueNonCopying(i.inter, innerValue), nil
}

func (i valueImporter) importArrayValue(
	v cadence.Array,
	expectedType sema.Type,
) (
	*interpreter.ArrayValue,
	error,
) {
	values := make([]interpreter.Value, len(v.Values))

	var elementType sema.Type
	arrayType, ok := expectedType.(sema.ArrayType)
	if ok {
		elementType = arrayType.ElementType(false)
	}

	inter := i.inter
	locationRange := i.locationRange

	for elementIndex, element := range v.Values {
		value, err := i.importValue(
			element,
			elementType,
		)
		if err != nil {
			return nil, err
		}
		values[elementIndex] = value
	}

	var staticArrayType interpreter.ArrayStaticType
	if arrayType != nil {
		staticArrayType = interpreter.ConvertSemaArrayTypeToStaticArrayType(inter, arrayType)
	} else {
		types := make([]sema.Type, len(v.Values))

		for i, value := range values {
			typ, err := inter.ConvertStaticToSemaType(value.StaticType(inter))
			if err != nil {
				return nil, err
			}
			types[i] = typ
		}

		elementSuperType := sema.LeastCommonSuperType(types...)
		if elementSuperType == sema.InvalidType {
			return nil, errors.NewUnexpectedError("cannot import array: elements do not belong to the same type")
		}

		staticArrayType = interpreter.NewVariableSizedStaticType(
			inter,
			interpreter.ConvertSemaToStaticType(inter, elementSuperType),
		)
	}

	return interpreter.NewArrayValue(
		inter,
		locationRange,
		staticArrayType,
		common.Address{},
		values...,
	), nil
}

func (i valueImporter) importDictionaryValue(
	v cadence.Dictionary,
	expectedType sema.Type,
) (
	*interpreter.DictionaryValue,
	error,
) {
	keysAndValues := make([]interpreter.Value, len(v.Pairs)*2)

	var keyType sema.Type
	var valueType sema.Type

	dictionaryType, ok := expectedType.(*sema.DictionaryType)
	if ok {
		keyType = dictionaryType.KeyType
		valueType = dictionaryType.ValueType
	}

	inter := i.inter
	locationRange := i.locationRange

	for pairIndex, pair := range v.Pairs {
		key, err := i.importValue(pair.Key, keyType)
		if err != nil {
			return nil, err
		}
		keysAndValues[pairIndex*2] = key

		value, err := i.importValue(pair.Value, valueType)
		if err != nil {
			return nil, err
		}
		keysAndValues[pairIndex*2+1] = value
	}

	var dictionaryStaticType interpreter.DictionaryStaticType
	if dictionaryType != nil {
		dictionaryStaticType = interpreter.ConvertSemaDictionaryTypeToStaticDictionaryType(inter, dictionaryType)
	} else {
		size := len(v.Pairs)
		keyTypes := make([]sema.Type, size)
		valueTypes := make([]sema.Type, size)

		for i := 0; i < size; i++ {
			keyType, err := inter.ConvertStaticToSemaType(keysAndValues[i*2].StaticType(inter))
			if err != nil {
				return nil, err
			}
			keyTypes[i] = keyType

			valueType, err := inter.ConvertStaticToSemaType(keysAndValues[i*2+1].StaticType(inter))
			if err != nil {
				return nil, err
			}
			valueTypes[i] = valueType
		}

		keySuperType := sema.LeastCommonSuperType(keyTypes...)
		valueSuperType := sema.LeastCommonSuperType(valueTypes...)

		if !sema.IsValidDictionaryKeyType(keySuperType) {
			return nil, errors.NewDefaultUserError(
				"cannot import dictionary: keys does not belong to the same type",
			)
		}

		if valueSuperType == sema.InvalidType {
			return nil, errors.NewDefaultUserError("cannot import dictionary: values does not belong to the same type")
		}

		dictionaryStaticType = interpreter.NewDictionaryStaticType(
			inter,
			interpreter.ConvertSemaToStaticType(inter, keySuperType),
			interpreter.ConvertSemaToStaticType(inter, valueSuperType),
		)
	}

	return interpreter.NewDictionaryValue(
		inter,
		locationRange,
		dictionaryStaticType,
		keysAndValues...,
	), nil
}

func (i valueImporter) importCompositeValue(
	kind common.CompositeKind,
	location Location,
	qualifiedIdentifier string,
	fieldTypes []cadence.Field,
	fieldValues []cadence.Value,
) (
	interpreter.Value,
	error,
) {
	var fields []interpreter.CompositeField

	inter := i.inter
	locationRange := i.locationRange

	typeID := common.NewTypeIDFromQualifiedName(inter, location, qualifiedIdentifier)
	compositeType, typeErr := inter.GetCompositeType(location, qualifiedIdentifier, typeID)
	if typeErr != nil {
		return nil, typeErr
	}

	for fieldIndex := 0; fieldIndex < len(fieldTypes) && fieldIndex < len(fieldValues); fieldIndex++ {
		fieldType := fieldTypes[fieldIndex]
		fieldValue := fieldValues[fieldIndex]

		var expectedFieldType sema.Type

		member, ok := compositeType.Members.Get(fieldType.Identifier)
		if ok {
			expectedFieldType = member.TypeAnnotation.Type
		}

		importedFieldValue, err := i.importValue(fieldValue, expectedFieldType)
		if err != nil {
			return nil, err
		}

		fields = append(fields,
			interpreter.NewCompositeField(
				inter,
				fieldType.Identifier,
				importedFieldValue,
			),
		)
	}

	if location == nil {
		switch sema.NativeCompositeTypes[qualifiedIdentifier] {
		case sema.PublicKeyType:
			// PublicKey has a dedicated constructor
			// (e.g. it has computed fields that must be initialized)
			return i.importPublicKey(fields)

		case sema.HashAlgorithmType:
			// HashAlgorithmType has a dedicated constructor
			// (e.g. it has host functions)
			return i.importHashAlgorithm(fields)

		case sema.SignatureAlgorithmType:
			// SignatureAlgorithmType has a dedicated constructor
			// (e.g. it has host functions)
			return i.importSignatureAlgorithm(fields)

		default:
			return nil, errors.NewDefaultUserError(
				"cannot import value of type %s",
				qualifiedIdentifier,
			)
		}
	}

	return interpreter.NewCompositeValue(
		inter,
		locationRange,
		location,
		qualifiedIdentifier,
		kind,
		fields,
		common.Address{},
	), nil
}

func (i valueImporter) importPublicKey(
	fields []interpreter.CompositeField,
) (
	*interpreter.CompositeValue,
	error,
) {

	var publicKeyValue *interpreter.ArrayValue
	var signAlgoValue *interpreter.SimpleCompositeValue

	ty := sema.PublicKeyType

	for _, field := range fields {
		switch field.Name {
		case sema.PublicKeyPublicKeyField:
			arrayValue, ok := field.Value.(*interpreter.ArrayValue)
			if !ok {
				return nil, errors.NewDefaultUserError(
					"cannot import value of type '%s'. invalid value for field '%s': %v",
					ty,
					field.Name,
					field.Value,
				)
			}

			publicKeyValue = arrayValue

		case sema.PublicKeySignAlgoField:
			compositeValue, ok := field.Value.(*interpreter.SimpleCompositeValue)
			if !ok {
				return nil, errors.NewDefaultUserError(
					"cannot import value of type '%s'. invalid value for field '%s': %v",
					ty,
					field.Name,
					field.Value,
				)
			}

			signAlgoValue = compositeValue

		default:
			return nil, errors.NewDefaultUserError(
				"cannot import value of type '%s'. invalid field '%s'",
				ty,
				field.Name,
			)
		}

	}

	if publicKeyValue == nil {
		return nil, errors.NewDefaultUserError(
			"cannot import value of type '%s'. missing field '%s'",
			ty,
			sema.PublicKeyPublicKeyField,
		)
	}

	if signAlgoValue == nil {
		return nil, errors.NewDefaultUserError(
			"cannot import value of type '%s'. missing field '%s'",
			ty,
			sema.PublicKeySignAlgoField,
		)
	}

	return stdlib.NewPublicKeyFromFields(
		i.inter,
		i.locationRange,
		publicKeyValue,
		signAlgoValue,
		i.standardLibraryHandler,
		i.standardLibraryHandler,
		i.standardLibraryHandler,
	), nil
}

func (i valueImporter) importHashAlgorithm(
	fields []interpreter.CompositeField,
) (
	interpreter.MemberAccessibleValue,
	error,
) {

	var foundRawValue bool
	var rawValue interpreter.UInt8Value

	ty := sema.HashAlgorithmType

	for _, field := range fields {
		switch field.Name {
		case sema.EnumRawValueFieldName:
			rawValue, foundRawValue = field.Value.(interpreter.UInt8Value)
			if !foundRawValue {
				return nil, errors.NewDefaultUserError(
					"cannot import value of type '%s'. invalid value for field '%s': %v",
					ty,
					field.Name,
					field.Value,
				)
			}

		default:
			return nil, errors.NewDefaultUserError(
				"cannot import value of type '%s'. invalid field '%s'",
				ty,
				field.Name,
			)
		}
	}

	if !foundRawValue {
		return nil, errors.NewDefaultUserError(
			"cannot import value of type '%s'. missing field '%s'",
			ty,
			sema.EnumRawValueFieldName,
		)
	}

	return stdlib.NewHashAlgorithmCase(rawValue, i.standardLibraryHandler)
}

func (valueImporter) importSignatureAlgorithm(
	fields []interpreter.CompositeField,
) (
	interpreter.MemberAccessibleValue,
	error,
) {

	var foundRawValue bool
	var rawValue interpreter.UInt8Value

	ty := sema.SignatureAlgorithmType

	for _, field := range fields {
		switch field.Name {
		case sema.EnumRawValueFieldName:
			rawValue, foundRawValue = field.Value.(interpreter.UInt8Value)
			if !foundRawValue {
				return nil, errors.NewDefaultUserError(
					"cannot import value of type '%s'. invalid value for field '%s': %v",
					ty,
					field.Name,
					field.Value,
				)
			}

		default:
			return nil, errors.NewDefaultUserError(
				"cannot import value of type '%s'. invalid field '%s'",
				ty,
				field.Name,
			)
		}
	}

	if !foundRawValue {
		return nil, errors.NewDefaultUserError(
			"cannot import value of type '%s'. missing field '%s'",
			ty,
			sema.EnumRawValueFieldName,
		)
	}

	caseValue, ok := stdlib.SignatureAlgorithmCaseValues[rawValue]
	if !ok {
		return nil, errors.NewDefaultUserError(
			"unknown SignatureAlgorithm with rawValue %d",
			rawValue,
		)
	}

	return caseValue, nil
}<|MERGE_RESOLUTION|>--- conflicted
+++ resolved
@@ -750,7 +750,6 @@
 	return exported.WithType(eventType), nil
 }
 
-<<<<<<< HEAD
 func exportFunctionValue(
 	v interpreter.FunctionValue,
 	inter *interpreter.Interpreter,
@@ -759,12 +758,12 @@
 		inter,
 		ExportMeteredType(inter, v.FunctionType(), map[sema.TypeID]cadence.Type{}).(*cadence.FunctionType),
 	)
-=======
+}
+
 type valueImporter struct {
 	inter                  *interpreter.Interpreter
 	locationRange          interpreter.LocationRange
 	standardLibraryHandler stdlib.StandardLibraryHandler
->>>>>>> 77938db0
 }
 
 // ImportValue converts a Cadence value to a runtime value.
