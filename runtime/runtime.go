--- conflicted
+++ resolved
@@ -487,11 +487,6 @@
 		accountAvailableBalanceGetFunction(addressValue, context.Interface),
 		storageUsedGetFunction(addressValue, context.Interface, storage),
 		storageCapacityGetFunction(addressValue, context.Interface, storage),
-<<<<<<< HEAD
-		r.newAddPublicKeyFunction(inter, addressValue, context.Interface),
-		r.newRemovePublicKeyFunction(inter, addressValue, context.Interface),
-=======
->>>>>>> 477f6ab9
 		func() interpreter.Value {
 			return r.newAuthAccountContracts(
 				inter,
@@ -1936,103 +1931,6 @@
 	}
 }
 
-<<<<<<< HEAD
-func (r *interpreterRuntime) newAddPublicKeyFunction(
-	inter *interpreter.Interpreter,
-	addressValue interpreter.AddressValue,
-	runtimeInterface Interface,
-) *interpreter.HostFunctionValue {
-
-	// Converted addresses can be cached and don't have to be recomputed on each function invocation
-	address := addressValue.ToAddress()
-
-	return interpreter.NewHostFunctionValue(
-		inter,
-		func(invocation interpreter.Invocation) interpreter.Value {
-			publicKeyValue, ok := invocation.Arguments[0].(*interpreter.ArrayValue)
-			if !ok {
-				panic(runtimeErrors.NewUnreachableError())
-			}
-
-			publicKey, err := interpreter.ByteArrayValueToByteSlice(inter, publicKeyValue)
-			if err != nil {
-				panic("addPublicKey requires the first argument to be a byte array")
-			}
-
-			wrapPanic(func() {
-				err = runtimeInterface.AddEncodedAccountKey(address, publicKey)
-			})
-			if err != nil {
-				panic(err)
-			}
-
-			inter := invocation.Interpreter
-
-			r.emitAccountEvent(
-				stdlib.AccountKeyAddedEventType,
-				runtimeInterface,
-				[]exportableValue{
-					newExportableValue(addressValue, inter),
-					newExportableValue(publicKeyValue, inter),
-				},
-			)
-
-			return interpreter.NewVoidValue(invocation.Interpreter)
-		},
-		sema.AuthAccountTypeAddPublicKeyFunctionType,
-	)
-}
-
-func (r *interpreterRuntime) newRemovePublicKeyFunction(
-	inter *interpreter.Interpreter,
-	addressValue interpreter.AddressValue,
-	runtimeInterface Interface,
-) *interpreter.HostFunctionValue {
-
-	// Converted addresses can be cached and don't have to be recomputed on each function invocation
-	address := addressValue.ToAddress()
-
-	return interpreter.NewHostFunctionValue(
-		inter,
-		func(invocation interpreter.Invocation) interpreter.Value {
-			index, ok := invocation.Arguments[0].(interpreter.IntValue)
-			if !ok {
-				panic(runtimeErrors.NewUnreachableError())
-			}
-
-			var publicKey []byte
-			var err error
-			wrapPanic(func() {
-				publicKey, err = runtimeInterface.RevokeEncodedAccountKey(address, index.ToInt())
-			})
-			if err != nil {
-				panic(err)
-			}
-
-			inter := invocation.Interpreter
-
-			publicKeyValue := interpreter.ByteSliceToByteArrayValue(
-				inter,
-				publicKey,
-			)
-
-			r.emitAccountEvent(
-				stdlib.AccountKeyRemovedEventType,
-				runtimeInterface,
-				[]exportableValue{
-					newExportableValue(addressValue, inter),
-					newExportableValue(publicKeyValue, inter),
-				},
-			)
-
-			return interpreter.NewVoidValue(invocation.Interpreter)
-		},
-		sema.AuthAccountTypeRemovePublicKeyFunctionType,
-	)
-}
-
-=======
->>>>>>> 477f6ab9
 // recordContractValue records the update of the given contract value.
 // It is only recorded and only written at the end of the execution
 //
