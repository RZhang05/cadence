--- conflicted
+++ resolved
@@ -114,20 +114,12 @@
 	)
 
 	return &Storage{
-<<<<<<< HEAD
 		Ledger:                ledger,
 		PersistentSlabStorage: persistentSlabStorage,
 		memoryGauge:           memoryGauge,
 		Config:                config,
 		AccountStorageV1:      accountStorageV1,
 		AccountStorageV2:      accountStorageV2,
-=======
-		Ledger:                   ledger,
-		PersistentSlabStorage:    persistentSlabStorage,
-		cachedAccountStorageMaps: map[interpreter.StorageKey]*interpreter.AccountStorageMap{},
-		cachedDomainStorageMaps:  map[interpreter.StorageDomainKey]*interpreter.DomainStorageMap{},
-		memoryGauge:              memoryGauge,
->>>>>>> 0abfa9ac
 	}
 }
 
@@ -176,7 +168,6 @@
 		// but the domain storage map was created,
 		// mark the account as in storage format v1.
 
-<<<<<<< HEAD
 		if domainStorageMap != nil {
 			s.v1Accounts.Set(address, true)
 		}
@@ -191,79 +182,24 @@
 			domain,
 			createIfNotExists,
 		)
-=======
-		// Cache domain storage map
-		s.cachedDomainStorageMaps[domainStorageKey] = domainStorageMap
-
-		// Add account to unmigrated account list
-		s.addUnmigratedAccount(address)
-
-		return domainStorageMap
-	}
-
-	// At this point, account is either new account or unmigrated account without given domain.
-
-	// Domain doesn't exist.  Return early if createIfNotExists is false.
-
-	if !createIfNotExists {
-		return nil
-	}
-
-	// Handle unmigrated account
-	unmigrated, err := s.isUnmigratedAccount(address)
-	if err != nil {
-		panic(err)
-	}
-	if unmigrated {
-		// Add account to unmigrated account list
-		s.addUnmigratedAccount(address)
-
-		// Create new domain storage map
-		domainStorageMap := interpreter.NewDomainStorageMap(s.memoryGauge, s, atree.Address(address))
-
-		// Cache new domain storage map
-		s.cachedDomainStorageMaps[domainStorageKey] = domainStorageMap
-
-		return domainStorageMap
->>>>>>> 0abfa9ac
 	}
 
 	return domainStorageMap
 }
 
 func (s *Storage) cacheDomainStorageMap(
-	domainStorageKey interpreter.StorageKey,
+	storageDomainKey interpreter.StorageDomainKey,
 	domainStorageMap *interpreter.DomainStorageMap,
 ) {
 	if s.cachedDomainStorageMaps == nil {
-		s.cachedDomainStorageMaps = map[interpreter.StorageKey]*interpreter.DomainStorageMap{}
-	}
-
-	s.cachedDomainStorageMaps[domainStorageKey] = domainStorageMap
-}
-
-<<<<<<< HEAD
+		s.cachedDomainStorageMaps = map[interpreter.StorageDomainKey]*interpreter.DomainStorageMap{}
+	}
+
+	s.cachedDomainStorageMaps[storageDomainKey] = domainStorageMap
+}
+
 // IsV1Account returns true if given account is in account storage format v1.
 func (s *Storage) IsV1Account(address common.Address) (isV1 bool) {
-=======
-// getDomainStorageMapFromLegacyDomainRegister returns domain storage map from legacy domain register.
-func getDomainStorageMapFromLegacyDomainRegister(
-	ledger atree.Ledger,
-	storage atree.SlabStorage,
-	address common.Address,
-	domain common.StorageDomain,
-) (*interpreter.DomainStorageMap, error) {
-	domainStorageSlabIndex, domainRegisterExists, err := getSlabIndexFromRegisterValue(
-		ledger,
-		address,
-		[]byte(domain.Identifier()))
-	if err != nil {
-		return nil, err
-	}
-	if !domainRegisterExists {
-		return nil, nil
-	}
->>>>>>> 0abfa9ac
 
 	// Check cache
 
@@ -284,19 +220,14 @@
 		s.v1Accounts.Set(address, isV1)
 	}()
 
-<<<<<<< HEAD
 	// Check if a storage map register exists for any of the domains.
 	// Check the most frequently used domains first, such as storage, public, private.
-	for _, domain := range AccountDomains {
-		_, domainExists, err := getSlabIndexFromRegisterValue(s.Ledger, address, []byte(domain))
-=======
-	// Check most frequently used domains first, such as storage, public, private.
 	for _, domain := range common.AllStorageDomains {
 		_, domainExists, err := getSlabIndexFromRegisterValue(
 			s.Ledger,
 			address,
-			[]byte(domain.Identifier()))
->>>>>>> 0abfa9ac
+			[]byte(domain.Identifier()),
+		)
 		if err != nil {
 			panic(err)
 		}
@@ -403,11 +334,7 @@
 	key interpreter.StorageKey,
 	contractValue *interpreter.CompositeValue,
 ) {
-<<<<<<< HEAD
-	storageMap := s.GetDomainStorageMap(inter, key.Address, StorageDomainContract, true)
-=======
-	storageMap := s.GetStorageMap(inter, key.Address, common.StorageDomainContract, true)
->>>>>>> 0abfa9ac
+	storageMap := s.GetDomainStorageMap(inter, key.Address, common.StorageDomainContract, true)
 	// NOTE: pass nil instead of allocating a Value-typed  interface that points to nil
 	storageMapKey := interpreter.StringStorageMapKey(key.Key)
 	if contractValue == nil {
@@ -465,28 +392,6 @@
 	}
 }
 
-func commitSlabIndices(
-	slabIndices *orderedmap.OrderedMap[interpreter.StorageKey, atree.SlabIndex],
-	ledger atree.Ledger,
-) error {
-	for pair := slabIndices.Oldest(); pair != nil; pair = pair.Next() {
-		var err error
-		errors.WrapPanic(func() {
-			err = ledger.SetValue(
-				pair.Key.Address[:],
-				[]byte(pair.Key.Key),
-				pair.Value[:],
-			)
-		})
-		if err != nil {
-			return interpreter.WrappedExternalError(err)
-		}
-	}
-
-	return nil
-}
-
-<<<<<<< HEAD
 // TODO:
 //func (s *Storage) migrateAccounts(inter *interpreter.Interpreter) error {
 //	// Predicate function allows migration for accounts with write ops.
@@ -501,9 +406,9 @@
 //		ledger atree.Ledger,
 //		storage atree.SlabStorage,
 //		address common.Address,
-//		domain string,
+//		domain common.StorageDomain,
 //	) (*interpreter.DomainStorageMap, error) {
-//		domainStorageKey := interpreter.NewStorageKey(s.memoryGauge, address, domain)
+//		domainStorageKey := interpreter.NewStorageDomainKey(s.memoryGauge, address, domain)
 //
 //		// Get cached domain storage map if available.
 //		domainStorageMap := s.cachedDomainStorageMaps[domainStorageKey]
@@ -542,69 +447,6 @@
 //
 //	return nil
 //}
-=======
-func (s *Storage) migrateAccountsIfNeeded(inter *interpreter.Interpreter) error {
-	if s.unmigratedAccounts == nil || s.unmigratedAccounts.Len() == 0 {
-		return nil
-	}
-	return s.migrateAccounts(inter)
-}
-
-func (s *Storage) migrateAccounts(inter *interpreter.Interpreter) error {
-	// Predicate function allows migration for accounts with write ops.
-	migrateAccountPred := func(address common.Address) bool {
-		return s.PersistentSlabStorage.HasUnsavedChanges(atree.Address(address))
-	}
-
-	// getDomainStorageMap function returns cached domain storage map if it is available
-	// before loading domain storage map from storage.
-	// This is necessary to migrate uncommitted (new) but cached domain storage map.
-	getDomainStorageMap := func(
-		ledger atree.Ledger,
-		storage atree.SlabStorage,
-		address common.Address,
-		domain common.StorageDomain,
-	) (*interpreter.DomainStorageMap, error) {
-		domainStorageKey := interpreter.NewStorageDomainKey(s.memoryGauge, address, domain)
-
-		// Get cached domain storage map if available.
-		domainStorageMap := s.cachedDomainStorageMaps[domainStorageKey]
-
-		if domainStorageMap != nil {
-			return domainStorageMap, nil
-		}
-
-		return getDomainStorageMapFromLegacyDomainRegister(ledger, storage, address, domain)
-	}
-
-	migrator := NewDomainRegisterMigration(s.Ledger, s.PersistentSlabStorage, inter, s.memoryGauge)
-	migrator.SetGetDomainStorageMapFunc(getDomainStorageMap)
-
-	migratedAccounts, err := migrator.MigrateAccounts(s.unmigratedAccounts, migrateAccountPred)
-	if err != nil {
-		return err
-	}
-
-	if migratedAccounts == nil {
-		return nil
-	}
-
-	// Update internal state with migrated accounts
-	for pair := migratedAccounts.Oldest(); pair != nil; pair = pair.Next() {
-		address := pair.Key
-		accountStorageMap := pair.Value
-
-		// Cache migrated account storage map
-		accountStorageKey := interpreter.NewStorageKey(s.memoryGauge, address, AccountStorageKey)
-		s.cachedAccountStorageMaps[accountStorageKey] = accountStorageMap
-
-		// Remove migrated accounts from unmigratedAccounts
-		s.unmigratedAccounts.Delete(address)
-	}
-
-	return nil
-}
->>>>>>> 0abfa9ac
 
 func (s *Storage) CheckHealth() error {
 
