--- conflicted
+++ resolved
@@ -30,13 +30,10 @@
 	"github.com/onflow/cadence/common/orderedmap"
 	"github.com/onflow/cadence/errors"
 	"github.com/onflow/cadence/interpreter"
-	"github.com/onflow/cadence/stdlib"
 )
 
-<<<<<<< HEAD
 const (
-	StorageDomainContract = "contract"
-	AccountStorageKey     = "stored"
+	AccountStorageKey = "stored"
 )
 
 type Storage struct {
@@ -56,16 +53,10 @@
 
 	// cachedDomainStorageMaps is a cache of domain storage maps.
 	// Key is StorageKey{address, domain} and value is domain storage map.
-	cachedDomainStorageMaps map[interpreter.StorageKey]*interpreter.DomainStorageMap
+	cachedDomainStorageMaps map[interpreter.StorageDomainKey]*interpreter.DomainStorageMap
 
 	// contractUpdates is a cache of contract updates.
 	// Key is StorageKey{contract_address, contract_name} and value is contract composite value.
-=======
-type Storage struct {
-	*atree.PersistentSlabStorage
-	NewStorageMaps  *orderedmap.OrderedMap[interpreter.StorageDomainKey, atree.SlabIndex]
-	storageMaps     map[interpreter.StorageDomainKey]*interpreter.StorageMap
->>>>>>> 33c0dede
 	contractUpdates *orderedmap.OrderedMap[interpreter.StorageKey, *interpreter.CompositeValue]
 
 	Ledger atree.Ledger
@@ -106,18 +97,11 @@
 		decodeTypeInfo,
 	)
 	return &Storage{
-<<<<<<< HEAD
 		Ledger:                   ledger,
 		PersistentSlabStorage:    persistentSlabStorage,
 		cachedAccountStorageMaps: map[interpreter.StorageKey]*interpreter.AccountStorageMap{},
-		cachedDomainStorageMaps:  map[interpreter.StorageKey]*interpreter.DomainStorageMap{},
+		cachedDomainStorageMaps:  map[interpreter.StorageDomainKey]*interpreter.DomainStorageMap{},
 		memoryGauge:              memoryGauge,
-=======
-		Ledger:                ledger,
-		PersistentSlabStorage: persistentSlabStorage,
-		storageMaps:           map[interpreter.StorageDomainKey]*interpreter.StorageMap{},
-		memoryGauge:           memoryGauge,
->>>>>>> 33c0dede
 	}
 }
 
@@ -132,10 +116,6 @@
 ) (
 	storageMap *interpreter.DomainStorageMap,
 ) {
-<<<<<<< HEAD
-=======
-	key := interpreter.NewStorageDomainKey(s.memoryGauge, address, domain)
->>>>>>> 33c0dede
 
 	// Account can be migrated account, new account, or unmigrated account.
 	//
@@ -196,7 +176,7 @@
 
 	// Get cached domain storage map if it exists.
 
-	domainStorageKey := interpreter.NewStorageKey(s.memoryGauge, address, domain)
+	domainStorageKey := interpreter.NewStorageDomainKey(s.memoryGauge, address, domain)
 
 	if domainStorageMap := s.cachedDomainStorageMaps[domainStorageKey]; domainStorageMap != nil {
 		return domainStorageMap
@@ -205,7 +185,6 @@
 	// Get (or create) domain storage map from existing account storage map
 	// if account is migrated account.
 
-<<<<<<< HEAD
 	accountStorageKey := interpreter.NewStorageKey(s.memoryGauge, address, AccountStorageKey)
 
 	accountStorageMap, err := s.getAccountStorageMap(accountStorageKey)
@@ -222,18 +201,6 @@
 		// Cache domain storage map
 		if domainStorageMap != nil {
 			s.cachedDomainStorageMaps[domainStorageKey] = domainStorageMap
-=======
-		var data []byte
-		var err error
-		errors.WrapPanic(func() {
-			data, err = s.Ledger.GetValue(
-				key.Address[:],
-				[]byte(key.Domain.Identifier()),
-			)
-		})
-		if err != nil {
-			panic(interpreter.WrappedExternalError(err))
->>>>>>> 33c0dede
 		}
 
 		return domainStorageMap
@@ -248,19 +215,6 @@
 
 	if domainStorageMap != nil {
 		// This is a unmigrated account with given domain register.
-
-		// Sanity check that domain is among expected domains.
-		if _, exist := accountDomainsSet[domain]; !exist {
-			// TODO: maybe also log unexpected domain.
-			panic(errors.NewUnexpectedError(
-<<<<<<< HEAD
-				"unexpected domain %s exists for account %s", domain, address.String(),
-=======
-				"invalid storage index for storage map with domain '%s': expected length %d, got %d",
-				domain.Identifier(), storageIndexLength, dataLength,
->>>>>>> 33c0dede
-			))
-		}
 
 		// Cache domain storage map
 		s.cachedDomainStorageMaps[domainStorageKey] = domainStorageMap
@@ -355,31 +309,28 @@
 	return accountStorageMap, nil
 }
 
-<<<<<<< HEAD
 // getDomainStorageMapFromLegacyDomainRegister returns domain storage map from legacy domain register.
 func getDomainStorageMapFromLegacyDomainRegister(
 	ledger atree.Ledger,
 	storage atree.SlabStorage,
 	address common.Address,
-	domain string,
+	domain common.StorageDomain,
 ) (*interpreter.DomainStorageMap, error) {
-	domainStorageSlabIndex, domainRegisterExists, err := getSlabIndexFromRegisterValue(ledger, address, []byte(domain))
+	domainStorageSlabIndex, domainRegisterExists, err := getSlabIndexFromRegisterValue(
+		ledger,
+		address,
+		[]byte(domain.Identifier()))
 	if err != nil {
 		return nil, err
 	}
 	if !domainRegisterExists {
 		return nil, nil
 	}
-=======
-func (s *Storage) StoreNewStorageMap(address atree.Address, domain common.StorageDomain) *interpreter.StorageMap {
-	storageMap := interpreter.NewStorageMap(s.memoryGauge, s, address)
->>>>>>> 33c0dede
 
 	slabID := atree.NewSlabID(atree.Address(address), domainStorageSlabIndex)
 	return interpreter.NewDomainStorageMapWithRootID(storage, slabID), nil
 }
 
-<<<<<<< HEAD
 func (s *Storage) addUnmigratedAccount(address common.Address) {
 	if s.unmigratedAccounts == nil {
 		s.unmigratedAccounts = &orderedmap.OrderedMap[common.Address, struct{}]{}
@@ -392,12 +343,6 @@
 func (s *Storage) addNewAccount(accountStorageKey interpreter.StorageKey, slabIndex atree.SlabIndex) {
 	if s.NewAccountStorageMapSlabIndices == nil {
 		s.NewAccountStorageMapSlabIndices = &orderedmap.OrderedMap[interpreter.StorageKey, atree.SlabIndex]{}
-=======
-	storageKey := interpreter.NewStorageDomainKey(s.memoryGauge, common.Address(address), domain)
-
-	if s.NewStorageMaps == nil {
-		s.NewStorageMaps = &orderedmap.OrderedMap[interpreter.StorageDomainKey, atree.SlabIndex]{}
->>>>>>> 33c0dede
 	}
 	s.NewAccountStorageMapSlabIndices.Set(accountStorageKey, slabIndex)
 }
@@ -410,8 +355,11 @@
 	}
 
 	// Check most frequently used domains first, such as storage, public, private.
-	for _, domain := range AccountDomains {
-		_, domainExists, err := getSlabIndexFromRegisterValue(s.Ledger, address, []byte(domain))
+	for _, domain := range common.AllStorageDomains {
+		_, domainExists, err := getSlabIndexFromRegisterValue(
+			s.Ledger,
+			address,
+			[]byte(domain.Identifier()))
 		if err != nil {
 			return false, err
 		}
@@ -518,11 +466,7 @@
 	key interpreter.StorageKey,
 	contractValue *interpreter.CompositeValue,
 ) {
-<<<<<<< HEAD
-	storageMap := s.GetStorageMap(inter, key.Address, StorageDomainContract, true)
-=======
-	storageMap := s.GetStorageMap(key.Address, common.StorageDomainContract, true)
->>>>>>> 33c0dede
+	storageMap := s.GetStorageMap(inter, key.Address, common.StorageDomainContract, true)
 	// NOTE: pass nil instead of allocating a Value-typed  interface that points to nil
 	storageMapKey := interpreter.StringStorageMapKey(key.Key)
 	if contractValue == nil {
@@ -591,7 +535,7 @@
 		errors.WrapPanic(func() {
 			err = s.Ledger.SetValue(
 				pair.Key.Address[:],
-				[]byte(pair.Key.Domain.Identifier()),
+				[]byte(pair.Key.Key),
 				pair.Value[:],
 			)
 		})
@@ -623,9 +567,9 @@
 		ledger atree.Ledger,
 		storage atree.SlabStorage,
 		address common.Address,
-		domain string,
+		domain common.StorageDomain,
 	) (*interpreter.DomainStorageMap, error) {
-		domainStorageKey := interpreter.NewStorageKey(s.memoryGauge, address, domain)
+		domainStorageKey := interpreter.NewStorageDomainKey(s.memoryGauge, address, domain)
 
 		// Get cached domain storage map if available.
 		domainStorageMap := s.cachedDomainStorageMaps[domainStorageKey]
@@ -777,24 +721,4 @@
 
 func (e UnreferencedRootSlabsError) Error() string {
 	return fmt.Sprintf("slabs not referenced: %s", e.UnreferencedRootSlabIDs)
-}
-
-var AccountDomains = []string{
-	common.PathDomainStorage.Identifier(),
-	common.PathDomainPrivate.Identifier(),
-	common.PathDomainPublic.Identifier(),
-	StorageDomainContract,
-	stdlib.InboxStorageDomain,
-	stdlib.CapabilityControllerStorageDomain,
-	stdlib.CapabilityControllerTagStorageDomain,
-	stdlib.PathCapabilityStorageDomain,
-	stdlib.AccountCapabilityStorageDomain,
-}
-
-var accountDomainsSet = func() map[string]struct{} {
-	m := make(map[string]struct{})
-	for _, domain := range AccountDomains {
-		m[domain] = struct{}{}
-	}
-	return m
-}()+}