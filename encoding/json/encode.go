/*
 * Cadence - The resource-oriented smart contract programming language
 *
 * Copyright Dapper Labs, Inc.
 *
 * Licensed under the Apache License, Version 2.0 (the "License");
 * you may not use this file except in compliance with the License.
 * You may obtain a copy of the License at
 *
 *   http://www.apache.org/licenses/LICENSE-2.0
 *
 * Unless required by applicable law or agreed to in writing, software
 * distributed under the License is distributed on an "AS IS" BASIS,
 * WITHOUT WARRANTIES OR CONDITIONS OF ANY KIND, either express or implied.
 * See the License for the specific language governing permissions and
 * limitations under the License.
 */

package json

import (
	"bytes"
	"encoding/json"
	"fmt"
	"io"
	"math/big"
	goRuntime "runtime"
	"strconv"
	"strings"

	"github.com/onflow/cadence"
	"github.com/onflow/cadence/runtime/common"
	"github.com/onflow/cadence/runtime/sema"
)

// An Encoder converts Cadence values into JSON-encoded bytes.
type Encoder struct {
	enc *json.Encoder
}

// Encode returns the JSON-encoded representation of the given value.
//
// This function returns an error if the Cadence value cannot be represented as JSON.
func Encode(value cadence.Value) ([]byte, error) {
	var w bytes.Buffer
	enc := NewEncoder(&w)

	err := enc.Encode(value)
	if err != nil {
		return nil, err
	}

	return w.Bytes(), nil
}

// MustEncode returns the JSON-encoded representation of the given value, or panics
// if the value cannot be represented as JSON.
func MustEncode(value cadence.Value) []byte {
	b, err := Encode(value)
	if err != nil {
		panic(err)
	}
	return b
}

// NewEncoder initializes an Encoder that will write JSON-encoded bytes to the
// given io.Writer.
func NewEncoder(w io.Writer) *Encoder {
	return &Encoder{enc: json.NewEncoder(w)}
}

// Encode writes the JSON-encoded representation of the given value to this
// encoder's io.Writer.
//
// This function returns an error if the given value's type is not supported
// by this encoder.
func (e *Encoder) Encode(value cadence.Value) (err error) {
	// capture panics that occur during struct preparation
	defer func() {
		if r := recover(); r != nil {
			// don't recover Go errors
			goErr, ok := r.(goRuntime.Error)
			if ok {
				panic(goErr)
			}

			panicErr, isError := r.(error)
			if !isError {
				panic(r)
			}

			err = fmt.Errorf("failed to encode value: %w", panicErr)
		}
	}()

	preparedValue := Prepare(value)

	return e.enc.Encode(&preparedValue)
}

// JSON struct definitions

type jsonValue any

type jsonValueObject struct {
	Value jsonValue `json:"value"`
	Type  string    `json:"type"`
}

type jsonEmptyValueObject struct {
	Type string `json:"type"`
}

type jsonDictionaryItem struct {
	Key   jsonValue `json:"key"`
	Value jsonValue `json:"value"`
}

type jsonCompositeValue struct {
	ID     string               `json:"id"`
	Fields []jsonCompositeField `json:"fields"`
}

type jsonCompositeField struct {
	Value jsonValue `json:"value"`
	Name  string    `json:"name"`
}

type jsonPathLinkValue struct {
	TargetPath jsonValue `json:"targetPath"`
	BorrowType string    `json:"borrowType"`
}

type jsonPathValue struct {
	Domain     string `json:"domain"`
	Identifier string `json:"identifier"`
}

type jsonFieldType struct {
	Type jsonValue `json:"type"`
	Id   string    `json:"id"`
}

type jsonNominalType struct {
	Type         jsonValue             `json:"type"`
	Kind         string                `json:"kind"`
	TypeID       string                `json:"typeID"`
	Fields       []jsonFieldType       `json:"fields"`
	Initializers [][]jsonParameterType `json:"initializers"`
}

type jsonSimpleType struct {
	Kind string `json:"kind"`
}

type jsonUnaryType struct {
	Type jsonValue `json:"type"`
	Kind string    `json:"kind"`
}

type jsonConstantSizedArrayType struct {
	Type jsonValue `json:"type"`
	Kind string    `json:"kind"`
	Size uint      `json:"size"`
}

type jsonDictionaryType struct {
	KeyType   jsonValue `json:"key"`
	ValueType jsonValue `json:"value"`
	Kind      string    `json:"kind"`
}

type jsonAuthorization struct {
	Kind         string            `json:"kind"`
	Entitlements []jsonNominalType `json:"entitlements"`
}

type jsonReferenceType struct {
	Type          jsonValue         `json:"type"`
	Kind          string            `json:"kind"`
	Authorization jsonAuthorization `json:"authorization"`
}

type jsonRestrictedType struct {
	Kind         string      `json:"kind"`
	Type         jsonValue   `json:"type"`
	Restrictions []jsonValue `json:"restrictions"`
}

type jsonTypeParameter struct {
	Name      string    `json:"name"`
	TypeBound jsonValue `json:"typeBound"`
}

type jsonParameterType struct {
	Type  jsonValue `json:"type"`
	Label string    `json:"label"`
	Id    string    `json:"id"`
}

type jsonFunctionType struct {
	Kind           string              `json:"kind"`
	TypeParameters []jsonTypeParameter `json:"typeParameters"`
	Parameters     []jsonParameterType `json:"parameters"`
	Return         jsonValue           `json:"return"`
	Purity         string              `json:"purity"`
}

type jsonTypeValue struct {
	StaticType jsonValue `json:"staticType"`
}

type jsonStorageCapabilityValue struct {
	Path       jsonValue `json:"path"`
	BorrowType jsonValue `json:"borrowType"`
	Address    string    `json:"address"`
}

type jsonFunctionValue struct {
	FunctionType jsonValue `json:"functionType"`
}

const (
	voidTypeStr        = "Void"
	optionalTypeStr    = "Optional"
	boolTypeStr        = "Bool"
	characterTypeStr   = "Character"
	stringTypeStr      = "String"
	addressTypeStr     = "Address"
	intTypeStr         = "Int"
	int8TypeStr        = "Int8"
	int16TypeStr       = "Int16"
	int32TypeStr       = "Int32"
	int64TypeStr       = "Int64"
	int128TypeStr      = "Int128"
	int256TypeStr      = "Int256"
	uintTypeStr        = "UInt"
	uint8TypeStr       = "UInt8"
	uint16TypeStr      = "UInt16"
	uint32TypeStr      = "UInt32"
	uint64TypeStr      = "UInt64"
	uint128TypeStr     = "UInt128"
	uint256TypeStr     = "UInt256"
	word8TypeStr       = "Word8"
	word16TypeStr      = "Word16"
	word32TypeStr      = "Word32"
	word64TypeStr      = "Word64"
	fix64TypeStr       = "Fix64"
	ufix64TypeStr      = "UFix64"
	arrayTypeStr       = "Array"
	dictionaryTypeStr  = "Dictionary"
	structTypeStr      = "Struct"
	resourceTypeStr    = "Resource"
	eventTypeStr       = "Event"
	contractTypeStr    = "Contract"
	linkTypeStr        = "Link"
	accountLinkTypeStr = "AccountLink"
	pathTypeStr        = "Path"
	typeTypeStr        = "Type"
	capabilityTypeStr  = "Capability"
	enumTypeStr        = "Enum"
	functionTypeStr    = "Function"
)

// Prepare traverses the object graph of the provided value and constructs
// a struct representation that can be marshalled to JSON.
func Prepare(v cadence.Value) jsonValue {
	switch x := v.(type) {
	case cadence.Void:
		return prepareVoid()
	case cadence.Optional:
		return prepareOptional(x)
	case cadence.Bool:
		return prepareBool(x)
	case cadence.Character:
		return prepareCharacter(x)
	case cadence.String:
		return prepareString(x)
	case cadence.Address:
		return prepareAddress(x)
	case cadence.Int:
		return prepareInt(x)
	case cadence.Int8:
		return prepareInt8(x)
	case cadence.Int16:
		return prepareInt16(x)
	case cadence.Int32:
		return prepareInt32(x)
	case cadence.Int64:
		return prepareInt64(x)
	case cadence.Int128:
		return prepareInt128(x)
	case cadence.Int256:
		return prepareInt256(x)
	case cadence.UInt:
		return prepareUInt(x)
	case cadence.UInt8:
		return prepareUInt8(x)
	case cadence.UInt16:
		return prepareUInt16(x)
	case cadence.UInt32:
		return prepareUInt32(x)
	case cadence.UInt64:
		return prepareUInt64(x)
	case cadence.UInt128:
		return prepareUInt128(x)
	case cadence.UInt256:
		return prepareUInt256(x)
	case cadence.Word8:
		return prepareWord8(x)
	case cadence.Word16:
		return prepareWord16(x)
	case cadence.Word32:
		return prepareWord32(x)
	case cadence.Word64:
		return prepareWord64(x)
	case cadence.Fix64:
		return prepareFix64(x)
	case cadence.UFix64:
		return prepareUFix64(x)
	case cadence.Array:
		return prepareArray(x)
	case cadence.Dictionary:
		return prepareDictionary(x)
	case cadence.Struct:
		return prepareStruct(x)
	case cadence.Resource:
		return prepareResource(x)
	case cadence.Event:
		return prepareEvent(x)
	case cadence.Contract:
		return prepareContract(x)
	case cadence.PathLink:
		return preparePathLink(x)
	case cadence.AccountLink:
		return prepareAccountLink()
	case cadence.Path:
		return preparePath(x)
	case cadence.TypeValue:
		return prepareTypeValue(x)
	case cadence.StorageCapability:
		return prepareCapability(x)
	case cadence.Enum:
		return prepareEnum(x)
	case cadence.Function:
		return prepareFunction(x)
	default:
		panic(fmt.Errorf("unsupported value: %T, %v", v, v))
	}
}

func prepareVoid() jsonValue {
	return jsonEmptyValueObject{Type: voidTypeStr}
}

func prepareOptional(v cadence.Optional) jsonValue {
	var value any

	if v.Value != nil {
		value = Prepare(v.Value)
	}

	return jsonValueObject{
		Type:  optionalTypeStr,
		Value: value,
	}
}

func prepareBool(v cadence.Bool) jsonValue {
	return jsonValueObject{
		Type:  boolTypeStr,
		Value: v,
	}
}

func prepareCharacter(v cadence.Character) jsonValue {
	return jsonValueObject{
		Type:  characterTypeStr,
		Value: v,
	}
}

func prepareString(v cadence.String) jsonValue {
	return jsonValueObject{
		Type:  stringTypeStr,
		Value: v,
	}
}

func prepareAddress(v cadence.Address) jsonValue {
	return jsonValueObject{
		Type:  addressTypeStr,
		Value: encodeBytes(v.Bytes()),
	}
}

func prepareInt(v cadence.Int) jsonValue {
	return jsonValueObject{
		Type:  intTypeStr,
		Value: encodeBig(v.Big()),
	}
}

func prepareInt8(v cadence.Int8) jsonValue {
	return jsonValueObject{
		Type:  int8TypeStr,
		Value: encodeInt(int64(v)),
	}
}

func prepareInt16(v cadence.Int16) jsonValue {
	return jsonValueObject{
		Type:  int16TypeStr,
		Value: encodeInt(int64(v)),
	}
}

func prepareInt32(v cadence.Int32) jsonValue {
	return jsonValueObject{
		Type:  int32TypeStr,
		Value: encodeInt(int64(v)),
	}
}

func prepareInt64(v cadence.Int64) jsonValue {
	return jsonValueObject{
		Type:  int64TypeStr,
		Value: encodeInt(int64(v)),
	}
}

func prepareInt128(v cadence.Int128) jsonValue {
	return jsonValueObject{
		Type:  int128TypeStr,
		Value: encodeBig(v.Big()),
	}
}

func prepareInt256(v cadence.Int256) jsonValue {
	return jsonValueObject{
		Type:  int256TypeStr,
		Value: encodeBig(v.Big()),
	}
}

func prepareUInt(v cadence.UInt) jsonValue {
	return jsonValueObject{
		Type:  uintTypeStr,
		Value: encodeBig(v.Big()),
	}
}

func prepareUInt8(v cadence.UInt8) jsonValue {
	return jsonValueObject{
		Type:  uint8TypeStr,
		Value: encodeUInt(uint64(v)),
	}
}

func prepareUInt16(v cadence.UInt16) jsonValue {
	return jsonValueObject{
		Type:  uint16TypeStr,
		Value: encodeUInt(uint64(v)),
	}
}

func prepareUInt32(v cadence.UInt32) jsonValue {
	return jsonValueObject{
		Type:  uint32TypeStr,
		Value: encodeUInt(uint64(v)),
	}
}

func prepareUInt64(v cadence.UInt64) jsonValue {
	return jsonValueObject{
		Type:  uint64TypeStr,
		Value: encodeUInt(uint64(v)),
	}
}

func prepareUInt128(v cadence.UInt128) jsonValue {
	return jsonValueObject{
		Type:  uint128TypeStr,
		Value: encodeBig(v.Big()),
	}
}

func prepareUInt256(v cadence.UInt256) jsonValue {
	return jsonValueObject{
		Type:  uint256TypeStr,
		Value: encodeBig(v.Big()),
	}
}

func prepareWord8(v cadence.Word8) jsonValue {
	return jsonValueObject{
		Type:  word8TypeStr,
		Value: encodeUInt(uint64(v)),
	}
}

func prepareWord16(v cadence.Word16) jsonValue {
	return jsonValueObject{
		Type:  word16TypeStr,
		Value: encodeUInt(uint64(v)),
	}
}

func prepareWord32(v cadence.Word32) jsonValue {
	return jsonValueObject{
		Type:  word32TypeStr,
		Value: encodeUInt(uint64(v)),
	}
}

func prepareWord64(v cadence.Word64) jsonValue {
	return jsonValueObject{
		Type:  word64TypeStr,
		Value: encodeUInt(uint64(v)),
	}
}

func prepareFix64(v cadence.Fix64) jsonValue {
	return jsonValueObject{
		Type:  fix64TypeStr,
		Value: encodeFix64(int64(v)),
	}
}

func prepareUFix64(v cadence.UFix64) jsonValue {
	return jsonValueObject{
		Type:  ufix64TypeStr,
		Value: encodeUFix64(uint64(v)),
	}
}

func prepareArray(v cadence.Array) jsonValue {
	values := make([]jsonValue, len(v.Values))

	for i, value := range v.Values {
		values[i] = Prepare(value)
	}

	return jsonValueObject{
		Type:  arrayTypeStr,
		Value: values,
	}
}

func prepareDictionary(v cadence.Dictionary) jsonValue {
	items := make([]jsonDictionaryItem, len(v.Pairs))

	for i, pair := range v.Pairs {
		items[i] = jsonDictionaryItem{
			Key:   Prepare(pair.Key),
			Value: Prepare(pair.Value),
		}
	}

	return jsonValueObject{
		Type:  dictionaryTypeStr,
		Value: items,
	}
}

func prepareStruct(v cadence.Struct) jsonValue {
	return prepareComposite(structTypeStr, v.StructType.ID(), v.StructType.Fields, v.Fields)
}

func prepareResource(v cadence.Resource) jsonValue {
	return prepareComposite(resourceTypeStr, v.ResourceType.ID(), v.ResourceType.Fields, v.Fields)
}

func prepareEvent(v cadence.Event) jsonValue {
	return prepareComposite(eventTypeStr, v.EventType.ID(), v.EventType.Fields, v.Fields)
}

func prepareContract(v cadence.Contract) jsonValue {
	return prepareComposite(contractTypeStr, v.ContractType.ID(), v.ContractType.Fields, v.Fields)
}

func prepareEnum(v cadence.Enum) jsonValue {
	return prepareComposite(enumTypeStr, v.EnumType.ID(), v.EnumType.Fields, v.Fields)
}

func prepareComposite(kind, id string, fieldTypes []cadence.Field, fields []cadence.Value) jsonValue {
	if len(fieldTypes) != len(fields) {
		panic(fmt.Errorf(
			"%s field count (%d) does not match declared type (%d)",
			kind,
			len(fields),
			len(fieldTypes),
		))
	}

	compositeFields := make([]jsonCompositeField, len(fields))

	for i, value := range fields {
		fieldType := fieldTypes[i]

		compositeFields[i] = jsonCompositeField{
			Name:  fieldType.Identifier,
			Value: Prepare(value),
		}
	}

	return jsonValueObject{
		Type: kind,
		Value: jsonCompositeValue{
			ID:     id,
			Fields: compositeFields,
		},
	}
}

<<<<<<< HEAD
func prepareAuthorization(auth cadence.Authorization) jsonAuthorization {
	var kind string
	var entitlements []jsonNominalType
	switch auth := auth.(type) {
	case cadence.Unauthorized:
		kind = "Unauthorized"
	case cadence.EntitlementMapAuthorization:
		kind = "EntitlementMapAuthorization"
		entitlements = []jsonNominalType{
			{
				Kind:   "EntitlementMap",
				TypeID: string(auth.TypeID),
			},
		}
	case cadence.EntitlementSetAuthorization:
		for _, entitlement := range auth.Entitlements {
			entitlements = append(entitlements, jsonNominalType{
				Kind:   "Entitlement",
				TypeID: string(entitlement),
			})
		}
		switch auth.Kind {
		case cadence.Conjunction:
			kind = "EntitlementConjunctionSet"
		case cadence.Disjunction:
			kind = "EntitlementDisjunctionSet"
		}
	}
	return jsonAuthorization{
		Kind:         kind,
		Entitlements: entitlements,
	}
}

func prepareLink(x cadence.PathLink) jsonValue {
=======
func preparePathLink(x cadence.PathLink) jsonValue {
>>>>>>> a46a75f1
	return jsonValueObject{
		Type: linkTypeStr,
		Value: jsonPathLinkValue{
			TargetPath: preparePath(x.TargetPath),
			BorrowType: x.BorrowType,
		},
	}
}

func prepareAccountLink() jsonValue {
	return jsonEmptyValueObject{
		Type: accountLinkTypeStr,
	}
}

func preparePath(x cadence.Path) jsonValue {
	return jsonValueObject{
		Type: pathTypeStr,
		Value: jsonPathValue{
			Domain:     x.Domain.Identifier(),
			Identifier: x.Identifier,
		},
	}
}

func prepareTypeParameter(typeParameter cadence.TypeParameter, results typePreparationResults) jsonTypeParameter {
	typeBound := typeParameter.TypeBound
	var preparedTypeBound jsonValue
	if typeBound != nil {
		preparedTypeBound = prepareType(typeBound, results)
	}
	return jsonTypeParameter{
		Name:      typeParameter.Name,
		TypeBound: preparedTypeBound,
	}
}

func prepareParameter(parameterType cadence.Parameter, results typePreparationResults) jsonParameterType {
	return jsonParameterType{
		Label: parameterType.Label,
		Id:    parameterType.Identifier,
		Type:  prepareType(parameterType.Type, results),
	}
}

func prepareFieldType(fieldType cadence.Field, results typePreparationResults) jsonFieldType {
	return jsonFieldType{
		Id:   fieldType.Identifier,
		Type: prepareType(fieldType.Type, results),
	}
}

func prepareFields(fieldTypes []cadence.Field, results typePreparationResults) []jsonFieldType {
	fields := make([]jsonFieldType, len(fieldTypes))
	for i, fieldType := range fieldTypes {
		fields[i] = prepareFieldType(fieldType, results)
	}
	return fields
}

func prepareTypeParameters(typeParameters []cadence.TypeParameter, results typePreparationResults) []jsonTypeParameter {
	result := make([]jsonTypeParameter, len(typeParameters))
	for i, typeParameter := range typeParameters {
		result[i] = prepareTypeParameter(typeParameter, results)
	}
	return result
}

func prepareParameters(parameters []cadence.Parameter, results typePreparationResults) []jsonParameterType {
	result := make([]jsonParameterType, len(parameters))
	for i, param := range parameters {
		result[i] = prepareParameter(param, results)
	}
	return result
}

func prepareInitializers(initializers [][]cadence.Parameter, results typePreparationResults) [][]jsonParameterType {
	result := make([][]jsonParameterType, len(initializers))
	for i, params := range initializers {
		result[i] = prepareParameters(params, results)
	}
	return result
}

func prepareType(typ cadence.Type, results typePreparationResults) jsonValue {

	var supportedRecursiveType bool
	switch typ.(type) {
	case cadence.CompositeType, cadence.InterfaceType:
		supportedRecursiveType = true
	}

	if _, ok := results[typ]; ok {
		if !supportedRecursiveType {
			panic(fmt.Errorf("failed to prepare type: unsupported recursive type: %T", typ))
		}

		return typ.ID()
	}

	if supportedRecursiveType {
		results[typ] = struct{}{}
	}

	switch typ := typ.(type) {
	case cadence.AnyType,
		cadence.AnyStructType,
		cadence.AnyStructAttachmentType,
		cadence.AnyResourceType,
		cadence.AnyResourceAttachmentType,
		cadence.AddressType,
		cadence.MetaType,
		cadence.VoidType,
		cadence.NeverType,
		cadence.BoolType,
		cadence.StringType,
		cadence.CharacterType,
		cadence.BytesType,
		cadence.NumberType,
		cadence.SignedNumberType,
		cadence.IntegerType,
		cadence.SignedIntegerType,
		cadence.FixedPointType,
		cadence.SignedFixedPointType,
		cadence.IntType,
		cadence.Int8Type,
		cadence.Int16Type,
		cadence.Int32Type,
		cadence.Int64Type,
		cadence.Int128Type,
		cadence.Int256Type,
		cadence.UIntType,
		cadence.UInt8Type,
		cadence.UInt16Type,
		cadence.UInt32Type,
		cadence.UInt64Type,
		cadence.UInt128Type,
		cadence.UInt256Type,
		cadence.Word8Type,
		cadence.Word16Type,
		cadence.Word32Type,
		cadence.Word64Type,
		cadence.Fix64Type,
		cadence.UFix64Type,
		cadence.BlockType,
		cadence.PathType,
		cadence.CapabilityPathType,
		cadence.StoragePathType,
		cadence.PublicPathType,
		cadence.PrivatePathType,
		cadence.AccountKeyType,
		cadence.AuthAccountContractsType,
		cadence.AuthAccountKeysType,
		cadence.AuthAccountType,
		cadence.PublicAccountContractsType,
		cadence.PublicAccountKeysType,
		cadence.PublicAccountType,
		cadence.DeployedContractType:
		return jsonSimpleType{
			Kind: typ.ID(),
		}
	case *cadence.OptionalType:
		return jsonUnaryType{
			Kind: "Optional",
			Type: prepareType(typ.Type, results),
		}
	case *cadence.VariableSizedArrayType:
		return jsonUnaryType{
			Kind: "VariableSizedArray",
			Type: prepareType(typ.ElementType, results),
		}
	case *cadence.ConstantSizedArrayType:
		return jsonConstantSizedArrayType{
			Kind: "ConstantSizedArray",
			Type: prepareType(typ.ElementType, results),
			Size: typ.Size,
		}
	case *cadence.DictionaryType:
		return jsonDictionaryType{
			Kind:      "Dictionary",
			KeyType:   prepareType(typ.KeyType, results),
			ValueType: prepareType(typ.ElementType, results),
		}
	case *cadence.StructType:
		return jsonNominalType{
			Kind:         "Struct",
			Type:         "",
			TypeID:       typeId(typ.Location, typ.QualifiedIdentifier),
			Fields:       prepareFields(typ.Fields, results),
			Initializers: prepareInitializers(typ.Initializers, results),
		}
	case *cadence.ResourceType:
		return jsonNominalType{
			Kind:         "Resource",
			Type:         "",
			TypeID:       typeId(typ.Location, typ.QualifiedIdentifier),
			Fields:       prepareFields(typ.Fields, results),
			Initializers: prepareInitializers(typ.Initializers, results),
		}
	case *cadence.EventType:
		return jsonNominalType{
			Kind:         "Event",
			Type:         "",
			TypeID:       typeId(typ.Location, typ.QualifiedIdentifier),
			Fields:       prepareFields(typ.Fields, results),
			Initializers: [][]jsonParameterType{prepareParameters(typ.Initializer, results)},
		}
	case *cadence.ContractType:
		return jsonNominalType{
			Kind:         "Contract",
			Type:         "",
			TypeID:       typeId(typ.Location, typ.QualifiedIdentifier),
			Fields:       prepareFields(typ.Fields, results),
			Initializers: prepareInitializers(typ.Initializers, results),
		}
	case *cadence.StructInterfaceType:
		return jsonNominalType{
			Kind:         "StructInterface",
			Type:         "",
			TypeID:       typeId(typ.Location, typ.QualifiedIdentifier),
			Fields:       prepareFields(typ.Fields, results),
			Initializers: prepareInitializers(typ.Initializers, results),
		}
	case *cadence.ResourceInterfaceType:
		return jsonNominalType{
			Kind:         "ResourceInterface",
			Type:         "",
			TypeID:       typeId(typ.Location, typ.QualifiedIdentifier),
			Fields:       prepareFields(typ.Fields, results),
			Initializers: prepareInitializers(typ.Initializers, results),
		}
	case *cadence.ContractInterfaceType:
		return jsonNominalType{
			Kind:         "ContractInterface",
			Type:         "",
			TypeID:       typeId(typ.Location, typ.QualifiedIdentifier),
			Fields:       prepareFields(typ.Fields, results),
			Initializers: prepareInitializers(typ.Initializers, results),
		}
	case *cadence.FunctionType:
		typeJson := jsonFunctionType{
			Kind:           "Function",
			TypeParameters: prepareTypeParameters(typ.TypeParameters, results),
			Parameters:     prepareParameters(typ.Parameters, results),
			Return:         prepareType(typ.ReturnType, results),
		}
		if typ.Purity == cadence.FunctionPurityView {
			typeJson.Purity = "view"
		}
		return typeJson
	case *cadence.ReferenceType:
		return jsonReferenceType{
			Kind:          "Reference",
			Authorization: prepareAuthorization(typ.Authorization),
			Type:          prepareType(typ.Type, results),
		}
	case *cadence.RestrictedType:
		restrictions := make([]jsonValue, len(typ.Restrictions))
		for i, restriction := range typ.Restrictions {
			restrictions[i] = prepareType(restriction, results)
		}
		return jsonRestrictedType{
			Kind:         "Restriction",
			Type:         prepareType(typ.Type, results),
			Restrictions: restrictions,
		}
	case *cadence.CapabilityType:
		return jsonUnaryType{
			Kind: "Capability",
			Type: prepareType(typ.BorrowType, results),
		}
	case *cadence.EnumType:
		return jsonNominalType{
			Kind:         "Enum",
			TypeID:       typeId(typ.Location, typ.QualifiedIdentifier),
			Fields:       prepareFields(typ.Fields, results),
			Initializers: prepareInitializers(typ.Initializers, results),
			Type:         prepareType(typ.RawType, results),
		}
	case nil:
		return ""
	default:
		panic(fmt.Errorf("unsupported type: %T, %v", typ, typ))
	}
}

type typePreparationResults map[cadence.Type]struct{}

func prepareTypeValue(typeValue cadence.TypeValue) jsonValue {
	return jsonValueObject{
		Type: typeTypeStr,
		Value: jsonTypeValue{
			StaticType: prepareType(typeValue.StaticType, typePreparationResults{}),
		},
	}
}

func prepareCapability(capability cadence.StorageCapability) jsonValue {
	return jsonValueObject{
		Type: capabilityTypeStr,
		Value: jsonStorageCapabilityValue{
			Path:       preparePath(capability.Path),
			Address:    encodeBytes(capability.Address.Bytes()),
			BorrowType: prepareType(capability.BorrowType, typePreparationResults{}),
		},
	}
}

func prepareFunction(function cadence.Function) jsonValue {
	return jsonValueObject{
		Type: functionTypeStr,
		Value: jsonFunctionValue{
			FunctionType: prepareType(function.FunctionType, typePreparationResults{}),
		},
	}
}

func encodeBytes(v []byte) string {
	return fmt.Sprintf("0x%x", v)
}

func encodeBig(v *big.Int) string {
	return v.String()
}

func encodeInt(v int64) string {
	return strconv.FormatInt(v, 10)
}

func encodeUInt(v uint64) string {
	return strconv.FormatUint(v, 10)
}

func encodeFix64(v int64) string {
	integer := v / sema.Fix64Factor
	fraction := v % sema.Fix64Factor

	negative := fraction < 0

	var builder strings.Builder

	if negative {
		fraction = -fraction
		if integer == 0 {
			builder.WriteByte('-')
		}
	}

	builder.WriteString(fmt.Sprintf(
		"%d.%08d",
		integer,
		fraction,
	))

	return builder.String()
}

func encodeUFix64(v uint64) string {
	integer := v / sema.Fix64Factor
	fraction := v % sema.Fix64Factor

	return fmt.Sprintf(
		"%d.%08d",
		integer,
		fraction,
	)
}

func typeId(location common.Location, identifier string) string {
	if location == nil {
		return identifier
	}

	return string(location.TypeID(nil, identifier))
}<|MERGE_RESOLUTION|>--- conflicted
+++ resolved
@@ -613,7 +613,6 @@
 	}
 }
 
-<<<<<<< HEAD
 func prepareAuthorization(auth cadence.Authorization) jsonAuthorization {
 	var kind string
 	var entitlements []jsonNominalType
@@ -648,10 +647,7 @@
 	}
 }
 
-func prepareLink(x cadence.PathLink) jsonValue {
-=======
 func preparePathLink(x cadence.PathLink) jsonValue {
->>>>>>> a46a75f1
 	return jsonValueObject{
 		Type: linkTypeStr,
 		Value: jsonPathLinkValue{
