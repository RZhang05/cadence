/*
 * Cadence - The resource-oriented smart contract programming language
 *
 * Copyright Dapper Labs, Inc.
 *
 * Licensed under the Apache License, Version 2.0 (the "License");
 * you may not use this file except in compliance with the License.
 * You may obtain a copy of the License at
 *
 *   http://www.apache.org/licenses/LICENSE-2.0
 *
 * Unless required by applicable law or agreed to in writing, software
 * distributed under the License is distributed on an "AS IS" BASIS,
 * WITHOUT WARRANTIES OR CONDITIONS OF ANY KIND, either express or implied.
 * See the License for the specific language governing permissions and
 * limitations under the License.
 */

package json

import (
	"bytes"
	"encoding/json"
	"fmt"
	"io"
	"math/big"
	goRuntime "runtime"
	"strconv"
	"strings"

	"github.com/onflow/cadence"
	"github.com/onflow/cadence/runtime/common"
	"github.com/onflow/cadence/runtime/sema"
)

// An Encoder converts Cadence values into JSON-encoded bytes.
type Encoder struct {
	enc *json.Encoder
}

// Encode returns the JSON-encoded representation of the given value.
//
// This function returns an error if the Cadence value cannot be represented as JSON.
func Encode(value cadence.Value) ([]byte, error) {
	var w bytes.Buffer
	enc := NewEncoder(&w)

	err := enc.Encode(value)
	if err != nil {
		return nil, err
	}

	return w.Bytes(), nil
}

// MustEncode returns the JSON-encoded representation of the given value, or panics
// if the value cannot be represented as JSON.
func MustEncode(value cadence.Value) []byte {
	b, err := Encode(value)
	if err != nil {
		panic(err)
	}
	return b
}

// NewEncoder initializes an Encoder that will write JSON-encoded bytes to the
// given io.Writer.
func NewEncoder(w io.Writer) *Encoder {
	return &Encoder{enc: json.NewEncoder(w)}
}

// Encode writes the JSON-encoded representation of the given value to this
// encoder's io.Writer.
//
// This function returns an error if the given value's type is not supported
// by this encoder.
func (e *Encoder) Encode(value cadence.Value) (err error) {
	// capture panics that occur during struct preparation
	defer func() {
		if r := recover(); r != nil {
			// don't recover Go errors
			goErr, ok := r.(goRuntime.Error)
			if ok {
				panic(goErr)
			}

			panicErr, isError := r.(error)
			if !isError {
				panic(r)
			}

			err = fmt.Errorf("failed to encode value: %w", panicErr)
		}
	}()

	preparedValue := Prepare(value)

	return e.enc.Encode(&preparedValue)
}

// JSON struct definitions

type jsonValue any

type jsonValueObject struct {
	Value jsonValue `json:"value"`
	Type  string    `json:"type"`
}

type jsonEmptyValueObject struct {
	Type string `json:"type"`
}

type jsonDictionaryItem struct {
	Key   jsonValue `json:"key"`
	Value jsonValue `json:"value"`
}

type jsonCompositeValue struct {
	ID     string               `json:"id"`
	Fields []jsonCompositeField `json:"fields"`
}

type jsonCompositeField struct {
	Value jsonValue `json:"value"`
	Name  string    `json:"name"`
}

type jsonPathLinkValue struct {
	TargetPath jsonValue `json:"targetPath"`
	BorrowType string    `json:"borrowType"`
}

type jsonPathValue struct {
	Domain     string `json:"domain"`
	Identifier string `json:"identifier"`
}

type jsonFieldType struct {
	Type jsonValue `json:"type"`
	Id   string    `json:"id"`
}

type jsonNominalType struct {
	Type         jsonValue             `json:"type"`
	Kind         string                `json:"kind"`
	TypeID       string                `json:"typeID"`
	Fields       []jsonFieldType       `json:"fields"`
	Initializers [][]jsonParameterType `json:"initializers"`
}

type jsonSimpleType struct {
	Kind string `json:"kind"`
}

type jsonUnaryType struct {
	Type jsonValue `json:"type"`
	Kind string    `json:"kind"`
}

type jsonConstantSizedArrayType struct {
	Type jsonValue `json:"type"`
	Kind string    `json:"kind"`
	Size uint      `json:"size"`
}

type jsonDictionaryType struct {
	KeyType   jsonValue `json:"key"`
	ValueType jsonValue `json:"value"`
	Kind      string    `json:"kind"`
}

type jsonAuthorization struct {
	Kind         string            `json:"kind"`
	Entitlements []jsonNominalType `json:"entitlements"`
}

type jsonReferenceType struct {
	Type          jsonValue         `json:"type"`
	Kind          string            `json:"kind"`
	Authorization jsonAuthorization `json:"authorization"`
}

type jsonRestrictedType struct {
	Kind         string      `json:"kind"`
	TypeID       string      `json:"typeID"`
	Type         jsonValue   `json:"type"`
	Restrictions []jsonValue `json:"restrictions"`
}

type jsonParameterType struct {
	Type  jsonValue `json:"type"`
	Label string    `json:"label"`
	Id    string    `json:"id"`
}

type jsonFunctionType struct {
	Return     jsonValue           `json:"return"`
	Kind       string              `json:"kind"`
	TypeID     string              `json:"typeID"`
	Purity     string              `json:"purity"`
	Parameters []jsonParameterType `json:"parameters"`
}

type jsonTypeValue struct {
	StaticType jsonValue `json:"staticType"`
}

type jsonStorageCapabilityValue struct {
	Path       jsonValue `json:"path"`
	BorrowType jsonValue `json:"borrowType"`
	Address    string    `json:"address"`
}

type jsonFunctionValue struct {
	FunctionType jsonValue `json:"functionType"`
}

const (
	voidTypeStr       = "Void"
	optionalTypeStr   = "Optional"
	boolTypeStr       = "Bool"
	characterTypeStr  = "Character"
	stringTypeStr     = "String"
	addressTypeStr    = "Address"
	intTypeStr        = "Int"
	int8TypeStr       = "Int8"
	int16TypeStr      = "Int16"
	int32TypeStr      = "Int32"
	int64TypeStr      = "Int64"
	int128TypeStr     = "Int128"
	int256TypeStr     = "Int256"
	uintTypeStr       = "UInt"
	uint8TypeStr      = "UInt8"
	uint16TypeStr     = "UInt16"
	uint32TypeStr     = "UInt32"
	uint64TypeStr     = "UInt64"
	uint128TypeStr    = "UInt128"
	uint256TypeStr    = "UInt256"
	word8TypeStr      = "Word8"
	word16TypeStr     = "Word16"
	word32TypeStr     = "Word32"
	word64TypeStr     = "Word64"
	fix64TypeStr      = "Fix64"
	ufix64TypeStr     = "UFix64"
	arrayTypeStr      = "Array"
	dictionaryTypeStr = "Dictionary"
	structTypeStr     = "Struct"
	resourceTypeStr   = "Resource"
	eventTypeStr      = "Event"
	contractTypeStr   = "Contract"
	linkTypeStr       = "Link"
	pathTypeStr       = "Path"
	typeTypeStr       = "Type"
	capabilityTypeStr = "Capability"
	enumTypeStr       = "Enum"
	functionTypeStr   = "Function"
)

// Prepare traverses the object graph of the provided value and constructs
// a struct representation that can be marshalled to JSON.
func Prepare(v cadence.Value) jsonValue {
	switch x := v.(type) {
	case cadence.Void:
		return prepareVoid()
	case cadence.Optional:
		return prepareOptional(x)
	case cadence.Bool:
		return prepareBool(x)
	case cadence.Character:
		return prepareCharacter(x)
	case cadence.String:
		return prepareString(x)
	case cadence.Address:
		return prepareAddress(x)
	case cadence.Int:
		return prepareInt(x)
	case cadence.Int8:
		return prepareInt8(x)
	case cadence.Int16:
		return prepareInt16(x)
	case cadence.Int32:
		return prepareInt32(x)
	case cadence.Int64:
		return prepareInt64(x)
	case cadence.Int128:
		return prepareInt128(x)
	case cadence.Int256:
		return prepareInt256(x)
	case cadence.UInt:
		return prepareUInt(x)
	case cadence.UInt8:
		return prepareUInt8(x)
	case cadence.UInt16:
		return prepareUInt16(x)
	case cadence.UInt32:
		return prepareUInt32(x)
	case cadence.UInt64:
		return prepareUInt64(x)
	case cadence.UInt128:
		return prepareUInt128(x)
	case cadence.UInt256:
		return prepareUInt256(x)
	case cadence.Word8:
		return prepareWord8(x)
	case cadence.Word16:
		return prepareWord16(x)
	case cadence.Word32:
		return prepareWord32(x)
	case cadence.Word64:
		return prepareWord64(x)
	case cadence.Fix64:
		return prepareFix64(x)
	case cadence.UFix64:
		return prepareUFix64(x)
	case cadence.Array:
		return prepareArray(x)
	case cadence.Dictionary:
		return prepareDictionary(x)
	case cadence.Struct:
		return prepareStruct(x)
	case cadence.Resource:
		return prepareResource(x)
	case cadence.Event:
		return prepareEvent(x)
	case cadence.Contract:
		return prepareContract(x)
	case cadence.PathLink:
		return prepareLink(x)
	case cadence.Path:
		return preparePath(x)
	case cadence.TypeValue:
		return prepareTypeValue(x)
	case cadence.StorageCapability:
		return prepareCapability(x)
	case cadence.Enum:
		return prepareEnum(x)
	case cadence.Function:
		return prepareFunction(x)
	default:
		panic(fmt.Errorf("unsupported value: %T, %v", v, v))
	}
}

func prepareVoid() jsonValue {
	return jsonEmptyValueObject{Type: voidTypeStr}
}

func prepareOptional(v cadence.Optional) jsonValue {
	var value any

	if v.Value != nil {
		value = Prepare(v.Value)
	}

	return jsonValueObject{
		Type:  optionalTypeStr,
		Value: value,
	}
}

func prepareBool(v cadence.Bool) jsonValue {
	return jsonValueObject{
		Type:  boolTypeStr,
		Value: v,
	}
}

func prepareCharacter(v cadence.Character) jsonValue {
	return jsonValueObject{
		Type:  characterTypeStr,
		Value: v,
	}
}

func prepareString(v cadence.String) jsonValue {
	return jsonValueObject{
		Type:  stringTypeStr,
		Value: v,
	}
}

func prepareAddress(v cadence.Address) jsonValue {
	return jsonValueObject{
		Type:  addressTypeStr,
		Value: encodeBytes(v.Bytes()),
	}
}

func prepareInt(v cadence.Int) jsonValue {
	return jsonValueObject{
		Type:  intTypeStr,
		Value: encodeBig(v.Big()),
	}
}

func prepareInt8(v cadence.Int8) jsonValue {
	return jsonValueObject{
		Type:  int8TypeStr,
		Value: encodeInt(int64(v)),
	}
}

func prepareInt16(v cadence.Int16) jsonValue {
	return jsonValueObject{
		Type:  int16TypeStr,
		Value: encodeInt(int64(v)),
	}
}

func prepareInt32(v cadence.Int32) jsonValue {
	return jsonValueObject{
		Type:  int32TypeStr,
		Value: encodeInt(int64(v)),
	}
}

func prepareInt64(v cadence.Int64) jsonValue {
	return jsonValueObject{
		Type:  int64TypeStr,
		Value: encodeInt(int64(v)),
	}
}

func prepareInt128(v cadence.Int128) jsonValue {
	return jsonValueObject{
		Type:  int128TypeStr,
		Value: encodeBig(v.Big()),
	}
}

func prepareInt256(v cadence.Int256) jsonValue {
	return jsonValueObject{
		Type:  int256TypeStr,
		Value: encodeBig(v.Big()),
	}
}

func prepareUInt(v cadence.UInt) jsonValue {
	return jsonValueObject{
		Type:  uintTypeStr,
		Value: encodeBig(v.Big()),
	}
}

func prepareUInt8(v cadence.UInt8) jsonValue {
	return jsonValueObject{
		Type:  uint8TypeStr,
		Value: encodeUInt(uint64(v)),
	}
}

func prepareUInt16(v cadence.UInt16) jsonValue {
	return jsonValueObject{
		Type:  uint16TypeStr,
		Value: encodeUInt(uint64(v)),
	}
}

func prepareUInt32(v cadence.UInt32) jsonValue {
	return jsonValueObject{
		Type:  uint32TypeStr,
		Value: encodeUInt(uint64(v)),
	}
}

func prepareUInt64(v cadence.UInt64) jsonValue {
	return jsonValueObject{
		Type:  uint64TypeStr,
		Value: encodeUInt(uint64(v)),
	}
}

func prepareUInt128(v cadence.UInt128) jsonValue {
	return jsonValueObject{
		Type:  uint128TypeStr,
		Value: encodeBig(v.Big()),
	}
}

func prepareUInt256(v cadence.UInt256) jsonValue {
	return jsonValueObject{
		Type:  uint256TypeStr,
		Value: encodeBig(v.Big()),
	}
}

func prepareWord8(v cadence.Word8) jsonValue {
	return jsonValueObject{
		Type:  word8TypeStr,
		Value: encodeUInt(uint64(v)),
	}
}

func prepareWord16(v cadence.Word16) jsonValue {
	return jsonValueObject{
		Type:  word16TypeStr,
		Value: encodeUInt(uint64(v)),
	}
}

func prepareWord32(v cadence.Word32) jsonValue {
	return jsonValueObject{
		Type:  word32TypeStr,
		Value: encodeUInt(uint64(v)),
	}
}

func prepareWord64(v cadence.Word64) jsonValue {
	return jsonValueObject{
		Type:  word64TypeStr,
		Value: encodeUInt(uint64(v)),
	}
}

func prepareFix64(v cadence.Fix64) jsonValue {
	return jsonValueObject{
		Type:  fix64TypeStr,
		Value: encodeFix64(int64(v)),
	}
}

func prepareUFix64(v cadence.UFix64) jsonValue {
	return jsonValueObject{
		Type:  ufix64TypeStr,
		Value: encodeUFix64(uint64(v)),
	}
}

func prepareArray(v cadence.Array) jsonValue {
	values := make([]jsonValue, len(v.Values))

	for i, value := range v.Values {
		values[i] = Prepare(value)
	}

	return jsonValueObject{
		Type:  arrayTypeStr,
		Value: values,
	}
}

func prepareDictionary(v cadence.Dictionary) jsonValue {
	items := make([]jsonDictionaryItem, len(v.Pairs))

	for i, pair := range v.Pairs {
		items[i] = jsonDictionaryItem{
			Key:   Prepare(pair.Key),
			Value: Prepare(pair.Value),
		}
	}

	return jsonValueObject{
		Type:  dictionaryTypeStr,
		Value: items,
	}
}

func prepareStruct(v cadence.Struct) jsonValue {
	return prepareComposite(structTypeStr, v.StructType.ID(), v.StructType.Fields, v.Fields)
}

func prepareResource(v cadence.Resource) jsonValue {
	return prepareComposite(resourceTypeStr, v.ResourceType.ID(), v.ResourceType.Fields, v.Fields)
}

func prepareEvent(v cadence.Event) jsonValue {
	return prepareComposite(eventTypeStr, v.EventType.ID(), v.EventType.Fields, v.Fields)
}

func prepareContract(v cadence.Contract) jsonValue {
	return prepareComposite(contractTypeStr, v.ContractType.ID(), v.ContractType.Fields, v.Fields)
}

func prepareEnum(v cadence.Enum) jsonValue {
	return prepareComposite(enumTypeStr, v.EnumType.ID(), v.EnumType.Fields, v.Fields)
}

func prepareComposite(kind, id string, fieldTypes []cadence.Field, fields []cadence.Value) jsonValue {
	if len(fieldTypes) != len(fields) {
		panic(fmt.Errorf(
			"%s field count (%d) does not match declared type (%d)",
			kind,
			len(fields),
			len(fieldTypes),
		))
	}

	compositeFields := make([]jsonCompositeField, len(fields))

	for i, value := range fields {
		fieldType := fieldTypes[i]

		compositeFields[i] = jsonCompositeField{
			Name:  fieldType.Identifier,
			Value: Prepare(value),
		}
	}

	return jsonValueObject{
		Type: kind,
		Value: jsonCompositeValue{
			ID:     id,
			Fields: compositeFields,
		},
	}
}

<<<<<<< HEAD
func prepareAuthorization(auth cadence.Authorization) jsonAuthorization {
	var kind string
	var entitlements []jsonNominalType
	switch auth := auth.(type) {
	case cadence.Unauthorized:
		kind = "Unauthorized"
	case cadence.EntitlementMapAuthorization:
		kind = "EntitlementMapAuthorization"
		entitlements = []jsonNominalType{
			{
				Kind:   "EntitlementMap",
				TypeID: string(auth.TypeID),
			},
		}
	case cadence.EntitlementSetAuthorization:
		for _, entitlement := range auth.Entitlements {
			entitlements = append(entitlements, jsonNominalType{
				Kind:   "Entitlement",
				TypeID: string(entitlement),
			})
		}
		switch auth.Kind {
		case cadence.Conjunction:
			kind = "EntitlementConjunctionSet"
		case cadence.Disjunction:
			kind = "EntitlementDisjunctionSet"
		}
	}
	return jsonAuthorization{
		Kind:         kind,
		Entitlements: entitlements,
=======
func prepareLink(x cadence.PathLink) jsonValue {
	return jsonValueObject{
		Type: linkTypeStr,
		Value: jsonPathLinkValue{
			TargetPath: preparePath(x.TargetPath),
			BorrowType: x.BorrowType,
		},
>>>>>>> 5a4b0a18
	}
}

func preparePath(x cadence.Path) jsonValue {
	return jsonValueObject{
		Type: pathTypeStr,
		Value: jsonPathValue{
			Domain:     x.Domain,
			Identifier: x.Identifier,
		},
	}
}

func prepareParameterType(parameterType cadence.Parameter, results typePreparationResults) jsonParameterType {
	return jsonParameterType{
		Label: parameterType.Label,
		Id:    parameterType.Identifier,
		Type:  prepareType(parameterType.Type, results),
	}
}

func prepareFieldType(fieldType cadence.Field, results typePreparationResults) jsonFieldType {
	return jsonFieldType{
		Id:   fieldType.Identifier,
		Type: prepareType(fieldType.Type, results),
	}
}

func prepareFields(fieldTypes []cadence.Field, results typePreparationResults) []jsonFieldType {
	fields := make([]jsonFieldType, 0)
	for _, field := range fieldTypes {
		fields = append(fields, prepareFieldType(field, results))
	}
	return fields
}

func prepareParameters(parameterTypes []cadence.Parameter, results typePreparationResults) []jsonParameterType {
	parameters := make([]jsonParameterType, 0)
	for _, param := range parameterTypes {
		parameters = append(parameters, prepareParameterType(param, results))
	}
	return parameters
}

func prepareInitializers(initializerTypes [][]cadence.Parameter, results typePreparationResults) [][]jsonParameterType {
	initializers := make([][]jsonParameterType, 0)
	for _, params := range initializerTypes {
		initializers = append(initializers, prepareParameters(params, results))
	}
	return initializers
}

func prepareType(typ cadence.Type, results typePreparationResults) jsonValue {

	var supportedRecursiveType bool
	switch typ.(type) {
	case cadence.CompositeType, cadence.InterfaceType:
		supportedRecursiveType = true
	}

	if _, ok := results[typ]; ok {
		if !supportedRecursiveType {
			panic(fmt.Errorf("failed to prepare type: unsupported recursive type: %T", typ))
		}

		return typ.ID()
	}

	if supportedRecursiveType {
		results[typ] = struct{}{}
	}

	switch typ := typ.(type) {
	case cadence.AnyType,
		cadence.AnyStructType,
		cadence.AnyStructAttachmentType,
		cadence.AnyResourceType,
		cadence.AnyResourceAttachmentType,
		cadence.AddressType,
		cadence.MetaType,
		cadence.VoidType,
		cadence.NeverType,
		cadence.BoolType,
		cadence.StringType,
		cadence.CharacterType,
		cadence.BytesType,
		cadence.NumberType,
		cadence.SignedNumberType,
		cadence.IntegerType,
		cadence.SignedIntegerType,
		cadence.FixedPointType,
		cadence.SignedFixedPointType,
		cadence.IntType,
		cadence.Int8Type,
		cadence.Int16Type,
		cadence.Int32Type,
		cadence.Int64Type,
		cadence.Int128Type,
		cadence.Int256Type,
		cadence.UIntType,
		cadence.UInt8Type,
		cadence.UInt16Type,
		cadence.UInt32Type,
		cadence.UInt64Type,
		cadence.UInt128Type,
		cadence.UInt256Type,
		cadence.Word8Type,
		cadence.Word16Type,
		cadence.Word32Type,
		cadence.Word64Type,
		cadence.Fix64Type,
		cadence.UFix64Type,
		cadence.BlockType,
		cadence.PathType,
		cadence.CapabilityPathType,
		cadence.StoragePathType,
		cadence.PublicPathType,
		cadence.PrivatePathType,
		cadence.AccountKeyType,
		cadence.AuthAccountContractsType,
		cadence.AuthAccountKeysType,
		cadence.AuthAccountType,
		cadence.PublicAccountContractsType,
		cadence.PublicAccountKeysType,
		cadence.PublicAccountType,
		cadence.DeployedContractType:
		return jsonSimpleType{
			Kind: typ.ID(),
		}
	case *cadence.OptionalType:
		return jsonUnaryType{
			Kind: "Optional",
			Type: prepareType(typ.Type, results),
		}
	case *cadence.VariableSizedArrayType:
		return jsonUnaryType{
			Kind: "VariableSizedArray",
			Type: prepareType(typ.ElementType, results),
		}
	case *cadence.ConstantSizedArrayType:
		return jsonConstantSizedArrayType{
			Kind: "ConstantSizedArray",
			Type: prepareType(typ.ElementType, results),
			Size: typ.Size,
		}
	case *cadence.DictionaryType:
		return jsonDictionaryType{
			Kind:      "Dictionary",
			KeyType:   prepareType(typ.KeyType, results),
			ValueType: prepareType(typ.ElementType, results),
		}
	case *cadence.StructType:
		return jsonNominalType{
			Kind:         "Struct",
			Type:         "",
			TypeID:       typeId(typ.Location, typ.QualifiedIdentifier),
			Fields:       prepareFields(typ.Fields, results),
			Initializers: prepareInitializers(typ.Initializers, results),
		}
	case *cadence.ResourceType:
		return jsonNominalType{
			Kind:         "Resource",
			Type:         "",
			TypeID:       typeId(typ.Location, typ.QualifiedIdentifier),
			Fields:       prepareFields(typ.Fields, results),
			Initializers: prepareInitializers(typ.Initializers, results),
		}
	case *cadence.EventType:
		return jsonNominalType{
			Kind:         "Event",
			Type:         "",
			TypeID:       typeId(typ.Location, typ.QualifiedIdentifier),
			Fields:       prepareFields(typ.Fields, results),
			Initializers: [][]jsonParameterType{prepareParameters(typ.Initializer, results)},
		}
	case *cadence.ContractType:
		return jsonNominalType{
			Kind:         "Contract",
			Type:         "",
			TypeID:       typeId(typ.Location, typ.QualifiedIdentifier),
			Fields:       prepareFields(typ.Fields, results),
			Initializers: prepareInitializers(typ.Initializers, results),
		}
	case *cadence.StructInterfaceType:
		return jsonNominalType{
			Kind:         "StructInterface",
			Type:         "",
			TypeID:       typeId(typ.Location, typ.QualifiedIdentifier),
			Fields:       prepareFields(typ.Fields, results),
			Initializers: prepareInitializers(typ.Initializers, results),
		}
	case *cadence.ResourceInterfaceType:
		return jsonNominalType{
			Kind:         "ResourceInterface",
			Type:         "",
			TypeID:       typeId(typ.Location, typ.QualifiedIdentifier),
			Fields:       prepareFields(typ.Fields, results),
			Initializers: prepareInitializers(typ.Initializers, results),
		}
	case *cadence.ContractInterfaceType:
		return jsonNominalType{
			Kind:         "ContractInterface",
			Type:         "",
			TypeID:       typeId(typ.Location, typ.QualifiedIdentifier),
			Fields:       prepareFields(typ.Fields, results),
			Initializers: prepareInitializers(typ.Initializers, results),
		}
	case *cadence.FunctionType:
		typeJson := jsonFunctionType{
			Kind:       "Function",
			TypeID:     typ.ID(),
			Return:     prepareType(typ.ReturnType, results),
			Parameters: prepareParameters(typ.Parameters, results),
		}
		if typ.Purity == cadence.FunctionPurityView {
			typeJson.Purity = "view"
		}
		return typeJson
	case *cadence.ReferenceType:
		return jsonReferenceType{
			Kind:          "Reference",
			Authorization: prepareAuthorization(typ.Authorization),
			Type:          prepareType(typ.Type, results),
		}
	case *cadence.RestrictedType:
		restrictions := make([]jsonValue, 0)
		for _, restriction := range typ.Restrictions {
			restrictions = append(restrictions, prepareType(restriction, results))
		}
		return jsonRestrictedType{
			Kind:         "Restriction",
			TypeID:       typ.ID(),
			Type:         prepareType(typ.Type, results),
			Restrictions: restrictions,
		}
	case *cadence.CapabilityType:
		return jsonUnaryType{
			Kind: "Capability",
			Type: prepareType(typ.BorrowType, results),
		}
	case *cadence.EnumType:
		return jsonNominalType{
			Kind:         "Enum",
			TypeID:       typeId(typ.Location, typ.QualifiedIdentifier),
			Fields:       prepareFields(typ.Fields, results),
			Initializers: prepareInitializers(typ.Initializers, results),
			Type:         prepareType(typ.RawType, results),
		}
	case nil:
		return ""
	default:
		panic(fmt.Errorf("unsupported type: %T, %v", typ, typ))
	}
}

type typePreparationResults map[cadence.Type]struct{}

func prepareTypeValue(typeValue cadence.TypeValue) jsonValue {
	return jsonValueObject{
		Type: typeTypeStr,
		Value: jsonTypeValue{
			StaticType: prepareType(typeValue.StaticType, typePreparationResults{}),
		},
	}
}

func prepareCapability(capability cadence.StorageCapability) jsonValue {
	return jsonValueObject{
		Type: capabilityTypeStr,
		Value: jsonStorageCapabilityValue{
			Path:       preparePath(capability.Path),
			Address:    encodeBytes(capability.Address.Bytes()),
			BorrowType: prepareType(capability.BorrowType, typePreparationResults{}),
		},
	}
}

func prepareFunction(function cadence.Function) jsonValue {
	return jsonValueObject{
		Type: functionTypeStr,
		Value: jsonFunctionValue{
			FunctionType: prepareType(function.FunctionType, typePreparationResults{}),
		},
	}
}

func encodeBytes(v []byte) string {
	return fmt.Sprintf("0x%x", v)
}

func encodeBig(v *big.Int) string {
	return v.String()
}

func encodeInt(v int64) string {
	return strconv.FormatInt(v, 10)
}

func encodeUInt(v uint64) string {
	return strconv.FormatUint(v, 10)
}

func encodeFix64(v int64) string {
	integer := v / sema.Fix64Factor
	fraction := v % sema.Fix64Factor

	negative := fraction < 0

	var builder strings.Builder

	if negative {
		fraction = -fraction
		if integer == 0 {
			builder.WriteByte('-')
		}
	}

	builder.WriteString(fmt.Sprintf(
		"%d.%08d",
		integer,
		fraction,
	))

	return builder.String()
}

func encodeUFix64(v uint64) string {
	integer := v / sema.Fix64Factor
	fraction := v % sema.Fix64Factor

	return fmt.Sprintf(
		"%d.%08d",
		integer,
		fraction,
	)
}

func typeId(location common.Location, identifier string) string {
	if location == nil {
		return identifier
	}

	return string(location.TypeID(nil, identifier))
}<|MERGE_RESOLUTION|>--- conflicted
+++ resolved
@@ -606,7 +606,6 @@
 	}
 }
 
-<<<<<<< HEAD
 func prepareAuthorization(auth cadence.Authorization) jsonAuthorization {
 	var kind string
 	var entitlements []jsonNominalType
@@ -638,7 +637,9 @@
 	return jsonAuthorization{
 		Kind:         kind,
 		Entitlements: entitlements,
-=======
+	}
+}
+
 func prepareLink(x cadence.PathLink) jsonValue {
 	return jsonValueObject{
 		Type: linkTypeStr,
@@ -646,7 +647,6 @@
 			TargetPath: preparePath(x.TargetPath),
 			BorrowType: x.BorrowType,
 		},
->>>>>>> 5a4b0a18
 	}
 }
 
