/*
 * Cadence - The resource-oriented smart contract programming language
 *
 * Copyright Dapper Labs, Inc.
 *
 * Licensed under the Apache License, Version 2.0 (the "License");
 * you may not use this file except in compliance with the License.
 * You may obtain a copy of the License at
 *
 *   http://www.apache.org/licenses/LICENSE-2.0
 *
 * Unless required by applicable law or agreed to in writing, software
 * distributed under the License is distributed on an "AS IS" BASIS,
 * WITHOUT WARRANTIES OR CONDITIONS OF ANY KIND, either express or implied.
 * See the License for the specific language governing permissions and
 * limitations under the License.
 */

package ccf

import (
	"sort"

	"github.com/onflow/cadence"
	cadenceErrors "github.com/onflow/cadence/runtime/errors"
)

type encodeTypeFn func(typ cadence.Type, tids ccfTypeIDByCadenceType) error

// encodeInlineType encodes cadence.Type as
// language=CDDL
// inline-type =
//
//	simple-type
//	/ optional-type
//	/ varsized-array-type
//	/ constsized-array-type
//	/ dict-type
//	/ reference-type
//	/ intersection-type
//	/ capability-type
//	/ type-ref
//
// All exported Cadence types need to be supported by this function,
// including abstract and interface types.
func (e *Encoder) encodeInlineType(typ cadence.Type, tids ccfTypeIDByCadenceType) error {
	simpleTypeID, ok := simpleTypeIDByType(typ)
	if ok {
		return e.encodeSimpleType(simpleTypeID)
	}

	switch typ := typ.(type) {
	case *cadence.OptionalType:
		return e.encodeOptionalType(typ, tids)

	case *cadence.VariableSizedArrayType:
		return e.encodeVarSizedArrayType(typ, tids)

	case *cadence.ConstantSizedArrayType:
		return e.encodeConstantSizedArrayType(typ, tids)

	case *cadence.DictionaryType:
		return e.encodeDictType(typ, tids)

	case cadence.CompositeType, cadence.InterfaceType:
		id, err := tids.id(typ)
		if err != nil {
			panic(cadenceErrors.NewUnexpectedErrorFromCause(err))
		}
		return e.encodeTypeRef(id)

	case *cadence.ReferenceType:
		return e.encodeReferenceType(typ, tids)

	case *cadence.IntersectionType:
		return e.encodeIntersectionType(typ, tids)

	case *cadence.CapabilityType:
		return e.encodeCapabilityType(typ, tids)

	case *cadence.FunctionType:
		return e.encodeSimpleType(TypeFunction)

	default:
		panic(cadenceErrors.NewUnexpectedError("unsupported type %s (%T)", typ.ID(), typ))
	}
}

func (e *Encoder) encodeNullableInlineType(typ cadence.Type, tids ccfTypeIDByCadenceType) error {
	if typ == nil {
		return e.enc.EncodeNil()
	}
	return e.encodeInlineType(typ, tids)
}

// encodeSimpleType encodes cadence simple type as
// language=CDDL
// simple-type =
//
//	; cbor-tag-simple-type
//	#6.137(simple-type-id)
func (e *Encoder) encodeSimpleType(id uint64) error {
	rawTagNum := []byte{0xd8, CBORTagSimpleType}
	return e.encodeSimpleTypeWithRawTag(id, rawTagNum)
}

// encodeSimpleTypeWithRawTag encodes simple type with given tag number as
// language=CDDL
// simple-type-id = uint
func (e *Encoder) encodeSimpleTypeWithRawTag(id uint64, rawTagNumber []byte) error {
	// Encode CBOR tag number.
	err := e.enc.EncodeRawBytes(rawTagNumber)
	if err != nil {
		return err
	}

	// Encode simple-type-id as uint.
	return e.enc.EncodeUint64(id)
}

// encodeOptionalType encodes cadence.OptionalType as
// language=CDDL
// optional-type =
//
//	; cbor-tag-optional-type
//	#6.138(inline-type)
func (e *Encoder) encodeOptionalType(
	typ *cadence.OptionalType,
	tids ccfTypeIDByCadenceType,
) error {
	rawTagNum := []byte{0xd8, CBORTagOptionalType}
	return e.encodeOptionalTypeWithRawTag(
		typ,
		tids,
		e.encodeInlineType,
		rawTagNum,
	)
}

// encodeOptionalTypeWithRawTag encodes cadence.OptionalType
// with given tag number and encode type function.
func (e *Encoder) encodeOptionalTypeWithRawTag(
	typ *cadence.OptionalType,
	tids ccfTypeIDByCadenceType,
	encodeTypeFn encodeTypeFn,
	rawTagNumber []byte,
) error {
	// Encode CBOR tag number.
	err := e.enc.EncodeRawBytes(rawTagNumber)
	if err != nil {
		return err
	}

	// Encode non-optional type with given encodeTypeFn.
	return encodeTypeFn(typ.Type, tids)
}

// encodeVarSizedArrayType encodes cadence.VariableSizedArrayType as
// language=CDDL
// varsized-array-type =
//
//	; cbor-tag-varsized-array-type
//	#6.139(inline-type)
func (e *Encoder) encodeVarSizedArrayType(
	typ *cadence.VariableSizedArrayType,
	tids ccfTypeIDByCadenceType,
) error {
	rawTagNum := []byte{0xd8, CBORTagVarsizedArrayType}
	return e.encodeVarSizedArrayTypeWithRawTag(
		typ,
		tids,
		e.encodeInlineType,
		rawTagNum,
	)
}

// encodeVarSizedArrayTypeWithRawTag encodes cadence.VariableSizedArrayType
// with given tag number and encode type function.
func (e *Encoder) encodeVarSizedArrayTypeWithRawTag(
	typ *cadence.VariableSizedArrayType,
	tids ccfTypeIDByCadenceType,
	encodeTypeFn encodeTypeFn,
	rawTagNumber []byte,
) error {
	// Encode CBOR tag number.
	err := e.enc.EncodeRawBytes(rawTagNumber)
	if err != nil {
		return err
	}

	// Encode array element type with given encodeTypeFn.
	return encodeTypeFn(typ.ElementType, tids)
}

// encodeConstantSizedArrayType encodes cadence.ConstantSizedArrayType as
// language=CDDL
// constsized-array-type =
//
//	; cbor-tag-constsized-array-type
//	#6.140([
//	    array-size: uint,
//	    element-type: inline-type
//	])
func (e *Encoder) encodeConstantSizedArrayType(
	typ *cadence.ConstantSizedArrayType,
	tids ccfTypeIDByCadenceType,
) error {
	rawTagNum := []byte{0xd8, CBORTagConstsizedArrayType}
	return e.encodeConstantSizedArrayTypeWithRawTag(
		typ,
		tids,
		e.encodeInlineType,
		rawTagNum,
	)
}

// encodeConstantSizedArrayTypeWithRawTag encodes cadence.ConstantSizedArrayType
// with given tag number and encode type function as
func (e *Encoder) encodeConstantSizedArrayTypeWithRawTag(
	typ *cadence.ConstantSizedArrayType,
	tids ccfTypeIDByCadenceType,
	encodeTypeFn encodeTypeFn,
	rawTagNumber []byte,
) error {
	// Encode CBOR tag number.
	err := e.enc.EncodeRawBytes(rawTagNumber)
	if err != nil {
		return err
	}

	// Encode array of length 2.
	err = e.enc.EncodeArrayHead(2)
	if err != nil {
		return err
	}

	// element 0: array size as uint
	err = e.enc.EncodeUint(typ.Size)
	if err != nil {
		return err
	}

	// element 1: array element type with given encodeTypeFn
	return encodeTypeFn(typ.ElementType, tids)
}

// encodeDictType encodes cadence.DictionaryType as
// language=CDDL
// dict-type =
//
//	; cbor-tag-dict-type
//	#6.141([
//	    key-type: inline-type,
//	    element-type: inline-type
//	])
func (e *Encoder) encodeDictType(
	typ *cadence.DictionaryType,
	tids ccfTypeIDByCadenceType,
) error {
	rawTagNum := []byte{0xd8, CBORTagDictType}
	return e.encodeDictTypeWithRawTag(
		typ,
		tids,
		e.encodeInlineType,
		rawTagNum,
	)
}

// encodeDictTypeWithRawTag encodes cadence.DictionaryType
// with given tag number and encode type function.
func (e *Encoder) encodeDictTypeWithRawTag(
	typ *cadence.DictionaryType,
	tids ccfTypeIDByCadenceType,
	encodeTypeFn encodeTypeFn,
	rawTagNumber []byte,
) error {
	// Encode CBOR tag number.
	err := e.enc.EncodeRawBytes(rawTagNumber)
	if err != nil {
		return err
	}

	// Encode array head of length 2.
	err = e.enc.EncodeArrayHead(2)
	if err != nil {
		return err
	}

	// element 0: key type with given encodeTypeFn
	err = encodeTypeFn(typ.KeyType, tids)
	if err != nil {
		return err
	}

	// element 1: element type with given encodeTypeFn
	return encodeTypeFn(typ.ElementType, tids)
}

// encodeReferenceType encodes cadence.ReferenceType as
// language=CDDL
// reference-type =
//
//	; cbor-tag-reference-type
//	#6.142([
//	  authorized: bool,
//	  type: inline-type,
//	])
func (e *Encoder) encodeReferenceType(
	typ *cadence.ReferenceType,
	tids ccfTypeIDByCadenceType,
) error {
	rawTagNum := []byte{0xd8, CBORTagReferenceType}
	return e.encodeReferenceTypeWithRawTag(
		typ,
		tids,
		e.encodeInlineType,
		rawTagNum,
	)
}

func (e *Encoder) encodeAuthorization(
	auth cadence.Authorization,
) error {
	// TODO: implement this
	return e.enc.EncodeNil()
}

// encodeReferenceTypeWithRawTag encodes cadence.ReferenceType
// with given tag number and encode type function.
func (e *Encoder) encodeReferenceTypeWithRawTag(
	typ *cadence.ReferenceType,
	tids ccfTypeIDByCadenceType,
	encodeTypeFn encodeTypeFn,
	rawTagNumber []byte,
) error {
	// Encode CBOR tag number.
	err := e.enc.EncodeRawBytes(rawTagNumber)
	if err != nil {
		return err
	}

	// Encode array head of length 2.
	err = e.enc.EncodeArrayHead(2)
	if err != nil {
		return err
	}

	// element 0: authorization
	err = e.encodeAuthorization(typ.Authorization)
	if err != nil {
		return err
	}

	// element 1: referenced type with given encodeTypeFn
	return encodeTypeFn(typ.Type, tids)
}

// encodeIntersectionType encodes cadence.IntersectionType as
// language=CDDL
// intersection-type =
//
//	; cbor-tag-intersection-type
//	#6.143([
//	  type: inline-type / nil,
//	  types: [* inline-type]
//	])
func (e *Encoder) encodeIntersectionType(typ *cadence.IntersectionType, tids ccfTypeIDByCadenceType) error {
	rawTagNum := []byte{0xd8, CBORTagIntersectionType}
	return e.encodeIntersectionTypeWithRawTag(
		typ,
		tids,
		e.encodeNullableInlineType,
		e.encodeInlineType,
		rawTagNum,
	)
}

// encodeIntersectionTypeWithRawTag encodes cadence.IntersectionType
// with given tag number and encode type function.
func (e *Encoder) encodeIntersectionTypeWithRawTag(
	typ *cadence.IntersectionType,
	tids ccfTypeIDByCadenceType,
	encodeTypeFn encodeTypeFn,
	encodeIntersectionTypeFn encodeTypeFn,
	rawTagNumber []byte,
) error {
	// Encode CBOR tag number.
	err := e.enc.EncodeRawBytes(rawTagNumber)
	if err != nil {
		return err
	}

	// Encode array head of length 2.
	err = e.enc.EncodeArrayHead(2)
	if err != nil {
		return err
	}

	// element 0: type with given encodeTypeFn
	err = encodeTypeFn(typ.Type, tids)
	if err != nil {
		return err
	}

	// element 1: types as array.

	// Encode array head with number of types.
	intersectionTypes := typ.Types
	err = e.enc.EncodeArrayHead(uint64(len(intersectionTypes)))
	if err != nil {
		return err
	}

<<<<<<< HEAD
	switch len(intersectionTypes) {
	case 0:
		// Short-circuit if there is no intersection.
		return nil

	case 1:
		// Avoid overhead of sorting if there is only one intersection.
		// Encode intersection type with given encodeTypeFn.
		return encodeTypeFn(intersectionTypes[0], tids)

	default:
		// "Deterministic CCF Encoding Requirements" in CCF specs:
		//
		//   "intersection-type.types MUST be sorted by intersection's cadence-type-id"
		//   "intersection-type-value.types MUST be sorted by intersection's cadence-type-id."
		sorter := newBytewiseCadenceTypeSorter(intersectionTypes)

		sort.Sort(sorter)

		for _, index := range sorter.indexes {
			// Encode intersection type with given encodeTypeFn.
			err = encodeIntersectionTypeFn(intersectionTypes[index], tids)
			if err != nil {
				return err
=======
	switch e.em.sortRestrictedTypes {
	case SortNone:
		for _, res := range restrictions {
			// Encode restriction type with given encodeTypeFn.
			err = encodeRestrictionTypeFn(res, tids)
			if err != nil {
				return err
			}
		}
		return nil

	case SortBytewiseLexical:
		switch len(restrictions) {
		case 0:
			// Short-circuit if there is no restriction.
			return nil

		case 1:
			// Avoid overhead of sorting if there is only one restriction.
			// Encode restriction type with given encodeTypeFn.
			return encodeTypeFn(restrictions[0], tids)

		default:
			// "Deterministic CCF Encoding Requirements" in CCF specs:
			//
			//   "restricted-type.restrictions MUST be sorted by restriction's cadence-type-id"
			//   "restricted-type-value.restrictions MUST be sorted by restriction's cadence-type-id."
			sorter := newBytewiseCadenceTypeSorter(restrictions)

			sort.Sort(sorter)

			for _, index := range sorter.indexes {
				// Encode restriction type with given encodeTypeFn.
				err = encodeRestrictionTypeFn(restrictions[index], tids)
				if err != nil {
					return err
				}
>>>>>>> b1e6d380
			}

			return nil
		}

	default:
		panic(cadenceErrors.NewUnexpectedError("unsupported sort option for restricted types: %d", e.em.sortRestrictedTypes))
	}
}

// encodeCapabilityType encodes cadence.CapabilityType as
// language=CDDL
// capability-type =
//
//	; cbor-tag-capability-type
//	; use an array as an extension point
//	#6.144([
//	    ; borrow-type
//	    inline-type / nil
//	])
func (e *Encoder) encodeCapabilityType(
	typ *cadence.CapabilityType,
	tids ccfTypeIDByCadenceType,
) error {
	rawTagNum := []byte{0xd8, CBORTagCapabilityType}
	return e.encodeCapabilityTypeWithRawTag(
		typ,
		tids,
		e.encodeNullableInlineType,
		rawTagNum,
	)
}

// encodeCapabilityTypeWithRawTag encodes cadence.CapabilityType
// with given tag number and encode type function.
func (e *Encoder) encodeCapabilityTypeWithRawTag(
	typ *cadence.CapabilityType,
	tids ccfTypeIDByCadenceType,
	encodeTypeFn encodeTypeFn,
	rawTagNumber []byte,
) error {
	// Encode CBOR tag number.
	err := e.enc.EncodeRawBytes(rawTagNumber)
	if err != nil {
		return err
	}

	// Encode array head of length 1.
	err = e.enc.EncodeArrayHead(1)
	if err != nil {
		return err
	}

	// element 0: borrow type with given encodeTypeFn.
	return encodeTypeFn(typ.BorrowType, tids)
}

// encodeTypeRef encodes CCF type id as
// language=CDDL
// type-ref =
//
//	; cbor-tag-type-ref
//	#6.136(id)
func (e *Encoder) encodeTypeRef(ref ccfTypeID) error {
	rawTagNum := []byte{0xd8, CBORTagTypeRef}
	return e.encodeTypeRefWithRawTag(ref, rawTagNum)
}

// encodeTypeRefWithRawTag encodes CCF type ID as
// with given tag number.
func (e *Encoder) encodeTypeRefWithRawTag(ref ccfTypeID, rawTagNumber []byte) error {
	err := e.enc.EncodeRawBytes(rawTagNumber)
	if err != nil {
		return err
	}
	return e.encodeCCFTypeID(ref)
}

// encodeCCFTypeID encodes CCF type ID as
// language=CDDL
// id = bstr
func (e *Encoder) encodeCCFTypeID(id ccfTypeID) error {
	return e.enc.EncodeBytes(id.Bytes())
}

// encodeCadenceTypeID encodes Cadence type ID as
// language=CDDL
// cadence-type-id = tstr
func (e *Encoder) encodeCadenceTypeID(id string) error {
	return e.enc.EncodeString(id)
}<|MERGE_RESOLUTION|>--- conflicted
+++ resolved
@@ -411,37 +411,11 @@
 		return err
 	}
 
-<<<<<<< HEAD
-	switch len(intersectionTypes) {
-	case 0:
-		// Short-circuit if there is no intersection.
-		return nil
-
-	case 1:
-		// Avoid overhead of sorting if there is only one intersection.
-		// Encode intersection type with given encodeTypeFn.
-		return encodeTypeFn(intersectionTypes[0], tids)
-
-	default:
-		// "Deterministic CCF Encoding Requirements" in CCF specs:
-		//
-		//   "intersection-type.types MUST be sorted by intersection's cadence-type-id"
-		//   "intersection-type-value.types MUST be sorted by intersection's cadence-type-id."
-		sorter := newBytewiseCadenceTypeSorter(intersectionTypes)
-
-		sort.Sort(sorter)
-
-		for _, index := range sorter.indexes {
-			// Encode intersection type with given encodeTypeFn.
-			err = encodeIntersectionTypeFn(intersectionTypes[index], tids)
-			if err != nil {
-				return err
-=======
-	switch e.em.sortRestrictedTypes {
+	switch e.em.sortIntersectionTypes {
 	case SortNone:
-		for _, res := range restrictions {
+		for _, res := range intersectionTypes {
 			// Encode restriction type with given encodeTypeFn.
-			err = encodeRestrictionTypeFn(res, tids)
+			err = encodeIntersectionTypeFn(res, tids)
 			if err != nil {
 				return err
 			}
@@ -449,39 +423,38 @@
 		return nil
 
 	case SortBytewiseLexical:
-		switch len(restrictions) {
+		switch len(intersectionTypes) {
 		case 0:
-			// Short-circuit if there is no restriction.
+			// Short-circuit if there are no types.
 			return nil
 
 		case 1:
-			// Avoid overhead of sorting if there is only one restriction.
-			// Encode restriction type with given encodeTypeFn.
-			return encodeTypeFn(restrictions[0], tids)
+			// Avoid overhead of sorting if there is only one type.
+			// Encode intersection type with given encodeTypeFn.
+			return encodeTypeFn(intersectionTypes[0], tids)
 
 		default:
 			// "Deterministic CCF Encoding Requirements" in CCF specs:
 			//
-			//   "restricted-type.restrictions MUST be sorted by restriction's cadence-type-id"
-			//   "restricted-type-value.restrictions MUST be sorted by restriction's cadence-type-id."
-			sorter := newBytewiseCadenceTypeSorter(restrictions)
+			//   "intersection-type.types MUST be sorted by intersection's cadence-type-id"
+			//   "intersection-type-value.types MUST be sorted by intersection's cadence-type-id."
+			sorter := newBytewiseCadenceTypeSorter(intersectionTypes)
 
 			sort.Sort(sorter)
 
 			for _, index := range sorter.indexes {
-				// Encode restriction type with given encodeTypeFn.
-				err = encodeRestrictionTypeFn(restrictions[index], tids)
+				// Encode intersection type with given encodeTypeFn.
+				err = encodeIntersectionTypeFn(intersectionTypes[index], tids)
 				if err != nil {
 					return err
 				}
->>>>>>> b1e6d380
 			}
 
 			return nil
 		}
 
 	default:
-		panic(cadenceErrors.NewUnexpectedError("unsupported sort option for restricted types: %d", e.em.sortRestrictedTypes))
+		panic(cadenceErrors.NewUnexpectedError("unsupported sort option for intersection types: %d", e.em.sortIntersectionTypes))
 	}
 }
 
