--- conflicted
+++ resolved
@@ -36,7 +36,7 @@
       fun getCapability<T>(_ path: PublicPath): Capability<T>
       fun getLinkTarget(_ path: CapabilityPath): Path?
 
-      // Storage iteration  
+      // Storage iteration
       fun forEachPublic(_ function: ((PublicPath, Type): Bool))
 
       struct Contracts {
@@ -90,31 +90,10 @@
 
       let contracts: AuthAccount.Contracts
 
-      // Keys assigned to the account
+      // Key management API
 
       let keys: AuthAccount.Keys
 
-<<<<<<< HEAD
-=======
-      // All the paths associated with this account
-      let publicPaths: [PublicPath]
-      let privatePaths: [PrivatePath]
-      let storagePaths: [StoragePath]
-
-      // Key management
-
-      // Adds a public key to the account.
-      // The public key must be encoded together with their signature algorithm, hashing algorithm and weight.
-      // This method is currently deprecated and is available only for the backward compatibility.
-      // `keys.add` method can be use instead.
-      fun addPublicKey(_ publicKey: [UInt8])
-
-      // Revokes the key at the given index.
-      // This method is currently deprecated and is available only for the backward compatibility.
-      // `keys.revoke` method can be use instead.
-      fun removePublicKey(_ index: Int)
-
->>>>>>> e4cd5c06
       // Account storage API (see the section below for documentation)
 
       fun save<T>(_ value: T, to: StoragePath)
@@ -129,7 +108,14 @@
       fun getLinkTarget(_ path: CapabilityPath): Path?
       fun unlink(_ path: CapabilityPath)
 
-      // Storage iteration  
+      // All the paths associated with this account
+
+      let publicPaths: [PublicPath]
+      let privatePaths: [PrivatePath]
+      let storagePaths: [StoragePath]
+
+      // Storage iteration
+
       fun forEachPublic(_ function: ((PublicPath, Type): Bool))
       fun forEachPrivate(_ function: ((PrivatePath, Type): Bool))
       fun forEachStored(_ function: ((StoragePath, Type): Bool))
@@ -611,22 +597,22 @@
 fun forEachStored(_ function: ((StoragePath, Type): Bool))
 ```
 
-Each of these iterates over every element in the specified domain (public, private, and storage), 
-applying the function argument to each. 
-The first argument of the function is the path of the element, and the second is its runtime type. 
-The `Bool` return value determines whether iteration continues; 
-`true` will proceed to the next stored element, 
-while `false` will terminate iteration. 
-The specific order in which the objects are iterated over is undefined, 
-as is the behavior when a path is added or removed from storage. 
+Each of these iterates over every element in the specified domain (public, private, and storage),
+applying the function argument to each.
+The first argument of the function is the path of the element, and the second is its runtime type.
+The `Bool` return value determines whether iteration continues;
+`true` will proceed to the next stored element,
+while `false` will terminate iteration.
+The specific order in which the objects are iterated over is undefined,
+as is the behavior when a path is added or removed from storage.
 
 <Callout type="warning">
 The order of iteration is undefined. Do not rely on any particular behaviour.
 
-Saving to or removing from storage during iteration can cause the order in which values are stored to change arbitrarily. 
-
-Continuing to iterate after such an operation will cause Cadence to panic and abort execution. 
-In order to avoid such errors, we recommend not modifying storage during iteration. 
+Saving to or removing from storage during iteration can cause the order in which values are stored to change arbitrarily.
+
+Continuing to iterate after such an operation will cause Cadence to panic and abort execution.
+In order to avoid such errors, we recommend not modifying storage during iteration.
 If you do, return `false` from the iteration callback to cause iteration to end after the mutation like so:
 
 ```cadence
@@ -644,6 +630,7 @@
     return true
 })
 ```
+
 </Callout>
 
 ## Storage limit
