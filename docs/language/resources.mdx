--- conflicted
+++ resolved
@@ -1,609 +1,3 @@
 # This document has been moved to a new location:
 
-<<<<<<< HEAD
-Resources are types that can only exist in **one** location at a time
-and **must** be used **exactly once**.
-
-Resources **must** be created (instantiated) by using the `create` keyword.
-
-At the end of a function which has resources (variables, constants, parameters) in scope,
-the resources **must** be either **moved** or **destroyed**.
-
-They are **moved** when used as an initial value for a constant or variable,
-when assigned to a different variable,
-when passed as an argument to a function,
-and when returned from a function.
-
-Resources can be explicitly **destroyed** using the `destroy` keyword.
-
-Accessing a field or calling a function of a resource does not move or destroy it.
-
-When the resource is moved, the constant or variable
-that referred to the resource before the move becomes **invalid**.
-An **invalid** resource cannot be used again.
-
-To make the usage and behaviour of resource types explicit,
-the prefix `@` must be used in type annotations
-of variable or constant declarations, parameters, and return types.
-
-### The Move Operator (`<-`)
-
-To make moves of resources explicit, the move operator `<-` must be used
-when the resource is the initial value of a constant or variable,
-when it is moved to a different variable,
-when it is moved to a function as an argument,
-and when it is returned from a function.
-
-```cadence
-// Declare a resource named `SomeResource`, with a variable integer field.
-//
-pub resource SomeResource {
-    pub var value: Int
-
-    init(value: Int) {
-        self.value = value
-    }
-}
-
-// Declare a constant with value of resource type `SomeResource`.
-//
-let a: @SomeResource <- create SomeResource(value: 0)
-
-// *Move* the resource value to a new constant.
-//
-let b <- a
-
-// Invalid: Cannot use constant `a` anymore as the resource that it referred to
-// was moved to constant `b`.
-//
-a.value
-
-// Constant `b` owns the resource.
-//
-b.value // equals 0
-
-// Declare a function which accepts a resource.
-//
-// The parameter has a resource type, so the type annotation must be prefixed with `@`.
-//
-pub fun use(resource: @SomeResource) {
-    // ...
-}
-
-// Call function `use` and move the resource into it.
-//
-use(resource: <-b)
-
-// Invalid: Cannot use constant `b` anymore as the resource
-// it referred to was moved into function `use`.
-//
-b.value
-```
-
-A resource object cannot go out of scope and be dynamically lost.
-The program must either explicitly destroy it or move it to another context.
-
-```cadence
-{
-    // Declare another, unrelated value of resource type `SomeResource`.
-    //
-    let c <- create SomeResource(value: 10)
-
-    // Invalid: `c` is not used before the end of the scope, but must be.
-    // It cannot be lost.
-}
-```
-
-```cadence
-// Declare another, unrelated value of resource type `SomeResource`.
-//
-let d <- create SomeResource(value: 20)
-
-// Destroy the resource referred to by constant `d`.
-//
-destroy d
-
-// Invalid: Cannot use constant `d` anymore as the resource
-// it referred to was destroyed.
-//
-d.value
-```
-
-To make it explicit that the type is a resource type
-and must follow the rules associated with resources,
-it must be prefixed with `@` in all type annotations,
-e.g. for variable declarations, parameters, or return types.
-
-```cadence
-// Declare a constant with an explicit type annotation.
-//
-// The constant has a resource type, so the type annotation must be prefixed with `@`.
-//
-let someResource: @SomeResource <- create SomeResource(value: 5)
-
-// Declare a function which consumes a resource and destroys it.
-//
-// The parameter has a resource type, so the type annotation must be prefixed with `@`.
-//
-pub fun use(resource: @SomeResource) {
-    destroy resource
-}
-
-// Declare a function which returns a resource.
-//
-// The return type is a resource type, so the type annotation must be prefixed with `@`.
-// The return statement must also use the `<-` operator to make it explicit the resource is moved.
-//
-pub fun get(): @SomeResource {
-    let newResource <- create SomeResource()
-    return <-newResource
-}
-```
-
-Resources **must** be used exactly once.
-
-```cadence
-// Declare a function which consumes a resource but does not use it.
-// This function is invalid, because it would cause a loss of the resource.
-//
-pub fun forgetToUse(resource: @SomeResource) {
-    // Invalid: The resource parameter `resource` is not used, but must be.
-}
-```
-
-```cadence
-// Declare a constant named `res` which has the resource type `SomeResource`.
-let res <- create SomeResource()
-
-// Call the function `use` and move the resource `res` into it.
-use(resource: <-res)
-
-// Invalid: The resource constant `res` cannot be used again,
-// as it was moved in the previous function call.
-//
-use(resource: <-res)
-
-// Invalid: The resource constant `res` cannot be used again,
-// as it was moved in the previous function call.
-//
-res.value
-```
-
-```cadence
-// Declare a function which has a resource parameter.
-// This function is invalid, because it does not always use the resource parameter,
-// which would cause a loss of the resource.
-//
-pub fun sometimesDestroy(resource: @SomeResource, destroyResource: Bool) {
-    if destroyResource {
-        destroy resource
-    }
-    // Invalid: The resource parameter `resource` is not always used, but must be.
-    // The destroy statement is not always executed, so at the end of this function
-    // it might have been destroyed or not.
-}
-```
-
-```cadence
-// Declare a function which has a resource parameter.
-// This function is valid, as it always uses the resource parameter,
-// and does not cause a loss of the resource.
-//
-pub fun alwaysUse(resource: @SomeResource, destroyResource: Bool) {
-    if destroyResource {
-        destroy resource
-    } else {
-        use(resource: <-resource)
-    }
-    // At the end of the function the resource parameter was definitely used:
-    // It was either destroyed or moved in the call of function `use`.
-}
-```
-
-```cadence
-// Declare a function which has a resource parameter.
-// This function is invalid, because it does not always use the resource parameter,
-// which would cause a loss of the resource.
-//
-pub fun returnBeforeDestroy(move: Bool) {
-    let res <- create SomeResource(value: 1)
-    if move {
-        use(resource: <-res)
-        return
-    } else {
-        // Invalid: When this function returns here, the resource variable
-        // `res` was not used, but must be.
-        return
-    }
-    // Invalid: the resource variable `res` was potentially moved in the
-    // previous if-statement, and both branches definitely return,
-    // so this statement is unreachable.
-    destroy res
-}
-```
-
-### Resource Variables
-
-Resource variables cannot be assigned to,
-as that would lead to the loss of the variable's current resource value.
-
-Instead, use a swap statement (`<->`) or shift statement (`<- target <-`)
-to replace the resource variable with another resource.
-
-```cadence
-pub resource R {}
-
-var x <- create R()
-var y <- create R()
-
-// Invalid: Cannot assign to resource variable `x`,
-// as its current resource would be lost
-//
-x <- y
-
-// Instead, use a swap statement.
-//
-var replacement <- create R()
-x <-> replacement
-// `x` is the new resource.
-// `replacement` is the old resource.
-
-// Or use the shift statement (`<- target <-`)
-// This statement moves the resource out of `x` and into `oldX`,
-// and at the same time assigns `x` with the new value on the right-hand side.
-let oldX <- x <- create R()
-// oldX still needs to be explicitly handled after this statement
-destroy oldX
-```
-
-### Resource Destructors
-
-Resource may have a destructor, which is executed when the resource is destroyed.
-Destructors have no parameters and no return value and are declared using the `destroy` name.
-A resource may have only one destructor.
-
-```cadence
-var destructorCalled = false
-
-pub resource Resource {
-
-    // Declare a destructor for the resource, which is executed
-    // when the resource is destroyed.
-    //
-    destroy() {
-        destructorCalled = true
-    }
-}
-
-let res <- create Resource()
-destroy res
-// `destructorCalled` is `true`
-```
-
-### Nested Resources
-
-Fields in composite types behave differently when they have a resource type.
-
-If a resource type has fields that have a resource type,
-it **must** declare a destructor,
-which **must** invalidate all resource fields, i.e. move or destroy them.
-
-```cadence
-pub resource Child {
-    let name: String
-
-    init(name: String)
-        self.name = name
-    }
-}
-
-// Declare a resource with a resource field named `child`.
-// The resource *must* declare a destructor
-// and the destructor *must* invalidate the resource field.
-//
-pub resource Parent {
-    let name: String
-    var child: @Child
-
-    init(name: String, child: @Child) {
-        self.name = name
-        self.child <- child
-    }
-
-    // Declare a destructor which invalidates the resource field
-    // `child` by destroying it.
-    //
-    destroy() {
-        destroy self.child
-    }
-}
-```
-
-Accessing a field or calling function on a resource field is valid,
-however moving a resource out of a variable resource field is **not** allowed.
-Instead, use a swap statement to replace the resource with another resource.
-
-```cadence
-let child <- create Child(name: "Child 1")
-let parent <- create Parent(name: "Parent", child: <-child)
-
-child.name  // is "Child 1"
-parent.child.name  // is "Child 1"
-
-// Invalid: Cannot move resource out of variable resource field.
-let childAgain <- parent.child
-
-// Instead, use a swap statement.
-//
-var otherChild <- create Child(name: "Child 2")
-parent.child <-> otherChild
-// `parent.child` is the second child, Child 2.
-// `otherChild` is the first child, Child 1.
-```
-
-### Resources in Closures
-
-Resources can not be captured in closures, as that could potentially result in duplications.
-
-```cadence
-resource R {}
-
-// Invalid: Declare a function which returns a closure which refers to
-// the resource parameter `resource`. Each call to the returned function
-// would return the resource, which should not be possible.
-//
-fun makeCloner(resource: @R): fun(): @R {
-    return fun (): @R {
-        return <-resource
-    }
-}
-
-let test = makeCloner(resource: <-create R())
-```
-
-### Resources in Arrays and Dictionaries
-
-Arrays and dictionaries behave differently when they contain resources:
-It is **not** allowed to index into an array to read an element at a certain index or assign to it,
-or index into a dictionary to read a value for a certain key or set a value for the key.
-
-Instead, use a swap statement (`<->`) or shift statement (`<- target <-`)
-to replace the accessed resource with another resource.
-
-```cadence
-resource R {}
-
-// Declare a constant for an array of resources.
-// Create two resources and move them into the array.
-// `resources` has type `@[R]`
-//
-let resources <- [
-    <-create R(),
-    <-create R()
-]
-
-// Invalid: Reading an element from a resource array is not allowed.
-//
-let firstResource <- resources[0]
-
-// Invalid: Setting an element in a resource array is not allowed,
-// as it would result in the loss of the current value.
-//
-resources[0] <- create R()
-
-// Instead, when attempting to either read an element or update an element
-// in a resource array, use a swap statement with a variable to replace
-// the accessed element.
-//
-var res <- create R()
-resources[0] <-> res
-// `resources[0]` now contains the new resource.
-// `res` now contains the old resource.
-
-// Use the shift statement to move the new resource into
-// the array at the same time that the old resource is being moved out
-let oldRes <- resources[0] <- create R()
-// The old object still needs to be handled
-destroy oldRes
-```
-
-The same applies to dictionaries.
-
-```cadence
-// Declare a constant for a dictionary of resources.
-// Create two resources and move them into the dictionary.
-// `resources` has type `@{String: R}`
-//
-let resources <- {
-    "r1": <-create R(),
-    "r2": <-create R()
-}
-
-// Invalid: Reading an element from a resource dictionary is not allowed.
-// It's not obvious that an access like this would have to remove
-// the key from the dictionary.
-//
-let firstResource <- resources["r1"]
-
-// Instead, make the removal explicit by using the `remove` function.
-let firstResource <- resources.remove(key: "r1")
-
-// Invalid: Setting an element in a resource dictionary is not allowed,
-// as it would result in the loss of the current value.
-//
-resources["r1"] <- create R()
-
-// Instead, when attempting to either read an element or update an element
-// in a resource dictionary, use a swap statement with a variable to replace
-// the accessed element.
-//
-// The result of a dictionary read is optional, as the given key might not
-// exist in the dictionary.
-// The types on both sides of the swap operator must be the same,
-// so also declare the variable as an optional.
-//
-var res: @R? <- create R()
-resources["r1"] <-> res
-// `resources["r1"]` now contains the new resource.
-// `res` now contains the old resource.
-
-// Use the shift statement to move the new resource into
-// the dictionary at the same time that the old resource is being moved out
-let oldRes <- resources["r2"] <- create R()
-// The old object still needs to be handled
-destroy oldRes
-```
-
-Resources cannot be moved into arrays and dictionaries multiple times,
-as that would cause a duplication.
-
-```cadence
-let resource <- create R()
-
-// Invalid: The resource variable `resource` can only be moved into the array once.
-//
-let resources <- [
-    <-resource,
-    <-resource
-]
-```
-
-```cadence
-let resource <- create R()
-
-// Invalid: The resource variable `resource` can only be moved into the dictionary once.
-let resources <- {
-    "res1": <-resource,
-    "res2": <-resource
-}
-```
-
-Resource arrays and dictionaries can be destroyed.
-
-```cadence
-let resources <- [
-    <-create R(),
-    <-create R()
-]
-destroy resources
-```
-
-```cadence
-let resources <- {
-    "r1": <-create R(),
-    "r2": <-create R()
-}
-destroy resources
-```
-
-The variable array functions like `append`, `insert`, and `remove`
-behave like for non-resource arrays.
-Note however, that the result of the `remove` functions must be used.
-
-```cadence
-let resources <- [<-create R()]
-// `resources.length` is `1`
-
-resources.append(<-create R())
-// `resources.length` is `2`
-
-let first <- resource.remove(at: 0)
-// `resources.length` is `1`
-destroy first
-
-resources.insert(at: 0, <-create R())
-// `resources.length` is `2`
-
-// Invalid: The statement ignores the result of the call to `remove`,
-// which would result in a loss.
-resource.remove(at: 0)
-
-destroy resources
-```
-
-The variable array function `contains` is not available, as it is impossible:
-If the resource can be passed to the `contains` function,
-it is by definition not in the array.
-
-The variable array function `concat` is not available,
-as it would result in the duplication of resources.
-
-The dictionary functions like `insert` and `remove`
-behave like for non-resource dictionaries.
-Note however, that the result of these functions must be used.
-
-```cadence
-let resources <- {"r1": <-create R()}
-// `resources.length` is `1`
-
-let first <- resource.remove(key: "r1")
-// `resources.length` is `0`
-destroy first
-
-let old <- resources.insert(key: "r1", <-create R())
-// `old` is nil, as there was no value for the key "r1"
-// `resources.length` is `1`
-
-let old2 <- resources.insert(key: "r1", <-create R())
-// `old2` is the old value for the key "r1"
-// `resources.length` is `1`
-
-destroy old
-destroy old2
-destroy resources
-```
-
-### Resource Identifier
-
-Resources have an implicit unique identifier associated with them,
-implemented by a predeclared public field `let uuid: UInt64` on each resource.
-
-This identifier will be automatically set when the resource is created, before the resource's initializer is called
-(i.e. the identifier can be used in the initializer),
-and will be unique even after the resource is destroyed,
-i.e. no two resources will ever have the same identifier.
-
-```cadence
-// Declare a resource without any fields.
-resource R {}
-
-// Create two resources
-let r1 <- create R()
-let r2 <- create R()
-
-// Get each resource's unique identifier
-let id1 = r1.uuid
-let id2 = r2.uuid
-
-// Destroy the first resource
-destroy r1
-
-// Create a third resource
-let r3 <- create R()
-
-let id3 = r3.uuid
-
-id1 != id2  // true
-id2 != id3  // true
-id3 != id1  // true
-```
-
-<Callout type="warning">
-The details of how the identifiers are generated is an implementation detail.
-
-Do not rely on or assume any particular behaviour in Cadence programs.
-</Callout>
-
-## Resource Owner
-
-Resources have the implicit field `let owner: PublicAccount?`.
-If the resource is currently [stored in an account](accounts#account-storage),
-then the field contains the publicly accessible portion of the account.
-Otherwise the field is `nil`.
-
-The field's value changes when the resource is moved from outside account storage
-into account storage, when it is moved from the storage of one account
-to the storage of another account, and when it is moved out of account storage.
-=======
-https://github.com/onflow/docs/tree/main/docs/cadence/language/resources.mdx
->>>>>>> 326312ca
+https://github.com/onflow/docs/tree/main/docs/cadence/language/resources.mdx