--- conflicted
+++ resolved
@@ -1,10 +1,6 @@
 {
   "name": "@onflow/cadence-parser",
-<<<<<<< HEAD
-  "version": "1.2.1-preview.52",
-=======
-  "version": "1.0.1-preview.52",
->>>>>>> c9db8c7c
+  "version": "1.2.1",
   "description": "The Cadence parser",
   "homepage": "https://github.com/onflow/cadence",
   "repository": {
